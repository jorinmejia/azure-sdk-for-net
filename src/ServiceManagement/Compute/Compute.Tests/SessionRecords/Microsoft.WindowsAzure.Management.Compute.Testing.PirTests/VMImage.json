--- conflicted
+++ resolved
@@ -224,11 +224,7 @@
           "794"
         ],
         "x-ms-version": [
-<<<<<<< HEAD
-          "2015-09-01"
-=======
-          "2016-03-01"
->>>>>>> 4aecb5af
+          "2016-03-01"
         ],
         "User-Agent": [
           "Microsoft.WindowsAzure.Management.Compute.ComputeManagementClient/1.0.0.0"
@@ -269,11 +265,7 @@
       "RequestBody": "",
       "RequestHeaders": {
         "x-ms-version": [
-<<<<<<< HEAD
-          "2015-09-01"
-=======
-          "2016-03-01"
->>>>>>> 4aecb5af
+          "2016-03-01"
         ],
         "User-Agent": [
           "Microsoft.WindowsAzure.Management.Compute.ComputeManagementClient/1.0.0.0"
@@ -317,11 +309,7 @@
       "RequestBody": "",
       "RequestHeaders": {
         "x-ms-version": [
-<<<<<<< HEAD
-          "2015-09-01"
-=======
-          "2016-03-01"
->>>>>>> 4aecb5af
+          "2016-03-01"
         ],
         "User-Agent": [
           "Microsoft.WindowsAzure.Management.Compute.ComputeManagementClient/1.0.0.0"
@@ -371,11 +359,7 @@
           "549"
         ],
         "x-ms-version": [
-<<<<<<< HEAD
-          "2015-09-01"
-=======
-          "2016-03-01"
->>>>>>> 4aecb5af
+          "2016-03-01"
         ],
         "User-Agent": [
           "Microsoft.WindowsAzure.Management.Compute.ComputeManagementClient/1.0.0.0"
@@ -419,11 +403,7 @@
       "RequestBody": "",
       "RequestHeaders": {
         "x-ms-version": [
-<<<<<<< HEAD
-          "2015-09-01"
-=======
-          "2016-03-01"
->>>>>>> 4aecb5af
+          "2016-03-01"
         ],
         "User-Agent": [
           "Microsoft.WindowsAzure.Management.Compute.ComputeManagementClient/1.0.0.0"
@@ -467,11 +447,7 @@
       "RequestBody": "",
       "RequestHeaders": {
         "x-ms-version": [
-<<<<<<< HEAD
-          "2015-09-01"
-=======
-          "2016-03-01"
->>>>>>> 4aecb5af
+          "2016-03-01"
         ],
         "User-Agent": [
           "Microsoft.WindowsAzure.Management.Compute.ComputeManagementClient/1.0.0.0"
@@ -512,11 +488,7 @@
       "RequestBody": "",
       "RequestHeaders": {
         "x-ms-version": [
-<<<<<<< HEAD
-          "2015-09-01"
-=======
-          "2016-03-01"
->>>>>>> 4aecb5af
+          "2016-03-01"
         ],
         "User-Agent": [
           "Microsoft.WindowsAzure.Management.Compute.ComputeManagementClient/1.0.0.0"
@@ -560,11 +532,7 @@
       "RequestBody": "",
       "RequestHeaders": {
         "x-ms-version": [
-<<<<<<< HEAD
-          "2015-09-01"
-=======
-          "2016-03-01"
->>>>>>> 4aecb5af
+          "2016-03-01"
         ],
         "User-Agent": [
           "Microsoft.WindowsAzure.Management.Compute.ComputeManagementClient/1.0.0.0"
@@ -608,11 +576,7 @@
       "RequestBody": "",
       "RequestHeaders": {
         "x-ms-version": [
-<<<<<<< HEAD
-          "2015-09-01"
-=======
-          "2016-03-01"
->>>>>>> 4aecb5af
+          "2016-03-01"
         ],
         "User-Agent": [
           "Microsoft.WindowsAzure.Management.Compute.ComputeManagementClient/1.0.0.0"
@@ -653,11 +617,7 @@
       "RequestBody": "",
       "RequestHeaders": {
         "x-ms-version": [
-<<<<<<< HEAD
-          "2015-09-01"
-=======
-          "2016-03-01"
->>>>>>> 4aecb5af
+          "2016-03-01"
         ],
         "User-Agent": [
           "Microsoft.WindowsAzure.Management.Compute.ComputeManagementClient/1.0.0.0"
@@ -701,11 +661,7 @@
       "RequestBody": "",
       "RequestHeaders": {
         "x-ms-version": [
-<<<<<<< HEAD
-          "2015-09-01"
-=======
-          "2016-03-01"
->>>>>>> 4aecb5af
+          "2016-03-01"
         ],
         "User-Agent": [
           "Microsoft.WindowsAzure.Management.Compute.ComputeManagementClient/1.0.0.0"
@@ -746,11 +702,7 @@
       "RequestBody": "",
       "RequestHeaders": {
         "x-ms-version": [
-<<<<<<< HEAD
-          "2015-09-01"
-=======
-          "2016-03-01"
->>>>>>> 4aecb5af
+          "2016-03-01"
         ],
         "User-Agent": [
           "Microsoft.WindowsAzure.Management.Compute.ComputeManagementClient/1.0.0.0"
@@ -794,11 +746,7 @@
       "RequestBody": "",
       "RequestHeaders": {
         "x-ms-version": [
-<<<<<<< HEAD
-          "2015-09-01"
-=======
-          "2016-03-01"
->>>>>>> 4aecb5af
+          "2016-03-01"
         ],
         "User-Agent": [
           "Microsoft.WindowsAzure.Management.Compute.ComputeManagementClient/1.0.0.0"
