// Copyright (c) Microsoft Corporation. All rights reserved.
// Licensed under the MIT License. See License.txt in the project root for
// license information.
// 
// Code generated by Microsoft (R) AutoRest Code Generator 0.14.0.0
// Changes may cause incorrect behavior and will be lost if the code is
// regenerated.

namespace Microsoft.Azure.Management.Compute.Models
{
    using System;
    using System.Linq;
    using System.Collections.Generic;
    using Newtonsoft.Json;
    using Microsoft.Rest;
    using Microsoft.Rest.Serialization;
    using Microsoft.Rest.Azure;

    /// <summary>
    /// Describes a Virtual Machine.
    /// </summary>
    public partial class VirtualMachine : Resource
    {
        /// <summary>
        /// Initializes a new instance of the VirtualMachine class.
        /// </summary>
        public VirtualMachine() { }

        /// <summary>
        /// Initializes a new instance of the VirtualMachine class.
        /// </summary>
        public VirtualMachine(string location, string id = default(string), string name = default(string), string type = default(string), IDictionary<string, string> tags = default(IDictionary<string, string>), Plan plan = default(Plan), IList<VirtualMachineExtension> resources = default(IList<VirtualMachineExtension>), HardwareProfile hardwareProfile = default(HardwareProfile), StorageProfile storageProfile = default(StorageProfile), OSProfile osProfile = default(OSProfile), NetworkProfile networkProfile = default(NetworkProfile), DiagnosticsProfile diagnosticsProfile = default(DiagnosticsProfile), SubResource availabilitySet = default(SubResource), string provisioningState = default(string), VirtualMachineInstanceView instanceView = default(VirtualMachineInstanceView), string licenseType = default(string))
            : base(location, id, name, type, tags)
        {
            Plan = plan;
            Resources = resources;
            HardwareProfile = hardwareProfile;
            StorageProfile = storageProfile;
            OsProfile = osProfile;
            NetworkProfile = networkProfile;
            DiagnosticsProfile = diagnosticsProfile;
            AvailabilitySet = availabilitySet;
            ProvisioningState = provisioningState;
            InstanceView = instanceView;
            LicenseType = licenseType;
        }

        /// <summary>
        /// Gets or sets the purchase plan when deploying virtual machine from
        /// VM Marketplace images.
        /// </summary>
        [JsonProperty(PropertyName = "plan")]
        public Plan Plan { get; set; }

        /// <summary>
        /// Gets the virtual machine child extension resources.
        /// </summary>
        [JsonProperty(PropertyName = "resources")]
        public IList<VirtualMachineExtension> Resources { get; private set; }

        /// <summary>
        /// Gets or sets the hardware profile.
        /// </summary>
        [JsonProperty(PropertyName = "properties.hardwareProfile")]
        public HardwareProfile HardwareProfile { get; set; }

        /// <summary>
        /// Gets or sets the storage profile.
        /// </summary>
        [JsonProperty(PropertyName = "properties.storageProfile")]
        public StorageProfile StorageProfile { get; set; }

        /// <summary>
        /// Gets or sets the OS profile.
        /// </summary>
        [JsonProperty(PropertyName = "properties.osProfile")]
        public OSProfile OsProfile { get; set; }

        /// <summary>
        /// Gets or sets the network profile.
        /// </summary>
        [JsonProperty(PropertyName = "properties.networkProfile")]
        public NetworkProfile NetworkProfile { get; set; }

        /// <summary>
        /// Gets or sets the diagnostics profile.
        /// </summary>
        [JsonProperty(PropertyName = "properties.diagnosticsProfile")]
        public DiagnosticsProfile DiagnosticsProfile { get; set; }

        /// <summary>
        /// Gets or sets the reference Id of the availailbity set to which
        /// this virtual machine belongs.
        /// </summary>
        [JsonProperty(PropertyName = "properties.availabilitySet")]
        public SubResource AvailabilitySet { get; set; }

        /// <summary>
        /// Gets or sets the provisioning state, which only appears in the
        /// response.
        /// </summary>
        [JsonProperty(PropertyName = "properties.provisioningState")]
        public string ProvisioningState { get; set; }

        /// <summary>
        /// Gets the virtual machine instance view.
        /// </summary>
        [JsonProperty(PropertyName = "properties.instanceView")]
        public VirtualMachineInstanceView InstanceView { get; private set; }

        /// <summary>
<<<<<<< HEAD
        /// Gets or sets the license type, which is for bring your own license
        /// scenario.
        /// </summary>
        [JsonProperty(PropertyName = "properties.licenseType")]
        public string LicenseType { get; set; }

        /// <summary>
        /// Validate the object. Throws ArgumentException or ArgumentNullException if validation fails.
=======
        /// Validate the object. Throws ValidationException if validation fails.
>>>>>>> c9c5d6e1
        /// </summary>
        public override void Validate()
        {
            base.Validate();
            if (this.Resources != null)
            {
                foreach (var element in this.Resources)
                {
                    if (element != null)
                    {
                        element.Validate();
                    }
                }
            }
            if (this.StorageProfile != null)
            {
                this.StorageProfile.Validate();
            }
        }
    }
}<|MERGE_RESOLUTION|>--- conflicted
+++ resolved
@@ -29,7 +29,7 @@
         /// <summary>
         /// Initializes a new instance of the VirtualMachine class.
         /// </summary>
-        public VirtualMachine(string location, string id = default(string), string name = default(string), string type = default(string), IDictionary<string, string> tags = default(IDictionary<string, string>), Plan plan = default(Plan), IList<VirtualMachineExtension> resources = default(IList<VirtualMachineExtension>), HardwareProfile hardwareProfile = default(HardwareProfile), StorageProfile storageProfile = default(StorageProfile), OSProfile osProfile = default(OSProfile), NetworkProfile networkProfile = default(NetworkProfile), DiagnosticsProfile diagnosticsProfile = default(DiagnosticsProfile), SubResource availabilitySet = default(SubResource), string provisioningState = default(string), VirtualMachineInstanceView instanceView = default(VirtualMachineInstanceView), string licenseType = default(string))
+        public VirtualMachine(string location, string id = default(string), string name = default(string), string type = default(string), IDictionary<string, string> tags = default(IDictionary<string, string>), Plan plan = default(Plan), IList<VirtualMachineExtension> resources = default(IList<VirtualMachineExtension>), HardwareProfile hardwareProfile = default(HardwareProfile), StorageProfile storageProfile = default(StorageProfile), OSProfile osProfile = default(OSProfile), NetworkProfile networkProfile = default(NetworkProfile), DiagnosticsProfile diagnosticsProfile = default(DiagnosticsProfile), SubResource availabilitySet = default(SubResource), string provisioningState = default(string), VirtualMachineInstanceView instanceView = default(VirtualMachineInstanceView))
             : base(location, id, name, type, tags)
         {
             Plan = plan;
@@ -42,7 +42,6 @@
             AvailabilitySet = availabilitySet;
             ProvisioningState = provisioningState;
             InstanceView = instanceView;
-            LicenseType = licenseType;
         }
 
         /// <summary>
@@ -109,18 +108,7 @@
         public VirtualMachineInstanceView InstanceView { get; private set; }
 
         /// <summary>
-<<<<<<< HEAD
-        /// Gets or sets the license type, which is for bring your own license
-        /// scenario.
-        /// </summary>
-        [JsonProperty(PropertyName = "properties.licenseType")]
-        public string LicenseType { get; set; }
-
-        /// <summary>
-        /// Validate the object. Throws ArgumentException or ArgumentNullException if validation fails.
-=======
         /// Validate the object. Throws ValidationException if validation fails.
->>>>>>> c9c5d6e1
         /// </summary>
         public override void Validate()
         {
