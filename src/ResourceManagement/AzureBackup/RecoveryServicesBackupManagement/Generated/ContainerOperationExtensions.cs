// 
// Copyright (c) Microsoft and contributors.  All rights reserved.
// 
// Licensed under the Apache License, Version 2.0 (the "License");
// you may not use this file except in compliance with the License.
// You may obtain a copy of the License at
//   http://www.apache.org/licenses/LICENSE-2.0
// 
// Unless required by applicable law or agreed to in writing, software
// distributed under the License is distributed on an "AS IS" BASIS,
// WITHOUT WARRANTIES OR CONDITIONS OF ANY KIND, either express or implied.
// 
// See the License for the specific language governing permissions and
// limitations under the License.
// 

// Warning: This code was generated by a tool.
// 
// Changes to this file may cause incorrect behavior and will be lost if the
// code is regenerated.

using System;
using System.Linq;
using System.Threading;
using System.Threading.Tasks;
using Microsoft.Azure;
using Microsoft.Azure.Management.RecoveryServices.Backup;
using Microsoft.Azure.Management.RecoveryServices.Backup.Models;

namespace Microsoft.Azure.Management.RecoveryServices.Backup
{
    public static partial class ContainerOperationExtensions
    {
        /// <summary>
        /// Get the status of refresh container operation
        /// </summary>
        /// <param name='operations'>
        /// Reference to the
        /// Microsoft.Azure.Management.RecoveryServices.Backup.IContainerOperation.
        /// </param>
        /// <param name='resourceGroupName'>
        /// Required. ResourceGroupName for recoveryServices Vault.
        /// </param>
        /// <param name='resourceName'>
        /// Required. ResourceName for recoveryServices Vault.
        /// </param>
        /// <param name='fabricName'>
        /// Optional. Backup Fabric name for the backup item
        /// </param>
        /// <param name='operationId'>
        /// Required. Operation ID of refresh container operation.
        /// </param>
        /// <param name='customRequestHeaders'>
        /// Optional. Request header parameters.
        /// </param>
        /// <returns>
<<<<<<< HEAD
        /// The definition of a BaseRecoveryServicesJobResponse for Async
        /// operations.
        /// </returns>
        public static BaseRecoveryServicesJobResponse GetRefreshOperationResult(this IContainerOperation operations, string resourceGroupName, string resourceName, string fabricName, string operationId, CustomRequestHeaders customRequestHeaders)
=======
        /// A standard service response including an HTTP status code and
        /// request ID.
        /// </returns>
        public static AzureOperationResponse GetRefreshOperationResult(this IContainerOperation operations, string resourceGroupName, string resourceName, string fabricName, string operationId, CustomRequestHeaders customRequestHeaders)
>>>>>>> f38173ac
        {
            return Task.Factory.StartNew((object s) => 
            {
                return ((IContainerOperation)s).GetRefreshOperationResultAsync(resourceGroupName, resourceName, fabricName, operationId, customRequestHeaders);
            }
            , operations, CancellationToken.None, TaskCreationOptions.None, TaskScheduler.Default).Unwrap().GetAwaiter().GetResult();
        }
        
        /// <summary>
        /// Get the status of refresh container operation
        /// </summary>
        /// <param name='operations'>
        /// Reference to the
        /// Microsoft.Azure.Management.RecoveryServices.Backup.IContainerOperation.
        /// </param>
        /// <param name='resourceGroupName'>
        /// Required. ResourceGroupName for recoveryServices Vault.
        /// </param>
        /// <param name='resourceName'>
        /// Required. ResourceName for recoveryServices Vault.
        /// </param>
        /// <param name='fabricName'>
        /// Optional. Backup Fabric name for the backup item
        /// </param>
        /// <param name='operationId'>
        /// Required. Operation ID of refresh container operation.
        /// </param>
        /// <param name='customRequestHeaders'>
        /// Optional. Request header parameters.
        /// </param>
        /// <returns>
<<<<<<< HEAD
        /// The definition of a BaseRecoveryServicesJobResponse for Async
        /// operations.
        /// </returns>
        public static Task<BaseRecoveryServicesJobResponse> GetRefreshOperationResultAsync(this IContainerOperation operations, string resourceGroupName, string resourceName, string fabricName, string operationId, CustomRequestHeaders customRequestHeaders)
=======
        /// A standard service response including an HTTP status code and
        /// request ID.
        /// </returns>
        public static Task<AzureOperationResponse> GetRefreshOperationResultAsync(this IContainerOperation operations, string resourceGroupName, string resourceName, string fabricName, string operationId, CustomRequestHeaders customRequestHeaders)
>>>>>>> f38173ac
        {
            return operations.GetRefreshOperationResultAsync(resourceGroupName, resourceName, fabricName, operationId, customRequestHeaders, CancellationToken.None);
        }
        
        /// <summary>
        /// List all protection containers.
        /// </summary>
        /// <param name='operations'>
        /// Reference to the
        /// Microsoft.Azure.Management.RecoveryServices.Backup.IContainerOperation.
        /// </param>
        /// <param name='resourceGroupName'>
        /// Required. ResourceGroupName for recoveryServices Vault.
        /// </param>
        /// <param name='resourceName'>
        /// Required. ResourceName for recoveryServices Vault.
        /// </param>
        /// <param name='customRequestHeaders'>
        /// Required. Request header parameters.
        /// </param>
        /// <param name='fabricName'>
        /// Optional. Backup Fabric name for the backup item
        /// </param>
        /// <returns>
        /// The definition of a ProtectionContainerListResponse.
        /// </returns>
        public static ProtectionContainerListResponse List(this IContainerOperation operations, string resourceGroupName, string resourceName, CustomRequestHeaders customRequestHeaders, string fabricName)
        {
            return Task.Factory.StartNew((object s) => 
            {
                return ((IContainerOperation)s).ListAsync(resourceGroupName, resourceName, customRequestHeaders, fabricName);
            }
            , operations, CancellationToken.None, TaskCreationOptions.None, TaskScheduler.Default).Unwrap().GetAwaiter().GetResult();
        }
        
        /// <summary>
        /// List all protection containers.
        /// </summary>
        /// <param name='operations'>
        /// Reference to the
        /// Microsoft.Azure.Management.RecoveryServices.Backup.IContainerOperation.
        /// </param>
        /// <param name='resourceGroupName'>
        /// Required. ResourceGroupName for recoveryServices Vault.
        /// </param>
        /// <param name='resourceName'>
        /// Required. ResourceName for recoveryServices Vault.
        /// </param>
        /// <param name='customRequestHeaders'>
        /// Required. Request header parameters.
        /// </param>
        /// <param name='fabricName'>
        /// Optional. Backup Fabric name for the backup item
        /// </param>
        /// <returns>
        /// The definition of a ProtectionContainerListResponse.
        /// </returns>
        public static Task<ProtectionContainerListResponse> ListAsync(this IContainerOperation operations, string resourceGroupName, string resourceName, CustomRequestHeaders customRequestHeaders, string fabricName)
        {
            return operations.ListAsync(resourceGroupName, resourceName, customRequestHeaders, fabricName, CancellationToken.None);
        }
        
        /// <summary>
        /// Trigger the Discovery.
        /// </summary>
        /// <param name='operations'>
        /// Reference to the
        /// Microsoft.Azure.Management.RecoveryServices.Backup.IContainerOperation.
        /// </param>
        /// <param name='resourceGroupName'>
        /// Required. ResourceGroupName for recoveryServices Vault.
        /// </param>
        /// <param name='resourceName'>
        /// Required. ResourceName for recoveryServices Vault.
        /// </param>
        /// <param name='customRequestHeaders'>
        /// Required. Request header parameters.
        /// </param>
        /// <param name='fabricName'>
        /// Optional. Backup Fabric name for the backup item
        /// </param>
        /// <returns>
        /// The definition of a BaseRecoveryServicesJobResponse for Async
        /// operations.
        /// </returns>
        public static BaseRecoveryServicesJobResponse Refresh(this IContainerOperation operations, string resourceGroupName, string resourceName, CustomRequestHeaders customRequestHeaders, string fabricName)
        {
            return Task.Factory.StartNew((object s) => 
            {
                return ((IContainerOperation)s).RefreshAsync(resourceGroupName, resourceName, customRequestHeaders, fabricName);
            }
            , operations, CancellationToken.None, TaskCreationOptions.None, TaskScheduler.Default).Unwrap().GetAwaiter().GetResult();
        }
        
        /// <summary>
        /// Trigger the Discovery.
        /// </summary>
        /// <param name='operations'>
        /// Reference to the
        /// Microsoft.Azure.Management.RecoveryServices.Backup.IContainerOperation.
        /// </param>
        /// <param name='resourceGroupName'>
        /// Required. ResourceGroupName for recoveryServices Vault.
        /// </param>
        /// <param name='resourceName'>
        /// Required. ResourceName for recoveryServices Vault.
        /// </param>
        /// <param name='customRequestHeaders'>
        /// Required. Request header parameters.
        /// </param>
        /// <param name='fabricName'>
        /// Optional. Backup Fabric name for the backup item
        /// </param>
        /// <returns>
        /// The definition of a BaseRecoveryServicesJobResponse for Async
        /// operations.
        /// </returns>
        public static Task<BaseRecoveryServicesJobResponse> RefreshAsync(this IContainerOperation operations, string resourceGroupName, string resourceName, CustomRequestHeaders customRequestHeaders, string fabricName)
        {
            return operations.RefreshAsync(resourceGroupName, resourceName, customRequestHeaders, fabricName, CancellationToken.None);
        }
    }
}<|MERGE_RESOLUTION|>--- conflicted
+++ resolved
@@ -54,17 +54,10 @@
         /// Optional. Request header parameters.
         /// </param>
         /// <returns>
-<<<<<<< HEAD
         /// The definition of a BaseRecoveryServicesJobResponse for Async
         /// operations.
         /// </returns>
         public static BaseRecoveryServicesJobResponse GetRefreshOperationResult(this IContainerOperation operations, string resourceGroupName, string resourceName, string fabricName, string operationId, CustomRequestHeaders customRequestHeaders)
-=======
-        /// A standard service response including an HTTP status code and
-        /// request ID.
-        /// </returns>
-        public static AzureOperationResponse GetRefreshOperationResult(this IContainerOperation operations, string resourceGroupName, string resourceName, string fabricName, string operationId, CustomRequestHeaders customRequestHeaders)
->>>>>>> f38173ac
         {
             return Task.Factory.StartNew((object s) => 
             {
@@ -96,17 +89,10 @@
         /// Optional. Request header parameters.
         /// </param>
         /// <returns>
-<<<<<<< HEAD
         /// The definition of a BaseRecoveryServicesJobResponse for Async
         /// operations.
         /// </returns>
         public static Task<BaseRecoveryServicesJobResponse> GetRefreshOperationResultAsync(this IContainerOperation operations, string resourceGroupName, string resourceName, string fabricName, string operationId, CustomRequestHeaders customRequestHeaders)
-=======
-        /// A standard service response including an HTTP status code and
-        /// request ID.
-        /// </returns>
-        public static Task<AzureOperationResponse> GetRefreshOperationResultAsync(this IContainerOperation operations, string resourceGroupName, string resourceName, string fabricName, string operationId, CustomRequestHeaders customRequestHeaders)
->>>>>>> f38173ac
         {
             return operations.GetRefreshOperationResultAsync(resourceGroupName, resourceName, fabricName, operationId, customRequestHeaders, CancellationToken.None);
         }
