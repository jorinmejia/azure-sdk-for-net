// 
// Copyright (c) Microsoft and contributors.  All rights reserved.
// 
// Licensed under the Apache License, Version 2.0 (the "License");
// you may not use this file except in compliance with the License.
// You may obtain a copy of the License at
//   http://www.apache.org/licenses/LICENSE-2.0
// 
// Unless required by applicable law or agreed to in writing, software
// distributed under the License is distributed on an "AS IS" BASIS,
// WITHOUT WARRANTIES OR CONDITIONS OF ANY KIND, either express or implied.
// 
// See the License for the specific language governing permissions and
// limitations under the License.
// 

// Warning: This code was generated by a tool.
// 
// Changes to this file may cause incorrect behavior and will be lost if the
// code is regenerated.

using System;
using System.Collections.Generic;
using System.Linq;
using System.Net;
using System.Net.Http;
using System.Threading;
using System.Threading.Tasks;
using Hyak.Common;
using Microsoft.Azure.Management.BackupServices;
using Microsoft.Azure.Management.BackupServices.Models;
using Newtonsoft.Json.Linq;

namespace Microsoft.Azure.Management.BackupServices
{
    /// <summary>
    /// Definition of Protectable ObjectOperation operations for the Azure
    /// Backup extension.
    /// </summary>
    internal partial class ProtectableObjectOperations : IServiceOperations<BackupServicesManagementClient>, IProtectableObjectOperations
    {
        /// <summary>
        /// Initializes a new instance of the ProtectableObjectOperations class.
        /// </summary>
        /// <param name='client'>
        /// Reference to the service client.
        /// </param>
        internal ProtectableObjectOperations(BackupServicesManagementClient client)
        {
            this._client = client;
        }
        
        private BackupServicesManagementClient _client;
        
        /// <summary>
        /// Gets a reference to the
        /// Microsoft.Azure.Management.BackupServices.BackupServicesManagementClient.
        /// </summary>
        public BackupServicesManagementClient Client
        {
            get { return this._client; }
        }
        
        /// <summary>
        /// Get the list of all Protectable Objects.
        /// </summary>
        /// <param name='parameters'>
        /// Optional. Job query parameter.
        /// </param>
        /// <param name='customRequestHeaders'>
        /// Optional. Request header parameters.
        /// </param>
        /// <param name='cancellationToken'>
        /// Cancellation token.
        /// </param>
        /// <returns>
        /// The response model for the list ProtectableObject operation.
        /// </returns>
        public async Task<ProtectableObjectListResponse> ListAsync(POQueryParameter parameters, CustomRequestHeaders customRequestHeaders, CancellationToken cancellationToken)
        {
            // Validate
            
            // Tracing
            bool shouldTrace = TracingAdapter.IsEnabled;
            string invocationId = null;
            if (shouldTrace)
            {
                invocationId = TracingAdapter.NextInvocationId.ToString();
                Dictionary<string, object> tracingParameters = new Dictionary<string, object>();
                tracingParameters.Add("parameters", parameters);
                tracingParameters.Add("customRequestHeaders", customRequestHeaders);
                TracingAdapter.Enter(invocationId, this, "ListAsync", tracingParameters);
            }
            
            // Construct URL
            string url = "";
            url = url + "/Subscriptions/";
            if (this.Client.Credentials.SubscriptionId != null)
            {
                url = url + Uri.EscapeDataString(this.Client.Credentials.SubscriptionId);
            }
            url = url + "/resourceGroups/";
            url = url + Uri.EscapeDataString(this.Client.ResourceGroupName);
            url = url + "/providers/";
            url = url + "Microsoft.Backupseadev01";
            url = url + "/";
            url = url + "BackupVault";
            url = url + "/";
            url = url + Uri.EscapeDataString(this.Client.ResourceName);
            url = url + "/protectableobjects";
            List<string> queryParameters = new List<string>();
            queryParameters.Add("api-version=2014-09-01");
<<<<<<< HEAD
=======
            if (parameters != null && parameters.Status != null)
            {
                queryParameters.Add("Status=" + Uri.EscapeDataString(parameters.Status));
            }
>>>>>>> 1ccebbcf
            if (queryParameters.Count > 0)
            {
                url = url + "?" + string.Join("&", queryParameters);
            }
            string baseUrl = this.Client.BaseUri.AbsoluteUri;
            // Trim '/' character from the end of baseUrl and beginning of url.
            if (baseUrl[baseUrl.Length - 1] == '/')
            {
                baseUrl = baseUrl.Substring(0, baseUrl.Length - 1);
            }
            if (url[0] == '/')
            {
                url = url.Substring(1);
            }
            url = baseUrl + "/" + url;
            url = url.Replace(" ", "%20");
            
            // Create HTTP transport objects
            HttpRequestMessage httpRequest = null;
            try
            {
                httpRequest = new HttpRequestMessage();
                httpRequest.Method = HttpMethod.Get;
                httpRequest.RequestUri = new Uri(url);
                
                // Set Headers
                httpRequest.Headers.Add("Accept-Language", "en-us");
                
                // Set Credentials
                cancellationToken.ThrowIfCancellationRequested();
                await this.Client.Credentials.ProcessHttpRequestAsync(httpRequest, cancellationToken).ConfigureAwait(false);
                
                // Send Request
                HttpResponseMessage httpResponse = null;
                try
                {
                    if (shouldTrace)
                    {
                        TracingAdapter.SendRequest(invocationId, httpRequest);
                    }
                    cancellationToken.ThrowIfCancellationRequested();
                    httpResponse = await this.Client.HttpClient.SendAsync(httpRequest, cancellationToken).ConfigureAwait(false);
                    if (shouldTrace)
                    {
                        TracingAdapter.ReceiveResponse(invocationId, httpResponse);
                    }
                    HttpStatusCode statusCode = httpResponse.StatusCode;
                    if (statusCode != HttpStatusCode.OK)
                    {
                        cancellationToken.ThrowIfCancellationRequested();
                        CloudException ex = CloudException.Create(httpRequest, null, httpResponse, await httpResponse.Content.ReadAsStringAsync().ConfigureAwait(false));
                        if (shouldTrace)
                        {
                            TracingAdapter.Error(invocationId, ex);
                        }
                        throw ex;
                    }
                    
                    // Create Result
                    ProtectableObjectListResponse result = null;
                    // Deserialize Response
                    if (statusCode == HttpStatusCode.OK)
                    {
                        cancellationToken.ThrowIfCancellationRequested();
                        string responseContent = await httpResponse.Content.ReadAsStringAsync().ConfigureAwait(false);
                        result = new ProtectableObjectListResponse();
                        JToken responseDoc = null;
                        if (string.IsNullOrEmpty(responseContent) == false)
                        {
                            responseDoc = JToken.Parse(responseContent);
                        }
                        
                        if (responseDoc != null && responseDoc.Type != JTokenType.Null)
                        {
                            ProtectableObjectResponse protectableObjectInstance = new ProtectableObjectResponse();
                            result.ProtectableObject = protectableObjectInstance;
                            
                            JToken objectsArray = responseDoc["Objects"];
                            if (objectsArray != null && objectsArray.Type != JTokenType.Null)
                            {
                                foreach (JToken objectsValue in ((JArray)objectsArray))
                                {
                                    ProtectableObjectInfo protectableObjectInfoInstance = new ProtectableObjectInfo();
                                    protectableObjectInstance.Objects.Add(protectableObjectInfoInstance);
                                    
                                    JToken friendlyNameValue = objectsValue["FriendlyName"];
                                    if (friendlyNameValue != null && friendlyNameValue.Type != JTokenType.Null)
                                    {
                                        string friendlyNameInstance = ((string)friendlyNameValue);
                                        protectableObjectInfoInstance.FriendlyName = friendlyNameInstance;
                                    }
                                    
                                    JToken typeValue = objectsValue["Type"];
                                    if (typeValue != null && typeValue.Type != JTokenType.Null)
                                    {
                                        string typeInstance = ((string)typeValue);
                                        protectableObjectInfoInstance.Type = typeInstance;
                                    }
                                    
                                    JToken protectionStatusValue = objectsValue["ProtectionStatus"];
                                    if (protectionStatusValue != null && protectionStatusValue.Type != JTokenType.Null)
                                    {
                                        string protectionStatusInstance = ((string)protectionStatusValue);
                                        protectableObjectInfoInstance.ProtectionStatus = protectionStatusInstance;
                                    }
                                    
                                    JToken containerNameValue = objectsValue["ContainerName"];
                                    if (containerNameValue != null && containerNameValue.Type != JTokenType.Null)
                                    {
                                        string containerNameInstance = ((string)containerNameValue);
                                        protectableObjectInfoInstance.ContainerName = containerNameInstance;
                                    }
                                    
                                    JToken containerFriendlyNameValue = objectsValue["ContainerFriendlyName"];
                                    if (containerFriendlyNameValue != null && containerFriendlyNameValue.Type != JTokenType.Null)
                                    {
                                        string containerFriendlyNameInstance = ((string)containerFriendlyNameValue);
                                        protectableObjectInfoInstance.ContainerFriendlyName = containerFriendlyNameInstance;
                                    }
                                    
                                    JToken containerTypeValue = objectsValue["ContainerType"];
                                    if (containerTypeValue != null && containerTypeValue.Type != JTokenType.Null)
                                    {
                                        string containerTypeInstance = ((string)containerTypeValue);
                                        protectableObjectInfoInstance.ContainerType = containerTypeInstance;
                                    }
                                    
                                    JToken parentContainerNameValue = objectsValue["ParentContainerName"];
                                    if (parentContainerNameValue != null && parentContainerNameValue.Type != JTokenType.Null)
                                    {
                                        string parentContainerNameInstance = ((string)parentContainerNameValue);
                                        protectableObjectInfoInstance.ParentContainerName = parentContainerNameInstance;
                                    }
                                    
                                    JToken parentContainerFriendlyNameValue = objectsValue["ParentContainerFriendlyName"];
                                    if (parentContainerFriendlyNameValue != null && parentContainerFriendlyNameValue.Type != JTokenType.Null)
                                    {
                                        string parentContainerFriendlyNameInstance = ((string)parentContainerFriendlyNameValue);
                                        protectableObjectInfoInstance.ParentContainerFriendlyName = parentContainerFriendlyNameInstance;
                                    }
                                    
                                    JToken parentContainerTypeValue = objectsValue["ParentContainerType"];
                                    if (parentContainerTypeValue != null && parentContainerTypeValue.Type != JTokenType.Null)
                                    {
                                        string parentContainerTypeInstance = ((string)parentContainerTypeValue);
                                        protectableObjectInfoInstance.ParentContainerType = parentContainerTypeInstance;
                                    }
                                    
                                    JToken instanceIdValue = objectsValue["InstanceId"];
                                    if (instanceIdValue != null && instanceIdValue.Type != JTokenType.Null)
                                    {
                                        string instanceIdInstance = ((string)instanceIdValue);
                                        protectableObjectInfoInstance.InstanceId = instanceIdInstance;
                                    }
                                    
                                    JToken nameValue = objectsValue["Name"];
                                    if (nameValue != null && nameValue.Type != JTokenType.Null)
                                    {
                                        string nameInstance = ((string)nameValue);
                                        protectableObjectInfoInstance.Name = nameInstance;
                                    }
                                    
                                    JToken operationInProgressValue = objectsValue["OperationInProgress"];
                                    if (operationInProgressValue != null && operationInProgressValue.Type != JTokenType.Null)
                                    {
                                        bool operationInProgressInstance = ((bool)operationInProgressValue);
                                        protectableObjectInfoInstance.OperationInProgress = operationInProgressInstance;
                                    }
                                }
                            }
                            
                            JToken resultCountValue = responseDoc["ResultCount"];
                            if (resultCountValue != null && resultCountValue.Type != JTokenType.Null)
                            {
                                int resultCountInstance = ((int)resultCountValue);
                                protectableObjectInstance.ResultCount = resultCountInstance;
                            }
                            
                            JToken skiptokenValue = responseDoc["Skiptoken"];
                            if (skiptokenValue != null && skiptokenValue.Type != JTokenType.Null)
                            {
                                string skiptokenInstance = ((string)skiptokenValue);
                                protectableObjectInstance.Skiptoken = skiptokenInstance;
                            }
                        }
                        
                    }
                    result.StatusCode = statusCode;
                    if (httpResponse.Headers.Contains("x-ms-client-request-id"))
                    {
                        customRequestHeaders.ClientRequestId = httpResponse.Headers.GetValues("x-ms-client-request-id").FirstOrDefault();
                    }
                    
                    if (shouldTrace)
                    {
                        TracingAdapter.Exit(invocationId, result);
                    }
                    return result;
                }
                finally
                {
                    if (httpResponse != null)
                    {
                        httpResponse.Dispose();
                    }
                }
            }
            finally
            {
                if (httpRequest != null)
                {
                    httpRequest.Dispose();
                }
            }
        }
    }
}<|MERGE_RESOLUTION|>--- conflicted
+++ resolved
@@ -110,13 +110,10 @@
             url = url + "/protectableobjects";
             List<string> queryParameters = new List<string>();
             queryParameters.Add("api-version=2014-09-01");
-<<<<<<< HEAD
-=======
             if (parameters != null && parameters.Status != null)
             {
                 queryParameters.Add("Status=" + Uri.EscapeDataString(parameters.Status));
             }
->>>>>>> 1ccebbcf
             if (queryParameters.Count > 0)
             {
                 url = url + "?" + string.Join("&", queryParameters);
