--- conflicted
+++ resolved
@@ -1,13 +1,8 @@
 {
   "Entries": [
     {
-<<<<<<< HEAD
-      "RequestUri": "/subscriptions/45c0ad46-ae3f-493e-91ce-9297e0953fc1/tagNames/csmtg1288?api-version=2015-11-01",
-      "EncodedRequestUri": "L3N1YnNjcmlwdGlvbnMvNDVjMGFkNDYtYWUzZi00OTNlLTkxY2UtOTI5N2UwOTUzZmMxL3RhZ05hbWVzL2NzbXRnMTI4OD9hcGktdmVyc2lvbj0yMDE1LTExLTAx",
-=======
       "RequestUri": "/subscriptions/38b598fc-e57a-423f-b2e7-dc0ddb631f1f/tagNames/csmtg7816?api-version=2016-02-01",
       "EncodedRequestUri": "L3N1YnNjcmlwdGlvbnMvMzhiNTk4ZmMtZTU3YS00MjNmLWIyZTctZGMwZGRiNjMxZjFmL3RhZ05hbWVzL2NzbXRnNzgxNj9hcGktdmVyc2lvbj0yMDE2LTAyLTAx",
->>>>>>> 4aecb5af
       "RequestMethod": "PUT",
       "RequestBody": "",
       "RequestHeaders": {
@@ -15,11 +10,7 @@
           "Microsoft.Azure.Management.Resources.ResourceManagementClient/2.0.0.0"
         ]
       },
-<<<<<<< HEAD
-      "ResponseBody": "{\r\n  \"id\": \"/subscriptions/45c0ad46-ae3f-493e-91ce-9297e0953fc1/tagNames/csmtg1288\",\r\n  \"tagName\": \"csmtg1288\",\r\n  \"count\": {\r\n    \"type\": \"Total\",\r\n    \"value\": 0\r\n  },\r\n  \"values\": []\r\n}",
-=======
       "ResponseBody": "{\r\n  \"id\": \"/subscriptions/38b598fc-e57a-423f-b2e7-dc0ddb631f1f/tagNames/csmtg7816\",\r\n  \"tagName\": \"csmtg7816\",\r\n  \"count\": {\r\n    \"type\": \"Total\",\r\n    \"value\": 0\r\n  },\r\n  \"values\": []\r\n}",
->>>>>>> 4aecb5af
       "ResponseHeaders": {
         "Content-Length": [
           "148"
@@ -37,15 +28,6 @@
           "1198"
         ],
         "x-ms-request-id": [
-<<<<<<< HEAD
-          "315ae912-8a53-4c96-9780-996d4b5f5646"
-        ],
-        "x-ms-correlation-request-id": [
-          "315ae912-8a53-4c96-9780-996d4b5f5646"
-        ],
-        "x-ms-routing-request-id": [
-          "CENTRALUS:20160124T000948Z:315ae912-8a53-4c96-9780-996d4b5f5646"
-=======
           "cfe41f40-0969-4cfd-b54a-0b34c91d9151"
         ],
         "x-ms-correlation-request-id": [
@@ -53,7 +35,6 @@
         ],
         "x-ms-routing-request-id": [
           "CENTRALUS:20160308T032026Z:cfe41f40-0969-4cfd-b54a-0b34c91d9151"
->>>>>>> 4aecb5af
         ],
         "Strict-Transport-Security": [
           "max-age=31536000; includeSubDomains"
@@ -62,23 +43,14 @@
           "no-cache"
         ],
         "Date": [
-<<<<<<< HEAD
-          "Sun, 24 Jan 2016 00:09:48 GMT"
-=======
           "Tue, 08 Mar 2016 03:20:25 GMT"
->>>>>>> 4aecb5af
         ]
       },
       "StatusCode": 201
     },
     {
-<<<<<<< HEAD
-      "RequestUri": "/subscriptions/45c0ad46-ae3f-493e-91ce-9297e0953fc1/tagNames?api-version=2015-11-01",
-      "EncodedRequestUri": "L3N1YnNjcmlwdGlvbnMvNDVjMGFkNDYtYWUzZi00OTNlLTkxY2UtOTI5N2UwOTUzZmMxL3RhZ05hbWVzP2FwaS12ZXJzaW9uPTIwMTUtMTEtMDE=",
-=======
       "RequestUri": "/subscriptions/38b598fc-e57a-423f-b2e7-dc0ddb631f1f/tagNames?api-version=2016-02-01",
       "EncodedRequestUri": "L3N1YnNjcmlwdGlvbnMvMzhiNTk4ZmMtZTU3YS00MjNmLWIyZTctZGMwZGRiNjMxZjFmL3RhZ05hbWVzP2FwaS12ZXJzaW9uPTIwMTYtMDItMDE=",
->>>>>>> 4aecb5af
       "RequestMethod": "GET",
       "RequestBody": "",
       "RequestHeaders": {
@@ -86,17 +58,10 @@
           "Microsoft.Azure.Management.Resources.ResourceManagementClient/2.0.0.0"
         ]
       },
-<<<<<<< HEAD
-      "ResponseBody": "{\r\n  \"value\": [\r\n    {\r\n      \"id\": \"/subscriptions/45c0ad46-ae3f-493e-91ce-9297e0953fc1/tagNames/502f9887-4b99-4053-8f9a-fe6817de714c\",\r\n      \"tagName\": \"502f9887-4b99-4053-8f9a-fe6817de714c\",\r\n      \"count\": {\r\n        \"type\": \"Total\",\r\n        \"value\": 0\r\n      },\r\n      \"values\": [\r\n        {\r\n          \"id\": \"/subscriptions/45c0ad46-ae3f-493e-91ce-9297e0953fc1/tagNames/502f9887-4b99-4053-8f9a-fe6817de714c/tagValues/5f58900b-5e9c-4f9b-a290-3abe5f77c97a\",\r\n          \"tagValue\": \"5f58900b-5e9c-4f9b-a290-3abe5f77c97a\",\r\n          \"count\": {\r\n            \"type\": \"Total\",\r\n            \"value\": 0\r\n          }\r\n        }\r\n      ]\r\n    },\r\n    {\r\n      \"id\": \"/subscriptions/45c0ad46-ae3f-493e-91ce-9297e0953fc1/tagNames/csmtg1288\",\r\n      \"tagName\": \"csmtg1288\",\r\n      \"count\": {\r\n        \"type\": \"Total\",\r\n        \"value\": 0\r\n      },\r\n      \"values\": []\r\n    }\r\n  ]\r\n}",
-      "ResponseHeaders": {
-        "Content-Length": [
-          "601"
-=======
       "ResponseBody": "{\r\n  \"value\": [\r\n    {\r\n      \"id\": \"/subscriptions/38b598fc-e57a-423f-b2e7-dc0ddb631f1f/tagNames/blah\",\r\n      \"tagName\": \"blah\",\r\n      \"count\": {\r\n        \"type\": \"Total\",\r\n        \"value\": 0\r\n      },\r\n      \"values\": [\r\n        {\r\n          \"id\": \"/subscriptions/38b598fc-e57a-423f-b2e7-dc0ddb631f1f/tagNames/blah/tagValues/sdfds\",\r\n          \"tagValue\": \"sdfds\",\r\n          \"count\": {\r\n            \"type\": \"Total\",\r\n            \"value\": 0\r\n          }\r\n        },\r\n        {\r\n          \"id\": \"/subscriptions/38b598fc-e57a-423f-b2e7-dc0ddb631f1f/tagNames/blah/tagValues/sdfdssda\",\r\n          \"tagValue\": \"sdfdssda\",\r\n          \"count\": {\r\n            \"type\": \"Total\",\r\n            \"value\": 0\r\n          }\r\n        }\r\n      ]\r\n    },\r\n    {\r\n      \"id\": \"/subscriptions/38b598fc-e57a-423f-b2e7-dc0ddb631f1f/tagNames/dsfsdf\",\r\n      \"tagName\": \"dsfsdf\",\r\n      \"count\": {\r\n        \"type\": \"Total\",\r\n        \"value\": 0\r\n      },\r\n      \"values\": [\r\n        {\r\n          \"id\": \"/subscriptions/38b598fc-e57a-423f-b2e7-dc0ddb631f1f/tagNames/dsfsdf/tagValues/sdaxfasd\",\r\n          \"tagValue\": \"sdaxfasd\",\r\n          \"count\": {\r\n            \"type\": \"Total\",\r\n            \"value\": 0\r\n          }\r\n        }\r\n      ]\r\n    },\r\n    {\r\n      \"id\": \"/subscriptions/38b598fc-e57a-423f-b2e7-dc0ddb631f1f/tagNames/xplatResourceGroupTag2976\",\r\n      \"tagName\": \"xplatResourceGroupTag2976\",\r\n      \"count\": {\r\n        \"type\": \"Total\",\r\n        \"value\": 0\r\n      },\r\n      \"values\": [\r\n        {\r\n          \"id\": \"/subscriptions/38b598fc-e57a-423f-b2e7-dc0ddb631f1f/tagNames/xplatResourceGroupTag2976/tagValues/fooValue\",\r\n          \"tagValue\": \"fooValue\",\r\n          \"count\": {\r\n            \"type\": \"Total\",\r\n            \"value\": 0\r\n          }\r\n        }\r\n      ]\r\n    },\r\n    {\r\n      \"id\": \"/subscriptions/38b598fc-e57a-423f-b2e7-dc0ddb631f1f/tagNames/xplatResourceTag6005\",\r\n      \"tagName\": \"xplatResourceTag6005\",\r\n      \"count\": {\r\n        \"type\": \"Total\",\r\n        \"value\": 0\r\n      },\r\n      \"values\": [\r\n        {\r\n          \"id\": \"/subscriptions/38b598fc-e57a-423f-b2e7-dc0ddb631f1f/tagNames/xplatResourceTag6005/tagValues/fooValue\",\r\n          \"tagValue\": \"fooValue\",\r\n          \"count\": {\r\n            \"type\": \"Total\",\r\n            \"value\": 0\r\n          }\r\n        }\r\n      ]\r\n    },\r\n    {\r\n      \"id\": \"/subscriptions/38b598fc-e57a-423f-b2e7-dc0ddb631f1f/tagNames/csmtg7816\",\r\n      \"tagName\": \"csmtg7816\",\r\n      \"count\": {\r\n        \"type\": \"Total\",\r\n        \"value\": 0\r\n      },\r\n      \"values\": []\r\n    },\r\n    {\r\n      \"id\": \"/subscriptions/38b598fc-e57a-423f-b2e7-dc0ddb631f1f/tagNames/xplatResourceGroupTag5214\",\r\n      \"tagName\": \"xplatResourceGroupTag5214\",\r\n      \"count\": {\r\n        \"type\": \"Total\",\r\n        \"value\": 0\r\n      },\r\n      \"values\": []\r\n    },\r\n    {\r\n      \"id\": \"/subscriptions/38b598fc-e57a-423f-b2e7-dc0ddb631f1f/tagNames/xplatResourceTag4004\",\r\n      \"tagName\": \"xplatResourceTag4004\",\r\n      \"count\": {\r\n        \"type\": \"Total\",\r\n        \"value\": 0\r\n      },\r\n      \"values\": []\r\n    }\r\n  ]\r\n}",
       "ResponseHeaders": {
         "Content-Length": [
           "1930"
->>>>>>> 4aecb5af
         ],
         "Content-Type": [
           "application/json; charset=utf-8"
@@ -108,18 +73,6 @@
           "no-cache"
         ],
         "x-ms-ratelimit-remaining-subscription-reads": [
-<<<<<<< HEAD
-          "14974"
-        ],
-        "x-ms-request-id": [
-          "10f5cc5f-e657-44d5-95b1-f4e8af28744c"
-        ],
-        "x-ms-correlation-request-id": [
-          "10f5cc5f-e657-44d5-95b1-f4e8af28744c"
-        ],
-        "x-ms-routing-request-id": [
-          "CENTRALUS:20160124T000948Z:10f5cc5f-e657-44d5-95b1-f4e8af28744c"
-=======
           "14994"
         ],
         "x-ms-request-id": [
@@ -130,7 +83,6 @@
         ],
         "x-ms-routing-request-id": [
           "CENTRALUS:20160308T032026Z:f7c73db9-371f-4e64-ad57-5a617573d360"
->>>>>>> 4aecb5af
         ],
         "Strict-Transport-Security": [
           "max-age=31536000; includeSubDomains"
@@ -139,23 +91,14 @@
           "no-cache"
         ],
         "Date": [
-<<<<<<< HEAD
-          "Sun, 24 Jan 2016 00:09:48 GMT"
-=======
           "Tue, 08 Mar 2016 03:20:25 GMT"
->>>>>>> 4aecb5af
         ]
       },
       "StatusCode": 200
     },
     {
-<<<<<<< HEAD
-      "RequestUri": "/subscriptions/45c0ad46-ae3f-493e-91ce-9297e0953fc1/tagNames/csmtg1288?api-version=2015-11-01",
-      "EncodedRequestUri": "L3N1YnNjcmlwdGlvbnMvNDVjMGFkNDYtYWUzZi00OTNlLTkxY2UtOTI5N2UwOTUzZmMxL3RhZ05hbWVzL2NzbXRnMTI4OD9hcGktdmVyc2lvbj0yMDE1LTExLTAx",
-=======
       "RequestUri": "/subscriptions/38b598fc-e57a-423f-b2e7-dc0ddb631f1f/tagNames/csmtg7816?api-version=2016-02-01",
       "EncodedRequestUri": "L3N1YnNjcmlwdGlvbnMvMzhiNTk4ZmMtZTU3YS00MjNmLWIyZTctZGMwZGRiNjMxZjFmL3RhZ05hbWVzL2NzbXRnNzgxNj9hcGktdmVyc2lvbj0yMDE2LTAyLTAx",
->>>>>>> 4aecb5af
       "RequestMethod": "DELETE",
       "RequestBody": "",
       "RequestHeaders": {
@@ -178,15 +121,6 @@
           "1197"
         ],
         "x-ms-request-id": [
-<<<<<<< HEAD
-          "bdd53098-9bac-4af5-b353-8f7e2678c11a"
-        ],
-        "x-ms-correlation-request-id": [
-          "bdd53098-9bac-4af5-b353-8f7e2678c11a"
-        ],
-        "x-ms-routing-request-id": [
-          "CENTRALUS:20160124T000949Z:bdd53098-9bac-4af5-b353-8f7e2678c11a"
-=======
           "c1c3ec89-b12e-453b-822c-daeabe8f2b87"
         ],
         "x-ms-correlation-request-id": [
@@ -194,7 +128,6 @@
         ],
         "x-ms-routing-request-id": [
           "CENTRALUS:20160308T032026Z:c1c3ec89-b12e-453b-822c-daeabe8f2b87"
->>>>>>> 4aecb5af
         ],
         "Strict-Transport-Security": [
           "max-age=31536000; includeSubDomains"
@@ -203,11 +136,7 @@
           "no-cache"
         ],
         "Date": [
-<<<<<<< HEAD
-          "Sun, 24 Jan 2016 00:09:49 GMT"
-=======
           "Tue, 08 Mar 2016 03:20:25 GMT"
->>>>>>> 4aecb5af
         ]
       },
       "StatusCode": 200
@@ -215,18 +144,10 @@
   ],
   "Names": {
     "CreateListAndDeleteSubscriptionTag": [
-<<<<<<< HEAD
-      "csmtg1288"
-    ]
-  },
-  "Variables": {
-    "SubscriptionId": "45c0ad46-ae3f-493e-91ce-9297e0953fc1"
-=======
       "csmtg7816"
     ]
   },
   "Variables": {
     "SubscriptionId": "38b598fc-e57a-423f-b2e7-dc0ddb631f1f"
->>>>>>> 4aecb5af
   }
 }