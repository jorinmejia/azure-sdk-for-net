--- conflicted
+++ resolved
@@ -78,13 +78,8 @@
 
             try
             {
-<<<<<<< HEAD
                 Response decommissionModelResponse = await client.DecommissionModelAsync(sampleModelId);
                 Console.WriteLine($"Decommissioned model with Id {sampleModelId}. Response status: {decommissionModelResponse.Status}");
-=======
-                await client.DecommissionModelAsync(sampleModelId);
-                Console.WriteLine($"Successfully decommissioned model {sampleModelId}");
->>>>>>> 762f929d
             }
             catch (RequestFailedException ex)
             {
