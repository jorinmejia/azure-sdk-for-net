﻿// Copyright (c) Microsoft Corporation. All rights reserved.
// Licensed under the MIT License.

using System;
using System.Collections;
using System.Collections.Generic;
using System.IO;
using System.Linq;
using System.Net;
using System.Reflection;
using System.Text.Json;
using System.Threading.Tasks;
using Azure.DigitalTwins.Core.Models;
using Azure.DigitalTwins.Core.Queries;
using Azure.DigitalTwins.Core.Serialization;
using static Azure.DigitalTwins.Core.Samples.SampleLogger;

namespace Azure.DigitalTwins.Core.Samples
{
    /// <summary>
    /// This sample creates all the models in \DTDL\Models folder in the ADT service instance
    /// and creates the corresponding twins in \DTDL\DigitalTwins folder
    /// The Diagram for the Hospital model looks like this:
    ///
    ///     +------------+
    ///     |  Building  +-----isEquippedWith-----+
    ///     +------------+                        |
    ///           |                               v
    ///          has                           +-----+
    ///           |                            | HVAC|
    ///           v                            +-----+
    ///     +------------+                        |
    ///     |   Floor    +<--controlsTemperature--+
    ///     +------------+
    ///           |
    ///        contains
    ///           |
    ///           v
    ///     +------------+                 +-----------------+
    ///     |   Room     |-with component->| WifiAccessPoint |
    ///     +------------+                 +-----------------+
    /// </summary>
    internal class DigitalTwinsLifecycleSamples
    {
        // Json folders and file paths
        private static readonly string s_dtdlDirectoryPath = Path.Combine(GetWorkingDirectory(), "DTDL");

        private static readonly string s_modelsPath = Path.Combine(s_dtdlDirectoryPath, "Models");
        private static readonly string s_twinsPath = Path.Combine(s_dtdlDirectoryPath, "DigitalTwins");
        private static readonly string s_relationshipsPath = Path.Combine(s_dtdlDirectoryPath, "Relationships");

        private readonly string _eventRouteId = $"sampleEventRouteId-{Guid.NewGuid()}";

        private readonly string eventhubEndpointName;
        private readonly DigitalTwinsClient client;

        public DigitalTwinsLifecycleSamples(DigitalTwinsClient dtClient, string eventhubEndpointName)
        {
            this.eventhubEndpointName = eventhubEndpointName;
            client = dtClient;
        }

        /// <summary>
        /// Creates all Models in the Models folder
        /// Creates all DigitalTwins in the DigitalTwins folder
        /// Connects all DigitalTwins using relationships in the Relationships folder.
        /// </summary>
        public async Task RunSamplesAsync()
        {
            // Ensure existing twins with the same name are deleted first
            await DeleteTwinsAsync();

            // Delete existing models
            await DeleteAllModelsAsync();

            // Create all the models
            await AddAllModelsAsync();

            // Get all models
            await GetAllModelsAsync();

            // Create twin counterparts for all the models
            await CreateAllTwinsAsync();

            // Get all twins
            await QueryTwinsAsync();

            // Create all the relationships
            await ConnectTwinsTogetherAsync();

            // Creating event route
            await CreateEventRoute();

            // Get all event routes
            await GetEventRoutes();

            // Deleting event route
            await DeleteEventRoute();
        }

        /// <summary>
        /// Delete models created by FullLifecycleSample for the ADT service instance
        /// </summary>

        private async Task DeleteAllModelsAsync()
        {
            PrintHeader("DELETING MODELS");

            try
            {
                // This is to ensure models are deleted in an order such that no other models are referencing it
                var models = new Queue();
                models.Enqueue(SamplesConstants.RoomModelId);
                models.Enqueue(SamplesConstants.WifiModelId);
                models.Enqueue(SamplesConstants.BuildingModelId);
                models.Enqueue(SamplesConstants.FloorModelId);
                models.Enqueue(SamplesConstants.HvacModelId);

                foreach (string modelId in models)
                {
                    Response deleteModelResponse = await client.DeleteModelAsync(modelId);
                    Console.WriteLine($"Deleted model with Id {modelId}. Response status: {deleteModelResponse.Status}");
                }
            }
            catch (RequestFailedException ex) when (ex.Status == (int)HttpStatusCode.NotFound)
            {
                // Model does not exist.
            }
            catch (Exception ex)
            {
                FatalError($"Failed to delete models due to:\n{ex}");
            }
        }

        /// <summary>
        /// Loads all the models found in the Models directory into memory and uses CreateModelsAsync API to create all the models in the ADT service instance
        /// </summary>
        private async Task AddAllModelsAsync()
        {
            PrintHeader("CREATING MODELS");

            List<string> modelsToCreate = FileHelper.LoadAllFilesInPath(s_modelsPath).Values.ToList();

            if (modelsToCreate == null || !modelsToCreate.Any())
            {
                throw new Exception("Could not load models from disk.");
            }

            try
            {
                Response<IReadOnlyList<ModelData>> response = await client.CreateModelsAsync(modelsToCreate);
                Console.WriteLine($"Created models. Response status: {response.GetRawResponse().Status}");
            }
            catch (RequestFailedException ex) when (ex.Status == (int)HttpStatusCode.Conflict)
            {
                Console.WriteLine($"One or more models already exist. Continuing with the sample optimistically.");
            }
            catch (Exception ex)
            {
                FatalError($"Failed to create models due to:\n{ex}");
            }
        }

        /// <summary>
        /// Gets all the models within the ADT service instance.
        /// </summary>
        public async Task GetAllModelsAsync()
        {
            PrintHeader("LISTING MODELS");
            try
            {
                // Get all the twin types

                #region Snippet:DigitalTwinsSampleGetModels

                AsyncPageable<ModelData> allModels = client.GetModelsAsync();
                await foreach (ModelData model in allModels)
                {
                    Console.WriteLine($"Retrieved model with Id {model.Id}, display name {model.DisplayName["en"]}, upload time {model.UploadTime}, and decommissioned: {model.Decommissioned}");
                }

                #endregion Snippet:DigitalTwinsSampleGetModels
            }
            catch (RequestFailedException ex)
            {
                FatalError($"Failed to get all the models due to:\n{ex}");
            }
        }

        /// <summary>
        /// Delete a twin, and any relationships it might have
        /// </summary>
        public async Task DeleteTwinsAsync()
        {
            PrintHeader("DELETE DIGITAL TWINS");
            Dictionary<string, string> twins = FileHelper.LoadAllFilesInPath(s_twinsPath);

            foreach (KeyValuePair<string, string> twin in twins)
            {
                try
                {
                    // Delete all relationships

                    #region Snippet:DigitalTwinsSampleGetRelationships

                    AsyncPageable<string> relationships = client.GetRelationshipsAsync(twin.Key);

                    #endregion Snippet:DigitalTwinsSampleGetRelationships

                    await foreach (var relationshipJson in relationships)
                    {
                        BasicRelationship relationship = JsonSerializer.Deserialize<BasicRelationship>(relationshipJson);
                        await client.DeleteRelationshipAsync(twin.Key, relationship.Id);
                        Console.WriteLine($"Found and deleted relationship {relationship.Id}");
                    }

                    // Delete any incoming relationships

                    #region Snippet:DigitalTwinsSampleGetIncomingRelationships

                    AsyncPageable<IncomingRelationship> incomingRelationships = client.GetIncomingRelationshipsAsync(twin.Key);

                    #endregion Snippet:DigitalTwinsSampleGetIncomingRelationships

                    await foreach (IncomingRelationship incomingRelationship in incomingRelationships)
                    {
                        await client.DeleteRelationshipAsync(incomingRelationship.SourceId, incomingRelationship.RelationshipId);
                        Console.WriteLine($"Found and deleted incoming relationship {incomingRelationship.RelationshipId}");
                    }

                    // Now the digital twin should be safe to delete

                    #region Snippet:DigitalTwinsSampleDeleteTwin

                    Response deleteDigitalTwinResponse = await client.DeleteDigitalTwinAsync(twin.Key);
                    Console.WriteLine($"Deleted digital twin with Id {twin.Key}. Response Status: {deleteDigitalTwinResponse.Status}");

                    #endregion Snippet:DigitalTwinsSampleDeleteTwin

                }
                catch (RequestFailedException ex) when (ex.Status == (int)HttpStatusCode.NotFound)
                {
                    // Digital twin or relationship does not exist
                }
                catch (RequestFailedException ex)
                {
                    FatalError($"Failed to delete {twin.Key} due to {ex.Message}");
                }
            }
        }

        /// <summary>
        /// Creates all twins specified in the \DTDL\DigitalTwins directory
        /// </summary>
        public async Task CreateAllTwinsAsync()
        {
            PrintHeader("CREATE DIGITAL TWINS");
            Dictionary<string, string> twins = FileHelper.LoadAllFilesInPath(s_twinsPath);

            // Call APIs to create the twins.
            foreach (KeyValuePair<string, string> twin in twins)
            {
                try
                {
                    Response<string> response = await client.CreateDigitalTwinAsync(twin.Key, twin.Value);

                    Console.WriteLine($"Created digital twin {twin.Key}. Create response status: {response.GetRawResponse().Status}");
                    Console.WriteLine($"Body: {response?.Value}");
                }
                catch (Exception ex)
                {
                    FatalError($"Could not create digital twin {twin.Key} due to {ex}");
                }
            }
        }

        public async Task QueryTwinsAsync()
        {
            PrintHeader("QUERY DIGITAL TWINS");

            try
            {
                Console.WriteLine("Making a twin query and iterating over the results.");

                #region Snippet:DigitalTwinsSampleQueryTwins

                // This code snippet demonstrates the simplest way to iterate over the digital twin results, where paging
                // happens under the covers.
                AsyncPageable<string> asyncPageableResponse = client.QueryAsync("SELECT * FROM digitaltwins");

                // Iterate over the twin instances in the pageable response.
                // The "await" keyword here is required because new pages will be fetched when necessary,
                // which involves a request to the service.
                await foreach (string response in asyncPageableResponse)
                {
                    BasicDigitalTwin twin = JsonSerializer.Deserialize<BasicDigitalTwin>(response);
                    Console.WriteLine($"Found digital twin: {twin.Id}");
                }

                #endregion Snippet:DigitalTwinsSampleQueryTwins

                Console.WriteLine("Making a twin query, with query-charge header extraction.");

                #region Snippet:DigitalTwinsSampleQueryTwinsWithQueryCharge

                // This code snippet demonstrates how you could extract the query charges incurred when calling
                // the query API. It iterates over the response pages first to access to the query-charge header,
                // and then the digital twin results within each page.

                AsyncPageable<string> asyncPageableResponseWithCharge = client.QueryAsync("SELECT * FROM digitaltwins");
                int pageNum = 0;

                // The "await" keyword here is required as a call is made when fetching a new page.
                await foreach (Page<string> page in asyncPageableResponseWithCharge.AsPages())
                {
                    Console.WriteLine($"Page {++pageNum} results:");

                    // Extract the query-charge header from the page
                    if (QueryChargeHelper.TryGetQueryCharge(page, out float queryCharge))
                    {
                        Console.WriteLine($"Query charge was: {queryCharge}");
                    }

                    // Iterate over the twin instances.
                    // The "await" keyword is not required here as the paged response is local.
                    foreach (string response in page.Values)
                    {
                        BasicDigitalTwin twin = JsonSerializer.Deserialize<BasicDigitalTwin>(response);
                        Console.WriteLine($"Found digital twin: {twin.Id}");
                    }
                }

                #endregion Snippet:DigitalTwinsSampleQueryTwinsWithQueryCharge
            }
            catch (Exception ex)
            {
                FatalError($"Could not query digital twins due to {ex}");
            }
        }

        /// <summary>
        /// Creates all the relationships defined in the \DTDL\Relationships directory
        /// </summary>
        public async Task ConnectTwinsTogetherAsync()
        {
            PrintHeader("CONNECT DIGITAL TWINS");

            // First we load the relationships into memory
            Dictionary<string, string> allRelationships = FileHelper.LoadAllFilesInPath(s_relationshipsPath);

            foreach (KeyValuePair<string, string> relationshipSet in allRelationships)
            {
                // For each relationship array we deserialize it first
                // We deserialize as BasicRelationship to get the entire custom relationship (custom relationship properties).
                IEnumerable<BasicRelationship> relationships = JsonSerializer.Deserialize<IEnumerable<BasicRelationship>>(relationshipSet.Value);

                #region Snippet:DigitalTwinsSampleCreateRelationship

                // From loaded relationships, get the source Id and Id from each one,
                // and create it with full relationship payload
                foreach (BasicRelationship relationship in relationships)
                {
                    try
                    {
                        string serializedRelationship = JsonSerializer.Serialize(relationship);

                        await client.CreateRelationshipAsync(
                            relationship.SourceId,
                            relationship.Id,
                            serializedRelationship);

<<<<<<< HEAD
                        Console.WriteLine($"Created a relationship with Id {relationship.Id} from digital twin {relationship.SourceId} to digital twin {relationship.TargetId} " +
                                          $"with custom properties {JsonSerializer.Serialize(relationship.CustomProperties)}");

                        #endregion Snippet:DigitalTwinsSampleCreateRelationship
=======
                        Console.WriteLine($"Linked twin {relationship.SourceId} to twin {relationship.TargetId} as '{relationship.Name}'");
>>>>>>> 762f929d
                    }
                    catch (RequestFailedException ex) when (ex.Status == (int)HttpStatusCode.Conflict)
                    {
                        Console.WriteLine($"Relationship {relationship.Id} already exists: {ex.Message}");
                    }
                }

                #endregion Snippet:DigitalTwinsSampleCreateRelationship
            }
        }

        /// <summary>
        /// Gets all event routes for digital Twin
        /// </summary>
        public async Task GetEventRoutes()
        {
            PrintHeader("LISTING EVENT ROUTES");
            try
            {
                #region Snippet:DigitalTwinsSampleGetEventRoutes

                AsyncPageable<EventRoute> response = client.GetEventRoutesAsync();
                await foreach (EventRoute er in response)
                {
                    Console.WriteLine($"Event route: {er.Id}, endpoint name: {er.EndpointName}");
                }

                #endregion Snippet:DigitalTwinsSampleGetEventRoutes
            }
            catch (Exception ex)
            {
                FatalError($"Could not get event routes due to {ex.Message}");
            }
        }

        /// <summary>
        /// Creates event route for digital Twin
        /// </summary>
        public async Task CreateEventRoute()
        {
            PrintHeader("CREATE EVENT ROUTE");
            try
            {
                #region Snippet:DigitalTwinsSampleCreateEventRoute

                string eventFilter = "$eventType = 'DigitalTwinTelemetryMessages' or $eventType = 'DigitalTwinLifecycleNotification'";
                var eventRoute = new EventRoute(eventhubEndpointName)
                {
                    Filter = eventFilter
                };

                Response createEventRouteResponse = await client.CreateEventRouteAsync(_eventRouteId, eventRoute);
                Console.WriteLine($"Created event route with Id {_eventRouteId}. Response status: {createEventRouteResponse.Status}");

                #endregion Snippet:DigitalTwinsSampleCreateEventRoute
            }
            catch (Exception ex)
            {
                FatalError($"CreateEventRoute: Failed to create event route due to: {ex.Message}");
            }
        }

        /// <summary>
        /// Deletes event route for digital Twin
        /// </summary>
        public async Task DeleteEventRoute()
        {
            PrintHeader("DELETING EVENT ROUTE");
            try
            {
                #region Snippet:DigitalTwinsSampleDeleteEventRoute

                Response response = await client.DeleteEventRouteAsync(_eventRouteId);
                Console.WriteLine($"Deleted event route with Id {_eventRouteId}. Response status: {response.Status}");

                #endregion Snippet:DigitalTwinsSampleDeleteEventRoute
            }
            catch (Exception ex)
            {
                FatalError($"Could not delete event routes due to {ex.Message}");
            }
        }

        private static string GetWorkingDirectory()
        {
            string codeBase = Assembly.GetExecutingAssembly().CodeBase;
            var uri = new UriBuilder(codeBase);
            string path = Uri.UnescapeDataString(uri.Path);
            return Path.GetDirectoryName(path);
        }
    }
}<|MERGE_RESOLUTION|>--- conflicted
+++ resolved
@@ -369,14 +369,7 @@
                             relationship.Id,
                             serializedRelationship);
 
-<<<<<<< HEAD
-                        Console.WriteLine($"Created a relationship with Id {relationship.Id} from digital twin {relationship.SourceId} to digital twin {relationship.TargetId} " +
-                                          $"with custom properties {JsonSerializer.Serialize(relationship.CustomProperties)}");
-
-                        #endregion Snippet:DigitalTwinsSampleCreateRelationship
-=======
                         Console.WriteLine($"Linked twin {relationship.SourceId} to twin {relationship.TargetId} as '{relationship.Name}'");
->>>>>>> 762f929d
                     }
                     catch (RequestFailedException ex) when (ex.Status == (int)HttpStatusCode.Conflict)
                     {
