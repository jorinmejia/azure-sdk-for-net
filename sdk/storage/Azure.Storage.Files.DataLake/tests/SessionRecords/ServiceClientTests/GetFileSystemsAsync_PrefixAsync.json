--- conflicted
+++ resolved
@@ -1,22 +1,6 @@
 {
   "Entries": [
     {
-<<<<<<< HEAD
-      "RequestUri": "https://seanstagehierarchical.blob.core.windows.net/aaatest-filesystem-a0d8ebd8-3788-987a-95fd-1ef2a4c25afe?restype=container",
-      "RequestMethod": "PUT",
-      "RequestHeaders": {
-        "Authorization": "Sanitized",
-        "traceparent": "00-380b3619129954479bf19ba92ba41ca7-2e58c83022a1e943-00",
-        "User-Agent": [
-          "azsdk-net-Storage.Files.DataLake/12.0.0-dev.20200305.1",
-          "(.NET Core 4.6.28325.01; Microsoft Windows 10.0.18363 )"
-        ],
-        "x-ms-blob-public-access": "container",
-        "x-ms-client-request-id": "4897f597-7b0f-f6a2-3224-5f1ed486bbd6",
-        "x-ms-date": "Thu, 05 Mar 2020 21:56:27 GMT",
-        "x-ms-return-client-request-id": "true",
-        "x-ms-version": "2019-10-10"
-=======
       "RequestUri": "http://seannsecanary.blob.core.windows.net/aaatest-filesystem-a0d8ebd8-3788-987a-95fd-1ef2a4c25afe?restype=container",
       "RequestMethod": "PUT",
       "RequestHeaders": {
@@ -31,55 +15,30 @@
         "x-ms-date": "Fri, 03 Apr 2020 21:06:14 GMT",
         "x-ms-return-client-request-id": "true",
         "x-ms-version": "2019-12-12"
->>>>>>> 32e373e2
       },
       "RequestBody": null,
       "StatusCode": 201,
       "ResponseHeaders": {
         "Content-Length": "0",
-<<<<<<< HEAD
-        "Date": "Thu, 05 Mar 2020 21:56:27 GMT",
-        "ETag": "\u00220x8D7C1500E3EB6E6\u0022",
-        "Last-Modified": "Thu, 05 Mar 2020 21:56:27 GMT",
-=======
         "Date": "Fri, 03 Apr 2020 21:06:12 GMT",
         "ETag": "\u00220x8D7D812D756C6F1\u0022",
         "Last-Modified": "Fri, 03 Apr 2020 21:06:13 GMT",
->>>>>>> 32e373e2
         "Server": [
           "Windows-Azure-Blob/1.0",
           "Microsoft-HTTPAPI/2.0"
         ],
         "x-ms-client-request-id": "4897f597-7b0f-f6a2-3224-5f1ed486bbd6",
-<<<<<<< HEAD
-        "x-ms-request-id": "96266417-f01e-002d-4338-f32148000000",
-        "x-ms-version": "2019-10-10"
-=======
         "x-ms-request-id": "9622cbb5-f01e-0012-46fb-093670000000",
         "x-ms-version": "2019-12-12"
->>>>>>> 32e373e2
       },
       "ResponseBody": []
     },
     {
-<<<<<<< HEAD
-      "RequestUri": "https://seanstagehierarchical.blob.core.windows.net/?comp=list\u0026prefix=aaa",
-=======
       "RequestUri": "http://seannsecanary.blob.core.windows.net/?comp=list\u0026prefix=aaa",
->>>>>>> 32e373e2
       "RequestMethod": "GET",
       "RequestHeaders": {
         "Authorization": "Sanitized",
         "User-Agent": [
-<<<<<<< HEAD
-          "azsdk-net-Storage.Files.DataLake/12.0.0-dev.20200305.1",
-          "(.NET Core 4.6.28325.01; Microsoft Windows 10.0.18363 )"
-        ],
-        "x-ms-client-request-id": "af5a297f-122b-b1ef-5854-0902fffb7fa4",
-        "x-ms-date": "Thu, 05 Mar 2020 21:56:28 GMT",
-        "x-ms-return-client-request-id": "true",
-        "x-ms-version": "2019-10-10"
-=======
           "azsdk-net-Storage.Files.DataLake/12.1.0-dev.20200403.1",
           "(.NET Core 4.6.28325.01; Microsoft Windows 10.0.18362 )"
         ],
@@ -87,44 +46,18 @@
         "x-ms-date": "Fri, 03 Apr 2020 21:06:14 GMT",
         "x-ms-return-client-request-id": "true",
         "x-ms-version": "2019-12-12"
->>>>>>> 32e373e2
       },
       "RequestBody": null,
       "StatusCode": 200,
       "ResponseHeaders": {
         "Content-Type": "application/xml",
-<<<<<<< HEAD
-        "Date": "Thu, 05 Mar 2020 21:56:27 GMT",
-=======
         "Date": "Fri, 03 Apr 2020 21:06:12 GMT",
->>>>>>> 32e373e2
         "Server": [
           "Windows-Azure-Blob/1.0",
           "Microsoft-HTTPAPI/2.0"
         ],
         "Transfer-Encoding": "chunked",
         "x-ms-client-request-id": "af5a297f-122b-b1ef-5854-0902fffb7fa4",
-<<<<<<< HEAD
-        "x-ms-request-id": "96266421-f01e-002d-4838-f32148000000",
-        "x-ms-version": "2019-10-10"
-      },
-      "ResponseBody": "\uFEFF\u003C?xml version=\u00221.0\u0022 encoding=\u0022utf-8\u0022?\u003E\u003CEnumerationResults ServiceEndpoint=\u0022https://seanstagehierarchical.blob.core.windows.net/\u0022\u003E\u003CPrefix\u003Eaaa\u003C/Prefix\u003E\u003CContainers\u003E\u003CContainer\u003E\u003CName\u003Eaaatest-filesystem-a0d8ebd8-3788-987a-95fd-1ef2a4c25afe\u003C/Name\u003E\u003CProperties\u003E\u003CLast-Modified\u003EThu, 05 Mar 2020 21:56:27 GMT\u003C/Last-Modified\u003E\u003CEtag\u003E\u00220x8D7C1500E3EB6E6\u0022\u003C/Etag\u003E\u003CLeaseStatus\u003Eunlocked\u003C/LeaseStatus\u003E\u003CLeaseState\u003Eavailable\u003C/LeaseState\u003E\u003CPublicAccess\u003Econtainer\u003C/PublicAccess\u003E\u003CDefaultEncryptionScope\u003E$account-encryption-key\u003C/DefaultEncryptionScope\u003E\u003CDenyEncryptionScopeOverride\u003Efalse\u003C/DenyEncryptionScopeOverride\u003E\u003CHasImmutabilityPolicy\u003Efalse\u003C/HasImmutabilityPolicy\u003E\u003CHasLegalHold\u003Efalse\u003C/HasLegalHold\u003E\u003C/Properties\u003E\u003C/Container\u003E\u003C/Containers\u003E\u003CNextMarker /\u003E\u003C/EnumerationResults\u003E"
-    },
-    {
-      "RequestUri": "https://seanstagehierarchical.blob.core.windows.net/aaatest-filesystem-a0d8ebd8-3788-987a-95fd-1ef2a4c25afe?restype=container",
-      "RequestMethod": "DELETE",
-      "RequestHeaders": {
-        "Authorization": "Sanitized",
-        "traceparent": "00-b23cca8dc8b1544d95e821a7fa172dc3-ff417f010105eb40-00",
-        "User-Agent": [
-          "azsdk-net-Storage.Files.DataLake/12.0.0-dev.20200305.1",
-          "(.NET Core 4.6.28325.01; Microsoft Windows 10.0.18363 )"
-        ],
-        "x-ms-client-request-id": "ab9fb64a-0c2b-e9aa-e6dd-e940455d7ad6",
-        "x-ms-date": "Thu, 05 Mar 2020 21:56:28 GMT",
-        "x-ms-return-client-request-id": "true",
-        "x-ms-version": "2019-10-10"
-=======
         "x-ms-request-id": "9622cbc7-f01e-0012-55fb-093670000000",
         "x-ms-version": "2019-12-12"
       },
@@ -144,39 +77,25 @@
         "x-ms-date": "Fri, 03 Apr 2020 21:06:14 GMT",
         "x-ms-return-client-request-id": "true",
         "x-ms-version": "2019-12-12"
->>>>>>> 32e373e2
       },
       "RequestBody": null,
       "StatusCode": 202,
       "ResponseHeaders": {
         "Content-Length": "0",
-<<<<<<< HEAD
-        "Date": "Thu, 05 Mar 2020 21:56:28 GMT",
-=======
         "Date": "Fri, 03 Apr 2020 21:06:12 GMT",
->>>>>>> 32e373e2
         "Server": [
           "Windows-Azure-Blob/1.0",
           "Microsoft-HTTPAPI/2.0"
         ],
         "x-ms-client-request-id": "ab9fb64a-0c2b-e9aa-e6dd-e940455d7ad6",
-<<<<<<< HEAD
-        "x-ms-request-id": "96266423-f01e-002d-4a38-f32148000000",
-        "x-ms-version": "2019-10-10"
-=======
         "x-ms-request-id": "9622cbd7-f01e-0012-64fb-093670000000",
         "x-ms-version": "2019-12-12"
->>>>>>> 32e373e2
       },
       "ResponseBody": []
     }
   ],
   "Variables": {
     "RandomSeed": "1184902883",
-<<<<<<< HEAD
-    "Storage_TestConfigHierarchicalNamespace": "NamespaceTenant\nseanstagehierarchical\nU2FuaXRpemVk\nhttps://seanstagehierarchical.blob.core.windows.net\nhttp://seanstagehierarchical.file.core.windows.net\nhttp://seanstagehierarchical.queue.core.windows.net\nhttp://seanstagehierarchical.table.core.windows.net\n\n\n\n\nhttp://seanstagehierarchical-secondary.blob.core.windows.net\nhttp://seanstagehierarchical-secondary.file.core.windows.net\nhttp://seanstagehierarchical-secondary.queue.core.windows.net\nhttp://seanstagehierarchical-secondary.table.core.windows.net\n68390a19-a643-458b-b726-408abf67b4fc\nSanitized\n72f988bf-86f1-41af-91ab-2d7cd011db47\nhttps://login.microsoftonline.com/\nCloud\nBlobEndpoint=https://seanstagehierarchical.blob.core.windows.net/;QueueEndpoint=http://seanstagehierarchical.queue.core.windows.net/;FileEndpoint=http://seanstagehierarchical.file.core.windows.net/;BlobSecondaryEndpoint=http://seanstagehierarchical-secondary.blob.core.windows.net/;QueueSecondaryEndpoint=http://seanstagehierarchical-secondary.queue.core.windows.net/;FileSecondaryEndpoint=http://seanstagehierarchical-secondary.file.core.windows.net/;AccountName=seanstagehierarchical;AccountKey=Sanitized\n"
-=======
     "Storage_TestConfigHierarchicalNamespace": "NamespaceTenant\nseannsecanary\nU2FuaXRpemVk\nhttp://seannsecanary.blob.core.windows.net\nhttp://seannsecanary.file.core.windows.net\nhttp://seannsecanary.queue.core.windows.net\nhttp://seannsecanary.table.core.windows.net\n\n\n\n\nhttp://seannsecanary-secondary.blob.core.windows.net\nhttp://seannsecanary-secondary.file.core.windows.net\nhttp://seannsecanary-secondary.queue.core.windows.net\nhttp://seannsecanary-secondary.table.core.windows.net\n68390a19-a643-458b-b726-408abf67b4fc\nSanitized\n72f988bf-86f1-41af-91ab-2d7cd011db47\nhttps://login.microsoftonline.com/\nCloud\nBlobEndpoint=http://seannsecanary.blob.core.windows.net/;QueueEndpoint=http://seannsecanary.queue.core.windows.net/;FileEndpoint=http://seannsecanary.file.core.windows.net/;BlobSecondaryEndpoint=http://seannsecanary-secondary.blob.core.windows.net/;QueueSecondaryEndpoint=http://seannsecanary-secondary.queue.core.windows.net/;FileSecondaryEndpoint=http://seannsecanary-secondary.file.core.windows.net/;AccountName=seannsecanary;AccountKey=Sanitized\n"
->>>>>>> 32e373e2
   }
 }