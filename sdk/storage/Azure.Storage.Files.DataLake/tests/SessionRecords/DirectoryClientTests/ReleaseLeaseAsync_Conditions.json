--- conflicted
+++ resolved
@@ -1,22 +1,6 @@
 {
   "Entries": [
     {
-<<<<<<< HEAD
-      "RequestUri": "https://seanstagehierarchical.blob.core.windows.net/test-filesystem-fbbc1364-14f7-2c52-4dba-68ebd3d728b0?restype=container",
-      "RequestMethod": "PUT",
-      "RequestHeaders": {
-        "Authorization": "Sanitized",
-        "traceparent": "00-de6bbc957bfa6043983419edbdba10fb-a8b1682fa0917744-00",
-        "User-Agent": [
-          "azsdk-net-Storage.Files.DataLake/12.0.0-dev.20200305.1",
-          "(.NET Core 4.6.28325.01; Microsoft Windows 10.0.18363 )"
-        ],
-        "x-ms-blob-public-access": "container",
-        "x-ms-client-request-id": "1f4a6fc8-f994-92db-1d07-5fe22329d3a1",
-        "x-ms-date": "Thu, 05 Mar 2020 22:09:04 GMT",
-        "x-ms-return-client-request-id": "true",
-        "x-ms-version": "2019-10-10"
-=======
       "RequestUri": "http://seannsecanary.blob.core.windows.net/test-filesystem-fbbc1364-14f7-2c52-4dba-68ebd3d728b0?restype=container",
       "RequestMethod": "PUT",
       "RequestHeaders": {
@@ -31,52 +15,25 @@
         "x-ms-date": "Fri, 03 Apr 2020 20:55:23 GMT",
         "x-ms-return-client-request-id": "true",
         "x-ms-version": "2019-12-12"
->>>>>>> 32e373e2
-      },
-      "RequestBody": null,
-      "StatusCode": 201,
-      "ResponseHeaders": {
-        "Content-Length": "0",
-<<<<<<< HEAD
-        "Date": "Thu, 05 Mar 2020 22:09:04 GMT",
-        "ETag": "\u00220x8D7C151D1BD1E30\u0022",
-        "Last-Modified": "Thu, 05 Mar 2020 22:09:05 GMT",
-=======
+      },
+      "RequestBody": null,
+      "StatusCode": 201,
+      "ResponseHeaders": {
+        "Content-Length": "0",
         "Date": "Fri, 03 Apr 2020 20:55:21 GMT",
         "ETag": "\u00220x8D7D811533A95A8\u0022",
         "Last-Modified": "Fri, 03 Apr 2020 20:55:21 GMT",
->>>>>>> 32e373e2
         "Server": [
           "Windows-Azure-Blob/1.0",
           "Microsoft-HTTPAPI/2.0"
         ],
         "x-ms-client-request-id": "1f4a6fc8-f994-92db-1d07-5fe22329d3a1",
-<<<<<<< HEAD
-        "x-ms-request-id": "728c2953-801e-0018-263a-f34d5c000000",
-        "x-ms-version": "2019-10-10"
-=======
         "x-ms-request-id": "9621945b-f01e-0012-61fa-093670000000",
         "x-ms-version": "2019-12-12"
->>>>>>> 32e373e2
-      },
-      "ResponseBody": []
-    },
-    {
-<<<<<<< HEAD
-      "RequestUri": "https://seanstagehierarchical.dfs.core.windows.net/test-filesystem-fbbc1364-14f7-2c52-4dba-68ebd3d728b0/test-directory-c3b692af-d5de-d3ef-d9ab-94751f03ef3c?resource=directory",
-      "RequestMethod": "PUT",
-      "RequestHeaders": {
-        "Authorization": "Sanitized",
-        "traceparent": "00-82ddd23372d4a746b97659148eb3b563-9544464e975bff46-00",
-        "User-Agent": [
-          "azsdk-net-Storage.Files.DataLake/12.0.0-dev.20200305.1",
-          "(.NET Core 4.6.28325.01; Microsoft Windows 10.0.18363 )"
-        ],
-        "x-ms-client-request-id": "a99f52ae-405a-f296-8076-45e86465721a",
-        "x-ms-date": "Thu, 05 Mar 2020 22:09:05 GMT",
-        "x-ms-return-client-request-id": "true",
-        "x-ms-version": "2019-10-10"
-=======
+      },
+      "ResponseBody": []
+    },
+    {
       "RequestUri": "http://seannsecanary.dfs.core.windows.net/test-filesystem-fbbc1364-14f7-2c52-4dba-68ebd3d728b0/test-directory-c3b692af-d5de-d3ef-d9ab-94751f03ef3c?resource=directory",
       "RequestMethod": "PUT",
       "RequestHeaders": {
@@ -90,50 +47,25 @@
         "x-ms-date": "Fri, 03 Apr 2020 20:55:23 GMT",
         "x-ms-return-client-request-id": "true",
         "x-ms-version": "2019-12-12"
->>>>>>> 32e373e2
-      },
-      "RequestBody": null,
-      "StatusCode": 201,
-      "ResponseHeaders": {
-        "Content-Length": "0",
-<<<<<<< HEAD
-        "Date": "Thu, 05 Mar 2020 22:09:04 GMT",
-        "ETag": "\u00220x8D7C151D1F34A05\u0022",
-        "Last-Modified": "Thu, 05 Mar 2020 22:09:05 GMT",
-=======
+      },
+      "RequestBody": null,
+      "StatusCode": 201,
+      "ResponseHeaders": {
+        "Content-Length": "0",
         "Date": "Fri, 03 Apr 2020 20:55:21 GMT",
         "ETag": "\u00220x8D7D81153490FC9\u0022",
         "Last-Modified": "Fri, 03 Apr 2020 20:55:21 GMT",
->>>>>>> 32e373e2
         "Server": [
           "Windows-Azure-HDFS/1.0",
           "Microsoft-HTTPAPI/2.0"
         ],
         "x-ms-client-request-id": "a99f52ae-405a-f296-8076-45e86465721a",
-<<<<<<< HEAD
-        "x-ms-request-id": "92290952-a01f-000f-763a-f3e457000000",
-        "x-ms-version": "2019-10-10"
-=======
         "x-ms-request-id": "fa43fbc6-201f-0097-2ffa-091bad000000",
         "x-ms-version": "2019-12-12"
->>>>>>> 32e373e2
-      },
-      "ResponseBody": []
-    },
-    {
-<<<<<<< HEAD
-      "RequestUri": "https://seanstagehierarchical.blob.core.windows.net/test-filesystem-fbbc1364-14f7-2c52-4dba-68ebd3d728b0/test-directory-c3b692af-d5de-d3ef-d9ab-94751f03ef3c?comp=lease",
-      "RequestMethod": "PUT",
-      "RequestHeaders": {
-        "Authorization": "Sanitized",
-        "traceparent": "00-02d15caa6f25a048a9361b563dc3c789-ffa9e39fd9203049-00",
-        "User-Agent": [
-          "azsdk-net-Storage.Files.DataLake/12.0.0-dev.20200305.1",
-          "(.NET Core 4.6.28325.01; Microsoft Windows 10.0.18363 )"
-        ],
-        "x-ms-client-request-id": "0e6adb8c-be2b-3e36-3df9-3362c5b71313",
-        "x-ms-date": "Thu, 05 Mar 2020 22:09:05 GMT",
-=======
+      },
+      "ResponseBody": []
+    },
+    {
       "RequestUri": "http://seannsecanary.blob.core.windows.net/test-filesystem-fbbc1364-14f7-2c52-4dba-68ebd3d728b0/test-directory-c3b692af-d5de-d3ef-d9ab-94751f03ef3c?comp=lease",
       "RequestMethod": "PUT",
       "RequestHeaders": {
@@ -145,64 +77,31 @@
         ],
         "x-ms-client-request-id": "0e6adb8c-be2b-3e36-3df9-3362c5b71313",
         "x-ms-date": "Fri, 03 Apr 2020 20:55:23 GMT",
->>>>>>> 32e373e2
         "x-ms-lease-action": "acquire",
         "x-ms-lease-duration": "15",
         "x-ms-proposed-lease-id": "2f2c2317-6f06-a514-76f8-7adfdf6da182",
         "x-ms-return-client-request-id": "true",
-<<<<<<< HEAD
-        "x-ms-version": "2019-10-10"
-=======
-        "x-ms-version": "2019-12-12"
->>>>>>> 32e373e2
-      },
-      "RequestBody": null,
-      "StatusCode": 201,
-      "ResponseHeaders": {
-        "Content-Length": "0",
-<<<<<<< HEAD
-        "Date": "Thu, 05 Mar 2020 22:09:04 GMT",
-        "ETag": "\u00220x8D7C151D1F34A05\u0022",
-        "Last-Modified": "Thu, 05 Mar 2020 22:09:05 GMT",
-=======
+        "x-ms-version": "2019-12-12"
+      },
+      "RequestBody": null,
+      "StatusCode": 201,
+      "ResponseHeaders": {
+        "Content-Length": "0",
         "Date": "Fri, 03 Apr 2020 20:55:21 GMT",
         "ETag": "\u00220x8D7D81153490FC9\u0022",
         "Last-Modified": "Fri, 03 Apr 2020 20:55:21 GMT",
->>>>>>> 32e373e2
         "Server": [
           "Windows-Azure-Blob/1.0",
           "Microsoft-HTTPAPI/2.0"
         ],
         "x-ms-client-request-id": "0e6adb8c-be2b-3e36-3df9-3362c5b71313",
         "x-ms-lease-id": "2f2c2317-6f06-a514-76f8-7adfdf6da182",
-<<<<<<< HEAD
-        "x-ms-request-id": "728c295a-801e-0018-293a-f34d5c000000",
-        "x-ms-version": "2019-10-10"
-=======
         "x-ms-request-id": "96219466-f01e-0012-69fa-093670000000",
         "x-ms-version": "2019-12-12"
->>>>>>> 32e373e2
-      },
-      "ResponseBody": []
-    },
-    {
-<<<<<<< HEAD
-      "RequestUri": "https://seanstagehierarchical.blob.core.windows.net/test-filesystem-fbbc1364-14f7-2c52-4dba-68ebd3d728b0/test-directory-c3b692af-d5de-d3ef-d9ab-94751f03ef3c?comp=lease",
-      "RequestMethod": "PUT",
-      "RequestHeaders": {
-        "Authorization": "Sanitized",
-        "traceparent": "00-cafaaa946fa7864fb09398cd9539e780-1e2af85f53f83f40-00",
-        "User-Agent": [
-          "azsdk-net-Storage.Files.DataLake/12.0.0-dev.20200305.1",
-          "(.NET Core 4.6.28325.01; Microsoft Windows 10.0.18363 )"
-        ],
-        "x-ms-client-request-id": "0352979e-9203-ff56-2087-8f6a137eb0a6",
-        "x-ms-date": "Thu, 05 Mar 2020 22:09:05 GMT",
-        "x-ms-lease-action": "release",
-        "x-ms-lease-id": "2f2c2317-6f06-a514-76f8-7adfdf6da182",
-        "x-ms-return-client-request-id": "true",
-        "x-ms-version": "2019-10-10"
-=======
+      },
+      "ResponseBody": []
+    },
+    {
       "RequestUri": "http://seannsecanary.blob.core.windows.net/test-filesystem-fbbc1364-14f7-2c52-4dba-68ebd3d728b0/test-directory-c3b692af-d5de-d3ef-d9ab-94751f03ef3c?comp=lease",
       "RequestMethod": "PUT",
       "RequestHeaders": {
@@ -218,52 +117,25 @@
         "x-ms-lease-id": "2f2c2317-6f06-a514-76f8-7adfdf6da182",
         "x-ms-return-client-request-id": "true",
         "x-ms-version": "2019-12-12"
->>>>>>> 32e373e2
       },
       "RequestBody": null,
       "StatusCode": 200,
       "ResponseHeaders": {
         "Content-Length": "0",
-<<<<<<< HEAD
-        "Date": "Thu, 05 Mar 2020 22:09:04 GMT",
-        "ETag": "\u00220x8D7C151D1F34A05\u0022",
-        "Last-Modified": "Thu, 05 Mar 2020 22:09:05 GMT",
-=======
         "Date": "Fri, 03 Apr 2020 20:55:21 GMT",
         "ETag": "\u00220x8D7D81153490FC9\u0022",
         "Last-Modified": "Fri, 03 Apr 2020 20:55:21 GMT",
->>>>>>> 32e373e2
         "Server": [
           "Windows-Azure-Blob/1.0",
           "Microsoft-HTTPAPI/2.0"
         ],
         "x-ms-client-request-id": "0352979e-9203-ff56-2087-8f6a137eb0a6",
-<<<<<<< HEAD
-        "x-ms-request-id": "728c295b-801e-0018-2a3a-f34d5c000000",
-        "x-ms-version": "2019-10-10"
-=======
         "x-ms-request-id": "9621947e-f01e-0012-79fa-093670000000",
         "x-ms-version": "2019-12-12"
->>>>>>> 32e373e2
-      },
-      "ResponseBody": []
-    },
-    {
-<<<<<<< HEAD
-      "RequestUri": "https://seanstagehierarchical.blob.core.windows.net/test-filesystem-fbbc1364-14f7-2c52-4dba-68ebd3d728b0?restype=container",
-      "RequestMethod": "DELETE",
-      "RequestHeaders": {
-        "Authorization": "Sanitized",
-        "traceparent": "00-b2be5fc7b114c944baf317f034cf573f-d1b967867a7de143-00",
-        "User-Agent": [
-          "azsdk-net-Storage.Files.DataLake/12.0.0-dev.20200305.1",
-          "(.NET Core 4.6.28325.01; Microsoft Windows 10.0.18363 )"
-        ],
-        "x-ms-client-request-id": "2ec4ef17-1064-420f-6d2a-ec16164bbec2",
-        "x-ms-date": "Thu, 05 Mar 2020 22:09:05 GMT",
-        "x-ms-return-client-request-id": "true",
-        "x-ms-version": "2019-10-10"
-=======
+      },
+      "ResponseBody": []
+    },
+    {
       "RequestUri": "http://seannsecanary.blob.core.windows.net/test-filesystem-fbbc1364-14f7-2c52-4dba-68ebd3d728b0?restype=container",
       "RequestMethod": "DELETE",
       "RequestHeaders": {
@@ -277,49 +149,23 @@
         "x-ms-date": "Fri, 03 Apr 2020 20:55:23 GMT",
         "x-ms-return-client-request-id": "true",
         "x-ms-version": "2019-12-12"
->>>>>>> 32e373e2
       },
       "RequestBody": null,
       "StatusCode": 202,
       "ResponseHeaders": {
         "Content-Length": "0",
-<<<<<<< HEAD
-        "Date": "Thu, 05 Mar 2020 22:09:05 GMT",
-=======
-        "Date": "Fri, 03 Apr 2020 20:55:22 GMT",
->>>>>>> 32e373e2
+        "Date": "Fri, 03 Apr 2020 20:55:22 GMT",
         "Server": [
           "Windows-Azure-Blob/1.0",
           "Microsoft-HTTPAPI/2.0"
         ],
         "x-ms-client-request-id": "2ec4ef17-1064-420f-6d2a-ec16164bbec2",
-<<<<<<< HEAD
-        "x-ms-request-id": "728c295f-801e-0018-2d3a-f34d5c000000",
-        "x-ms-version": "2019-10-10"
-=======
         "x-ms-request-id": "9621948e-f01e-0012-05fa-093670000000",
         "x-ms-version": "2019-12-12"
->>>>>>> 32e373e2
-      },
-      "ResponseBody": []
-    },
-    {
-<<<<<<< HEAD
-      "RequestUri": "https://seanstagehierarchical.blob.core.windows.net/test-filesystem-bcb82a05-e2bd-523a-526b-de6ac5e012bf?restype=container",
-      "RequestMethod": "PUT",
-      "RequestHeaders": {
-        "Authorization": "Sanitized",
-        "traceparent": "00-845f9dc591d0ef40a1c5e0dc36f2ca3a-1abd2c66768f134f-00",
-        "User-Agent": [
-          "azsdk-net-Storage.Files.DataLake/12.0.0-dev.20200305.1",
-          "(.NET Core 4.6.28325.01; Microsoft Windows 10.0.18363 )"
-        ],
-        "x-ms-blob-public-access": "container",
-        "x-ms-client-request-id": "c2700ada-f6a8-3481-b572-dcf831a57c8c",
-        "x-ms-date": "Thu, 05 Mar 2020 22:09:05 GMT",
-        "x-ms-return-client-request-id": "true",
-        "x-ms-version": "2019-10-10"
-=======
+      },
+      "ResponseBody": []
+    },
+    {
       "RequestUri": "http://seannsecanary.blob.core.windows.net/test-filesystem-bcb82a05-e2bd-523a-526b-de6ac5e012bf?restype=container",
       "RequestMethod": "PUT",
       "RequestHeaders": {
@@ -334,52 +180,25 @@
         "x-ms-date": "Fri, 03 Apr 2020 20:55:23 GMT",
         "x-ms-return-client-request-id": "true",
         "x-ms-version": "2019-12-12"
->>>>>>> 32e373e2
-      },
-      "RequestBody": null,
-      "StatusCode": 201,
-      "ResponseHeaders": {
-        "Content-Length": "0",
-<<<<<<< HEAD
-        "Date": "Thu, 05 Mar 2020 22:09:06 GMT",
-        "ETag": "\u00220x8D7C151D24B8C4D\u0022",
-        "Last-Modified": "Thu, 05 Mar 2020 22:09:06 GMT",
-=======
+      },
+      "RequestBody": null,
+      "StatusCode": 201,
+      "ResponseHeaders": {
+        "Content-Length": "0",
         "Date": "Fri, 03 Apr 2020 20:55:22 GMT",
         "ETag": "\u00220x8D7D811537EFE14\u0022",
         "Last-Modified": "Fri, 03 Apr 2020 20:55:22 GMT",
->>>>>>> 32e373e2
         "Server": [
           "Windows-Azure-Blob/1.0",
           "Microsoft-HTTPAPI/2.0"
         ],
         "x-ms-client-request-id": "c2700ada-f6a8-3481-b572-dcf831a57c8c",
-<<<<<<< HEAD
-        "x-ms-request-id": "959f7dec-b01e-003c-263a-f3bbfc000000",
-        "x-ms-version": "2019-10-10"
-=======
         "x-ms-request-id": "962194a4-f01e-0012-15fa-093670000000",
         "x-ms-version": "2019-12-12"
->>>>>>> 32e373e2
-      },
-      "ResponseBody": []
-    },
-    {
-<<<<<<< HEAD
-      "RequestUri": "https://seanstagehierarchical.dfs.core.windows.net/test-filesystem-bcb82a05-e2bd-523a-526b-de6ac5e012bf/test-directory-c6412d17-9bf8-8208-e8ab-fcbe4f5cf223?resource=directory",
-      "RequestMethod": "PUT",
-      "RequestHeaders": {
-        "Authorization": "Sanitized",
-        "traceparent": "00-9efdd3a575b78f46b358da92cde2d0f1-a7dd636c68af8e4c-00",
-        "User-Agent": [
-          "azsdk-net-Storage.Files.DataLake/12.0.0-dev.20200305.1",
-          "(.NET Core 4.6.28325.01; Microsoft Windows 10.0.18363 )"
-        ],
-        "x-ms-client-request-id": "32c50682-0aed-3fe1-02ed-d9fcfac3e558",
-        "x-ms-date": "Thu, 05 Mar 2020 22:09:06 GMT",
-        "x-ms-return-client-request-id": "true",
-        "x-ms-version": "2019-10-10"
-=======
+      },
+      "ResponseBody": []
+    },
+    {
       "RequestUri": "http://seannsecanary.dfs.core.windows.net/test-filesystem-bcb82a05-e2bd-523a-526b-de6ac5e012bf/test-directory-c6412d17-9bf8-8208-e8ab-fcbe4f5cf223?resource=directory",
       "RequestMethod": "PUT",
       "RequestHeaders": {
@@ -393,50 +212,25 @@
         "x-ms-date": "Fri, 03 Apr 2020 20:55:23 GMT",
         "x-ms-return-client-request-id": "true",
         "x-ms-version": "2019-12-12"
->>>>>>> 32e373e2
-      },
-      "RequestBody": null,
-      "StatusCode": 201,
-      "ResponseHeaders": {
-        "Content-Length": "0",
-<<<<<<< HEAD
-        "Date": "Thu, 05 Mar 2020 22:09:06 GMT",
-        "ETag": "\u00220x8D7C151D27CD502\u0022",
-        "Last-Modified": "Thu, 05 Mar 2020 22:09:06 GMT",
-=======
+      },
+      "RequestBody": null,
+      "StatusCode": 201,
+      "ResponseHeaders": {
+        "Content-Length": "0",
         "Date": "Fri, 03 Apr 2020 20:55:22 GMT",
         "ETag": "\u00220x8D7D811538D7E3E\u0022",
         "Last-Modified": "Fri, 03 Apr 2020 20:55:22 GMT",
->>>>>>> 32e373e2
         "Server": [
           "Windows-Azure-HDFS/1.0",
           "Microsoft-HTTPAPI/2.0"
         ],
         "x-ms-client-request-id": "32c50682-0aed-3fe1-02ed-d9fcfac3e558",
-<<<<<<< HEAD
-        "x-ms-request-id": "3d4156da-601f-0000-123a-f3923b000000",
-        "x-ms-version": "2019-10-10"
-=======
         "x-ms-request-id": "fa43fbc7-201f-0097-30fa-091bad000000",
         "x-ms-version": "2019-12-12"
->>>>>>> 32e373e2
-      },
-      "ResponseBody": []
-    },
-    {
-<<<<<<< HEAD
-      "RequestUri": "https://seanstagehierarchical.blob.core.windows.net/test-filesystem-bcb82a05-e2bd-523a-526b-de6ac5e012bf/test-directory-c6412d17-9bf8-8208-e8ab-fcbe4f5cf223?comp=lease",
-      "RequestMethod": "PUT",
-      "RequestHeaders": {
-        "Authorization": "Sanitized",
-        "traceparent": "00-edf58a2330facc4ea792d99a999ea24c-c86c6ddb74aa414e-00",
-        "User-Agent": [
-          "azsdk-net-Storage.Files.DataLake/12.0.0-dev.20200305.1",
-          "(.NET Core 4.6.28325.01; Microsoft Windows 10.0.18363 )"
-        ],
-        "x-ms-client-request-id": "edc91538-adeb-c006-eafe-1c8b12061143",
-        "x-ms-date": "Thu, 05 Mar 2020 22:09:06 GMT",
-=======
+      },
+      "ResponseBody": []
+    },
+    {
       "RequestUri": "http://seannsecanary.blob.core.windows.net/test-filesystem-bcb82a05-e2bd-523a-526b-de6ac5e012bf/test-directory-c6412d17-9bf8-8208-e8ab-fcbe4f5cf223?comp=lease",
       "RequestMethod": "PUT",
       "RequestHeaders": {
@@ -448,127 +242,66 @@
         ],
         "x-ms-client-request-id": "edc91538-adeb-c006-eafe-1c8b12061143",
         "x-ms-date": "Fri, 03 Apr 2020 20:55:23 GMT",
->>>>>>> 32e373e2
         "x-ms-lease-action": "acquire",
         "x-ms-lease-duration": "15",
         "x-ms-proposed-lease-id": "2d5db87f-c114-c71c-1561-f8da2dbfdc9f",
         "x-ms-return-client-request-id": "true",
-<<<<<<< HEAD
-        "x-ms-version": "2019-10-10"
-=======
-        "x-ms-version": "2019-12-12"
->>>>>>> 32e373e2
-      },
-      "RequestBody": null,
-      "StatusCode": 201,
-      "ResponseHeaders": {
-        "Content-Length": "0",
-<<<<<<< HEAD
-        "Date": "Thu, 05 Mar 2020 22:09:06 GMT",
-        "ETag": "\u00220x8D7C151D27CD502\u0022",
-        "Last-Modified": "Thu, 05 Mar 2020 22:09:06 GMT",
-=======
+        "x-ms-version": "2019-12-12"
+      },
+      "RequestBody": null,
+      "StatusCode": 201,
+      "ResponseHeaders": {
+        "Content-Length": "0",
         "Date": "Fri, 03 Apr 2020 20:55:22 GMT",
         "ETag": "\u00220x8D7D811538D7E3E\u0022",
         "Last-Modified": "Fri, 03 Apr 2020 20:55:22 GMT",
->>>>>>> 32e373e2
         "Server": [
           "Windows-Azure-Blob/1.0",
           "Microsoft-HTTPAPI/2.0"
         ],
         "x-ms-client-request-id": "edc91538-adeb-c006-eafe-1c8b12061143",
         "x-ms-lease-id": "2d5db87f-c114-c71c-1561-f8da2dbfdc9f",
-<<<<<<< HEAD
-        "x-ms-request-id": "959f7df6-b01e-003c-2d3a-f3bbfc000000",
-        "x-ms-version": "2019-10-10"
-=======
         "x-ms-request-id": "962194b7-f01e-0012-24fa-093670000000",
         "x-ms-version": "2019-12-12"
->>>>>>> 32e373e2
-      },
-      "ResponseBody": []
-    },
-    {
-<<<<<<< HEAD
-      "RequestUri": "https://seanstagehierarchical.blob.core.windows.net/test-filesystem-bcb82a05-e2bd-523a-526b-de6ac5e012bf/test-directory-c6412d17-9bf8-8208-e8ab-fcbe4f5cf223?comp=lease",
-      "RequestMethod": "PUT",
-      "RequestHeaders": {
-        "Authorization": "Sanitized",
-        "If-Modified-Since": "Wed, 04 Mar 2020 22:09:04 GMT",
-        "traceparent": "00-82dd568b55e91048817034663d0a7663-4c8f550ae5e62543-00",
-        "User-Agent": [
-          "azsdk-net-Storage.Files.DataLake/12.0.0-dev.20200305.1",
-          "(.NET Core 4.6.28325.01; Microsoft Windows 10.0.18363 )"
+      },
+      "ResponseBody": []
+    },
+    {
+      "RequestUri": "http://seannsecanary.blob.core.windows.net/test-filesystem-bcb82a05-e2bd-523a-526b-de6ac5e012bf/test-directory-c6412d17-9bf8-8208-e8ab-fcbe4f5cf223?comp=lease",
+      "RequestMethod": "PUT",
+      "RequestHeaders": {
+        "Authorization": "Sanitized",
+        "If-Modified-Since": "Thu, 02 Apr 2020 20:55:23 GMT",
+        "traceparent": "00-b4fd38489f9aea45b9f38f3f0f571b56-74807e554eb11f49-00",
+        "User-Agent": [
+          "azsdk-net-Storage.Files.DataLake/12.1.0-dev.20200403.1",
+          "(.NET Core 4.6.28325.01; Microsoft Windows 10.0.18362 )"
         ],
         "x-ms-client-request-id": "18a1ed7c-eff5-22b4-da7b-5e98a4ab7f1c",
-        "x-ms-date": "Thu, 05 Mar 2020 22:09:06 GMT",
+        "x-ms-date": "Fri, 03 Apr 2020 20:55:24 GMT",
         "x-ms-lease-action": "release",
         "x-ms-lease-id": "2d5db87f-c114-c71c-1561-f8da2dbfdc9f",
         "x-ms-return-client-request-id": "true",
-        "x-ms-version": "2019-10-10"
-=======
-      "RequestUri": "http://seannsecanary.blob.core.windows.net/test-filesystem-bcb82a05-e2bd-523a-526b-de6ac5e012bf/test-directory-c6412d17-9bf8-8208-e8ab-fcbe4f5cf223?comp=lease",
-      "RequestMethod": "PUT",
-      "RequestHeaders": {
-        "Authorization": "Sanitized",
-        "If-Modified-Since": "Thu, 02 Apr 2020 20:55:23 GMT",
-        "traceparent": "00-b4fd38489f9aea45b9f38f3f0f571b56-74807e554eb11f49-00",
-        "User-Agent": [
-          "azsdk-net-Storage.Files.DataLake/12.1.0-dev.20200403.1",
-          "(.NET Core 4.6.28325.01; Microsoft Windows 10.0.18362 )"
-        ],
-        "x-ms-client-request-id": "18a1ed7c-eff5-22b4-da7b-5e98a4ab7f1c",
-        "x-ms-date": "Fri, 03 Apr 2020 20:55:24 GMT",
-        "x-ms-lease-action": "release",
-        "x-ms-lease-id": "2d5db87f-c114-c71c-1561-f8da2dbfdc9f",
-        "x-ms-return-client-request-id": "true",
-        "x-ms-version": "2019-12-12"
->>>>>>> 32e373e2
+        "x-ms-version": "2019-12-12"
       },
       "RequestBody": null,
       "StatusCode": 200,
       "ResponseHeaders": {
         "Content-Length": "0",
-<<<<<<< HEAD
-        "Date": "Thu, 05 Mar 2020 22:09:06 GMT",
-        "ETag": "\u00220x8D7C151D27CD502\u0022",
-        "Last-Modified": "Thu, 05 Mar 2020 22:09:06 GMT",
-=======
         "Date": "Fri, 03 Apr 2020 20:55:22 GMT",
         "ETag": "\u00220x8D7D811538D7E3E\u0022",
         "Last-Modified": "Fri, 03 Apr 2020 20:55:22 GMT",
->>>>>>> 32e373e2
         "Server": [
           "Windows-Azure-Blob/1.0",
           "Microsoft-HTTPAPI/2.0"
         ],
         "x-ms-client-request-id": "18a1ed7c-eff5-22b4-da7b-5e98a4ab7f1c",
-<<<<<<< HEAD
-        "x-ms-request-id": "959f7dfb-b01e-003c-323a-f3bbfc000000",
-        "x-ms-version": "2019-10-10"
-=======
         "x-ms-request-id": "962194bd-f01e-0012-2afa-093670000000",
         "x-ms-version": "2019-12-12"
->>>>>>> 32e373e2
-      },
-      "ResponseBody": []
-    },
-    {
-<<<<<<< HEAD
-      "RequestUri": "https://seanstagehierarchical.blob.core.windows.net/test-filesystem-bcb82a05-e2bd-523a-526b-de6ac5e012bf?restype=container",
-      "RequestMethod": "DELETE",
-      "RequestHeaders": {
-        "Authorization": "Sanitized",
-        "traceparent": "00-19e4b6efe6665d41a715b6f6bbc09242-7401b8043e87fb41-00",
-        "User-Agent": [
-          "azsdk-net-Storage.Files.DataLake/12.0.0-dev.20200305.1",
-          "(.NET Core 4.6.28325.01; Microsoft Windows 10.0.18363 )"
-        ],
-        "x-ms-client-request-id": "240e21af-f965-224d-8409-3d0b3d281ad6",
-        "x-ms-date": "Thu, 05 Mar 2020 22:09:06 GMT",
-        "x-ms-return-client-request-id": "true",
-        "x-ms-version": "2019-10-10"
-=======
+      },
+      "ResponseBody": []
+    },
+    {
       "RequestUri": "http://seannsecanary.blob.core.windows.net/test-filesystem-bcb82a05-e2bd-523a-526b-de6ac5e012bf?restype=container",
       "RequestMethod": "DELETE",
       "RequestHeaders": {
@@ -582,298 +315,159 @@
         "x-ms-date": "Fri, 03 Apr 2020 20:55:24 GMT",
         "x-ms-return-client-request-id": "true",
         "x-ms-version": "2019-12-12"
->>>>>>> 32e373e2
       },
       "RequestBody": null,
       "StatusCode": 202,
       "ResponseHeaders": {
         "Content-Length": "0",
-<<<<<<< HEAD
-        "Date": "Thu, 05 Mar 2020 22:09:06 GMT",
-=======
-        "Date": "Fri, 03 Apr 2020 20:55:22 GMT",
->>>>>>> 32e373e2
+        "Date": "Fri, 03 Apr 2020 20:55:22 GMT",
         "Server": [
           "Windows-Azure-Blob/1.0",
           "Microsoft-HTTPAPI/2.0"
         ],
         "x-ms-client-request-id": "240e21af-f965-224d-8409-3d0b3d281ad6",
-<<<<<<< HEAD
-        "x-ms-request-id": "959f7dfd-b01e-003c-343a-f3bbfc000000",
-        "x-ms-version": "2019-10-10"
-=======
         "x-ms-request-id": "962194c5-f01e-0012-32fa-093670000000",
         "x-ms-version": "2019-12-12"
->>>>>>> 32e373e2
-      },
-      "ResponseBody": []
-    },
-    {
-<<<<<<< HEAD
-      "RequestUri": "https://seanstagehierarchical.blob.core.windows.net/test-filesystem-9383ed4c-1029-b00c-6904-c4ea83947f97?restype=container",
-      "RequestMethod": "PUT",
-      "RequestHeaders": {
-        "Authorization": "Sanitized",
-        "traceparent": "00-e80c06deb94cca4a82357b2bee7871c7-fc958c44baae834c-00",
-        "User-Agent": [
-          "azsdk-net-Storage.Files.DataLake/12.0.0-dev.20200305.1",
-          "(.NET Core 4.6.28325.01; Microsoft Windows 10.0.18363 )"
+      },
+      "ResponseBody": []
+    },
+    {
+      "RequestUri": "http://seannsecanary.blob.core.windows.net/test-filesystem-9383ed4c-1029-b00c-6904-c4ea83947f97?restype=container",
+      "RequestMethod": "PUT",
+      "RequestHeaders": {
+        "Authorization": "Sanitized",
+        "traceparent": "00-afc4757bdded1f43bf518ea63ca80afd-4e155a6078881249-00",
+        "User-Agent": [
+          "azsdk-net-Storage.Files.DataLake/12.1.0-dev.20200403.1",
+          "(.NET Core 4.6.28325.01; Microsoft Windows 10.0.18362 )"
         ],
         "x-ms-blob-public-access": "container",
         "x-ms-client-request-id": "b6d294f0-24bf-9e27-145e-ba6035629ef0",
-        "x-ms-date": "Thu, 05 Mar 2020 22:09:06 GMT",
-        "x-ms-return-client-request-id": "true",
-        "x-ms-version": "2019-10-10"
-=======
-      "RequestUri": "http://seannsecanary.blob.core.windows.net/test-filesystem-9383ed4c-1029-b00c-6904-c4ea83947f97?restype=container",
-      "RequestMethod": "PUT",
-      "RequestHeaders": {
-        "Authorization": "Sanitized",
-        "traceparent": "00-afc4757bdded1f43bf518ea63ca80afd-4e155a6078881249-00",
-        "User-Agent": [
-          "azsdk-net-Storage.Files.DataLake/12.1.0-dev.20200403.1",
-          "(.NET Core 4.6.28325.01; Microsoft Windows 10.0.18362 )"
-        ],
-        "x-ms-blob-public-access": "container",
-        "x-ms-client-request-id": "b6d294f0-24bf-9e27-145e-ba6035629ef0",
-        "x-ms-date": "Fri, 03 Apr 2020 20:55:24 GMT",
-        "x-ms-return-client-request-id": "true",
-        "x-ms-version": "2019-12-12"
->>>>>>> 32e373e2
-      },
-      "RequestBody": null,
-      "StatusCode": 201,
-      "ResponseHeaders": {
-        "Content-Length": "0",
-<<<<<<< HEAD
-        "Date": "Thu, 05 Mar 2020 22:09:06 GMT",
-        "ETag": "\u00220x8D7C151D2EC2D1A\u0022",
-        "Last-Modified": "Thu, 05 Mar 2020 22:09:07 GMT",
-=======
+        "x-ms-date": "Fri, 03 Apr 2020 20:55:24 GMT",
+        "x-ms-return-client-request-id": "true",
+        "x-ms-version": "2019-12-12"
+      },
+      "RequestBody": null,
+      "StatusCode": 201,
+      "ResponseHeaders": {
+        "Content-Length": "0",
         "Date": "Fri, 03 Apr 2020 20:55:22 GMT",
         "ETag": "\u00220x8D7D81153C11C26\u0022",
         "Last-Modified": "Fri, 03 Apr 2020 20:55:22 GMT",
->>>>>>> 32e373e2
         "Server": [
           "Windows-Azure-Blob/1.0",
           "Microsoft-HTTPAPI/2.0"
         ],
         "x-ms-client-request-id": "b6d294f0-24bf-9e27-145e-ba6035629ef0",
-<<<<<<< HEAD
-        "x-ms-request-id": "809522d0-a01e-0020-7e3a-f3e99c000000",
-        "x-ms-version": "2019-10-10"
-=======
         "x-ms-request-id": "962194cc-f01e-0012-38fa-093670000000",
         "x-ms-version": "2019-12-12"
->>>>>>> 32e373e2
-      },
-      "ResponseBody": []
-    },
-    {
-<<<<<<< HEAD
-      "RequestUri": "https://seanstagehierarchical.dfs.core.windows.net/test-filesystem-9383ed4c-1029-b00c-6904-c4ea83947f97/test-directory-2e46a58a-973f-f239-353d-6bda572721f1?resource=directory",
-      "RequestMethod": "PUT",
-      "RequestHeaders": {
-        "Authorization": "Sanitized",
-        "traceparent": "00-36b032470d96bb4a81e7e1373c2d1d28-829be11051f61343-00",
-        "User-Agent": [
-          "azsdk-net-Storage.Files.DataLake/12.0.0-dev.20200305.1",
-          "(.NET Core 4.6.28325.01; Microsoft Windows 10.0.18363 )"
+      },
+      "ResponseBody": []
+    },
+    {
+      "RequestUri": "http://seannsecanary.dfs.core.windows.net/test-filesystem-9383ed4c-1029-b00c-6904-c4ea83947f97/test-directory-2e46a58a-973f-f239-353d-6bda572721f1?resource=directory",
+      "RequestMethod": "PUT",
+      "RequestHeaders": {
+        "Authorization": "Sanitized",
+        "traceparent": "00-65000d084b1c4943a9f47d843b8f95fa-933e577225a8f24d-00",
+        "User-Agent": [
+          "azsdk-net-Storage.Files.DataLake/12.1.0-dev.20200403.1",
+          "(.NET Core 4.6.28325.01; Microsoft Windows 10.0.18362 )"
         ],
         "x-ms-client-request-id": "e85ac9af-3031-58eb-5be0-8082b94c47ed",
-        "x-ms-date": "Thu, 05 Mar 2020 22:09:07 GMT",
-        "x-ms-return-client-request-id": "true",
-        "x-ms-version": "2019-10-10"
-=======
-      "RequestUri": "http://seannsecanary.dfs.core.windows.net/test-filesystem-9383ed4c-1029-b00c-6904-c4ea83947f97/test-directory-2e46a58a-973f-f239-353d-6bda572721f1?resource=directory",
-      "RequestMethod": "PUT",
-      "RequestHeaders": {
-        "Authorization": "Sanitized",
-        "traceparent": "00-65000d084b1c4943a9f47d843b8f95fa-933e577225a8f24d-00",
-        "User-Agent": [
-          "azsdk-net-Storage.Files.DataLake/12.1.0-dev.20200403.1",
-          "(.NET Core 4.6.28325.01; Microsoft Windows 10.0.18362 )"
-        ],
-        "x-ms-client-request-id": "e85ac9af-3031-58eb-5be0-8082b94c47ed",
-        "x-ms-date": "Fri, 03 Apr 2020 20:55:24 GMT",
-        "x-ms-return-client-request-id": "true",
-        "x-ms-version": "2019-12-12"
->>>>>>> 32e373e2
-      },
-      "RequestBody": null,
-      "StatusCode": 201,
-      "ResponseHeaders": {
-        "Content-Length": "0",
-<<<<<<< HEAD
-        "Date": "Thu, 05 Mar 2020 22:09:06 GMT",
-        "ETag": "\u00220x8D7C151D31B55B1\u0022",
-        "Last-Modified": "Thu, 05 Mar 2020 22:09:07 GMT",
-=======
+        "x-ms-date": "Fri, 03 Apr 2020 20:55:24 GMT",
+        "x-ms-return-client-request-id": "true",
+        "x-ms-version": "2019-12-12"
+      },
+      "RequestBody": null,
+      "StatusCode": 201,
+      "ResponseHeaders": {
+        "Content-Length": "0",
         "Date": "Fri, 03 Apr 2020 20:55:22 GMT",
         "ETag": "\u00220x8D7D81153D08500\u0022",
         "Last-Modified": "Fri, 03 Apr 2020 20:55:22 GMT",
->>>>>>> 32e373e2
         "Server": [
           "Windows-Azure-HDFS/1.0",
           "Microsoft-HTTPAPI/2.0"
         ],
         "x-ms-client-request-id": "e85ac9af-3031-58eb-5be0-8082b94c47ed",
-<<<<<<< HEAD
-        "x-ms-request-id": "0f34ba67-401f-0038-173a-f336fb000000",
-        "x-ms-version": "2019-10-10"
-=======
         "x-ms-request-id": "fa43fbc8-201f-0097-31fa-091bad000000",
         "x-ms-version": "2019-12-12"
->>>>>>> 32e373e2
-      },
-      "ResponseBody": []
-    },
-    {
-<<<<<<< HEAD
-      "RequestUri": "https://seanstagehierarchical.blob.core.windows.net/test-filesystem-9383ed4c-1029-b00c-6904-c4ea83947f97/test-directory-2e46a58a-973f-f239-353d-6bda572721f1?comp=lease",
-      "RequestMethod": "PUT",
-      "RequestHeaders": {
-        "Authorization": "Sanitized",
-        "traceparent": "00-454eff3de143974d8b8478a4cba45441-2eae3dbb6cc48941-00",
-        "User-Agent": [
-          "azsdk-net-Storage.Files.DataLake/12.0.0-dev.20200305.1",
-          "(.NET Core 4.6.28325.01; Microsoft Windows 10.0.18363 )"
+      },
+      "ResponseBody": []
+    },
+    {
+      "RequestUri": "http://seannsecanary.blob.core.windows.net/test-filesystem-9383ed4c-1029-b00c-6904-c4ea83947f97/test-directory-2e46a58a-973f-f239-353d-6bda572721f1?comp=lease",
+      "RequestMethod": "PUT",
+      "RequestHeaders": {
+        "Authorization": "Sanitized",
+        "traceparent": "00-ef97217b463a224db3b3f4f7155edadc-a4c0eaf9941fcf49-00",
+        "User-Agent": [
+          "azsdk-net-Storage.Files.DataLake/12.1.0-dev.20200403.1",
+          "(.NET Core 4.6.28325.01; Microsoft Windows 10.0.18362 )"
         ],
         "x-ms-client-request-id": "d6028003-749c-005d-9b99-1a8ae9f62e60",
-        "x-ms-date": "Thu, 05 Mar 2020 22:09:07 GMT",
-=======
-      "RequestUri": "http://seannsecanary.blob.core.windows.net/test-filesystem-9383ed4c-1029-b00c-6904-c4ea83947f97/test-directory-2e46a58a-973f-f239-353d-6bda572721f1?comp=lease",
-      "RequestMethod": "PUT",
-      "RequestHeaders": {
-        "Authorization": "Sanitized",
-        "traceparent": "00-ef97217b463a224db3b3f4f7155edadc-a4c0eaf9941fcf49-00",
-        "User-Agent": [
-          "azsdk-net-Storage.Files.DataLake/12.1.0-dev.20200403.1",
-          "(.NET Core 4.6.28325.01; Microsoft Windows 10.0.18362 )"
-        ],
-        "x-ms-client-request-id": "d6028003-749c-005d-9b99-1a8ae9f62e60",
-        "x-ms-date": "Fri, 03 Apr 2020 20:55:24 GMT",
->>>>>>> 32e373e2
+        "x-ms-date": "Fri, 03 Apr 2020 20:55:24 GMT",
         "x-ms-lease-action": "acquire",
         "x-ms-lease-duration": "15",
         "x-ms-proposed-lease-id": "9bbac93c-af68-c12d-cda7-47f52afa52de",
         "x-ms-return-client-request-id": "true",
-<<<<<<< HEAD
-        "x-ms-version": "2019-10-10"
-=======
-        "x-ms-version": "2019-12-12"
->>>>>>> 32e373e2
-      },
-      "RequestBody": null,
-      "StatusCode": 201,
-      "ResponseHeaders": {
-        "Content-Length": "0",
-<<<<<<< HEAD
-        "Date": "Thu, 05 Mar 2020 22:09:06 GMT",
-        "ETag": "\u00220x8D7C151D31B55B1\u0022",
-        "Last-Modified": "Thu, 05 Mar 2020 22:09:07 GMT",
-=======
+        "x-ms-version": "2019-12-12"
+      },
+      "RequestBody": null,
+      "StatusCode": 201,
+      "ResponseHeaders": {
+        "Content-Length": "0",
         "Date": "Fri, 03 Apr 2020 20:55:22 GMT",
         "ETag": "\u00220x8D7D81153D08500\u0022",
         "Last-Modified": "Fri, 03 Apr 2020 20:55:22 GMT",
->>>>>>> 32e373e2
         "Server": [
           "Windows-Azure-Blob/1.0",
           "Microsoft-HTTPAPI/2.0"
         ],
         "x-ms-client-request-id": "d6028003-749c-005d-9b99-1a8ae9f62e60",
         "x-ms-lease-id": "9bbac93c-af68-c12d-cda7-47f52afa52de",
-<<<<<<< HEAD
-        "x-ms-request-id": "809522d6-a01e-0020-023a-f3e99c000000",
-        "x-ms-version": "2019-10-10"
-=======
         "x-ms-request-id": "962194e0-f01e-0012-49fa-093670000000",
         "x-ms-version": "2019-12-12"
->>>>>>> 32e373e2
-      },
-      "ResponseBody": []
-    },
-    {
-<<<<<<< HEAD
-      "RequestUri": "https://seanstagehierarchical.blob.core.windows.net/test-filesystem-9383ed4c-1029-b00c-6904-c4ea83947f97/test-directory-2e46a58a-973f-f239-353d-6bda572721f1?comp=lease",
-      "RequestMethod": "PUT",
-      "RequestHeaders": {
-        "Authorization": "Sanitized",
-        "If-Unmodified-Since": "Fri, 06 Mar 2020 22:09:04 GMT",
-        "traceparent": "00-2357b75548e0f147a24f2e6268650226-3507e2786b0e9042-00",
-        "User-Agent": [
-          "azsdk-net-Storage.Files.DataLake/12.0.0-dev.20200305.1",
-          "(.NET Core 4.6.28325.01; Microsoft Windows 10.0.18363 )"
+      },
+      "ResponseBody": []
+    },
+    {
+      "RequestUri": "http://seannsecanary.blob.core.windows.net/test-filesystem-9383ed4c-1029-b00c-6904-c4ea83947f97/test-directory-2e46a58a-973f-f239-353d-6bda572721f1?comp=lease",
+      "RequestMethod": "PUT",
+      "RequestHeaders": {
+        "Authorization": "Sanitized",
+        "If-Unmodified-Since": "Sat, 04 Apr 2020 20:55:23 GMT",
+        "traceparent": "00-286ed9e9039c4243bb1ecbfd0bf5c46e-e07875b3e4000447-00",
+        "User-Agent": [
+          "azsdk-net-Storage.Files.DataLake/12.1.0-dev.20200403.1",
+          "(.NET Core 4.6.28325.01; Microsoft Windows 10.0.18362 )"
         ],
         "x-ms-client-request-id": "aaf1acc0-7bf8-b741-482a-f1331e368cb8",
-        "x-ms-date": "Thu, 05 Mar 2020 22:09:07 GMT",
+        "x-ms-date": "Fri, 03 Apr 2020 20:55:24 GMT",
         "x-ms-lease-action": "release",
         "x-ms-lease-id": "9bbac93c-af68-c12d-cda7-47f52afa52de",
         "x-ms-return-client-request-id": "true",
-        "x-ms-version": "2019-10-10"
-=======
-      "RequestUri": "http://seannsecanary.blob.core.windows.net/test-filesystem-9383ed4c-1029-b00c-6904-c4ea83947f97/test-directory-2e46a58a-973f-f239-353d-6bda572721f1?comp=lease",
-      "RequestMethod": "PUT",
-      "RequestHeaders": {
-        "Authorization": "Sanitized",
-        "If-Unmodified-Since": "Sat, 04 Apr 2020 20:55:23 GMT",
-        "traceparent": "00-286ed9e9039c4243bb1ecbfd0bf5c46e-e07875b3e4000447-00",
-        "User-Agent": [
-          "azsdk-net-Storage.Files.DataLake/12.1.0-dev.20200403.1",
-          "(.NET Core 4.6.28325.01; Microsoft Windows 10.0.18362 )"
-        ],
-        "x-ms-client-request-id": "aaf1acc0-7bf8-b741-482a-f1331e368cb8",
-        "x-ms-date": "Fri, 03 Apr 2020 20:55:24 GMT",
-        "x-ms-lease-action": "release",
-        "x-ms-lease-id": "9bbac93c-af68-c12d-cda7-47f52afa52de",
-        "x-ms-return-client-request-id": "true",
-        "x-ms-version": "2019-12-12"
->>>>>>> 32e373e2
+        "x-ms-version": "2019-12-12"
       },
       "RequestBody": null,
       "StatusCode": 200,
       "ResponseHeaders": {
         "Content-Length": "0",
-<<<<<<< HEAD
-        "Date": "Thu, 05 Mar 2020 22:09:06 GMT",
-        "ETag": "\u00220x8D7C151D31B55B1\u0022",
-        "Last-Modified": "Thu, 05 Mar 2020 22:09:07 GMT",
-=======
         "Date": "Fri, 03 Apr 2020 20:55:22 GMT",
         "ETag": "\u00220x8D7D81153D08500\u0022",
         "Last-Modified": "Fri, 03 Apr 2020 20:55:22 GMT",
->>>>>>> 32e373e2
         "Server": [
           "Windows-Azure-Blob/1.0",
           "Microsoft-HTTPAPI/2.0"
         ],
         "x-ms-client-request-id": "aaf1acc0-7bf8-b741-482a-f1331e368cb8",
-<<<<<<< HEAD
-        "x-ms-request-id": "809522d7-a01e-0020-033a-f3e99c000000",
-        "x-ms-version": "2019-10-10"
-=======
         "x-ms-request-id": "962194e8-f01e-0012-51fa-093670000000",
         "x-ms-version": "2019-12-12"
->>>>>>> 32e373e2
-      },
-      "ResponseBody": []
-    },
-    {
-<<<<<<< HEAD
-      "RequestUri": "https://seanstagehierarchical.blob.core.windows.net/test-filesystem-9383ed4c-1029-b00c-6904-c4ea83947f97?restype=container",
-      "RequestMethod": "DELETE",
-      "RequestHeaders": {
-        "Authorization": "Sanitized",
-        "traceparent": "00-1e6b8fecb137c1438f4b922fe73c2cef-34a6ca376f847d42-00",
-        "User-Agent": [
-          "azsdk-net-Storage.Files.DataLake/12.0.0-dev.20200305.1",
-          "(.NET Core 4.6.28325.01; Microsoft Windows 10.0.18363 )"
-        ],
-        "x-ms-client-request-id": "3cc9a320-8404-1268-609e-cbf7c8ede4d2",
-        "x-ms-date": "Thu, 05 Mar 2020 22:09:07 GMT",
-        "x-ms-return-client-request-id": "true",
-        "x-ms-version": "2019-10-10"
-=======
+      },
+      "ResponseBody": []
+    },
+    {
       "RequestUri": "http://seannsecanary.blob.core.windows.net/test-filesystem-9383ed4c-1029-b00c-6904-c4ea83947f97?restype=container",
       "RequestMethod": "DELETE",
       "RequestHeaders": {
@@ -887,179 +481,100 @@
         "x-ms-date": "Fri, 03 Apr 2020 20:55:24 GMT",
         "x-ms-return-client-request-id": "true",
         "x-ms-version": "2019-12-12"
->>>>>>> 32e373e2
       },
       "RequestBody": null,
       "StatusCode": 202,
       "ResponseHeaders": {
         "Content-Length": "0",
-<<<<<<< HEAD
-        "Date": "Thu, 05 Mar 2020 22:09:07 GMT",
-=======
-        "Date": "Fri, 03 Apr 2020 20:55:22 GMT",
->>>>>>> 32e373e2
+        "Date": "Fri, 03 Apr 2020 20:55:22 GMT",
         "Server": [
           "Windows-Azure-Blob/1.0",
           "Microsoft-HTTPAPI/2.0"
         ],
         "x-ms-client-request-id": "3cc9a320-8404-1268-609e-cbf7c8ede4d2",
-<<<<<<< HEAD
-        "x-ms-request-id": "809522d8-a01e-0020-043a-f3e99c000000",
-        "x-ms-version": "2019-10-10"
-=======
         "x-ms-request-id": "962194f7-f01e-0012-5efa-093670000000",
         "x-ms-version": "2019-12-12"
->>>>>>> 32e373e2
-      },
-      "ResponseBody": []
-    },
-    {
-<<<<<<< HEAD
-      "RequestUri": "https://seanstagehierarchical.blob.core.windows.net/test-filesystem-e95235b8-d3f8-ed77-33a8-4bf8ade930b0?restype=container",
-      "RequestMethod": "PUT",
-      "RequestHeaders": {
-        "Authorization": "Sanitized",
-        "traceparent": "00-05cc7699881ec84186d666c842c6d3a3-9e0a34b05ba51b48-00",
-        "User-Agent": [
-          "azsdk-net-Storage.Files.DataLake/12.0.0-dev.20200305.1",
-          "(.NET Core 4.6.28325.01; Microsoft Windows 10.0.18363 )"
+      },
+      "ResponseBody": []
+    },
+    {
+      "RequestUri": "http://seannsecanary.blob.core.windows.net/test-filesystem-e95235b8-d3f8-ed77-33a8-4bf8ade930b0?restype=container",
+      "RequestMethod": "PUT",
+      "RequestHeaders": {
+        "Authorization": "Sanitized",
+        "traceparent": "00-39b8d634ab2fb244931fed61c76d0424-bf2d5d5fa3c70e4d-00",
+        "User-Agent": [
+          "azsdk-net-Storage.Files.DataLake/12.1.0-dev.20200403.1",
+          "(.NET Core 4.6.28325.01; Microsoft Windows 10.0.18362 )"
         ],
         "x-ms-blob-public-access": "container",
         "x-ms-client-request-id": "519ffb1a-f944-4d56-2cdb-095b38706477",
-        "x-ms-date": "Thu, 05 Mar 2020 22:09:07 GMT",
-        "x-ms-return-client-request-id": "true",
-        "x-ms-version": "2019-10-10"
-=======
-      "RequestUri": "http://seannsecanary.blob.core.windows.net/test-filesystem-e95235b8-d3f8-ed77-33a8-4bf8ade930b0?restype=container",
-      "RequestMethod": "PUT",
-      "RequestHeaders": {
-        "Authorization": "Sanitized",
-        "traceparent": "00-39b8d634ab2fb244931fed61c76d0424-bf2d5d5fa3c70e4d-00",
-        "User-Agent": [
-          "azsdk-net-Storage.Files.DataLake/12.1.0-dev.20200403.1",
-          "(.NET Core 4.6.28325.01; Microsoft Windows 10.0.18362 )"
-        ],
-        "x-ms-blob-public-access": "container",
-        "x-ms-client-request-id": "519ffb1a-f944-4d56-2cdb-095b38706477",
-        "x-ms-date": "Fri, 03 Apr 2020 20:55:24 GMT",
-        "x-ms-return-client-request-id": "true",
-        "x-ms-version": "2019-12-12"
->>>>>>> 32e373e2
-      },
-      "RequestBody": null,
-      "StatusCode": 201,
-      "ResponseHeaders": {
-        "Content-Length": "0",
-<<<<<<< HEAD
-        "Date": "Thu, 05 Mar 2020 22:09:07 GMT",
-        "ETag": "\u00220x8D7C151D371CAA5\u0022",
-        "Last-Modified": "Thu, 05 Mar 2020 22:09:08 GMT",
-=======
+        "x-ms-date": "Fri, 03 Apr 2020 20:55:24 GMT",
+        "x-ms-return-client-request-id": "true",
+        "x-ms-version": "2019-12-12"
+      },
+      "RequestBody": null,
+      "StatusCode": 201,
+      "ResponseHeaders": {
+        "Content-Length": "0",
         "Date": "Fri, 03 Apr 2020 20:55:23 GMT",
         "ETag": "\u00220x8D7D81154053664\u0022",
         "Last-Modified": "Fri, 03 Apr 2020 20:55:23 GMT",
->>>>>>> 32e373e2
         "Server": [
           "Windows-Azure-Blob/1.0",
           "Microsoft-HTTPAPI/2.0"
         ],
         "x-ms-client-request-id": "519ffb1a-f944-4d56-2cdb-095b38706477",
-<<<<<<< HEAD
-        "x-ms-request-id": "4a11dd70-c01e-0026-1e3a-f3da23000000",
-        "x-ms-version": "2019-10-10"
-=======
         "x-ms-request-id": "9621950c-f01e-0012-6efa-093670000000",
         "x-ms-version": "2019-12-12"
->>>>>>> 32e373e2
-      },
-      "ResponseBody": []
-    },
-    {
-<<<<<<< HEAD
-      "RequestUri": "https://seanstagehierarchical.dfs.core.windows.net/test-filesystem-e95235b8-d3f8-ed77-33a8-4bf8ade930b0/test-directory-25b01a6e-69da-6966-8162-20b78d15e6b2?resource=directory",
-      "RequestMethod": "PUT",
-      "RequestHeaders": {
-        "Authorization": "Sanitized",
-        "traceparent": "00-8eb1eabb85b71543b853de8fe2f10ed1-653cfd5194d76744-00",
-        "User-Agent": [
-          "azsdk-net-Storage.Files.DataLake/12.0.0-dev.20200305.1",
-          "(.NET Core 4.6.28325.01; Microsoft Windows 10.0.18363 )"
+      },
+      "ResponseBody": []
+    },
+    {
+      "RequestUri": "http://seannsecanary.dfs.core.windows.net/test-filesystem-e95235b8-d3f8-ed77-33a8-4bf8ade930b0/test-directory-25b01a6e-69da-6966-8162-20b78d15e6b2?resource=directory",
+      "RequestMethod": "PUT",
+      "RequestHeaders": {
+        "Authorization": "Sanitized",
+        "traceparent": "00-c807ffaa9dfcb741a324152172f909d4-3451089d85cb9942-00",
+        "User-Agent": [
+          "azsdk-net-Storage.Files.DataLake/12.1.0-dev.20200403.1",
+          "(.NET Core 4.6.28325.01; Microsoft Windows 10.0.18362 )"
         ],
         "x-ms-client-request-id": "ecf3cedc-5bd0-b096-9435-d0e1d99fbf16",
-        "x-ms-date": "Thu, 05 Mar 2020 22:09:08 GMT",
-        "x-ms-return-client-request-id": "true",
-        "x-ms-version": "2019-10-10"
-=======
-      "RequestUri": "http://seannsecanary.dfs.core.windows.net/test-filesystem-e95235b8-d3f8-ed77-33a8-4bf8ade930b0/test-directory-25b01a6e-69da-6966-8162-20b78d15e6b2?resource=directory",
-      "RequestMethod": "PUT",
-      "RequestHeaders": {
-        "Authorization": "Sanitized",
-        "traceparent": "00-c807ffaa9dfcb741a324152172f909d4-3451089d85cb9942-00",
-        "User-Agent": [
-          "azsdk-net-Storage.Files.DataLake/12.1.0-dev.20200403.1",
-          "(.NET Core 4.6.28325.01; Microsoft Windows 10.0.18362 )"
-        ],
-        "x-ms-client-request-id": "ecf3cedc-5bd0-b096-9435-d0e1d99fbf16",
-        "x-ms-date": "Fri, 03 Apr 2020 20:55:24 GMT",
-        "x-ms-return-client-request-id": "true",
-        "x-ms-version": "2019-12-12"
->>>>>>> 32e373e2
-      },
-      "RequestBody": null,
-      "StatusCode": 201,
-      "ResponseHeaders": {
-        "Content-Length": "0",
-<<<<<<< HEAD
-        "Date": "Thu, 05 Mar 2020 22:09:08 GMT",
-        "ETag": "\u00220x8D7C151D3A1DF02\u0022",
-        "Last-Modified": "Thu, 05 Mar 2020 22:09:08 GMT",
-=======
+        "x-ms-date": "Fri, 03 Apr 2020 20:55:24 GMT",
+        "x-ms-return-client-request-id": "true",
+        "x-ms-version": "2019-12-12"
+      },
+      "RequestBody": null,
+      "StatusCode": 201,
+      "ResponseHeaders": {
+        "Content-Length": "0",
         "Date": "Fri, 03 Apr 2020 20:55:23 GMT",
         "ETag": "\u00220x8D7D8115415C41C\u0022",
         "Last-Modified": "Fri, 03 Apr 2020 20:55:23 GMT",
->>>>>>> 32e373e2
         "Server": [
           "Windows-Azure-HDFS/1.0",
           "Microsoft-HTTPAPI/2.0"
         ],
         "x-ms-client-request-id": "ecf3cedc-5bd0-b096-9435-d0e1d99fbf16",
-<<<<<<< HEAD
-        "x-ms-request-id": "6c7e83e0-101f-0047-1a3a-f3f960000000",
-        "x-ms-version": "2019-10-10"
-=======
         "x-ms-request-id": "fa43fbc9-201f-0097-32fa-091bad000000",
         "x-ms-version": "2019-12-12"
->>>>>>> 32e373e2
-      },
-      "ResponseBody": []
-    },
-    {
-<<<<<<< HEAD
-      "RequestUri": "https://seanstagehierarchical.blob.core.windows.net/test-filesystem-e95235b8-d3f8-ed77-33a8-4bf8ade930b0/test-directory-25b01a6e-69da-6966-8162-20b78d15e6b2",
-=======
+      },
+      "ResponseBody": []
+    },
+    {
       "RequestUri": "http://seannsecanary.blob.core.windows.net/test-filesystem-e95235b8-d3f8-ed77-33a8-4bf8ade930b0/test-directory-25b01a6e-69da-6966-8162-20b78d15e6b2",
->>>>>>> 32e373e2
       "RequestMethod": "HEAD",
       "RequestHeaders": {
         "Authorization": "Sanitized",
         "User-Agent": [
-<<<<<<< HEAD
-          "azsdk-net-Storage.Files.DataLake/12.0.0-dev.20200305.1",
-          "(.NET Core 4.6.28325.01; Microsoft Windows 10.0.18363 )"
+          "azsdk-net-Storage.Files.DataLake/12.1.0-dev.20200403.1",
+          "(.NET Core 4.6.28325.01; Microsoft Windows 10.0.18362 )"
         ],
         "x-ms-client-request-id": "f09b3805-5724-2bc7-a162-3d6c818195be",
-        "x-ms-date": "Thu, 05 Mar 2020 22:09:08 GMT",
-        "x-ms-return-client-request-id": "true",
-        "x-ms-version": "2019-10-10"
-=======
-          "azsdk-net-Storage.Files.DataLake/12.1.0-dev.20200403.1",
-          "(.NET Core 4.6.28325.01; Microsoft Windows 10.0.18362 )"
-        ],
-        "x-ms-client-request-id": "f09b3805-5724-2bc7-a162-3d6c818195be",
-        "x-ms-date": "Fri, 03 Apr 2020 20:55:24 GMT",
-        "x-ms-return-client-request-id": "true",
-        "x-ms-version": "2019-12-12"
->>>>>>> 32e373e2
+        "x-ms-date": "Fri, 03 Apr 2020 20:55:24 GMT",
+        "x-ms-return-client-request-id": "true",
+        "x-ms-version": "2019-12-12"
       },
       "RequestBody": null,
       "StatusCode": 200,
@@ -1067,15 +582,9 @@
         "Accept-Ranges": "bytes",
         "Content-Length": "0",
         "Content-Type": "application/octet-stream",
-<<<<<<< HEAD
-        "Date": "Thu, 05 Mar 2020 22:09:07 GMT",
-        "ETag": "\u00220x8D7C151D3A1DF02\u0022",
-        "Last-Modified": "Thu, 05 Mar 2020 22:09:08 GMT",
-=======
         "Date": "Fri, 03 Apr 2020 20:55:23 GMT",
         "ETag": "\u00220x8D7D8115415C41C\u0022",
         "Last-Modified": "Fri, 03 Apr 2020 20:55:23 GMT",
->>>>>>> 32e373e2
         "Server": [
           "Windows-Azure-Blob/1.0",
           "Microsoft-HTTPAPI/2.0"
@@ -1084,15 +593,6 @@
         "x-ms-access-tier-inferred": "true",
         "x-ms-blob-type": "BlockBlob",
         "x-ms-client-request-id": "f09b3805-5724-2bc7-a162-3d6c818195be",
-<<<<<<< HEAD
-        "x-ms-creation-time": "Thu, 05 Mar 2020 22:09:08 GMT",
-        "x-ms-lease-state": "available",
-        "x-ms-lease-status": "unlocked",
-        "x-ms-meta-hdi_isfolder": "true",
-        "x-ms-request-id": "4a11dd99-c01e-0026-413a-f3da23000000",
-        "x-ms-server-encrypted": "true",
-        "x-ms-version": "2019-10-10"
-=======
         "x-ms-creation-time": "Fri, 03 Apr 2020 20:55:23 GMT",
         "x-ms-lease-state": "available",
         "x-ms-lease-status": "unlocked",
@@ -1100,156 +600,81 @@
         "x-ms-request-id": "96219520-f01e-0012-7ffa-093670000000",
         "x-ms-server-encrypted": "true",
         "x-ms-version": "2019-12-12"
->>>>>>> 32e373e2
-      },
-      "ResponseBody": []
-    },
-    {
-<<<<<<< HEAD
-      "RequestUri": "https://seanstagehierarchical.blob.core.windows.net/test-filesystem-e95235b8-d3f8-ed77-33a8-4bf8ade930b0/test-directory-25b01a6e-69da-6966-8162-20b78d15e6b2?comp=lease",
-      "RequestMethod": "PUT",
-      "RequestHeaders": {
-        "Authorization": "Sanitized",
-        "traceparent": "00-5c9c3775cae5f6429af64f42f68b7c42-4acd5dc834452943-00",
-        "User-Agent": [
-          "azsdk-net-Storage.Files.DataLake/12.0.0-dev.20200305.1",
-          "(.NET Core 4.6.28325.01; Microsoft Windows 10.0.18363 )"
+      },
+      "ResponseBody": []
+    },
+    {
+      "RequestUri": "http://seannsecanary.blob.core.windows.net/test-filesystem-e95235b8-d3f8-ed77-33a8-4bf8ade930b0/test-directory-25b01a6e-69da-6966-8162-20b78d15e6b2?comp=lease",
+      "RequestMethod": "PUT",
+      "RequestHeaders": {
+        "Authorization": "Sanitized",
+        "traceparent": "00-dd55d499c23b504aa02c1c95b1d9f584-c3bcef363d285b41-00",
+        "User-Agent": [
+          "azsdk-net-Storage.Files.DataLake/12.1.0-dev.20200403.1",
+          "(.NET Core 4.6.28325.01; Microsoft Windows 10.0.18362 )"
         ],
         "x-ms-client-request-id": "e30f2def-323a-5405-feaf-1dbfbc754ac1",
-        "x-ms-date": "Thu, 05 Mar 2020 22:09:08 GMT",
-=======
-      "RequestUri": "http://seannsecanary.blob.core.windows.net/test-filesystem-e95235b8-d3f8-ed77-33a8-4bf8ade930b0/test-directory-25b01a6e-69da-6966-8162-20b78d15e6b2?comp=lease",
-      "RequestMethod": "PUT",
-      "RequestHeaders": {
-        "Authorization": "Sanitized",
-        "traceparent": "00-dd55d499c23b504aa02c1c95b1d9f584-c3bcef363d285b41-00",
-        "User-Agent": [
-          "azsdk-net-Storage.Files.DataLake/12.1.0-dev.20200403.1",
-          "(.NET Core 4.6.28325.01; Microsoft Windows 10.0.18362 )"
-        ],
-        "x-ms-client-request-id": "e30f2def-323a-5405-feaf-1dbfbc754ac1",
-        "x-ms-date": "Fri, 03 Apr 2020 20:55:24 GMT",
->>>>>>> 32e373e2
+        "x-ms-date": "Fri, 03 Apr 2020 20:55:24 GMT",
         "x-ms-lease-action": "acquire",
         "x-ms-lease-duration": "15",
         "x-ms-proposed-lease-id": "5f3456f5-b192-902c-ae63-d9151bd52229",
         "x-ms-return-client-request-id": "true",
-<<<<<<< HEAD
-        "x-ms-version": "2019-10-10"
-=======
-        "x-ms-version": "2019-12-12"
->>>>>>> 32e373e2
-      },
-      "RequestBody": null,
-      "StatusCode": 201,
-      "ResponseHeaders": {
-        "Content-Length": "0",
-<<<<<<< HEAD
-        "Date": "Thu, 05 Mar 2020 22:09:08 GMT",
-        "ETag": "\u00220x8D7C151D3A1DF02\u0022",
-        "Last-Modified": "Thu, 05 Mar 2020 22:09:08 GMT",
-=======
+        "x-ms-version": "2019-12-12"
+      },
+      "RequestBody": null,
+      "StatusCode": 201,
+      "ResponseHeaders": {
+        "Content-Length": "0",
         "Date": "Fri, 03 Apr 2020 20:55:23 GMT",
         "ETag": "\u00220x8D7D8115415C41C\u0022",
         "Last-Modified": "Fri, 03 Apr 2020 20:55:23 GMT",
->>>>>>> 32e373e2
         "Server": [
           "Windows-Azure-Blob/1.0",
           "Microsoft-HTTPAPI/2.0"
         ],
         "x-ms-client-request-id": "e30f2def-323a-5405-feaf-1dbfbc754ac1",
         "x-ms-lease-id": "5f3456f5-b192-902c-ae63-d9151bd52229",
-<<<<<<< HEAD
-        "x-ms-request-id": "4a11dd9c-c01e-0026-433a-f3da23000000",
-        "x-ms-version": "2019-10-10"
-=======
         "x-ms-request-id": "96219529-f01e-0012-08fa-093670000000",
         "x-ms-version": "2019-12-12"
->>>>>>> 32e373e2
-      },
-      "ResponseBody": []
-    },
-    {
-<<<<<<< HEAD
-      "RequestUri": "https://seanstagehierarchical.blob.core.windows.net/test-filesystem-e95235b8-d3f8-ed77-33a8-4bf8ade930b0/test-directory-25b01a6e-69da-6966-8162-20b78d15e6b2?comp=lease",
-      "RequestMethod": "PUT",
-      "RequestHeaders": {
-        "Authorization": "Sanitized",
-        "If-Match": "\u00220x8D7C151D3A1DF02\u0022",
-        "traceparent": "00-8b50063b8d500b4bbad5f892037861d2-f0b1078e34191341-00",
-        "User-Agent": [
-          "azsdk-net-Storage.Files.DataLake/12.0.0-dev.20200305.1",
-          "(.NET Core 4.6.28325.01; Microsoft Windows 10.0.18363 )"
+      },
+      "ResponseBody": []
+    },
+    {
+      "RequestUri": "http://seannsecanary.blob.core.windows.net/test-filesystem-e95235b8-d3f8-ed77-33a8-4bf8ade930b0/test-directory-25b01a6e-69da-6966-8162-20b78d15e6b2?comp=lease",
+      "RequestMethod": "PUT",
+      "RequestHeaders": {
+        "Authorization": "Sanitized",
+        "If-Match": "\u00220x8D7D8115415C41C\u0022",
+        "traceparent": "00-732b896f601329429b1951693b1525e2-3b585127d504994f-00",
+        "User-Agent": [
+          "azsdk-net-Storage.Files.DataLake/12.1.0-dev.20200403.1",
+          "(.NET Core 4.6.28325.01; Microsoft Windows 10.0.18362 )"
         ],
         "x-ms-client-request-id": "537d19e1-b172-e084-a1e1-1415e3333dfd",
-        "x-ms-date": "Thu, 05 Mar 2020 22:09:08 GMT",
+        "x-ms-date": "Fri, 03 Apr 2020 20:55:24 GMT",
         "x-ms-lease-action": "release",
         "x-ms-lease-id": "5f3456f5-b192-902c-ae63-d9151bd52229",
         "x-ms-return-client-request-id": "true",
-        "x-ms-version": "2019-10-10"
-=======
-      "RequestUri": "http://seannsecanary.blob.core.windows.net/test-filesystem-e95235b8-d3f8-ed77-33a8-4bf8ade930b0/test-directory-25b01a6e-69da-6966-8162-20b78d15e6b2?comp=lease",
-      "RequestMethod": "PUT",
-      "RequestHeaders": {
-        "Authorization": "Sanitized",
-        "If-Match": "\u00220x8D7D8115415C41C\u0022",
-        "traceparent": "00-732b896f601329429b1951693b1525e2-3b585127d504994f-00",
-        "User-Agent": [
-          "azsdk-net-Storage.Files.DataLake/12.1.0-dev.20200403.1",
-          "(.NET Core 4.6.28325.01; Microsoft Windows 10.0.18362 )"
-        ],
-        "x-ms-client-request-id": "537d19e1-b172-e084-a1e1-1415e3333dfd",
-        "x-ms-date": "Fri, 03 Apr 2020 20:55:24 GMT",
-        "x-ms-lease-action": "release",
-        "x-ms-lease-id": "5f3456f5-b192-902c-ae63-d9151bd52229",
-        "x-ms-return-client-request-id": "true",
-        "x-ms-version": "2019-12-12"
->>>>>>> 32e373e2
+        "x-ms-version": "2019-12-12"
       },
       "RequestBody": null,
       "StatusCode": 200,
       "ResponseHeaders": {
         "Content-Length": "0",
-<<<<<<< HEAD
-        "Date": "Thu, 05 Mar 2020 22:09:08 GMT",
-        "ETag": "\u00220x8D7C151D3A1DF02\u0022",
-        "Last-Modified": "Thu, 05 Mar 2020 22:09:08 GMT",
-=======
         "Date": "Fri, 03 Apr 2020 20:55:23 GMT",
         "ETag": "\u00220x8D7D8115415C41C\u0022",
         "Last-Modified": "Fri, 03 Apr 2020 20:55:23 GMT",
->>>>>>> 32e373e2
         "Server": [
           "Windows-Azure-Blob/1.0",
           "Microsoft-HTTPAPI/2.0"
         ],
         "x-ms-client-request-id": "537d19e1-b172-e084-a1e1-1415e3333dfd",
-<<<<<<< HEAD
-        "x-ms-request-id": "4a11dd9d-c01e-0026-443a-f3da23000000",
-        "x-ms-version": "2019-10-10"
-=======
         "x-ms-request-id": "96219533-f01e-0012-12fa-093670000000",
         "x-ms-version": "2019-12-12"
->>>>>>> 32e373e2
-      },
-      "ResponseBody": []
-    },
-    {
-<<<<<<< HEAD
-      "RequestUri": "https://seanstagehierarchical.blob.core.windows.net/test-filesystem-e95235b8-d3f8-ed77-33a8-4bf8ade930b0?restype=container",
-      "RequestMethod": "DELETE",
-      "RequestHeaders": {
-        "Authorization": "Sanitized",
-        "traceparent": "00-1527472fba60da43b67363bac1e6ffa6-f934c9e399bfbd43-00",
-        "User-Agent": [
-          "azsdk-net-Storage.Files.DataLake/12.0.0-dev.20200305.1",
-          "(.NET Core 4.6.28325.01; Microsoft Windows 10.0.18363 )"
-        ],
-        "x-ms-client-request-id": "a3de9318-f6f7-e54e-db20-c6724cd22110",
-        "x-ms-date": "Thu, 05 Mar 2020 22:09:08 GMT",
-        "x-ms-return-client-request-id": "true",
-        "x-ms-version": "2019-10-10"
-=======
+      },
+      "ResponseBody": []
+    },
+    {
       "RequestUri": "http://seannsecanary.blob.core.windows.net/test-filesystem-e95235b8-d3f8-ed77-33a8-4bf8ade930b0?restype=container",
       "RequestMethod": "DELETE",
       "RequestHeaders": {
@@ -1263,49 +688,23 @@
         "x-ms-date": "Fri, 03 Apr 2020 20:55:25 GMT",
         "x-ms-return-client-request-id": "true",
         "x-ms-version": "2019-12-12"
->>>>>>> 32e373e2
       },
       "RequestBody": null,
       "StatusCode": 202,
       "ResponseHeaders": {
         "Content-Length": "0",
-<<<<<<< HEAD
-        "Date": "Thu, 05 Mar 2020 22:09:08 GMT",
-=======
-        "Date": "Fri, 03 Apr 2020 20:55:23 GMT",
->>>>>>> 32e373e2
+        "Date": "Fri, 03 Apr 2020 20:55:23 GMT",
         "Server": [
           "Windows-Azure-Blob/1.0",
           "Microsoft-HTTPAPI/2.0"
         ],
         "x-ms-client-request-id": "a3de9318-f6f7-e54e-db20-c6724cd22110",
-<<<<<<< HEAD
-        "x-ms-request-id": "4a11dda1-c01e-0026-473a-f3da23000000",
-        "x-ms-version": "2019-10-10"
-=======
         "x-ms-request-id": "96219541-f01e-0012-1efa-093670000000",
         "x-ms-version": "2019-12-12"
->>>>>>> 32e373e2
-      },
-      "ResponseBody": []
-    },
-    {
-<<<<<<< HEAD
-      "RequestUri": "https://seanstagehierarchical.blob.core.windows.net/test-filesystem-e09f7e63-6395-c772-49ef-0d6813ea2a58?restype=container",
-      "RequestMethod": "PUT",
-      "RequestHeaders": {
-        "Authorization": "Sanitized",
-        "traceparent": "00-949ed4dd43f61f4bac5f9a299be6e3e9-f2bf2c8eaea1c845-00",
-        "User-Agent": [
-          "azsdk-net-Storage.Files.DataLake/12.0.0-dev.20200305.1",
-          "(.NET Core 4.6.28325.01; Microsoft Windows 10.0.18363 )"
-        ],
-        "x-ms-blob-public-access": "container",
-        "x-ms-client-request-id": "36368ee7-38a9-b506-2116-5907e8e6d2f0",
-        "x-ms-date": "Thu, 05 Mar 2020 22:09:08 GMT",
-        "x-ms-return-client-request-id": "true",
-        "x-ms-version": "2019-10-10"
-=======
+      },
+      "ResponseBody": []
+    },
+    {
       "RequestUri": "http://seannsecanary.blob.core.windows.net/test-filesystem-e09f7e63-6395-c772-49ef-0d6813ea2a58?restype=container",
       "RequestMethod": "PUT",
       "RequestHeaders": {
@@ -1320,52 +719,25 @@
         "x-ms-date": "Fri, 03 Apr 2020 20:55:25 GMT",
         "x-ms-return-client-request-id": "true",
         "x-ms-version": "2019-12-12"
->>>>>>> 32e373e2
-      },
-      "RequestBody": null,
-      "StatusCode": 201,
-      "ResponseHeaders": {
-        "Content-Length": "0",
-<<<<<<< HEAD
-        "Date": "Thu, 05 Mar 2020 22:09:09 GMT",
-        "ETag": "\u00220x8D7C151D40DC7F5\u0022",
-        "Last-Modified": "Thu, 05 Mar 2020 22:09:09 GMT",
-=======
+      },
+      "RequestBody": null,
+      "StatusCode": 201,
+      "ResponseHeaders": {
+        "Content-Length": "0",
         "Date": "Fri, 03 Apr 2020 20:55:23 GMT",
         "ETag": "\u00220x8D7D8115454EB82\u0022",
         "Last-Modified": "Fri, 03 Apr 2020 20:55:23 GMT",
->>>>>>> 32e373e2
         "Server": [
           "Windows-Azure-Blob/1.0",
           "Microsoft-HTTPAPI/2.0"
         ],
         "x-ms-client-request-id": "36368ee7-38a9-b506-2116-5907e8e6d2f0",
-<<<<<<< HEAD
-        "x-ms-request-id": "95834594-601e-0010-0a3a-f35753000000",
-        "x-ms-version": "2019-10-10"
-=======
         "x-ms-request-id": "96219550-f01e-0012-2bfa-093670000000",
         "x-ms-version": "2019-12-12"
->>>>>>> 32e373e2
-      },
-      "ResponseBody": []
-    },
-    {
-<<<<<<< HEAD
-      "RequestUri": "https://seanstagehierarchical.dfs.core.windows.net/test-filesystem-e09f7e63-6395-c772-49ef-0d6813ea2a58/test-directory-d3a96ef5-d2d5-c9bb-7879-d4ae0a7b74ec?resource=directory",
-      "RequestMethod": "PUT",
-      "RequestHeaders": {
-        "Authorization": "Sanitized",
-        "traceparent": "00-5b0698bfadfae043be90a66319c98eeb-f06198c560f16d49-00",
-        "User-Agent": [
-          "azsdk-net-Storage.Files.DataLake/12.0.0-dev.20200305.1",
-          "(.NET Core 4.6.28325.01; Microsoft Windows 10.0.18363 )"
-        ],
-        "x-ms-client-request-id": "e4006814-6eb3-159e-d36d-be2f6358aba5",
-        "x-ms-date": "Thu, 05 Mar 2020 22:09:09 GMT",
-        "x-ms-return-client-request-id": "true",
-        "x-ms-version": "2019-10-10"
-=======
+      },
+      "ResponseBody": []
+    },
+    {
       "RequestUri": "http://seannsecanary.dfs.core.windows.net/test-filesystem-e09f7e63-6395-c772-49ef-0d6813ea2a58/test-directory-d3a96ef5-d2d5-c9bb-7879-d4ae0a7b74ec?resource=directory",
       "RequestMethod": "PUT",
       "RequestHeaders": {
@@ -1379,50 +751,25 @@
         "x-ms-date": "Fri, 03 Apr 2020 20:55:25 GMT",
         "x-ms-return-client-request-id": "true",
         "x-ms-version": "2019-12-12"
->>>>>>> 32e373e2
-      },
-      "RequestBody": null,
-      "StatusCode": 201,
-      "ResponseHeaders": {
-        "Content-Length": "0",
-<<<<<<< HEAD
-        "Date": "Thu, 05 Mar 2020 22:09:08 GMT",
-        "ETag": "\u00220x8D7C151D43E439A\u0022",
-        "Last-Modified": "Thu, 05 Mar 2020 22:09:09 GMT",
-=======
+      },
+      "RequestBody": null,
+      "StatusCode": 201,
+      "ResponseHeaders": {
+        "Content-Length": "0",
         "Date": "Fri, 03 Apr 2020 20:55:23 GMT",
         "ETag": "\u00220x8D7D8115463A890\u0022",
         "Last-Modified": "Fri, 03 Apr 2020 20:55:23 GMT",
->>>>>>> 32e373e2
         "Server": [
           "Windows-Azure-HDFS/1.0",
           "Microsoft-HTTPAPI/2.0"
         ],
         "x-ms-client-request-id": "e4006814-6eb3-159e-d36d-be2f6358aba5",
-<<<<<<< HEAD
-        "x-ms-request-id": "551d96ea-c01f-0019-5b3a-f31280000000",
-        "x-ms-version": "2019-10-10"
-=======
         "x-ms-request-id": "fa43fbca-201f-0097-33fa-091bad000000",
         "x-ms-version": "2019-12-12"
->>>>>>> 32e373e2
-      },
-      "ResponseBody": []
-    },
-    {
-<<<<<<< HEAD
-      "RequestUri": "https://seanstagehierarchical.blob.core.windows.net/test-filesystem-e09f7e63-6395-c772-49ef-0d6813ea2a58/test-directory-d3a96ef5-d2d5-c9bb-7879-d4ae0a7b74ec?comp=lease",
-      "RequestMethod": "PUT",
-      "RequestHeaders": {
-        "Authorization": "Sanitized",
-        "traceparent": "00-1e113d57725fde42bf4bb3034e06647d-805abb6bd410c54a-00",
-        "User-Agent": [
-          "azsdk-net-Storage.Files.DataLake/12.0.0-dev.20200305.1",
-          "(.NET Core 4.6.28325.01; Microsoft Windows 10.0.18363 )"
-        ],
-        "x-ms-client-request-id": "d49c879d-eea4-c6c0-2bfe-24990d117056",
-        "x-ms-date": "Thu, 05 Mar 2020 22:09:09 GMT",
-=======
+      },
+      "ResponseBody": []
+    },
+    {
       "RequestUri": "http://seannsecanary.blob.core.windows.net/test-filesystem-e09f7e63-6395-c772-49ef-0d6813ea2a58/test-directory-d3a96ef5-d2d5-c9bb-7879-d4ae0a7b74ec?comp=lease",
       "RequestMethod": "PUT",
       "RequestHeaders": {
@@ -1434,69 +781,36 @@
         ],
         "x-ms-client-request-id": "d49c879d-eea4-c6c0-2bfe-24990d117056",
         "x-ms-date": "Fri, 03 Apr 2020 20:55:25 GMT",
->>>>>>> 32e373e2
         "x-ms-lease-action": "acquire",
         "x-ms-lease-duration": "15",
         "x-ms-proposed-lease-id": "4e596ca2-4e65-013c-bf19-618da47c887a",
         "x-ms-return-client-request-id": "true",
-<<<<<<< HEAD
-        "x-ms-version": "2019-10-10"
-=======
-        "x-ms-version": "2019-12-12"
->>>>>>> 32e373e2
-      },
-      "RequestBody": null,
-      "StatusCode": 201,
-      "ResponseHeaders": {
-        "Content-Length": "0",
-<<<<<<< HEAD
-        "Date": "Thu, 05 Mar 2020 22:09:09 GMT",
-        "ETag": "\u00220x8D7C151D43E439A\u0022",
-        "Last-Modified": "Thu, 05 Mar 2020 22:09:09 GMT",
-=======
+        "x-ms-version": "2019-12-12"
+      },
+      "RequestBody": null,
+      "StatusCode": 201,
+      "ResponseHeaders": {
+        "Content-Length": "0",
         "Date": "Fri, 03 Apr 2020 20:55:23 GMT",
         "ETag": "\u00220x8D7D8115463A890\u0022",
         "Last-Modified": "Fri, 03 Apr 2020 20:55:23 GMT",
->>>>>>> 32e373e2
         "Server": [
           "Windows-Azure-Blob/1.0",
           "Microsoft-HTTPAPI/2.0"
         ],
         "x-ms-client-request-id": "d49c879d-eea4-c6c0-2bfe-24990d117056",
         "x-ms-lease-id": "4e596ca2-4e65-013c-bf19-618da47c887a",
-<<<<<<< HEAD
-        "x-ms-request-id": "9583459a-601e-0010-0c3a-f35753000000",
-        "x-ms-version": "2019-10-10"
-=======
         "x-ms-request-id": "9621955c-f01e-0012-36fa-093670000000",
         "x-ms-version": "2019-12-12"
->>>>>>> 32e373e2
-      },
-      "ResponseBody": []
-    },
-    {
-<<<<<<< HEAD
-      "RequestUri": "https://seanstagehierarchical.blob.core.windows.net/test-filesystem-e09f7e63-6395-c772-49ef-0d6813ea2a58/test-directory-d3a96ef5-d2d5-c9bb-7879-d4ae0a7b74ec?comp=lease",
-=======
+      },
+      "ResponseBody": []
+    },
+    {
       "RequestUri": "http://seannsecanary.blob.core.windows.net/test-filesystem-e09f7e63-6395-c772-49ef-0d6813ea2a58/test-directory-d3a96ef5-d2d5-c9bb-7879-d4ae0a7b74ec?comp=lease",
->>>>>>> 32e373e2
       "RequestMethod": "PUT",
       "RequestHeaders": {
         "Authorization": "Sanitized",
         "If-None-Match": "\u0022garbage\u0022",
-<<<<<<< HEAD
-        "traceparent": "00-6b2efea87dbb664588a3f2e4e944683c-28316215ffd5534d-00",
-        "User-Agent": [
-          "azsdk-net-Storage.Files.DataLake/12.0.0-dev.20200305.1",
-          "(.NET Core 4.6.28325.01; Microsoft Windows 10.0.18363 )"
-        ],
-        "x-ms-client-request-id": "1cf047ed-b4e0-4ed6-efd3-767c6b9f32ea",
-        "x-ms-date": "Thu, 05 Mar 2020 22:09:09 GMT",
-        "x-ms-lease-action": "release",
-        "x-ms-lease-id": "4e596ca2-4e65-013c-bf19-618da47c887a",
-        "x-ms-return-client-request-id": "true",
-        "x-ms-version": "2019-10-10"
-=======
         "traceparent": "00-a2053843f1e83f46b254eaa6558d7a49-4a99364892bade40-00",
         "User-Agent": [
           "azsdk-net-Storage.Files.DataLake/12.1.0-dev.20200403.1",
@@ -1508,52 +822,25 @@
         "x-ms-lease-id": "4e596ca2-4e65-013c-bf19-618da47c887a",
         "x-ms-return-client-request-id": "true",
         "x-ms-version": "2019-12-12"
->>>>>>> 32e373e2
       },
       "RequestBody": null,
       "StatusCode": 200,
       "ResponseHeaders": {
         "Content-Length": "0",
-<<<<<<< HEAD
-        "Date": "Thu, 05 Mar 2020 22:09:09 GMT",
-        "ETag": "\u00220x8D7C151D43E439A\u0022",
-        "Last-Modified": "Thu, 05 Mar 2020 22:09:09 GMT",
-=======
         "Date": "Fri, 03 Apr 2020 20:55:23 GMT",
         "ETag": "\u00220x8D7D8115463A890\u0022",
         "Last-Modified": "Fri, 03 Apr 2020 20:55:23 GMT",
->>>>>>> 32e373e2
         "Server": [
           "Windows-Azure-Blob/1.0",
           "Microsoft-HTTPAPI/2.0"
         ],
         "x-ms-client-request-id": "1cf047ed-b4e0-4ed6-efd3-767c6b9f32ea",
-<<<<<<< HEAD
-        "x-ms-request-id": "9583459d-601e-0010-0f3a-f35753000000",
-        "x-ms-version": "2019-10-10"
-=======
         "x-ms-request-id": "96219561-f01e-0012-3bfa-093670000000",
         "x-ms-version": "2019-12-12"
->>>>>>> 32e373e2
-      },
-      "ResponseBody": []
-    },
-    {
-<<<<<<< HEAD
-      "RequestUri": "https://seanstagehierarchical.blob.core.windows.net/test-filesystem-e09f7e63-6395-c772-49ef-0d6813ea2a58?restype=container",
-      "RequestMethod": "DELETE",
-      "RequestHeaders": {
-        "Authorization": "Sanitized",
-        "traceparent": "00-3c5748e0b7908c44b9a5efa344b76a8d-aa040fc5521f354e-00",
-        "User-Agent": [
-          "azsdk-net-Storage.Files.DataLake/12.0.0-dev.20200305.1",
-          "(.NET Core 4.6.28325.01; Microsoft Windows 10.0.18363 )"
-        ],
-        "x-ms-client-request-id": "c6ace332-5321-3175-6ca4-c5eb92aea693",
-        "x-ms-date": "Thu, 05 Mar 2020 22:09:09 GMT",
-        "x-ms-return-client-request-id": "true",
-        "x-ms-version": "2019-10-10"
-=======
+      },
+      "ResponseBody": []
+    },
+    {
       "RequestUri": "http://seannsecanary.blob.core.windows.net/test-filesystem-e09f7e63-6395-c772-49ef-0d6813ea2a58?restype=container",
       "RequestMethod": "DELETE",
       "RequestHeaders": {
@@ -1567,42 +854,26 @@
         "x-ms-date": "Fri, 03 Apr 2020 20:55:25 GMT",
         "x-ms-return-client-request-id": "true",
         "x-ms-version": "2019-12-12"
->>>>>>> 32e373e2
       },
       "RequestBody": null,
       "StatusCode": 202,
       "ResponseHeaders": {
         "Content-Length": "0",
-<<<<<<< HEAD
-        "Date": "Thu, 05 Mar 2020 22:09:09 GMT",
-=======
-        "Date": "Fri, 03 Apr 2020 20:55:23 GMT",
->>>>>>> 32e373e2
+        "Date": "Fri, 03 Apr 2020 20:55:23 GMT",
         "Server": [
           "Windows-Azure-Blob/1.0",
           "Microsoft-HTTPAPI/2.0"
         ],
         "x-ms-client-request-id": "c6ace332-5321-3175-6ca4-c5eb92aea693",
-<<<<<<< HEAD
-        "x-ms-request-id": "9583459e-601e-0010-103a-f35753000000",
-        "x-ms-version": "2019-10-10"
-=======
         "x-ms-request-id": "96219569-f01e-0012-43fa-093670000000",
         "x-ms-version": "2019-12-12"
->>>>>>> 32e373e2
       },
       "ResponseBody": []
     }
   ],
   "Variables": {
-<<<<<<< HEAD
-    "DateTimeOffsetNow": "2020-03-05T14:09:04.9709013-08:00",
-    "RandomSeed": "1576979401",
-    "Storage_TestConfigHierarchicalNamespace": "NamespaceTenant\nseanstagehierarchical\nU2FuaXRpemVk\nhttps://seanstagehierarchical.blob.core.windows.net\nhttp://seanstagehierarchical.file.core.windows.net\nhttp://seanstagehierarchical.queue.core.windows.net\nhttp://seanstagehierarchical.table.core.windows.net\n\n\n\n\nhttp://seanstagehierarchical-secondary.blob.core.windows.net\nhttp://seanstagehierarchical-secondary.file.core.windows.net\nhttp://seanstagehierarchical-secondary.queue.core.windows.net\nhttp://seanstagehierarchical-secondary.table.core.windows.net\n68390a19-a643-458b-b726-408abf67b4fc\nSanitized\n72f988bf-86f1-41af-91ab-2d7cd011db47\nhttps://login.microsoftonline.com/\nCloud\nBlobEndpoint=https://seanstagehierarchical.blob.core.windows.net/;QueueEndpoint=http://seanstagehierarchical.queue.core.windows.net/;FileEndpoint=http://seanstagehierarchical.file.core.windows.net/;BlobSecondaryEndpoint=http://seanstagehierarchical-secondary.blob.core.windows.net/;QueueSecondaryEndpoint=http://seanstagehierarchical-secondary.queue.core.windows.net/;FileSecondaryEndpoint=http://seanstagehierarchical-secondary.file.core.windows.net/;AccountName=seanstagehierarchical;AccountKey=Sanitized\n"
-=======
     "DateTimeOffsetNow": "2020-04-03T13:55:23.2983064-07:00",
     "RandomSeed": "1576979401",
     "Storage_TestConfigHierarchicalNamespace": "NamespaceTenant\nseannsecanary\nU2FuaXRpemVk\nhttp://seannsecanary.blob.core.windows.net\nhttp://seannsecanary.file.core.windows.net\nhttp://seannsecanary.queue.core.windows.net\nhttp://seannsecanary.table.core.windows.net\n\n\n\n\nhttp://seannsecanary-secondary.blob.core.windows.net\nhttp://seannsecanary-secondary.file.core.windows.net\nhttp://seannsecanary-secondary.queue.core.windows.net\nhttp://seannsecanary-secondary.table.core.windows.net\n68390a19-a643-458b-b726-408abf67b4fc\nSanitized\n72f988bf-86f1-41af-91ab-2d7cd011db47\nhttps://login.microsoftonline.com/\nCloud\nBlobEndpoint=http://seannsecanary.blob.core.windows.net/;QueueEndpoint=http://seannsecanary.queue.core.windows.net/;FileEndpoint=http://seannsecanary.file.core.windows.net/;BlobSecondaryEndpoint=http://seannsecanary-secondary.blob.core.windows.net/;QueueSecondaryEndpoint=http://seannsecanary-secondary.queue.core.windows.net/;FileSecondaryEndpoint=http://seannsecanary-secondary.file.core.windows.net/;AccountName=seannsecanary;AccountKey=Sanitized\n"
->>>>>>> 32e373e2
   }
 }