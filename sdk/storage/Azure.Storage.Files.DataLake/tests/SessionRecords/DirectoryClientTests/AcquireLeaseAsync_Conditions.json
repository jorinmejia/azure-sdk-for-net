--- conflicted
+++ resolved
@@ -1,22 +1,6 @@
 {
   "Entries": [
     {
-<<<<<<< HEAD
-      "RequestUri": "https://seanstagehierarchical.blob.core.windows.net/test-filesystem-3d5fdc0e-d648-52cc-c189-7e728b4a44a5?restype=container",
-      "RequestMethod": "PUT",
-      "RequestHeaders": {
-        "Authorization": "Sanitized",
-        "traceparent": "00-c2d9e33b8afd374694bd815014ed0313-bbf0f28d28514143-00",
-        "User-Agent": [
-          "azsdk-net-Storage.Files.DataLake/12.0.0-dev.20200305.1",
-          "(.NET Core 4.6.28325.01; Microsoft Windows 10.0.18363 )"
-        ],
-        "x-ms-blob-public-access": "container",
-        "x-ms-client-request-id": "7a1c2d8e-7e17-31ed-d80f-4dddc3572ca8",
-        "x-ms-date": "Thu, 05 Mar 2020 22:06:35 GMT",
-        "x-ms-return-client-request-id": "true",
-        "x-ms-version": "2019-10-10"
-=======
       "RequestUri": "http://seannsecanary.blob.core.windows.net/test-filesystem-3d5fdc0e-d648-52cc-c189-7e728b4a44a5?restype=container",
       "RequestMethod": "PUT",
       "RequestHeaders": {
@@ -31,52 +15,25 @@
         "x-ms-date": "Fri, 03 Apr 2020 20:52:48 GMT",
         "x-ms-return-client-request-id": "true",
         "x-ms-version": "2019-12-12"
->>>>>>> 32e373e2
-      },
-      "RequestBody": null,
-      "StatusCode": 201,
-      "ResponseHeaders": {
-        "Content-Length": "0",
-<<<<<<< HEAD
-        "Date": "Thu, 05 Mar 2020 22:06:35 GMT",
-        "ETag": "\u00220x8D7C151786BD411\u0022",
-        "Last-Modified": "Thu, 05 Mar 2020 22:06:35 GMT",
-=======
+      },
+      "RequestBody": null,
+      "StatusCode": 201,
+      "ResponseHeaders": {
+        "Content-Length": "0",
         "Date": "Fri, 03 Apr 2020 20:52:46 GMT",
         "ETag": "\u00220x8D7D810F7334C73\u0022",
         "Last-Modified": "Fri, 03 Apr 2020 20:52:47 GMT",
->>>>>>> 32e373e2
         "Server": [
           "Windows-Azure-Blob/1.0",
           "Microsoft-HTTPAPI/2.0"
         ],
         "x-ms-client-request-id": "7a1c2d8e-7e17-31ed-d80f-4dddc3572ca8",
-<<<<<<< HEAD
-        "x-ms-request-id": "17953b79-101e-0025-073a-f33b47000000",
-        "x-ms-version": "2019-10-10"
-=======
         "x-ms-request-id": "96214d91-f01e-0012-2cf9-093670000000",
         "x-ms-version": "2019-12-12"
->>>>>>> 32e373e2
-      },
-      "ResponseBody": []
-    },
-    {
-<<<<<<< HEAD
-      "RequestUri": "https://seanstagehierarchical.dfs.core.windows.net/test-filesystem-3d5fdc0e-d648-52cc-c189-7e728b4a44a5/test-directory-7a85330d-5278-8f1e-c623-8679e8f01f1f?resource=directory",
-      "RequestMethod": "PUT",
-      "RequestHeaders": {
-        "Authorization": "Sanitized",
-        "traceparent": "00-a1ee66c3b914694299ca4d006002ad82-0453f95abf2a1c45-00",
-        "User-Agent": [
-          "azsdk-net-Storage.Files.DataLake/12.0.0-dev.20200305.1",
-          "(.NET Core 4.6.28325.01; Microsoft Windows 10.0.18363 )"
-        ],
-        "x-ms-client-request-id": "00ce45a2-951c-3b3d-0f8d-b4f3f87348e8",
-        "x-ms-date": "Thu, 05 Mar 2020 22:06:35 GMT",
-        "x-ms-return-client-request-id": "true",
-        "x-ms-version": "2019-10-10"
-=======
+      },
+      "ResponseBody": []
+    },
+    {
       "RequestUri": "http://seannsecanary.dfs.core.windows.net/test-filesystem-3d5fdc0e-d648-52cc-c189-7e728b4a44a5/test-directory-7a85330d-5278-8f1e-c623-8679e8f01f1f?resource=directory",
       "RequestMethod": "PUT",
       "RequestHeaders": {
@@ -90,50 +47,25 @@
         "x-ms-date": "Fri, 03 Apr 2020 20:52:48 GMT",
         "x-ms-return-client-request-id": "true",
         "x-ms-version": "2019-12-12"
->>>>>>> 32e373e2
-      },
-      "RequestBody": null,
-      "StatusCode": 201,
-      "ResponseHeaders": {
-        "Content-Length": "0",
-<<<<<<< HEAD
-        "Date": "Thu, 05 Mar 2020 22:06:35 GMT",
-        "ETag": "\u00220x8D7C15178A00E6B\u0022",
-        "Last-Modified": "Thu, 05 Mar 2020 22:06:35 GMT",
-=======
+      },
+      "RequestBody": null,
+      "StatusCode": 201,
+      "ResponseHeaders": {
+        "Content-Length": "0",
         "Date": "Fri, 03 Apr 2020 20:52:46 GMT",
         "ETag": "\u00220x8D7D810F741DE9B\u0022",
         "Last-Modified": "Fri, 03 Apr 2020 20:52:47 GMT",
->>>>>>> 32e373e2
         "Server": [
           "Windows-Azure-HDFS/1.0",
           "Microsoft-HTTPAPI/2.0"
         ],
         "x-ms-client-request-id": "00ce45a2-951c-3b3d-0f8d-b4f3f87348e8",
-<<<<<<< HEAD
-        "x-ms-request-id": "b61268b3-c01f-0026-3d3a-f3da23000000",
-        "x-ms-version": "2019-10-10"
-=======
         "x-ms-request-id": "fa43fa55-201f-0097-2af9-091bad000000",
         "x-ms-version": "2019-12-12"
->>>>>>> 32e373e2
-      },
-      "ResponseBody": []
-    },
-    {
-<<<<<<< HEAD
-      "RequestUri": "https://seanstagehierarchical.blob.core.windows.net/test-filesystem-3d5fdc0e-d648-52cc-c189-7e728b4a44a5/test-directory-7a85330d-5278-8f1e-c623-8679e8f01f1f?comp=lease",
-      "RequestMethod": "PUT",
-      "RequestHeaders": {
-        "Authorization": "Sanitized",
-        "traceparent": "00-9b174d243a1ea24e93d87b309a73217b-f96dad128cffbb43-00",
-        "User-Agent": [
-          "azsdk-net-Storage.Files.DataLake/12.0.0-dev.20200305.1",
-          "(.NET Core 4.6.28325.01; Microsoft Windows 10.0.18363 )"
-        ],
-        "x-ms-client-request-id": "0469888f-7cd5-d4ec-ca8b-5b6e099c594a",
-        "x-ms-date": "Thu, 05 Mar 2020 22:06:35 GMT",
-=======
+      },
+      "ResponseBody": []
+    },
+    {
       "RequestUri": "http://seannsecanary.blob.core.windows.net/test-filesystem-3d5fdc0e-d648-52cc-c189-7e728b4a44a5/test-directory-7a85330d-5278-8f1e-c623-8679e8f01f1f?comp=lease",
       "RequestMethod": "PUT",
       "RequestHeaders": {
@@ -145,62 +77,31 @@
         ],
         "x-ms-client-request-id": "0469888f-7cd5-d4ec-ca8b-5b6e099c594a",
         "x-ms-date": "Fri, 03 Apr 2020 20:52:49 GMT",
->>>>>>> 32e373e2
         "x-ms-lease-action": "acquire",
         "x-ms-lease-duration": "15",
         "x-ms-proposed-lease-id": "fb632df0-cd73-437a-a4ad-8ba0e1c45d8c",
         "x-ms-return-client-request-id": "true",
-<<<<<<< HEAD
-        "x-ms-version": "2019-10-10"
-=======
-        "x-ms-version": "2019-12-12"
->>>>>>> 32e373e2
-      },
-      "RequestBody": null,
-      "StatusCode": 201,
-      "ResponseHeaders": {
-        "Content-Length": "0",
-<<<<<<< HEAD
-        "Date": "Thu, 05 Mar 2020 22:06:36 GMT",
-        "ETag": "\u00220x8D7C15178A00E6B\u0022",
-        "Last-Modified": "Thu, 05 Mar 2020 22:06:35 GMT",
-=======
+        "x-ms-version": "2019-12-12"
+      },
+      "RequestBody": null,
+      "StatusCode": 201,
+      "ResponseHeaders": {
+        "Content-Length": "0",
         "Date": "Fri, 03 Apr 2020 20:52:46 GMT",
         "ETag": "\u00220x8D7D810F741DE9B\u0022",
         "Last-Modified": "Fri, 03 Apr 2020 20:52:47 GMT",
->>>>>>> 32e373e2
         "Server": [
           "Windows-Azure-Blob/1.0",
           "Microsoft-HTTPAPI/2.0"
         ],
         "x-ms-client-request-id": "0469888f-7cd5-d4ec-ca8b-5b6e099c594a",
         "x-ms-lease-id": "fb632df0-cd73-437a-a4ad-8ba0e1c45d8c",
-<<<<<<< HEAD
-        "x-ms-request-id": "17953b8b-101e-0025-123a-f33b47000000",
-        "x-ms-version": "2019-10-10"
-=======
         "x-ms-request-id": "96214da7-f01e-0012-3ef9-093670000000",
         "x-ms-version": "2019-12-12"
->>>>>>> 32e373e2
-      },
-      "ResponseBody": []
-    },
-    {
-<<<<<<< HEAD
-      "RequestUri": "https://seanstagehierarchical.blob.core.windows.net/test-filesystem-3d5fdc0e-d648-52cc-c189-7e728b4a44a5?restype=container",
-      "RequestMethod": "DELETE",
-      "RequestHeaders": {
-        "Authorization": "Sanitized",
-        "traceparent": "00-7932f4d401fb6b4a867f632a333d0c68-586b95b68f394e4e-00",
-        "User-Agent": [
-          "azsdk-net-Storage.Files.DataLake/12.0.0-dev.20200305.1",
-          "(.NET Core 4.6.28325.01; Microsoft Windows 10.0.18363 )"
-        ],
-        "x-ms-client-request-id": "581110ce-595b-2db7-3a02-d895c395dbed",
-        "x-ms-date": "Thu, 05 Mar 2020 22:06:36 GMT",
-        "x-ms-return-client-request-id": "true",
-        "x-ms-version": "2019-10-10"
-=======
+      },
+      "ResponseBody": []
+    },
+    {
       "RequestUri": "http://seannsecanary.blob.core.windows.net/test-filesystem-3d5fdc0e-d648-52cc-c189-7e728b4a44a5?restype=container",
       "RequestMethod": "DELETE",
       "RequestHeaders": {
@@ -214,49 +115,23 @@
         "x-ms-date": "Fri, 03 Apr 2020 20:52:49 GMT",
         "x-ms-return-client-request-id": "true",
         "x-ms-version": "2019-12-12"
->>>>>>> 32e373e2
       },
       "RequestBody": null,
       "StatusCode": 202,
       "ResponseHeaders": {
         "Content-Length": "0",
-<<<<<<< HEAD
-        "Date": "Thu, 05 Mar 2020 22:06:36 GMT",
-=======
         "Date": "Fri, 03 Apr 2020 20:52:47 GMT",
->>>>>>> 32e373e2
         "Server": [
           "Windows-Azure-Blob/1.0",
           "Microsoft-HTTPAPI/2.0"
         ],
         "x-ms-client-request-id": "581110ce-595b-2db7-3a02-d895c395dbed",
-<<<<<<< HEAD
-        "x-ms-request-id": "17953b9d-101e-0025-213a-f33b47000000",
-        "x-ms-version": "2019-10-10"
-=======
         "x-ms-request-id": "96214db8-f01e-0012-4cf9-093670000000",
         "x-ms-version": "2019-12-12"
->>>>>>> 32e373e2
-      },
-      "ResponseBody": []
-    },
-    {
-<<<<<<< HEAD
-      "RequestUri": "https://seanstagehierarchical.blob.core.windows.net/test-filesystem-ee70054f-0e52-eadf-c298-d9560c2156f1?restype=container",
-      "RequestMethod": "PUT",
-      "RequestHeaders": {
-        "Authorization": "Sanitized",
-        "traceparent": "00-7ffb5a644e41fd488b145f563e73e574-ecad7679403f5d4f-00",
-        "User-Agent": [
-          "azsdk-net-Storage.Files.DataLake/12.0.0-dev.20200305.1",
-          "(.NET Core 4.6.28325.01; Microsoft Windows 10.0.18363 )"
-        ],
-        "x-ms-blob-public-access": "container",
-        "x-ms-client-request-id": "797a83a4-3f68-bfb7-3027-96c27f602118",
-        "x-ms-date": "Thu, 05 Mar 2020 22:06:36 GMT",
-        "x-ms-return-client-request-id": "true",
-        "x-ms-version": "2019-10-10"
-=======
+      },
+      "ResponseBody": []
+    },
+    {
       "RequestUri": "http://seannsecanary.blob.core.windows.net/test-filesystem-ee70054f-0e52-eadf-c298-d9560c2156f1?restype=container",
       "RequestMethod": "PUT",
       "RequestHeaders": {
@@ -271,52 +146,25 @@
         "x-ms-date": "Fri, 03 Apr 2020 20:52:49 GMT",
         "x-ms-return-client-request-id": "true",
         "x-ms-version": "2019-12-12"
->>>>>>> 32e373e2
-      },
-      "RequestBody": null,
-      "StatusCode": 201,
-      "ResponseHeaders": {
-        "Content-Length": "0",
-<<<<<<< HEAD
-        "Date": "Thu, 05 Mar 2020 22:06:36 GMT",
-        "ETag": "\u00220x8D7C151796A0B44\u0022",
-        "Last-Modified": "Thu, 05 Mar 2020 22:06:36 GMT",
-=======
+      },
+      "RequestBody": null,
+      "StatusCode": 201,
+      "ResponseHeaders": {
+        "Content-Length": "0",
         "Date": "Fri, 03 Apr 2020 20:52:47 GMT",
         "ETag": "\u00220x8D7D810F773E3B4\u0022",
         "Last-Modified": "Fri, 03 Apr 2020 20:52:47 GMT",
->>>>>>> 32e373e2
         "Server": [
           "Windows-Azure-Blob/1.0",
           "Microsoft-HTTPAPI/2.0"
         ],
         "x-ms-client-request-id": "797a83a4-3f68-bfb7-3027-96c27f602118",
-<<<<<<< HEAD
-        "x-ms-request-id": "ee93c051-101e-0047-7f3a-f3f960000000",
-        "x-ms-version": "2019-10-10"
-=======
         "x-ms-request-id": "96214dc1-f01e-0012-55f9-093670000000",
         "x-ms-version": "2019-12-12"
->>>>>>> 32e373e2
-      },
-      "ResponseBody": []
-    },
-    {
-<<<<<<< HEAD
-      "RequestUri": "https://seanstagehierarchical.dfs.core.windows.net/test-filesystem-ee70054f-0e52-eadf-c298-d9560c2156f1/test-directory-7037e7ac-e1f4-4e62-159a-7d3778451d91?resource=directory",
-      "RequestMethod": "PUT",
-      "RequestHeaders": {
-        "Authorization": "Sanitized",
-        "traceparent": "00-8a53b8b689dced4b9e8e7c18719c4436-d4150fb1dc1cd143-00",
-        "User-Agent": [
-          "azsdk-net-Storage.Files.DataLake/12.0.0-dev.20200305.1",
-          "(.NET Core 4.6.28325.01; Microsoft Windows 10.0.18363 )"
-        ],
-        "x-ms-client-request-id": "e4ed7df8-9df9-c2a0-202c-63cec17f47eb",
-        "x-ms-date": "Thu, 05 Mar 2020 22:06:37 GMT",
-        "x-ms-return-client-request-id": "true",
-        "x-ms-version": "2019-10-10"
-=======
+      },
+      "ResponseBody": []
+    },
+    {
       "RequestUri": "http://seannsecanary.dfs.core.windows.net/test-filesystem-ee70054f-0e52-eadf-c298-d9560c2156f1/test-directory-7037e7ac-e1f4-4e62-159a-7d3778451d91?resource=directory",
       "RequestMethod": "PUT",
       "RequestHeaders": {
@@ -330,51 +178,25 @@
         "x-ms-date": "Fri, 03 Apr 2020 20:52:49 GMT",
         "x-ms-return-client-request-id": "true",
         "x-ms-version": "2019-12-12"
->>>>>>> 32e373e2
-      },
-      "RequestBody": null,
-      "StatusCode": 201,
-      "ResponseHeaders": {
-        "Content-Length": "0",
-<<<<<<< HEAD
-        "Date": "Thu, 05 Mar 2020 22:06:36 GMT",
-        "ETag": "\u00220x8D7C151799B5977\u0022",
-        "Last-Modified": "Thu, 05 Mar 2020 22:06:37 GMT",
-=======
+      },
+      "RequestBody": null,
+      "StatusCode": 201,
+      "ResponseHeaders": {
+        "Content-Length": "0",
         "Date": "Fri, 03 Apr 2020 20:52:47 GMT",
         "ETag": "\u00220x8D7D810F78472A7\u0022",
         "Last-Modified": "Fri, 03 Apr 2020 20:52:47 GMT",
->>>>>>> 32e373e2
         "Server": [
           "Windows-Azure-HDFS/1.0",
           "Microsoft-HTTPAPI/2.0"
         ],
         "x-ms-client-request-id": "e4ed7df8-9df9-c2a0-202c-63cec17f47eb",
-<<<<<<< HEAD
-        "x-ms-request-id": "91ed5906-401f-0017-4c3a-f33b30000000",
-        "x-ms-version": "2019-10-10"
-=======
         "x-ms-request-id": "fa43fa56-201f-0097-2bf9-091bad000000",
         "x-ms-version": "2019-12-12"
->>>>>>> 32e373e2
-      },
-      "ResponseBody": []
-    },
-    {
-<<<<<<< HEAD
-      "RequestUri": "https://seanstagehierarchical.blob.core.windows.net/test-filesystem-ee70054f-0e52-eadf-c298-d9560c2156f1/test-directory-7037e7ac-e1f4-4e62-159a-7d3778451d91?comp=lease",
-      "RequestMethod": "PUT",
-      "RequestHeaders": {
-        "Authorization": "Sanitized",
-        "If-Modified-Since": "Wed, 04 Mar 2020 22:06:35 GMT",
-        "traceparent": "00-261353603f5ad64f84923372e3f80833-5cb9be22a47f0a48-00",
-        "User-Agent": [
-          "azsdk-net-Storage.Files.DataLake/12.0.0-dev.20200305.1",
-          "(.NET Core 4.6.28325.01; Microsoft Windows 10.0.18363 )"
-        ],
-        "x-ms-client-request-id": "655adc99-1bf3-5f61-0b1d-85e0c88ca921",
-        "x-ms-date": "Thu, 05 Mar 2020 22:06:37 GMT",
-=======
+      },
+      "ResponseBody": []
+    },
+    {
       "RequestUri": "http://seannsecanary.blob.core.windows.net/test-filesystem-ee70054f-0e52-eadf-c298-d9560c2156f1/test-directory-7037e7ac-e1f4-4e62-159a-7d3778451d91?comp=lease",
       "RequestMethod": "PUT",
       "RequestHeaders": {
@@ -387,62 +209,31 @@
         ],
         "x-ms-client-request-id": "655adc99-1bf3-5f61-0b1d-85e0c88ca921",
         "x-ms-date": "Fri, 03 Apr 2020 20:52:49 GMT",
->>>>>>> 32e373e2
         "x-ms-lease-action": "acquire",
         "x-ms-lease-duration": "15",
         "x-ms-proposed-lease-id": "3b380409-99ae-cf71-5e18-d51419ffe4e9",
         "x-ms-return-client-request-id": "true",
-<<<<<<< HEAD
-        "x-ms-version": "2019-10-10"
-=======
-        "x-ms-version": "2019-12-12"
->>>>>>> 32e373e2
-      },
-      "RequestBody": null,
-      "StatusCode": 201,
-      "ResponseHeaders": {
-        "Content-Length": "0",
-<<<<<<< HEAD
-        "Date": "Thu, 05 Mar 2020 22:06:36 GMT",
-        "ETag": "\u00220x8D7C151799B5977\u0022",
-        "Last-Modified": "Thu, 05 Mar 2020 22:06:37 GMT",
-=======
+        "x-ms-version": "2019-12-12"
+      },
+      "RequestBody": null,
+      "StatusCode": 201,
+      "ResponseHeaders": {
+        "Content-Length": "0",
         "Date": "Fri, 03 Apr 2020 20:52:47 GMT",
         "ETag": "\u00220x8D7D810F78472A7\u0022",
         "Last-Modified": "Fri, 03 Apr 2020 20:52:47 GMT",
->>>>>>> 32e373e2
         "Server": [
           "Windows-Azure-Blob/1.0",
           "Microsoft-HTTPAPI/2.0"
         ],
         "x-ms-client-request-id": "655adc99-1bf3-5f61-0b1d-85e0c88ca921",
         "x-ms-lease-id": "3b380409-99ae-cf71-5e18-d51419ffe4e9",
-<<<<<<< HEAD
-        "x-ms-request-id": "ee93c05b-101e-0047-053a-f3f960000000",
-        "x-ms-version": "2019-10-10"
-=======
         "x-ms-request-id": "96214dd3-f01e-0012-66f9-093670000000",
         "x-ms-version": "2019-12-12"
->>>>>>> 32e373e2
-      },
-      "ResponseBody": []
-    },
-    {
-<<<<<<< HEAD
-      "RequestUri": "https://seanstagehierarchical.blob.core.windows.net/test-filesystem-ee70054f-0e52-eadf-c298-d9560c2156f1?restype=container",
-      "RequestMethod": "DELETE",
-      "RequestHeaders": {
-        "Authorization": "Sanitized",
-        "traceparent": "00-0888e9545e5fb54a82d25b23daaeafc9-8dd84184016f2645-00",
-        "User-Agent": [
-          "azsdk-net-Storage.Files.DataLake/12.0.0-dev.20200305.1",
-          "(.NET Core 4.6.28325.01; Microsoft Windows 10.0.18363 )"
-        ],
-        "x-ms-client-request-id": "3c7ab9ba-7ea4-27f5-0cde-ef39b3b72418",
-        "x-ms-date": "Thu, 05 Mar 2020 22:06:37 GMT",
-        "x-ms-return-client-request-id": "true",
-        "x-ms-version": "2019-10-10"
-=======
+      },
+      "ResponseBody": []
+    },
+    {
       "RequestUri": "http://seannsecanary.blob.core.windows.net/test-filesystem-ee70054f-0e52-eadf-c298-d9560c2156f1?restype=container",
       "RequestMethod": "DELETE",
       "RequestHeaders": {
@@ -456,49 +247,23 @@
         "x-ms-date": "Fri, 03 Apr 2020 20:52:49 GMT",
         "x-ms-return-client-request-id": "true",
         "x-ms-version": "2019-12-12"
->>>>>>> 32e373e2
       },
       "RequestBody": null,
       "StatusCode": 202,
       "ResponseHeaders": {
         "Content-Length": "0",
-<<<<<<< HEAD
-        "Date": "Thu, 05 Mar 2020 22:06:36 GMT",
-=======
         "Date": "Fri, 03 Apr 2020 20:52:47 GMT",
->>>>>>> 32e373e2
         "Server": [
           "Windows-Azure-Blob/1.0",
           "Microsoft-HTTPAPI/2.0"
         ],
         "x-ms-client-request-id": "3c7ab9ba-7ea4-27f5-0cde-ef39b3b72418",
-<<<<<<< HEAD
-        "x-ms-request-id": "ee93c05f-101e-0047-093a-f3f960000000",
-        "x-ms-version": "2019-10-10"
-=======
         "x-ms-request-id": "96214dde-f01e-0012-70f9-093670000000",
         "x-ms-version": "2019-12-12"
->>>>>>> 32e373e2
-      },
-      "ResponseBody": []
-    },
-    {
-<<<<<<< HEAD
-      "RequestUri": "https://seanstagehierarchical.blob.core.windows.net/test-filesystem-fe314646-0a2f-4dda-4889-f9a884a32f13?restype=container",
-      "RequestMethod": "PUT",
-      "RequestHeaders": {
-        "Authorization": "Sanitized",
-        "traceparent": "00-a10300ba34f18140aebfba14f05d4318-1f89dee588b8f04d-00",
-        "User-Agent": [
-          "azsdk-net-Storage.Files.DataLake/12.0.0-dev.20200305.1",
-          "(.NET Core 4.6.28325.01; Microsoft Windows 10.0.18363 )"
-        ],
-        "x-ms-blob-public-access": "container",
-        "x-ms-client-request-id": "e9777e26-58c5-b074-de2d-f31b854da368",
-        "x-ms-date": "Thu, 05 Mar 2020 22:06:37 GMT",
-        "x-ms-return-client-request-id": "true",
-        "x-ms-version": "2019-10-10"
-=======
+      },
+      "ResponseBody": []
+    },
+    {
       "RequestUri": "http://seannsecanary.blob.core.windows.net/test-filesystem-fe314646-0a2f-4dda-4889-f9a884a32f13?restype=container",
       "RequestMethod": "PUT",
       "RequestHeaders": {
@@ -513,52 +278,25 @@
         "x-ms-date": "Fri, 03 Apr 2020 20:52:49 GMT",
         "x-ms-return-client-request-id": "true",
         "x-ms-version": "2019-12-12"
->>>>>>> 32e373e2
-      },
-      "RequestBody": null,
-      "StatusCode": 201,
-      "ResponseHeaders": {
-        "Content-Length": "0",
-<<<<<<< HEAD
-        "Date": "Thu, 05 Mar 2020 22:06:37 GMT",
-        "ETag": "\u00220x8D7C15179F6BDCA\u0022",
-        "Last-Modified": "Thu, 05 Mar 2020 22:06:37 GMT",
-=======
+      },
+      "RequestBody": null,
+      "StatusCode": 201,
+      "ResponseHeaders": {
+        "Content-Length": "0",
         "Date": "Fri, 03 Apr 2020 20:52:47 GMT",
         "ETag": "\u00220x8D7D810F7D4B312\u0022",
         "Last-Modified": "Fri, 03 Apr 2020 20:52:48 GMT",
->>>>>>> 32e373e2
         "Server": [
           "Windows-Azure-Blob/1.0",
           "Microsoft-HTTPAPI/2.0"
         ],
         "x-ms-client-request-id": "e9777e26-58c5-b074-de2d-f31b854da368",
-<<<<<<< HEAD
-        "x-ms-request-id": "b9eb3b77-001e-0016-6d3a-f364ec000000",
-        "x-ms-version": "2019-10-10"
-=======
         "x-ms-request-id": "96214e05-f01e-0012-07f9-093670000000",
         "x-ms-version": "2019-12-12"
->>>>>>> 32e373e2
-      },
-      "ResponseBody": []
-    },
-    {
-<<<<<<< HEAD
-      "RequestUri": "https://seanstagehierarchical.dfs.core.windows.net/test-filesystem-fe314646-0a2f-4dda-4889-f9a884a32f13/test-directory-d272dbaf-1691-d906-ca67-79ccc377f1ee?resource=directory",
-      "RequestMethod": "PUT",
-      "RequestHeaders": {
-        "Authorization": "Sanitized",
-        "traceparent": "00-b9e36922404fd44c9c4439f0bcd0d12a-7dae749c5a22a440-00",
-        "User-Agent": [
-          "azsdk-net-Storage.Files.DataLake/12.0.0-dev.20200305.1",
-          "(.NET Core 4.6.28325.01; Microsoft Windows 10.0.18363 )"
-        ],
-        "x-ms-client-request-id": "80b3ddbf-4ae7-1023-789e-1f5ddea8ed67",
-        "x-ms-date": "Thu, 05 Mar 2020 22:06:38 GMT",
-        "x-ms-return-client-request-id": "true",
-        "x-ms-version": "2019-10-10"
-=======
+      },
+      "ResponseBody": []
+    },
+    {
       "RequestUri": "http://seannsecanary.dfs.core.windows.net/test-filesystem-fe314646-0a2f-4dda-4889-f9a884a32f13/test-directory-d272dbaf-1691-d906-ca67-79ccc377f1ee?resource=directory",
       "RequestMethod": "PUT",
       "RequestHeaders": {
@@ -572,51 +310,25 @@
         "x-ms-date": "Fri, 03 Apr 2020 20:52:50 GMT",
         "x-ms-return-client-request-id": "true",
         "x-ms-version": "2019-12-12"
->>>>>>> 32e373e2
-      },
-      "RequestBody": null,
-      "StatusCode": 201,
-      "ResponseHeaders": {
-        "Content-Length": "0",
-<<<<<<< HEAD
-        "Date": "Thu, 05 Mar 2020 22:06:37 GMT",
-        "ETag": "\u00220x8D7C1517A304008\u0022",
-        "Last-Modified": "Thu, 05 Mar 2020 22:06:38 GMT",
-=======
+      },
+      "RequestBody": null,
+      "StatusCode": 201,
+      "ResponseHeaders": {
+        "Content-Length": "0",
         "Date": "Fri, 03 Apr 2020 20:52:47 GMT",
         "ETag": "\u00220x8D7D810F7E5C6B0\u0022",
         "Last-Modified": "Fri, 03 Apr 2020 20:52:48 GMT",
->>>>>>> 32e373e2
         "Server": [
           "Windows-Azure-HDFS/1.0",
           "Microsoft-HTTPAPI/2.0"
         ],
         "x-ms-client-request-id": "80b3ddbf-4ae7-1023-789e-1f5ddea8ed67",
-<<<<<<< HEAD
-        "x-ms-request-id": "5451598e-901f-0014-2d3a-f3da54000000",
-        "x-ms-version": "2019-10-10"
-=======
         "x-ms-request-id": "fa43fa57-201f-0097-2cf9-091bad000000",
         "x-ms-version": "2019-12-12"
->>>>>>> 32e373e2
-      },
-      "ResponseBody": []
-    },
-    {
-<<<<<<< HEAD
-      "RequestUri": "https://seanstagehierarchical.blob.core.windows.net/test-filesystem-fe314646-0a2f-4dda-4889-f9a884a32f13/test-directory-d272dbaf-1691-d906-ca67-79ccc377f1ee?comp=lease",
-      "RequestMethod": "PUT",
-      "RequestHeaders": {
-        "Authorization": "Sanitized",
-        "If-Unmodified-Since": "Fri, 06 Mar 2020 22:06:35 GMT",
-        "traceparent": "00-195f433bdeedfe4ea622c8849b8fb618-a02bf9beade2974b-00",
-        "User-Agent": [
-          "azsdk-net-Storage.Files.DataLake/12.0.0-dev.20200305.1",
-          "(.NET Core 4.6.28325.01; Microsoft Windows 10.0.18363 )"
-        ],
-        "x-ms-client-request-id": "75a7c988-02b3-226c-a049-f2e3e4072a54",
-        "x-ms-date": "Thu, 05 Mar 2020 22:06:38 GMT",
-=======
+      },
+      "ResponseBody": []
+    },
+    {
       "RequestUri": "http://seannsecanary.blob.core.windows.net/test-filesystem-fe314646-0a2f-4dda-4889-f9a884a32f13/test-directory-d272dbaf-1691-d906-ca67-79ccc377f1ee?comp=lease",
       "RequestMethod": "PUT",
       "RequestHeaders": {
@@ -629,62 +341,31 @@
         ],
         "x-ms-client-request-id": "75a7c988-02b3-226c-a049-f2e3e4072a54",
         "x-ms-date": "Fri, 03 Apr 2020 20:52:50 GMT",
->>>>>>> 32e373e2
         "x-ms-lease-action": "acquire",
         "x-ms-lease-duration": "15",
         "x-ms-proposed-lease-id": "41ae043c-9dcb-693d-8d03-661ce5235f69",
         "x-ms-return-client-request-id": "true",
-<<<<<<< HEAD
-        "x-ms-version": "2019-10-10"
-=======
-        "x-ms-version": "2019-12-12"
->>>>>>> 32e373e2
-      },
-      "RequestBody": null,
-      "StatusCode": 201,
-      "ResponseHeaders": {
-        "Content-Length": "0",
-<<<<<<< HEAD
-        "Date": "Thu, 05 Mar 2020 22:06:38 GMT",
-        "ETag": "\u00220x8D7C1517A304008\u0022",
-        "Last-Modified": "Thu, 05 Mar 2020 22:06:38 GMT",
-=======
+        "x-ms-version": "2019-12-12"
+      },
+      "RequestBody": null,
+      "StatusCode": 201,
+      "ResponseHeaders": {
+        "Content-Length": "0",
         "Date": "Fri, 03 Apr 2020 20:52:47 GMT",
         "ETag": "\u00220x8D7D810F7E5C6B0\u0022",
         "Last-Modified": "Fri, 03 Apr 2020 20:52:48 GMT",
->>>>>>> 32e373e2
         "Server": [
           "Windows-Azure-Blob/1.0",
           "Microsoft-HTTPAPI/2.0"
         ],
         "x-ms-client-request-id": "75a7c988-02b3-226c-a049-f2e3e4072a54",
         "x-ms-lease-id": "41ae043c-9dcb-693d-8d03-661ce5235f69",
-<<<<<<< HEAD
-        "x-ms-request-id": "b9eb3b7d-001e-0016-703a-f364ec000000",
-        "x-ms-version": "2019-10-10"
-=======
         "x-ms-request-id": "96214e1b-f01e-0012-18f9-093670000000",
         "x-ms-version": "2019-12-12"
->>>>>>> 32e373e2
-      },
-      "ResponseBody": []
-    },
-    {
-<<<<<<< HEAD
-      "RequestUri": "https://seanstagehierarchical.blob.core.windows.net/test-filesystem-fe314646-0a2f-4dda-4889-f9a884a32f13?restype=container",
-      "RequestMethod": "DELETE",
-      "RequestHeaders": {
-        "Authorization": "Sanitized",
-        "traceparent": "00-91077b84840a874680cf2a373a11b937-9284c5f7c77c3c4e-00",
-        "User-Agent": [
-          "azsdk-net-Storage.Files.DataLake/12.0.0-dev.20200305.1",
-          "(.NET Core 4.6.28325.01; Microsoft Windows 10.0.18363 )"
-        ],
-        "x-ms-client-request-id": "1c93a272-ea7b-20b5-d6ea-447a7e243e19",
-        "x-ms-date": "Thu, 05 Mar 2020 22:06:38 GMT",
-        "x-ms-return-client-request-id": "true",
-        "x-ms-version": "2019-10-10"
-=======
+      },
+      "ResponseBody": []
+    },
+    {
       "RequestUri": "http://seannsecanary.blob.core.windows.net/test-filesystem-fe314646-0a2f-4dda-4889-f9a884a32f13?restype=container",
       "RequestMethod": "DELETE",
       "RequestHeaders": {
@@ -698,49 +379,23 @@
         "x-ms-date": "Fri, 03 Apr 2020 20:52:50 GMT",
         "x-ms-return-client-request-id": "true",
         "x-ms-version": "2019-12-12"
->>>>>>> 32e373e2
       },
       "RequestBody": null,
       "StatusCode": 202,
       "ResponseHeaders": {
         "Content-Length": "0",
-<<<<<<< HEAD
-        "Date": "Thu, 05 Mar 2020 22:06:38 GMT",
-=======
         "Date": "Fri, 03 Apr 2020 20:52:48 GMT",
->>>>>>> 32e373e2
         "Server": [
           "Windows-Azure-Blob/1.0",
           "Microsoft-HTTPAPI/2.0"
         ],
         "x-ms-client-request-id": "1c93a272-ea7b-20b5-d6ea-447a7e243e19",
-<<<<<<< HEAD
-        "x-ms-request-id": "b9eb3b86-001e-0016-763a-f364ec000000",
-        "x-ms-version": "2019-10-10"
-=======
         "x-ms-request-id": "96214e23-f01e-0012-1ff9-093670000000",
         "x-ms-version": "2019-12-12"
->>>>>>> 32e373e2
-      },
-      "ResponseBody": []
-    },
-    {
-<<<<<<< HEAD
-      "RequestUri": "https://seanstagehierarchical.blob.core.windows.net/test-filesystem-704f3846-f4b6-8128-26db-7827e21113f1?restype=container",
-      "RequestMethod": "PUT",
-      "RequestHeaders": {
-        "Authorization": "Sanitized",
-        "traceparent": "00-04c1c6d61f8da74182e2587cb9ca73f0-c8fa5771a9f0e34c-00",
-        "User-Agent": [
-          "azsdk-net-Storage.Files.DataLake/12.0.0-dev.20200305.1",
-          "(.NET Core 4.6.28325.01; Microsoft Windows 10.0.18363 )"
-        ],
-        "x-ms-blob-public-access": "container",
-        "x-ms-client-request-id": "d613064d-d260-7ee7-7912-f69f728d3ec4",
-        "x-ms-date": "Thu, 05 Mar 2020 22:06:38 GMT",
-        "x-ms-return-client-request-id": "true",
-        "x-ms-version": "2019-10-10"
-=======
+      },
+      "ResponseBody": []
+    },
+    {
       "RequestUri": "http://seannsecanary.blob.core.windows.net/test-filesystem-704f3846-f4b6-8128-26db-7827e21113f1?restype=container",
       "RequestMethod": "PUT",
       "RequestHeaders": {
@@ -755,52 +410,25 @@
         "x-ms-date": "Fri, 03 Apr 2020 20:52:50 GMT",
         "x-ms-return-client-request-id": "true",
         "x-ms-version": "2019-12-12"
->>>>>>> 32e373e2
-      },
-      "RequestBody": null,
-      "StatusCode": 201,
-      "ResponseHeaders": {
-        "Content-Length": "0",
-<<<<<<< HEAD
-        "Date": "Thu, 05 Mar 2020 22:06:38 GMT",
-        "ETag": "\u00220x8D7C1517A9958AE\u0022",
-        "Last-Modified": "Thu, 05 Mar 2020 22:06:38 GMT",
-=======
+      },
+      "RequestBody": null,
+      "StatusCode": 201,
+      "ResponseHeaders": {
+        "Content-Length": "0",
         "Date": "Fri, 03 Apr 2020 20:52:48 GMT",
         "ETag": "\u00220x8D7D810F80EE08F\u0022",
         "Last-Modified": "Fri, 03 Apr 2020 20:52:48 GMT",
->>>>>>> 32e373e2
         "Server": [
           "Windows-Azure-Blob/1.0",
           "Microsoft-HTTPAPI/2.0"
         ],
         "x-ms-client-request-id": "d613064d-d260-7ee7-7912-f69f728d3ec4",
-<<<<<<< HEAD
-        "x-ms-request-id": "816054bd-d01e-002a-7c3a-f34d2b000000",
-        "x-ms-version": "2019-10-10"
-=======
         "x-ms-request-id": "96214e2e-f01e-0012-29f9-093670000000",
         "x-ms-version": "2019-12-12"
->>>>>>> 32e373e2
-      },
-      "ResponseBody": []
-    },
-    {
-<<<<<<< HEAD
-      "RequestUri": "https://seanstagehierarchical.dfs.core.windows.net/test-filesystem-704f3846-f4b6-8128-26db-7827e21113f1/test-directory-297453d7-fcb3-38a6-5ffb-709c2e76befe?resource=directory",
-      "RequestMethod": "PUT",
-      "RequestHeaders": {
-        "Authorization": "Sanitized",
-        "traceparent": "00-3f37e31e2beba54786e76f93b077ca94-15b74572b727414c-00",
-        "User-Agent": [
-          "azsdk-net-Storage.Files.DataLake/12.0.0-dev.20200305.1",
-          "(.NET Core 4.6.28325.01; Microsoft Windows 10.0.18363 )"
-        ],
-        "x-ms-client-request-id": "6eda01db-23b3-5025-60db-7764624a4f03",
-        "x-ms-date": "Thu, 05 Mar 2020 22:06:39 GMT",
-        "x-ms-return-client-request-id": "true",
-        "x-ms-version": "2019-10-10"
-=======
+      },
+      "ResponseBody": []
+    },
+    {
       "RequestUri": "http://seannsecanary.dfs.core.windows.net/test-filesystem-704f3846-f4b6-8128-26db-7827e21113f1/test-directory-297453d7-fcb3-38a6-5ffb-709c2e76befe?resource=directory",
       "RequestMethod": "PUT",
       "RequestHeaders": {
@@ -814,55 +442,30 @@
         "x-ms-date": "Fri, 03 Apr 2020 20:52:50 GMT",
         "x-ms-return-client-request-id": "true",
         "x-ms-version": "2019-12-12"
->>>>>>> 32e373e2
-      },
-      "RequestBody": null,
-      "StatusCode": 201,
-      "ResponseHeaders": {
-        "Content-Length": "0",
-<<<<<<< HEAD
-        "Date": "Thu, 05 Mar 2020 22:06:39 GMT",
-        "ETag": "\u00220x8D7C1517ADD23BC\u0022",
-        "Last-Modified": "Thu, 05 Mar 2020 22:06:39 GMT",
-=======
+      },
+      "RequestBody": null,
+      "StatusCode": 201,
+      "ResponseHeaders": {
+        "Content-Length": "0",
         "Date": "Fri, 03 Apr 2020 20:52:48 GMT",
         "ETag": "\u00220x8D7D810F81CD09F\u0022",
         "Last-Modified": "Fri, 03 Apr 2020 20:52:48 GMT",
->>>>>>> 32e373e2
         "Server": [
           "Windows-Azure-HDFS/1.0",
           "Microsoft-HTTPAPI/2.0"
         ],
         "x-ms-client-request-id": "6eda01db-23b3-5025-60db-7764624a4f03",
-<<<<<<< HEAD
-        "x-ms-request-id": "22528c9d-001f-0006-243a-f3a184000000",
-        "x-ms-version": "2019-10-10"
-=======
         "x-ms-request-id": "fa43fa59-201f-0097-2df9-091bad000000",
         "x-ms-version": "2019-12-12"
->>>>>>> 32e373e2
-      },
-      "ResponseBody": []
-    },
-    {
-<<<<<<< HEAD
-      "RequestUri": "https://seanstagehierarchical.blob.core.windows.net/test-filesystem-704f3846-f4b6-8128-26db-7827e21113f1/test-directory-297453d7-fcb3-38a6-5ffb-709c2e76befe",
-=======
+      },
+      "ResponseBody": []
+    },
+    {
       "RequestUri": "http://seannsecanary.blob.core.windows.net/test-filesystem-704f3846-f4b6-8128-26db-7827e21113f1/test-directory-297453d7-fcb3-38a6-5ffb-709c2e76befe",
->>>>>>> 32e373e2
       "RequestMethod": "HEAD",
       "RequestHeaders": {
         "Authorization": "Sanitized",
         "User-Agent": [
-<<<<<<< HEAD
-          "azsdk-net-Storage.Files.DataLake/12.0.0-dev.20200305.1",
-          "(.NET Core 4.6.28325.01; Microsoft Windows 10.0.18363 )"
-        ],
-        "x-ms-client-request-id": "1e0cc5a2-0e28-78bf-3a3f-ab7367641c1b",
-        "x-ms-date": "Thu, 05 Mar 2020 22:06:39 GMT",
-        "x-ms-return-client-request-id": "true",
-        "x-ms-version": "2019-10-10"
-=======
           "azsdk-net-Storage.Files.DataLake/12.1.0-dev.20200403.1",
           "(.NET Core 4.6.28325.01; Microsoft Windows 10.0.18362 )"
         ],
@@ -870,7 +473,6 @@
         "x-ms-date": "Fri, 03 Apr 2020 20:52:50 GMT",
         "x-ms-return-client-request-id": "true",
         "x-ms-version": "2019-12-12"
->>>>>>> 32e373e2
       },
       "RequestBody": null,
       "StatusCode": 200,
@@ -878,15 +480,9 @@
         "Accept-Ranges": "bytes",
         "Content-Length": "0",
         "Content-Type": "application/octet-stream",
-<<<<<<< HEAD
-        "Date": "Thu, 05 Mar 2020 22:06:39 GMT",
-        "ETag": "\u00220x8D7C1517ADD23BC\u0022",
-        "Last-Modified": "Thu, 05 Mar 2020 22:06:39 GMT",
-=======
         "Date": "Fri, 03 Apr 2020 20:52:49 GMT",
         "ETag": "\u00220x8D7D810F81CD09F\u0022",
         "Last-Modified": "Fri, 03 Apr 2020 20:52:48 GMT",
->>>>>>> 32e373e2
         "Server": [
           "Windows-Azure-Blob/1.0",
           "Microsoft-HTTPAPI/2.0"
@@ -895,15 +491,6 @@
         "x-ms-access-tier-inferred": "true",
         "x-ms-blob-type": "BlockBlob",
         "x-ms-client-request-id": "1e0cc5a2-0e28-78bf-3a3f-ab7367641c1b",
-<<<<<<< HEAD
-        "x-ms-creation-time": "Thu, 05 Mar 2020 22:06:39 GMT",
-        "x-ms-lease-state": "available",
-        "x-ms-lease-status": "unlocked",
-        "x-ms-meta-hdi_isfolder": "true",
-        "x-ms-request-id": "816054de-d01e-002a-173a-f34d2b000000",
-        "x-ms-server-encrypted": "true",
-        "x-ms-version": "2019-10-10"
-=======
         "x-ms-creation-time": "Fri, 03 Apr 2020 20:52:48 GMT",
         "x-ms-lease-state": "available",
         "x-ms-lease-status": "unlocked",
@@ -911,25 +498,10 @@
         "x-ms-request-id": "96214e4e-f01e-0012-43f9-093670000000",
         "x-ms-server-encrypted": "true",
         "x-ms-version": "2019-12-12"
->>>>>>> 32e373e2
-      },
-      "ResponseBody": []
-    },
-    {
-<<<<<<< HEAD
-      "RequestUri": "https://seanstagehierarchical.blob.core.windows.net/test-filesystem-704f3846-f4b6-8128-26db-7827e21113f1/test-directory-297453d7-fcb3-38a6-5ffb-709c2e76befe?comp=lease",
-      "RequestMethod": "PUT",
-      "RequestHeaders": {
-        "Authorization": "Sanitized",
-        "If-Match": "\u00220x8D7C1517ADD23BC\u0022",
-        "traceparent": "00-26c6172ac964f9499ed0f6ee0f65436a-57bc2153291e174e-00",
-        "User-Agent": [
-          "azsdk-net-Storage.Files.DataLake/12.0.0-dev.20200305.1",
-          "(.NET Core 4.6.28325.01; Microsoft Windows 10.0.18363 )"
-        ],
-        "x-ms-client-request-id": "6e1e9970-0238-0bfe-3e48-f25da4d60415",
-        "x-ms-date": "Thu, 05 Mar 2020 22:06:39 GMT",
-=======
+      },
+      "ResponseBody": []
+    },
+    {
       "RequestUri": "http://seannsecanary.blob.core.windows.net/test-filesystem-704f3846-f4b6-8128-26db-7827e21113f1/test-directory-297453d7-fcb3-38a6-5ffb-709c2e76befe?comp=lease",
       "RequestMethod": "PUT",
       "RequestHeaders": {
@@ -942,62 +514,31 @@
         ],
         "x-ms-client-request-id": "6e1e9970-0238-0bfe-3e48-f25da4d60415",
         "x-ms-date": "Fri, 03 Apr 2020 20:52:51 GMT",
->>>>>>> 32e373e2
         "x-ms-lease-action": "acquire",
         "x-ms-lease-duration": "15",
         "x-ms-proposed-lease-id": "d210f853-62b3-9bc6-c240-bbc134452126",
         "x-ms-return-client-request-id": "true",
-<<<<<<< HEAD
-        "x-ms-version": "2019-10-10"
-=======
-        "x-ms-version": "2019-12-12"
->>>>>>> 32e373e2
-      },
-      "RequestBody": null,
-      "StatusCode": 201,
-      "ResponseHeaders": {
-        "Content-Length": "0",
-<<<<<<< HEAD
-        "Date": "Thu, 05 Mar 2020 22:06:39 GMT",
-        "ETag": "\u00220x8D7C1517ADD23BC\u0022",
-        "Last-Modified": "Thu, 05 Mar 2020 22:06:39 GMT",
-=======
+        "x-ms-version": "2019-12-12"
+      },
+      "RequestBody": null,
+      "StatusCode": 201,
+      "ResponseHeaders": {
+        "Content-Length": "0",
         "Date": "Fri, 03 Apr 2020 20:52:49 GMT",
         "ETag": "\u00220x8D7D810F81CD09F\u0022",
         "Last-Modified": "Fri, 03 Apr 2020 20:52:48 GMT",
->>>>>>> 32e373e2
         "Server": [
           "Windows-Azure-Blob/1.0",
           "Microsoft-HTTPAPI/2.0"
         ],
         "x-ms-client-request-id": "6e1e9970-0238-0bfe-3e48-f25da4d60415",
         "x-ms-lease-id": "d210f853-62b3-9bc6-c240-bbc134452126",
-<<<<<<< HEAD
-        "x-ms-request-id": "816054ed-d01e-002a-253a-f34d2b000000",
-        "x-ms-version": "2019-10-10"
-=======
         "x-ms-request-id": "96214ebe-f01e-0012-1ff9-093670000000",
         "x-ms-version": "2019-12-12"
->>>>>>> 32e373e2
-      },
-      "ResponseBody": []
-    },
-    {
-<<<<<<< HEAD
-      "RequestUri": "https://seanstagehierarchical.blob.core.windows.net/test-filesystem-704f3846-f4b6-8128-26db-7827e21113f1?restype=container",
-      "RequestMethod": "DELETE",
-      "RequestHeaders": {
-        "Authorization": "Sanitized",
-        "traceparent": "00-b56649843fe6b74087751559defbb859-d10c65128cb5dd4c-00",
-        "User-Agent": [
-          "azsdk-net-Storage.Files.DataLake/12.0.0-dev.20200305.1",
-          "(.NET Core 4.6.28325.01; Microsoft Windows 10.0.18363 )"
-        ],
-        "x-ms-client-request-id": "ce031569-ad46-b6e2-523e-26412f095fd7",
-        "x-ms-date": "Thu, 05 Mar 2020 22:06:40 GMT",
-        "x-ms-return-client-request-id": "true",
-        "x-ms-version": "2019-10-10"
-=======
+      },
+      "ResponseBody": []
+    },
+    {
       "RequestUri": "http://seannsecanary.blob.core.windows.net/test-filesystem-704f3846-f4b6-8128-26db-7827e21113f1?restype=container",
       "RequestMethod": "DELETE",
       "RequestHeaders": {
@@ -1011,49 +552,23 @@
         "x-ms-date": "Fri, 03 Apr 2020 20:52:51 GMT",
         "x-ms-return-client-request-id": "true",
         "x-ms-version": "2019-12-12"
->>>>>>> 32e373e2
       },
       "RequestBody": null,
       "StatusCode": 202,
       "ResponseHeaders": {
         "Content-Length": "0",
-<<<<<<< HEAD
-        "Date": "Thu, 05 Mar 2020 22:06:39 GMT",
-=======
         "Date": "Fri, 03 Apr 2020 20:52:49 GMT",
->>>>>>> 32e373e2
         "Server": [
           "Windows-Azure-Blob/1.0",
           "Microsoft-HTTPAPI/2.0"
         ],
         "x-ms-client-request-id": "ce031569-ad46-b6e2-523e-26412f095fd7",
-<<<<<<< HEAD
-        "x-ms-request-id": "816054fa-d01e-002a-313a-f34d2b000000",
-        "x-ms-version": "2019-10-10"
-=======
         "x-ms-request-id": "96214ec7-f01e-0012-28f9-093670000000",
         "x-ms-version": "2019-12-12"
->>>>>>> 32e373e2
-      },
-      "ResponseBody": []
-    },
-    {
-<<<<<<< HEAD
-      "RequestUri": "https://seanstagehierarchical.blob.core.windows.net/test-filesystem-89bb429f-623b-04b4-009d-102f927a56a8?restype=container",
-      "RequestMethod": "PUT",
-      "RequestHeaders": {
-        "Authorization": "Sanitized",
-        "traceparent": "00-335052ff0d4aab4db97a5088b55fd8e9-88883022b4922548-00",
-        "User-Agent": [
-          "azsdk-net-Storage.Files.DataLake/12.0.0-dev.20200305.1",
-          "(.NET Core 4.6.28325.01; Microsoft Windows 10.0.18363 )"
-        ],
-        "x-ms-blob-public-access": "container",
-        "x-ms-client-request-id": "72e399a9-07da-065a-60fe-cda89db224d7",
-        "x-ms-date": "Thu, 05 Mar 2020 22:06:40 GMT",
-        "x-ms-return-client-request-id": "true",
-        "x-ms-version": "2019-10-10"
-=======
+      },
+      "ResponseBody": []
+    },
+    {
       "RequestUri": "http://seannsecanary.blob.core.windows.net/test-filesystem-89bb429f-623b-04b4-009d-102f927a56a8?restype=container",
       "RequestMethod": "PUT",
       "RequestHeaders": {
@@ -1068,52 +583,25 @@
         "x-ms-date": "Fri, 03 Apr 2020 20:52:51 GMT",
         "x-ms-return-client-request-id": "true",
         "x-ms-version": "2019-12-12"
->>>>>>> 32e373e2
-      },
-      "RequestBody": null,
-      "StatusCode": 201,
-      "ResponseHeaders": {
-        "Content-Length": "0",
-<<<<<<< HEAD
-        "Date": "Thu, 05 Mar 2020 22:06:40 GMT",
-        "ETag": "\u00220x8D7C1517B8C5914\u0022",
-        "Last-Modified": "Thu, 05 Mar 2020 22:06:40 GMT",
-=======
+      },
+      "RequestBody": null,
+      "StatusCode": 201,
+      "ResponseHeaders": {
+        "Content-Length": "0",
         "Date": "Fri, 03 Apr 2020 20:52:49 GMT",
         "ETag": "\u00220x8D7D810F90246C5\u0022",
         "Last-Modified": "Fri, 03 Apr 2020 20:52:50 GMT",
->>>>>>> 32e373e2
         "Server": [
           "Windows-Azure-Blob/1.0",
           "Microsoft-HTTPAPI/2.0"
         ],
         "x-ms-client-request-id": "72e399a9-07da-065a-60fe-cda89db224d7",
-<<<<<<< HEAD
-        "x-ms-request-id": "b2d5cdeb-501e-0034-703a-f3a1f3000000",
-        "x-ms-version": "2019-10-10"
-=======
         "x-ms-request-id": "96214ed3-f01e-0012-32f9-093670000000",
         "x-ms-version": "2019-12-12"
->>>>>>> 32e373e2
-      },
-      "ResponseBody": []
-    },
-    {
-<<<<<<< HEAD
-      "RequestUri": "https://seanstagehierarchical.dfs.core.windows.net/test-filesystem-89bb429f-623b-04b4-009d-102f927a56a8/test-directory-d3887ee8-d015-6903-73fb-0c894012c0a8?resource=directory",
-      "RequestMethod": "PUT",
-      "RequestHeaders": {
-        "Authorization": "Sanitized",
-        "traceparent": "00-c5a5a439f8c3844ca5918ecfba29204f-8148c47274cc7140-00",
-        "User-Agent": [
-          "azsdk-net-Storage.Files.DataLake/12.0.0-dev.20200305.1",
-          "(.NET Core 4.6.28325.01; Microsoft Windows 10.0.18363 )"
-        ],
-        "x-ms-client-request-id": "c5b94a8d-7dcf-d83f-957a-ffdefad1c64e",
-        "x-ms-date": "Thu, 05 Mar 2020 22:06:40 GMT",
-        "x-ms-return-client-request-id": "true",
-        "x-ms-version": "2019-10-10"
-=======
+      },
+      "ResponseBody": []
+    },
+    {
       "RequestUri": "http://seannsecanary.dfs.core.windows.net/test-filesystem-89bb429f-623b-04b4-009d-102f927a56a8/test-directory-d3887ee8-d015-6903-73fb-0c894012c0a8?resource=directory",
       "RequestMethod": "PUT",
       "RequestHeaders": {
@@ -1127,55 +615,30 @@
         "x-ms-date": "Fri, 03 Apr 2020 20:52:52 GMT",
         "x-ms-return-client-request-id": "true",
         "x-ms-version": "2019-12-12"
->>>>>>> 32e373e2
-      },
-      "RequestBody": null,
-      "StatusCode": 201,
-      "ResponseHeaders": {
-        "Content-Length": "0",
-<<<<<<< HEAD
-        "Date": "Thu, 05 Mar 2020 22:06:41 GMT",
-        "ETag": "\u00220x8D7C1517C248288\u0022",
-        "Last-Modified": "Thu, 05 Mar 2020 22:06:41 GMT",
-=======
+      },
+      "RequestBody": null,
+      "StatusCode": 201,
+      "ResponseHeaders": {
+        "Content-Length": "0",
         "Date": "Fri, 03 Apr 2020 20:52:49 GMT",
         "ETag": "\u00220x8D7D810F912060A\u0022",
         "Last-Modified": "Fri, 03 Apr 2020 20:52:50 GMT",
->>>>>>> 32e373e2
         "Server": [
           "Windows-Azure-HDFS/1.0",
           "Microsoft-HTTPAPI/2.0"
         ],
         "x-ms-client-request-id": "c5b94a8d-7dcf-d83f-957a-ffdefad1c64e",
-<<<<<<< HEAD
-        "x-ms-request-id": "30cfdf06-201f-0011-623a-f3088f000000",
-        "x-ms-version": "2019-10-10"
-=======
         "x-ms-request-id": "fa43fa5b-201f-0097-2ef9-091bad000000",
         "x-ms-version": "2019-12-12"
->>>>>>> 32e373e2
-      },
-      "ResponseBody": []
-    },
-    {
-<<<<<<< HEAD
-      "RequestUri": "https://seanstagehierarchical.blob.core.windows.net/test-filesystem-89bb429f-623b-04b4-009d-102f927a56a8/test-directory-d3887ee8-d015-6903-73fb-0c894012c0a8?comp=lease",
-=======
+      },
+      "ResponseBody": []
+    },
+    {
       "RequestUri": "http://seannsecanary.blob.core.windows.net/test-filesystem-89bb429f-623b-04b4-009d-102f927a56a8/test-directory-d3887ee8-d015-6903-73fb-0c894012c0a8?comp=lease",
->>>>>>> 32e373e2
       "RequestMethod": "PUT",
       "RequestHeaders": {
         "Authorization": "Sanitized",
         "If-None-Match": "\u0022garbage\u0022",
-<<<<<<< HEAD
-        "traceparent": "00-8bc700f9e410fa4fab12eb1e4adb40fe-71de65f7dcdf2f40-00",
-        "User-Agent": [
-          "azsdk-net-Storage.Files.DataLake/12.0.0-dev.20200305.1",
-          "(.NET Core 4.6.28325.01; Microsoft Windows 10.0.18363 )"
-        ],
-        "x-ms-client-request-id": "4396e026-40ca-629d-09b4-14f8ab173567",
-        "x-ms-date": "Thu, 05 Mar 2020 22:06:41 GMT",
-=======
         "traceparent": "00-32af9c0114199c4d846f818eacd11c09-05f10e2872916145-00",
         "User-Agent": [
           "azsdk-net-Storage.Files.DataLake/12.1.0-dev.20200403.1",
@@ -1183,62 +646,31 @@
         ],
         "x-ms-client-request-id": "4396e026-40ca-629d-09b4-14f8ab173567",
         "x-ms-date": "Fri, 03 Apr 2020 20:52:52 GMT",
->>>>>>> 32e373e2
         "x-ms-lease-action": "acquire",
         "x-ms-lease-duration": "15",
         "x-ms-proposed-lease-id": "e25c253e-2b2c-0540-b1d7-d228a22e004b",
         "x-ms-return-client-request-id": "true",
-<<<<<<< HEAD
-        "x-ms-version": "2019-10-10"
-=======
-        "x-ms-version": "2019-12-12"
->>>>>>> 32e373e2
-      },
-      "RequestBody": null,
-      "StatusCode": 201,
-      "ResponseHeaders": {
-        "Content-Length": "0",
-<<<<<<< HEAD
-        "Date": "Thu, 05 Mar 2020 22:06:41 GMT",
-        "ETag": "\u00220x8D7C1517C248288\u0022",
-        "Last-Modified": "Thu, 05 Mar 2020 22:06:41 GMT",
-=======
+        "x-ms-version": "2019-12-12"
+      },
+      "RequestBody": null,
+      "StatusCode": 201,
+      "ResponseHeaders": {
+        "Content-Length": "0",
         "Date": "Fri, 03 Apr 2020 20:52:49 GMT",
         "ETag": "\u00220x8D7D810F912060A\u0022",
         "Last-Modified": "Fri, 03 Apr 2020 20:52:50 GMT",
->>>>>>> 32e373e2
         "Server": [
           "Windows-Azure-Blob/1.0",
           "Microsoft-HTTPAPI/2.0"
         ],
         "x-ms-client-request-id": "4396e026-40ca-629d-09b4-14f8ab173567",
         "x-ms-lease-id": "e25c253e-2b2c-0540-b1d7-d228a22e004b",
-<<<<<<< HEAD
-        "x-ms-request-id": "b2d5ce39-501e-0034-393a-f3a1f3000000",
-        "x-ms-version": "2019-10-10"
-=======
         "x-ms-request-id": "96214eec-f01e-0012-45f9-093670000000",
         "x-ms-version": "2019-12-12"
->>>>>>> 32e373e2
-      },
-      "ResponseBody": []
-    },
-    {
-<<<<<<< HEAD
-      "RequestUri": "https://seanstagehierarchical.blob.core.windows.net/test-filesystem-89bb429f-623b-04b4-009d-102f927a56a8?restype=container",
-      "RequestMethod": "DELETE",
-      "RequestHeaders": {
-        "Authorization": "Sanitized",
-        "traceparent": "00-61dbe458026aaa43a634769e01737665-57548c7a1ea0c640-00",
-        "User-Agent": [
-          "azsdk-net-Storage.Files.DataLake/12.0.0-dev.20200305.1",
-          "(.NET Core 4.6.28325.01; Microsoft Windows 10.0.18363 )"
-        ],
-        "x-ms-client-request-id": "c201a220-bc97-9980-a599-eca4e5e02364",
-        "x-ms-date": "Thu, 05 Mar 2020 22:06:41 GMT",
-        "x-ms-return-client-request-id": "true",
-        "x-ms-version": "2019-10-10"
-=======
+      },
+      "ResponseBody": []
+    },
+    {
       "RequestUri": "http://seannsecanary.blob.core.windows.net/test-filesystem-89bb429f-623b-04b4-009d-102f927a56a8?restype=container",
       "RequestMethod": "DELETE",
       "RequestHeaders": {
@@ -1252,42 +684,26 @@
         "x-ms-date": "Fri, 03 Apr 2020 20:52:52 GMT",
         "x-ms-return-client-request-id": "true",
         "x-ms-version": "2019-12-12"
->>>>>>> 32e373e2
       },
       "RequestBody": null,
       "StatusCode": 202,
       "ResponseHeaders": {
         "Content-Length": "0",
-<<<<<<< HEAD
-        "Date": "Thu, 05 Mar 2020 22:06:41 GMT",
-=======
         "Date": "Fri, 03 Apr 2020 20:52:50 GMT",
->>>>>>> 32e373e2
         "Server": [
           "Windows-Azure-Blob/1.0",
           "Microsoft-HTTPAPI/2.0"
         ],
         "x-ms-client-request-id": "c201a220-bc97-9980-a599-eca4e5e02364",
-<<<<<<< HEAD
-        "x-ms-request-id": "b2d5ce46-501e-0034-453a-f3a1f3000000",
-        "x-ms-version": "2019-10-10"
-=======
         "x-ms-request-id": "96214ef8-f01e-0012-4ef9-093670000000",
         "x-ms-version": "2019-12-12"
->>>>>>> 32e373e2
       },
       "ResponseBody": []
     }
   ],
   "Variables": {
-<<<<<<< HEAD
-    "DateTimeOffsetNow": "2020-03-05T14:06:35.0987829-08:00",
-    "RandomSeed": "96109626",
-    "Storage_TestConfigHierarchicalNamespace": "NamespaceTenant\nseanstagehierarchical\nU2FuaXRpemVk\nhttps://seanstagehierarchical.blob.core.windows.net\nhttp://seanstagehierarchical.file.core.windows.net\nhttp://seanstagehierarchical.queue.core.windows.net\nhttp://seanstagehierarchical.table.core.windows.net\n\n\n\n\nhttp://seanstagehierarchical-secondary.blob.core.windows.net\nhttp://seanstagehierarchical-secondary.file.core.windows.net\nhttp://seanstagehierarchical-secondary.queue.core.windows.net\nhttp://seanstagehierarchical-secondary.table.core.windows.net\n68390a19-a643-458b-b726-408abf67b4fc\nSanitized\n72f988bf-86f1-41af-91ab-2d7cd011db47\nhttps://login.microsoftonline.com/\nCloud\nBlobEndpoint=https://seanstagehierarchical.blob.core.windows.net/;QueueEndpoint=http://seanstagehierarchical.queue.core.windows.net/;FileEndpoint=http://seanstagehierarchical.file.core.windows.net/;BlobSecondaryEndpoint=http://seanstagehierarchical-secondary.blob.core.windows.net/;QueueSecondaryEndpoint=http://seanstagehierarchical-secondary.queue.core.windows.net/;FileSecondaryEndpoint=http://seanstagehierarchical-secondary.file.core.windows.net/;AccountName=seanstagehierarchical;AccountKey=Sanitized\n"
-=======
     "DateTimeOffsetNow": "2020-04-03T13:52:48.8988560-07:00",
     "RandomSeed": "96109626",
     "Storage_TestConfigHierarchicalNamespace": "NamespaceTenant\nseannsecanary\nU2FuaXRpemVk\nhttp://seannsecanary.blob.core.windows.net\nhttp://seannsecanary.file.core.windows.net\nhttp://seannsecanary.queue.core.windows.net\nhttp://seannsecanary.table.core.windows.net\n\n\n\n\nhttp://seannsecanary-secondary.blob.core.windows.net\nhttp://seannsecanary-secondary.file.core.windows.net\nhttp://seannsecanary-secondary.queue.core.windows.net\nhttp://seannsecanary-secondary.table.core.windows.net\n68390a19-a643-458b-b726-408abf67b4fc\nSanitized\n72f988bf-86f1-41af-91ab-2d7cd011db47\nhttps://login.microsoftonline.com/\nCloud\nBlobEndpoint=http://seannsecanary.blob.core.windows.net/;QueueEndpoint=http://seannsecanary.queue.core.windows.net/;FileEndpoint=http://seannsecanary.file.core.windows.net/;BlobSecondaryEndpoint=http://seannsecanary-secondary.blob.core.windows.net/;QueueSecondaryEndpoint=http://seannsecanary-secondary.queue.core.windows.net/;FileSecondaryEndpoint=http://seannsecanary-secondary.file.core.windows.net/;AccountName=seannsecanary;AccountKey=Sanitized\n"
->>>>>>> 32e373e2
   }
 }