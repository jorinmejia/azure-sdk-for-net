--- conflicted
+++ resolved
@@ -1,22 +1,6 @@
 {
   "Entries": [
     {
-<<<<<<< HEAD
-      "RequestUri": "https://seanstagehierarchical.blob.core.windows.net/test-filesystem-e04a1b11-30c5-9ee8-5c70-39502a1dce00?restype=container",
-      "RequestMethod": "PUT",
-      "RequestHeaders": {
-        "Authorization": "Sanitized",
-        "traceparent": "00-f36bd4542ab77242aec4177d559e140a-bd86047af47ef94c-00",
-        "User-Agent": [
-          "azsdk-net-Storage.Files.DataLake/12.0.0-dev.20200305.1",
-          "(.NET Core 4.6.28325.01; Microsoft Windows 10.0.18363 )"
-        ],
-        "x-ms-blob-public-access": "container",
-        "x-ms-client-request-id": "274cd478-ab78-af2a-929f-ceaa15ce556d",
-        "x-ms-date": "Thu, 05 Mar 2020 22:33:01 GMT",
-        "x-ms-return-client-request-id": "true",
-        "x-ms-version": "2019-10-10"
-=======
       "RequestUri": "http://seannsecanary.blob.core.windows.net/test-filesystem-e04a1b11-30c5-9ee8-5c70-39502a1dce00?restype=container",
       "RequestMethod": "PUT",
       "RequestHeaders": {
@@ -31,52 +15,25 @@
         "x-ms-date": "Fri, 03 Apr 2020 21:13:15 GMT",
         "x-ms-return-client-request-id": "true",
         "x-ms-version": "2019-12-12"
->>>>>>> 32e373e2
       },
       "RequestBody": null,
       "StatusCode": 201,
       "ResponseHeaders": {
         "Content-Length": "0",
-<<<<<<< HEAD
-        "Date": "Thu, 05 Mar 2020 22:33:01 GMT",
-        "ETag": "\u00220x8D7C1552A1B8FEF\u0022",
-        "Last-Modified": "Thu, 05 Mar 2020 22:33:01 GMT",
-=======
         "Date": "Fri, 03 Apr 2020 21:13:12 GMT",
         "ETag": "\u00220x8D7D813D206C1EB\u0022",
         "Last-Modified": "Fri, 03 Apr 2020 21:13:13 GMT",
->>>>>>> 32e373e2
         "Server": [
           "Windows-Azure-Blob/1.0",
           "Microsoft-HTTPAPI/2.0"
         ],
         "x-ms-client-request-id": "274cd478-ab78-af2a-929f-ceaa15ce556d",
-<<<<<<< HEAD
-        "x-ms-request-id": "1795c7f6-101e-0025-453e-f33b47000000",
-        "x-ms-version": "2019-10-10"
-=======
         "x-ms-request-id": "5699edc2-501e-0079-23fc-09b184000000",
         "x-ms-version": "2019-12-12"
->>>>>>> 32e373e2
       },
       "ResponseBody": []
     },
     {
-<<<<<<< HEAD
-      "RequestUri": "https://seanstagehierarchical.dfs.core.windows.net/test-filesystem-e04a1b11-30c5-9ee8-5c70-39502a1dce00/test-directory-4a2ffcb0-629a-aa89-111a-1a1948ee8017?resource=directory",
-      "RequestMethod": "PUT",
-      "RequestHeaders": {
-        "Authorization": "Sanitized",
-        "traceparent": "00-143b7a4c46207a40b8e2bc6b048af248-6b955e5565b3c949-00",
-        "User-Agent": [
-          "azsdk-net-Storage.Files.DataLake/12.0.0-dev.20200305.1",
-          "(.NET Core 4.6.28325.01; Microsoft Windows 10.0.18363 )"
-        ],
-        "x-ms-client-request-id": "73a11bb7-58a1-7d9f-794c-026b3fe0567d",
-        "x-ms-date": "Thu, 05 Mar 2020 22:33:02 GMT",
-        "x-ms-return-client-request-id": "true",
-        "x-ms-version": "2019-10-10"
-=======
       "RequestUri": "http://seannsecanary.dfs.core.windows.net/test-filesystem-e04a1b11-30c5-9ee8-5c70-39502a1dce00/test-directory-4a2ffcb0-629a-aa89-111a-1a1948ee8017?resource=directory",
       "RequestMethod": "PUT",
       "RequestHeaders": {
@@ -90,50 +47,25 @@
         "x-ms-date": "Fri, 03 Apr 2020 21:13:15 GMT",
         "x-ms-return-client-request-id": "true",
         "x-ms-version": "2019-12-12"
->>>>>>> 32e373e2
       },
       "RequestBody": null,
       "StatusCode": 201,
       "ResponseHeaders": {
         "Content-Length": "0",
-<<<<<<< HEAD
-        "Date": "Thu, 05 Mar 2020 22:33:01 GMT",
-        "ETag": "\u00220x8D7C1552A4E3F8D\u0022",
-        "Last-Modified": "Thu, 05 Mar 2020 22:33:02 GMT",
-=======
         "Date": "Fri, 03 Apr 2020 21:13:13 GMT",
         "ETag": "\u00220x8D7D813D215786D\u0022",
         "Last-Modified": "Fri, 03 Apr 2020 21:13:13 GMT",
->>>>>>> 32e373e2
         "Server": [
           "Windows-Azure-HDFS/1.0",
           "Microsoft-HTTPAPI/2.0"
         ],
         "x-ms-client-request-id": "73a11bb7-58a1-7d9f-794c-026b3fe0567d",
-<<<<<<< HEAD
-        "x-ms-request-id": "30548dec-501f-000b-4a3e-f36950000000",
-        "x-ms-version": "2019-10-10"
-=======
         "x-ms-request-id": "4ae6a203-401f-0038-3afc-09e960000000",
         "x-ms-version": "2019-12-12"
->>>>>>> 32e373e2
       },
       "ResponseBody": []
     },
     {
-<<<<<<< HEAD
-      "RequestUri": "https://seanstagehierarchical.blob.core.windows.net/test-filesystem-e04a1b11-30c5-9ee8-5c70-39502a1dce00/test-directory-4a2ffcb0-629a-aa89-111a-1a1948ee8017?sv=2019-10-10\u0026st=2020-03-05T21%3A33%3A02Z\u0026se=2020-03-05T23%3A33%3A02Z\u0026sr=b\u0026sp=racwd\u0026sig=Sanitized",
-      "RequestMethod": "HEAD",
-      "RequestHeaders": {
-        "traceparent": "00-0cbd43527f027d4fadcca2d04d37ed03-82d3a94aea94bc44-00",
-        "User-Agent": [
-          "azsdk-net-Storage.Files.DataLake/12.0.0-dev.20200305.1",
-          "(.NET Core 4.6.28325.01; Microsoft Windows 10.0.18363 )"
-        ],
-        "x-ms-client-request-id": "faf3279c-e22d-97cc-82aa-0dd5368a6290",
-        "x-ms-return-client-request-id": "true",
-        "x-ms-version": "2019-10-10"
-=======
       "RequestUri": "http://seannsecanary.blob.core.windows.net/test-filesystem-e04a1b11-30c5-9ee8-5c70-39502a1dce00/test-directory-4a2ffcb0-629a-aa89-111a-1a1948ee8017?sv=2019-07-07\u0026st=2020-04-03T20%3A13%3A15Z\u0026se=2020-04-03T22%3A13%3A15Z\u0026sr=b\u0026sp=racwd\u0026sig=Sanitized",
       "RequestMethod": "HEAD",
       "RequestHeaders": {
@@ -145,7 +77,6 @@
         "x-ms-client-request-id": "faf3279c-e22d-97cc-82aa-0dd5368a6290",
         "x-ms-return-client-request-id": "true",
         "x-ms-version": "2019-12-12"
->>>>>>> 32e373e2
       },
       "RequestBody": null,
       "StatusCode": 200,
@@ -153,15 +84,9 @@
         "Accept-Ranges": "bytes",
         "Content-Length": "0",
         "Content-Type": "application/octet-stream",
-<<<<<<< HEAD
-        "Date": "Thu, 05 Mar 2020 22:33:01 GMT",
-        "ETag": "\u00220x8D7C1552A4E3F8D\u0022",
-        "Last-Modified": "Thu, 05 Mar 2020 22:33:02 GMT",
-=======
         "Date": "Fri, 03 Apr 2020 21:13:12 GMT",
         "ETag": "\u00220x8D7D813D215786D\u0022",
         "Last-Modified": "Fri, 03 Apr 2020 21:13:13 GMT",
->>>>>>> 32e373e2
         "Server": [
           "Windows-Azure-Blob/1.0",
           "Microsoft-HTTPAPI/2.0"
@@ -170,15 +95,6 @@
         "x-ms-access-tier-inferred": "true",
         "x-ms-blob-type": "BlockBlob",
         "x-ms-client-request-id": "faf3279c-e22d-97cc-82aa-0dd5368a6290",
-<<<<<<< HEAD
-        "x-ms-creation-time": "Thu, 05 Mar 2020 22:33:02 GMT",
-        "x-ms-lease-state": "available",
-        "x-ms-lease-status": "unlocked",
-        "x-ms-meta-hdi_isfolder": "true",
-        "x-ms-request-id": "e0be8f45-301e-000d-743e-f35aef000000",
-        "x-ms-server-encrypted": "true",
-        "x-ms-version": "2019-10-10"
-=======
         "x-ms-creation-time": "Fri, 03 Apr 2020 21:13:13 GMT",
         "x-ms-lease-state": "available",
         "x-ms-lease-status": "unlocked",
@@ -186,26 +102,10 @@
         "x-ms-request-id": "5699edd0-501e-0079-2cfc-09b184000000",
         "x-ms-server-encrypted": "true",
         "x-ms-version": "2019-12-12"
->>>>>>> 32e373e2
       },
       "ResponseBody": []
     },
     {
-<<<<<<< HEAD
-      "RequestUri": "https://seanstagehierarchical.blob.core.windows.net/test-filesystem-e04a1b11-30c5-9ee8-5c70-39502a1dce00?restype=container",
-      "RequestMethod": "DELETE",
-      "RequestHeaders": {
-        "Authorization": "Sanitized",
-        "traceparent": "00-41f02019a33a4a449dfdffa556fd481e-ca81a66d24d63947-00",
-        "User-Agent": [
-          "azsdk-net-Storage.Files.DataLake/12.0.0-dev.20200305.1",
-          "(.NET Core 4.6.28325.01; Microsoft Windows 10.0.18363 )"
-        ],
-        "x-ms-client-request-id": "18ce0546-5bed-9e4f-7e6b-0398ce060754",
-        "x-ms-date": "Thu, 05 Mar 2020 22:33:02 GMT",
-        "x-ms-return-client-request-id": "true",
-        "x-ms-version": "2019-10-10"
-=======
       "RequestUri": "http://seannsecanary.blob.core.windows.net/test-filesystem-e04a1b11-30c5-9ee8-5c70-39502a1dce00?restype=container",
       "RequestMethod": "DELETE",
       "RequestHeaders": {
@@ -219,42 +119,26 @@
         "x-ms-date": "Fri, 03 Apr 2020 21:13:15 GMT",
         "x-ms-return-client-request-id": "true",
         "x-ms-version": "2019-12-12"
->>>>>>> 32e373e2
       },
       "RequestBody": null,
       "StatusCode": 202,
       "ResponseHeaders": {
         "Content-Length": "0",
-<<<<<<< HEAD
-        "Date": "Thu, 05 Mar 2020 22:33:02 GMT",
-=======
         "Date": "Fri, 03 Apr 2020 21:13:12 GMT",
->>>>>>> 32e373e2
         "Server": [
           "Windows-Azure-Blob/1.0",
           "Microsoft-HTTPAPI/2.0"
         ],
         "x-ms-client-request-id": "18ce0546-5bed-9e4f-7e6b-0398ce060754",
-<<<<<<< HEAD
-        "x-ms-request-id": "1795c803-101e-0025-4f3e-f33b47000000",
-        "x-ms-version": "2019-10-10"
-=======
         "x-ms-request-id": "5699edd6-501e-0079-32fc-09b184000000",
         "x-ms-version": "2019-12-12"
->>>>>>> 32e373e2
       },
       "ResponseBody": []
     }
   ],
   "Variables": {
-<<<<<<< HEAD
-    "DateTimeOffsetNow": "2020-03-05T14:33:02.3445901-08:00",
-    "RandomSeed": "1296014851",
-    "Storage_TestConfigHierarchicalNamespace": "NamespaceTenant\nseanstagehierarchical\nU2FuaXRpemVk\nhttps://seanstagehierarchical.blob.core.windows.net\nhttp://seanstagehierarchical.file.core.windows.net\nhttp://seanstagehierarchical.queue.core.windows.net\nhttp://seanstagehierarchical.table.core.windows.net\n\n\n\n\nhttp://seanstagehierarchical-secondary.blob.core.windows.net\nhttp://seanstagehierarchical-secondary.file.core.windows.net\nhttp://seanstagehierarchical-secondary.queue.core.windows.net\nhttp://seanstagehierarchical-secondary.table.core.windows.net\n68390a19-a643-458b-b726-408abf67b4fc\nSanitized\n72f988bf-86f1-41af-91ab-2d7cd011db47\nhttps://login.microsoftonline.com/\nCloud\nBlobEndpoint=https://seanstagehierarchical.blob.core.windows.net/;QueueEndpoint=http://seanstagehierarchical.queue.core.windows.net/;FileEndpoint=http://seanstagehierarchical.file.core.windows.net/;BlobSecondaryEndpoint=http://seanstagehierarchical-secondary.blob.core.windows.net/;QueueSecondaryEndpoint=http://seanstagehierarchical-secondary.queue.core.windows.net/;FileSecondaryEndpoint=http://seanstagehierarchical-secondary.file.core.windows.net/;AccountName=seanstagehierarchical;AccountKey=Sanitized\n"
-=======
     "DateTimeOffsetNow": "2020-04-03T14:13:15.2131023-07:00",
     "RandomSeed": "1296014851",
     "Storage_TestConfigHierarchicalNamespace": "NamespaceTenant\nseannsecanary\nU2FuaXRpemVk\nhttp://seannsecanary.blob.core.windows.net\nhttp://seannsecanary.file.core.windows.net\nhttp://seannsecanary.queue.core.windows.net\nhttp://seannsecanary.table.core.windows.net\n\n\n\n\nhttp://seannsecanary-secondary.blob.core.windows.net\nhttp://seannsecanary-secondary.file.core.windows.net\nhttp://seannsecanary-secondary.queue.core.windows.net\nhttp://seannsecanary-secondary.table.core.windows.net\n68390a19-a643-458b-b726-408abf67b4fc\nSanitized\n72f988bf-86f1-41af-91ab-2d7cd011db47\nhttps://login.microsoftonline.com/\nCloud\nBlobEndpoint=http://seannsecanary.blob.core.windows.net/;QueueEndpoint=http://seannsecanary.queue.core.windows.net/;FileEndpoint=http://seannsecanary.file.core.windows.net/;BlobSecondaryEndpoint=http://seannsecanary-secondary.blob.core.windows.net/;QueueSecondaryEndpoint=http://seannsecanary-secondary.queue.core.windows.net/;FileSecondaryEndpoint=http://seannsecanary-secondary.file.core.windows.net/;AccountName=seannsecanary;AccountKey=Sanitized\n"
->>>>>>> 32e373e2
   }
 }