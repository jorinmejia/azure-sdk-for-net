--- conflicted
+++ resolved
@@ -1,21 +1,6 @@
 {
   "Entries": [
     {
-<<<<<<< HEAD
-      "RequestUri": "https://seanstagehierarchical.dfs.core.windows.net/test-filesystem-06028c9a-4365-0226-db2d-c28f4f3a05a9/test-directory-3fb8f131-a255-7451-0142-83132cb4573c/test-directory-ca55bfcf-6059-042c-084f-55fb9b94880f?resource=directory",
-      "RequestMethod": "PUT",
-      "RequestHeaders": {
-        "Authorization": "Sanitized",
-        "traceparent": "00-b68c762ab4e5bf48ac9f18e3e4744a75-c11167836752f742-00",
-        "User-Agent": [
-          "azsdk-net-Storage.Files.DataLake/12.0.0-dev.20200305.1",
-          "(.NET Core 4.6.28325.01; Microsoft Windows 10.0.18363 )"
-        ],
-        "x-ms-client-request-id": "8fc085d5-3ae4-d04f-c5b3-37054c55d86c",
-        "x-ms-date": "Thu, 05 Mar 2020 22:11:41 GMT",
-        "x-ms-return-client-request-id": "true",
-        "x-ms-version": "2019-10-10"
-=======
       "RequestUri": "http://seannsecanary.dfs.core.windows.net/test-filesystem-06028c9a-4365-0226-db2d-c28f4f3a05a9/test-directory-3fb8f131-a255-7451-0142-83132cb4573c/test-directory-ca55bfcf-6059-042c-084f-55fb9b94880f?resource=directory",
       "RequestMethod": "PUT",
       "RequestHeaders": {
@@ -29,50 +14,32 @@
         "x-ms-date": "Fri, 03 Apr 2020 20:56:40 GMT",
         "x-ms-return-client-request-id": "true",
         "x-ms-version": "2019-12-12"
->>>>>>> 32e373e2
       },
       "RequestBody": null,
       "StatusCode": 404,
       "ResponseHeaders": {
         "Content-Length": "175",
         "Content-Type": "application/json; charset=utf-8",
-<<<<<<< HEAD
-        "Date": "Thu, 05 Mar 2020 22:11:40 GMT",
-=======
         "Date": "Fri, 03 Apr 2020 20:56:38 GMT",
->>>>>>> 32e373e2
         "Server": [
           "Windows-Azure-HDFS/1.0",
           "Microsoft-HTTPAPI/2.0"
         ],
         "x-ms-client-request-id": "8fc085d5-3ae4-d04f-c5b3-37054c55d86c",
         "x-ms-error-code": "FilesystemNotFound",
-<<<<<<< HEAD
-        "x-ms-request-id": "923c079a-001f-0029-643b-f3ac4f000000",
-        "x-ms-version": "2019-10-10"
-=======
         "x-ms-request-id": "fa43fd21-201f-0097-4ffa-091bad000000",
         "x-ms-version": "2019-12-12"
->>>>>>> 32e373e2
       },
       "ResponseBody": {
         "error": {
           "code": "FilesystemNotFound",
-<<<<<<< HEAD
-          "message": "The specified filesystem does not exist.\nRequestId:923c079a-001f-0029-643b-f3ac4f000000\nTime:2020-03-05T22:11:41.4770033Z"
-=======
           "message": "The specified filesystem does not exist.\nRequestId:fa43fd21-201f-0097-4ffa-091bad000000\nTime:2020-04-03T20:56:38.7434779Z"
->>>>>>> 32e373e2
         }
       }
     }
   ],
   "Variables": {
     "RandomSeed": "504531239",
-<<<<<<< HEAD
-    "Storage_TestConfigHierarchicalNamespace": "NamespaceTenant\nseanstagehierarchical\nU2FuaXRpemVk\nhttps://seanstagehierarchical.blob.core.windows.net\nhttp://seanstagehierarchical.file.core.windows.net\nhttp://seanstagehierarchical.queue.core.windows.net\nhttp://seanstagehierarchical.table.core.windows.net\n\n\n\n\nhttp://seanstagehierarchical-secondary.blob.core.windows.net\nhttp://seanstagehierarchical-secondary.file.core.windows.net\nhttp://seanstagehierarchical-secondary.queue.core.windows.net\nhttp://seanstagehierarchical-secondary.table.core.windows.net\n68390a19-a643-458b-b726-408abf67b4fc\nSanitized\n72f988bf-86f1-41af-91ab-2d7cd011db47\nhttps://login.microsoftonline.com/\nCloud\nBlobEndpoint=https://seanstagehierarchical.blob.core.windows.net/;QueueEndpoint=http://seanstagehierarchical.queue.core.windows.net/;FileEndpoint=http://seanstagehierarchical.file.core.windows.net/;BlobSecondaryEndpoint=http://seanstagehierarchical-secondary.blob.core.windows.net/;QueueSecondaryEndpoint=http://seanstagehierarchical-secondary.queue.core.windows.net/;FileSecondaryEndpoint=http://seanstagehierarchical-secondary.file.core.windows.net/;AccountName=seanstagehierarchical;AccountKey=Sanitized\n"
-=======
     "Storage_TestConfigHierarchicalNamespace": "NamespaceTenant\nseannsecanary\nU2FuaXRpemVk\nhttp://seannsecanary.blob.core.windows.net\nhttp://seannsecanary.file.core.windows.net\nhttp://seannsecanary.queue.core.windows.net\nhttp://seannsecanary.table.core.windows.net\n\n\n\n\nhttp://seannsecanary-secondary.blob.core.windows.net\nhttp://seannsecanary-secondary.file.core.windows.net\nhttp://seannsecanary-secondary.queue.core.windows.net\nhttp://seannsecanary-secondary.table.core.windows.net\n68390a19-a643-458b-b726-408abf67b4fc\nSanitized\n72f988bf-86f1-41af-91ab-2d7cd011db47\nhttps://login.microsoftonline.com/\nCloud\nBlobEndpoint=http://seannsecanary.blob.core.windows.net/;QueueEndpoint=http://seannsecanary.queue.core.windows.net/;FileEndpoint=http://seannsecanary.file.core.windows.net/;BlobSecondaryEndpoint=http://seannsecanary-secondary.blob.core.windows.net/;QueueSecondaryEndpoint=http://seannsecanary-secondary.queue.core.windows.net/;FileSecondaryEndpoint=http://seannsecanary-secondary.file.core.windows.net/;AccountName=seannsecanary;AccountKey=Sanitized\n"
->>>>>>> 32e373e2
   }
 }