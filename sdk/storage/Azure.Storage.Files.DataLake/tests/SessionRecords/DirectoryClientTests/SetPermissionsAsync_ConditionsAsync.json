{
  "Entries": [
    {
<<<<<<< HEAD
      "RequestUri": "https://seanstagehierarchical.blob.core.windows.net/test-filesystem-74fd025f-3906-d236-b349-45385877dbd8?restype=container",
      "RequestMethod": "PUT",
      "RequestHeaders": {
        "Authorization": "Sanitized",
        "traceparent": "00-14f44545d511c24289b90516d2fc809b-8e378d167d02504e-00",
        "User-Agent": [
          "azsdk-net-Storage.Files.DataLake/12.0.0-dev.20200305.1",
          "(.NET Core 4.6.28325.01; Microsoft Windows 10.0.18363 )"
        ],
        "x-ms-blob-public-access": "container",
        "x-ms-client-request-id": "df36f963-0bf3-b88a-682f-be236b66b877",
        "x-ms-date": "Thu, 05 Mar 2020 22:14:16 GMT",
        "x-ms-return-client-request-id": "true",
        "x-ms-version": "2019-10-10"
=======
      "RequestUri": "http://seannsecanary.blob.core.windows.net/test-filesystem-74fd025f-3906-d236-b349-45385877dbd8?restype=container",
      "RequestMethod": "PUT",
      "RequestHeaders": {
        "Authorization": "Sanitized",
        "traceparent": "00-e3fa9aa2f8f07e458912084b0e8675e0-332486cb0639774a-00",
        "User-Agent": [
          "azsdk-net-Storage.Files.DataLake/12.1.0-dev.20200403.1",
          "(.NET Core 4.6.28325.01; Microsoft Windows 10.0.18362 )"
        ],
        "x-ms-blob-public-access": "container",
        "x-ms-client-request-id": "df36f963-0bf3-b88a-682f-be236b66b877",
        "x-ms-date": "Fri, 03 Apr 2020 20:58:12 GMT",
        "x-ms-return-client-request-id": "true",
        "x-ms-version": "2019-12-12"
>>>>>>> 32e373e2
      },
      "RequestBody": null,
      "StatusCode": 201,
      "ResponseHeaders": {
        "Content-Length": "0",
<<<<<<< HEAD
        "Date": "Thu, 05 Mar 2020 22:14:16 GMT",
        "ETag": "\u00220x8D7C1528B5D9622\u0022",
        "Last-Modified": "Thu, 05 Mar 2020 22:14:16 GMT",
=======
        "Date": "Fri, 03 Apr 2020 20:58:10 GMT",
        "ETag": "\u00220x8D7D811B81119E0\u0022",
        "Last-Modified": "Fri, 03 Apr 2020 20:58:11 GMT",
>>>>>>> 32e373e2
        "Server": [
          "Windows-Azure-Blob/1.0",
          "Microsoft-HTTPAPI/2.0"
        ],
        "x-ms-client-request-id": "df36f963-0bf3-b88a-682f-be236b66b877",
<<<<<<< HEAD
        "x-ms-request-id": "ffab4eb3-301e-0040-4f3b-f39503000000",
        "x-ms-version": "2019-10-10"
=======
        "x-ms-request-id": "9621e532-f01e-0012-3dfa-093670000000",
        "x-ms-version": "2019-12-12"
>>>>>>> 32e373e2
      },
      "ResponseBody": []
    },
    {
<<<<<<< HEAD
      "RequestUri": "https://seanstagehierarchical.dfs.core.windows.net/test-filesystem-74fd025f-3906-d236-b349-45385877dbd8/test-directory-fcbd81aa-7920-dd1b-c3a6-a1f5d04b4483?resource=directory",
      "RequestMethod": "PUT",
      "RequestHeaders": {
        "Authorization": "Sanitized",
        "traceparent": "00-86f64bc095ad564ea9ee77f02a8fd473-a464c55b00479847-00",
        "User-Agent": [
          "azsdk-net-Storage.Files.DataLake/12.0.0-dev.20200305.1",
          "(.NET Core 4.6.28325.01; Microsoft Windows 10.0.18363 )"
        ],
        "x-ms-client-request-id": "0c40f158-3c72-eae3-de58-1c4c6a94e71d",
        "x-ms-date": "Thu, 05 Mar 2020 22:14:16 GMT",
        "x-ms-return-client-request-id": "true",
        "x-ms-version": "2019-10-10"
=======
      "RequestUri": "http://seannsecanary.dfs.core.windows.net/test-filesystem-74fd025f-3906-d236-b349-45385877dbd8/test-directory-fcbd81aa-7920-dd1b-c3a6-a1f5d04b4483?resource=directory",
      "RequestMethod": "PUT",
      "RequestHeaders": {
        "Authorization": "Sanitized",
        "traceparent": "00-2a7931f7b15ea640a8cfc834dec246cc-c015525de860ce4e-00",
        "User-Agent": [
          "azsdk-net-Storage.Files.DataLake/12.1.0-dev.20200403.1",
          "(.NET Core 4.6.28325.01; Microsoft Windows 10.0.18362 )"
        ],
        "x-ms-client-request-id": "0c40f158-3c72-eae3-de58-1c4c6a94e71d",
        "x-ms-date": "Fri, 03 Apr 2020 20:58:12 GMT",
        "x-ms-return-client-request-id": "true",
        "x-ms-version": "2019-12-12"
>>>>>>> 32e373e2
      },
      "RequestBody": null,
      "StatusCode": 201,
      "ResponseHeaders": {
        "Content-Length": "0",
<<<<<<< HEAD
        "Date": "Thu, 05 Mar 2020 22:14:16 GMT",
        "ETag": "\u00220x8D7C1528B95798E\u0022",
        "Last-Modified": "Thu, 05 Mar 2020 22:14:16 GMT",
=======
        "Date": "Fri, 03 Apr 2020 20:58:10 GMT",
        "ETag": "\u00220x8D7D811B82004A3\u0022",
        "Last-Modified": "Fri, 03 Apr 2020 20:58:11 GMT",
>>>>>>> 32e373e2
        "Server": [
          "Windows-Azure-HDFS/1.0",
          "Microsoft-HTTPAPI/2.0"
        ],
        "x-ms-client-request-id": "0c40f158-3c72-eae3-de58-1c4c6a94e71d",
<<<<<<< HEAD
        "x-ms-request-id": "19e46d10-601f-003f-443b-f35a98000000",
        "x-ms-version": "2019-10-10"
=======
        "x-ms-request-id": "fa43fe7f-201f-0097-69fa-091bad000000",
        "x-ms-version": "2019-12-12"
>>>>>>> 32e373e2
      },
      "ResponseBody": []
    },
    {
<<<<<<< HEAD
      "RequestUri": "https://seanstagehierarchical.dfs.core.windows.net/test-filesystem-74fd025f-3906-d236-b349-45385877dbd8/test-directory-fcbd81aa-7920-dd1b-c3a6-a1f5d04b4483?action=setAccessControl",
=======
      "RequestUri": "http://seannsecanary.dfs.core.windows.net/test-filesystem-74fd025f-3906-d236-b349-45385877dbd8/test-directory-fcbd81aa-7920-dd1b-c3a6-a1f5d04b4483?action=setAccessControl",
>>>>>>> 32e373e2
      "RequestMethod": "PATCH",
      "RequestHeaders": {
        "Authorization": "Sanitized",
        "User-Agent": [
<<<<<<< HEAD
          "azsdk-net-Storage.Files.DataLake/12.0.0-dev.20200305.1",
          "(.NET Core 4.6.28325.01; Microsoft Windows 10.0.18363 )"
        ],
        "x-ms-client-request-id": "df9d34ba-380a-d311-5dea-80e9e099df4a",
        "x-ms-date": "Thu, 05 Mar 2020 22:14:17 GMT",
        "x-ms-permissions": "rwxrwxrwx",
        "x-ms-return-client-request-id": "true",
        "x-ms-version": "2019-10-10"
=======
          "azsdk-net-Storage.Files.DataLake/12.1.0-dev.20200403.1",
          "(.NET Core 4.6.28325.01; Microsoft Windows 10.0.18362 )"
        ],
        "x-ms-client-request-id": "df9d34ba-380a-d311-5dea-80e9e099df4a",
        "x-ms-date": "Fri, 03 Apr 2020 20:58:12 GMT",
        "x-ms-permissions": "rwxrwxrwx",
        "x-ms-return-client-request-id": "true",
        "x-ms-version": "2019-12-12"
>>>>>>> 32e373e2
      },
      "RequestBody": null,
      "StatusCode": 200,
      "ResponseHeaders": {
        "Content-Length": "0",
<<<<<<< HEAD
        "Date": "Thu, 05 Mar 2020 22:14:16 GMT",
        "ETag": "\u00220x8D7C1528B95798E\u0022",
        "Last-Modified": "Thu, 05 Mar 2020 22:14:16 GMT",
=======
        "Date": "Fri, 03 Apr 2020 20:58:10 GMT",
        "ETag": "\u00220x8D7D811B82004A3\u0022",
        "Last-Modified": "Fri, 03 Apr 2020 20:58:11 GMT",
>>>>>>> 32e373e2
        "Server": [
          "Windows-Azure-HDFS/1.0",
          "Microsoft-HTTPAPI/2.0"
        ],
        "x-ms-client-request-id": "df9d34ba-380a-d311-5dea-80e9e099df4a",
        "x-ms-namespace-enabled": "true",
<<<<<<< HEAD
        "x-ms-request-id": "19e46d11-601f-003f-453b-f35a98000000",
        "x-ms-version": "2019-10-10"
=======
        "x-ms-request-id": "fa43fe80-201f-0097-6afa-091bad000000",
        "x-ms-version": "2019-12-12"
>>>>>>> 32e373e2
      },
      "ResponseBody": []
    },
    {
<<<<<<< HEAD
      "RequestUri": "https://seanstagehierarchical.blob.core.windows.net/test-filesystem-74fd025f-3906-d236-b349-45385877dbd8?restype=container",
      "RequestMethod": "DELETE",
      "RequestHeaders": {
        "Authorization": "Sanitized",
        "traceparent": "00-b56d948340410546ab43044075213c24-67ce7208e505b545-00",
        "User-Agent": [
          "azsdk-net-Storage.Files.DataLake/12.0.0-dev.20200305.1",
          "(.NET Core 4.6.28325.01; Microsoft Windows 10.0.18363 )"
        ],
        "x-ms-client-request-id": "3592753d-08f7-b212-283e-cba7d94ccd02",
        "x-ms-date": "Thu, 05 Mar 2020 22:14:17 GMT",
        "x-ms-return-client-request-id": "true",
        "x-ms-version": "2019-10-10"
=======
      "RequestUri": "http://seannsecanary.blob.core.windows.net/test-filesystem-74fd025f-3906-d236-b349-45385877dbd8?restype=container",
      "RequestMethod": "DELETE",
      "RequestHeaders": {
        "Authorization": "Sanitized",
        "traceparent": "00-86137c6d51664c4e8c30960cba9d8eb1-24d3a9dfd6aad147-00",
        "User-Agent": [
          "azsdk-net-Storage.Files.DataLake/12.1.0-dev.20200403.1",
          "(.NET Core 4.6.28325.01; Microsoft Windows 10.0.18362 )"
        ],
        "x-ms-client-request-id": "3592753d-08f7-b212-283e-cba7d94ccd02",
        "x-ms-date": "Fri, 03 Apr 2020 20:58:12 GMT",
        "x-ms-return-client-request-id": "true",
        "x-ms-version": "2019-12-12"
>>>>>>> 32e373e2
      },
      "RequestBody": null,
      "StatusCode": 202,
      "ResponseHeaders": {
        "Content-Length": "0",
<<<<<<< HEAD
        "Date": "Thu, 05 Mar 2020 22:14:16 GMT",
=======
        "Date": "Fri, 03 Apr 2020 20:58:10 GMT",
>>>>>>> 32e373e2
        "Server": [
          "Windows-Azure-Blob/1.0",
          "Microsoft-HTTPAPI/2.0"
        ],
        "x-ms-client-request-id": "3592753d-08f7-b212-283e-cba7d94ccd02",
<<<<<<< HEAD
        "x-ms-request-id": "ffab4ebb-301e-0040-543b-f39503000000",
        "x-ms-version": "2019-10-10"
=======
        "x-ms-request-id": "9621e570-f01e-0012-75fa-093670000000",
        "x-ms-version": "2019-12-12"
>>>>>>> 32e373e2
      },
      "ResponseBody": []
    },
    {
<<<<<<< HEAD
      "RequestUri": "https://seanstagehierarchical.blob.core.windows.net/test-filesystem-924ad193-9299-f79d-5a9e-2378c713b3bb?restype=container",
      "RequestMethod": "PUT",
      "RequestHeaders": {
        "Authorization": "Sanitized",
        "traceparent": "00-346456828e79314593ab4278e9d2d31c-e6d5e29a60c3fa44-00",
        "User-Agent": [
          "azsdk-net-Storage.Files.DataLake/12.0.0-dev.20200305.1",
          "(.NET Core 4.6.28325.01; Microsoft Windows 10.0.18363 )"
        ],
        "x-ms-blob-public-access": "container",
        "x-ms-client-request-id": "4d6a6ec4-e058-ab5f-d79a-db58e49aea15",
        "x-ms-date": "Thu, 05 Mar 2020 22:14:17 GMT",
        "x-ms-return-client-request-id": "true",
        "x-ms-version": "2019-10-10"
=======
      "RequestUri": "http://seannsecanary.blob.core.windows.net/test-filesystem-924ad193-9299-f79d-5a9e-2378c713b3bb?restype=container",
      "RequestMethod": "PUT",
      "RequestHeaders": {
        "Authorization": "Sanitized",
        "traceparent": "00-41c2e02f7cc8904499a302b27da5927e-97f526ce6a166f47-00",
        "User-Agent": [
          "azsdk-net-Storage.Files.DataLake/12.1.0-dev.20200403.1",
          "(.NET Core 4.6.28325.01; Microsoft Windows 10.0.18362 )"
        ],
        "x-ms-blob-public-access": "container",
        "x-ms-client-request-id": "4d6a6ec4-e058-ab5f-d79a-db58e49aea15",
        "x-ms-date": "Fri, 03 Apr 2020 20:58:12 GMT",
        "x-ms-return-client-request-id": "true",
        "x-ms-version": "2019-12-12"
>>>>>>> 32e373e2
      },
      "RequestBody": null,
      "StatusCode": 201,
      "ResponseHeaders": {
        "Content-Length": "0",
<<<<<<< HEAD
        "Date": "Thu, 05 Mar 2020 22:14:17 GMT",
        "ETag": "\u00220x8D7C1528BF8E250\u0022",
        "Last-Modified": "Thu, 05 Mar 2020 22:14:17 GMT",
=======
        "Date": "Fri, 03 Apr 2020 20:58:10 GMT",
        "ETag": "\u00220x8D7D811B84B9573\u0022",
        "Last-Modified": "Fri, 03 Apr 2020 20:58:11 GMT",
>>>>>>> 32e373e2
        "Server": [
          "Windows-Azure-Blob/1.0",
          "Microsoft-HTTPAPI/2.0"
        ],
        "x-ms-client-request-id": "4d6a6ec4-e058-ab5f-d79a-db58e49aea15",
<<<<<<< HEAD
        "x-ms-request-id": "ee93eaa2-101e-0047-733b-f3f960000000",
        "x-ms-version": "2019-10-10"
=======
        "x-ms-request-id": "9621e589-f01e-0012-0bfa-093670000000",
        "x-ms-version": "2019-12-12"
>>>>>>> 32e373e2
      },
      "ResponseBody": []
    },
    {
<<<<<<< HEAD
      "RequestUri": "https://seanstagehierarchical.dfs.core.windows.net/test-filesystem-924ad193-9299-f79d-5a9e-2378c713b3bb/test-directory-5130108b-62a0-e9fb-7e5b-c00032d30027?resource=directory",
      "RequestMethod": "PUT",
      "RequestHeaders": {
        "Authorization": "Sanitized",
        "traceparent": "00-81a89cd35153d748a422368d14dc2490-a5d34664667a0141-00",
        "User-Agent": [
          "azsdk-net-Storage.Files.DataLake/12.0.0-dev.20200305.1",
          "(.NET Core 4.6.28325.01; Microsoft Windows 10.0.18363 )"
        ],
        "x-ms-client-request-id": "e63f49ae-d202-61cf-7280-cffc1f5f7804",
        "x-ms-date": "Thu, 05 Mar 2020 22:14:17 GMT",
        "x-ms-return-client-request-id": "true",
        "x-ms-version": "2019-10-10"
=======
      "RequestUri": "http://seannsecanary.dfs.core.windows.net/test-filesystem-924ad193-9299-f79d-5a9e-2378c713b3bb/test-directory-5130108b-62a0-e9fb-7e5b-c00032d30027?resource=directory",
      "RequestMethod": "PUT",
      "RequestHeaders": {
        "Authorization": "Sanitized",
        "traceparent": "00-3ebb76392fea7b4888fb1a1840a3b69b-bea5924690bcc346-00",
        "User-Agent": [
          "azsdk-net-Storage.Files.DataLake/12.1.0-dev.20200403.1",
          "(.NET Core 4.6.28325.01; Microsoft Windows 10.0.18362 )"
        ],
        "x-ms-client-request-id": "e63f49ae-d202-61cf-7280-cffc1f5f7804",
        "x-ms-date": "Fri, 03 Apr 2020 20:58:12 GMT",
        "x-ms-return-client-request-id": "true",
        "x-ms-version": "2019-12-12"
>>>>>>> 32e373e2
      },
      "RequestBody": null,
      "StatusCode": 201,
      "ResponseHeaders": {
        "Content-Length": "0",
<<<<<<< HEAD
        "Date": "Thu, 05 Mar 2020 22:14:17 GMT",
        "ETag": "\u00220x8D7C1528C2C2D37\u0022",
        "Last-Modified": "Thu, 05 Mar 2020 22:14:17 GMT",
=======
        "Date": "Fri, 03 Apr 2020 20:58:10 GMT",
        "ETag": "\u00220x8D7D811B85B7DBD\u0022",
        "Last-Modified": "Fri, 03 Apr 2020 20:58:11 GMT",
>>>>>>> 32e373e2
        "Server": [
          "Windows-Azure-HDFS/1.0",
          "Microsoft-HTTPAPI/2.0"
        ],
        "x-ms-client-request-id": "e63f49ae-d202-61cf-7280-cffc1f5f7804",
<<<<<<< HEAD
        "x-ms-request-id": "dc315bb4-901f-0049-773b-f3d0d0000000",
        "x-ms-version": "2019-10-10"
=======
        "x-ms-request-id": "fa43fe81-201f-0097-6bfa-091bad000000",
        "x-ms-version": "2019-12-12"
>>>>>>> 32e373e2
      },
      "ResponseBody": []
    },
    {
<<<<<<< HEAD
      "RequestUri": "https://seanstagehierarchical.dfs.core.windows.net/test-filesystem-924ad193-9299-f79d-5a9e-2378c713b3bb/test-directory-5130108b-62a0-e9fb-7e5b-c00032d30027?action=setAccessControl",
      "RequestMethod": "PATCH",
      "RequestHeaders": {
        "Authorization": "Sanitized",
        "If-Modified-Since": "Wed, 04 Mar 2020 22:14:16 GMT",
        "User-Agent": [
          "azsdk-net-Storage.Files.DataLake/12.0.0-dev.20200305.1",
          "(.NET Core 4.6.28325.01; Microsoft Windows 10.0.18363 )"
        ],
        "x-ms-client-request-id": "e8518951-1993-a625-e451-e627966677c8",
        "x-ms-date": "Thu, 05 Mar 2020 22:14:18 GMT",
        "x-ms-permissions": "rwxrwxrwx",
        "x-ms-return-client-request-id": "true",
        "x-ms-version": "2019-10-10"
=======
      "RequestUri": "http://seannsecanary.dfs.core.windows.net/test-filesystem-924ad193-9299-f79d-5a9e-2378c713b3bb/test-directory-5130108b-62a0-e9fb-7e5b-c00032d30027?action=setAccessControl",
      "RequestMethod": "PATCH",
      "RequestHeaders": {
        "Authorization": "Sanitized",
        "If-Modified-Since": "Thu, 02 Apr 2020 20:58:12 GMT",
        "User-Agent": [
          "azsdk-net-Storage.Files.DataLake/12.1.0-dev.20200403.1",
          "(.NET Core 4.6.28325.01; Microsoft Windows 10.0.18362 )"
        ],
        "x-ms-client-request-id": "e8518951-1993-a625-e451-e627966677c8",
        "x-ms-date": "Fri, 03 Apr 2020 20:58:13 GMT",
        "x-ms-permissions": "rwxrwxrwx",
        "x-ms-return-client-request-id": "true",
        "x-ms-version": "2019-12-12"
>>>>>>> 32e373e2
      },
      "RequestBody": null,
      "StatusCode": 200,
      "ResponseHeaders": {
        "Content-Length": "0",
<<<<<<< HEAD
        "Date": "Thu, 05 Mar 2020 22:14:17 GMT",
        "ETag": "\u00220x8D7C1528C2C2D37\u0022",
        "Last-Modified": "Thu, 05 Mar 2020 22:14:17 GMT",
=======
        "Date": "Fri, 03 Apr 2020 20:58:11 GMT",
        "ETag": "\u00220x8D7D811B85B7DBD\u0022",
        "Last-Modified": "Fri, 03 Apr 2020 20:58:11 GMT",
>>>>>>> 32e373e2
        "Server": [
          "Windows-Azure-HDFS/1.0",
          "Microsoft-HTTPAPI/2.0"
        ],
        "x-ms-client-request-id": "e8518951-1993-a625-e451-e627966677c8",
        "x-ms-namespace-enabled": "true",
<<<<<<< HEAD
        "x-ms-request-id": "dc315bb5-901f-0049-783b-f3d0d0000000",
        "x-ms-version": "2019-10-10"
=======
        "x-ms-request-id": "fa43fe82-201f-0097-6cfa-091bad000000",
        "x-ms-version": "2019-12-12"
>>>>>>> 32e373e2
      },
      "ResponseBody": []
    },
    {
<<<<<<< HEAD
      "RequestUri": "https://seanstagehierarchical.blob.core.windows.net/test-filesystem-924ad193-9299-f79d-5a9e-2378c713b3bb?restype=container",
      "RequestMethod": "DELETE",
      "RequestHeaders": {
        "Authorization": "Sanitized",
        "traceparent": "00-0a41b0f21ea4e549b3c175c0824f25d9-0ebaca8dc6f3fb4c-00",
        "User-Agent": [
          "azsdk-net-Storage.Files.DataLake/12.0.0-dev.20200305.1",
          "(.NET Core 4.6.28325.01; Microsoft Windows 10.0.18363 )"
        ],
        "x-ms-client-request-id": "95ab4a66-900d-7f70-8e38-4c95ab458e46",
        "x-ms-date": "Thu, 05 Mar 2020 22:14:18 GMT",
        "x-ms-return-client-request-id": "true",
        "x-ms-version": "2019-10-10"
=======
      "RequestUri": "http://seannsecanary.blob.core.windows.net/test-filesystem-924ad193-9299-f79d-5a9e-2378c713b3bb?restype=container",
      "RequestMethod": "DELETE",
      "RequestHeaders": {
        "Authorization": "Sanitized",
        "traceparent": "00-aec45418c8136642934415632eeb4529-e2ec3e989b800b4d-00",
        "User-Agent": [
          "azsdk-net-Storage.Files.DataLake/12.1.0-dev.20200403.1",
          "(.NET Core 4.6.28325.01; Microsoft Windows 10.0.18362 )"
        ],
        "x-ms-client-request-id": "95ab4a66-900d-7f70-8e38-4c95ab458e46",
        "x-ms-date": "Fri, 03 Apr 2020 20:58:13 GMT",
        "x-ms-return-client-request-id": "true",
        "x-ms-version": "2019-12-12"
>>>>>>> 32e373e2
      },
      "RequestBody": null,
      "StatusCode": 202,
      "ResponseHeaders": {
        "Content-Length": "0",
<<<<<<< HEAD
        "Date": "Thu, 05 Mar 2020 22:14:17 GMT",
=======
        "Date": "Fri, 03 Apr 2020 20:58:11 GMT",
>>>>>>> 32e373e2
        "Server": [
          "Windows-Azure-Blob/1.0",
          "Microsoft-HTTPAPI/2.0"
        ],
        "x-ms-client-request-id": "95ab4a66-900d-7f70-8e38-4c95ab458e46",
<<<<<<< HEAD
        "x-ms-request-id": "ee93eab8-101e-0047-033b-f3f960000000",
        "x-ms-version": "2019-10-10"
=======
        "x-ms-request-id": "9621e5aa-f01e-0012-22fa-093670000000",
        "x-ms-version": "2019-12-12"
>>>>>>> 32e373e2
      },
      "ResponseBody": []
    },
    {
<<<<<<< HEAD
      "RequestUri": "https://seanstagehierarchical.blob.core.windows.net/test-filesystem-40186121-febd-7869-3934-0b79dfbbfdb4?restype=container",
      "RequestMethod": "PUT",
      "RequestHeaders": {
        "Authorization": "Sanitized",
        "traceparent": "00-5fa055f9bdd2ad4d88751b78ed977deb-70c5c284dcf6c24c-00",
        "User-Agent": [
          "azsdk-net-Storage.Files.DataLake/12.0.0-dev.20200305.1",
          "(.NET Core 4.6.28325.01; Microsoft Windows 10.0.18363 )"
        ],
        "x-ms-blob-public-access": "container",
        "x-ms-client-request-id": "4748f48b-5117-6724-e132-5cd984f6a0d2",
        "x-ms-date": "Thu, 05 Mar 2020 22:14:18 GMT",
        "x-ms-return-client-request-id": "true",
        "x-ms-version": "2019-10-10"
=======
      "RequestUri": "http://seannsecanary.blob.core.windows.net/test-filesystem-40186121-febd-7869-3934-0b79dfbbfdb4?restype=container",
      "RequestMethod": "PUT",
      "RequestHeaders": {
        "Authorization": "Sanitized",
        "traceparent": "00-c78b3e25d7e03a45a0974165642c4fe4-7feed8146edbaa46-00",
        "User-Agent": [
          "azsdk-net-Storage.Files.DataLake/12.1.0-dev.20200403.1",
          "(.NET Core 4.6.28325.01; Microsoft Windows 10.0.18362 )"
        ],
        "x-ms-blob-public-access": "container",
        "x-ms-client-request-id": "4748f48b-5117-6724-e132-5cd984f6a0d2",
        "x-ms-date": "Fri, 03 Apr 2020 20:58:13 GMT",
        "x-ms-return-client-request-id": "true",
        "x-ms-version": "2019-12-12"
>>>>>>> 32e373e2
      },
      "RequestBody": null,
      "StatusCode": 201,
      "ResponseHeaders": {
        "Content-Length": "0",
<<<<<<< HEAD
        "Date": "Thu, 05 Mar 2020 22:14:17 GMT",
        "ETag": "\u00220x8D7C1528C8FF0E4\u0022",
        "Last-Modified": "Thu, 05 Mar 2020 22:14:18 GMT",
=======
        "Date": "Fri, 03 Apr 2020 20:58:11 GMT",
        "ETag": "\u00220x8D7D811B882DC18\u0022",
        "Last-Modified": "Fri, 03 Apr 2020 20:58:11 GMT",
>>>>>>> 32e373e2
        "Server": [
          "Windows-Azure-Blob/1.0",
          "Microsoft-HTTPAPI/2.0"
        ],
        "x-ms-client-request-id": "4748f48b-5117-6724-e132-5cd984f6a0d2",
<<<<<<< HEAD
        "x-ms-request-id": "33bad0d5-201e-002e-173b-f3c02c000000",
        "x-ms-version": "2019-10-10"
=======
        "x-ms-request-id": "9621e5b2-f01e-0012-2afa-093670000000",
        "x-ms-version": "2019-12-12"
>>>>>>> 32e373e2
      },
      "ResponseBody": []
    },
    {
<<<<<<< HEAD
      "RequestUri": "https://seanstagehierarchical.dfs.core.windows.net/test-filesystem-40186121-febd-7869-3934-0b79dfbbfdb4/test-directory-a7d5973a-4284-3e8a-a621-226b7185ec7d?resource=directory",
      "RequestMethod": "PUT",
      "RequestHeaders": {
        "Authorization": "Sanitized",
        "traceparent": "00-5d3e295c7731d6479835aad918581a63-79a06ff8bcb2d249-00",
        "User-Agent": [
          "azsdk-net-Storage.Files.DataLake/12.0.0-dev.20200305.1",
          "(.NET Core 4.6.28325.01; Microsoft Windows 10.0.18363 )"
        ],
        "x-ms-client-request-id": "f4a9bab2-cae6-4913-6909-a1f52eb9f65c",
        "x-ms-date": "Thu, 05 Mar 2020 22:14:18 GMT",
        "x-ms-return-client-request-id": "true",
        "x-ms-version": "2019-10-10"
=======
      "RequestUri": "http://seannsecanary.dfs.core.windows.net/test-filesystem-40186121-febd-7869-3934-0b79dfbbfdb4/test-directory-a7d5973a-4284-3e8a-a621-226b7185ec7d?resource=directory",
      "RequestMethod": "PUT",
      "RequestHeaders": {
        "Authorization": "Sanitized",
        "traceparent": "00-dda5849c52fc194c876d8a3a3a2d2667-43685e1da54fe44b-00",
        "User-Agent": [
          "azsdk-net-Storage.Files.DataLake/12.1.0-dev.20200403.1",
          "(.NET Core 4.6.28325.01; Microsoft Windows 10.0.18362 )"
        ],
        "x-ms-client-request-id": "f4a9bab2-cae6-4913-6909-a1f52eb9f65c",
        "x-ms-date": "Fri, 03 Apr 2020 20:58:13 GMT",
        "x-ms-return-client-request-id": "true",
        "x-ms-version": "2019-12-12"
>>>>>>> 32e373e2
      },
      "RequestBody": null,
      "StatusCode": 201,
      "ResponseHeaders": {
        "Content-Length": "0",
<<<<<<< HEAD
        "Date": "Thu, 05 Mar 2020 22:14:18 GMT",
        "ETag": "\u00220x8D7C1528CC2F588\u0022",
        "Last-Modified": "Thu, 05 Mar 2020 22:14:18 GMT",
=======
        "Date": "Fri, 03 Apr 2020 20:58:11 GMT",
        "ETag": "\u00220x8D7D811B8913067\u0022",
        "Last-Modified": "Fri, 03 Apr 2020 20:58:11 GMT",
>>>>>>> 32e373e2
        "Server": [
          "Windows-Azure-HDFS/1.0",
          "Microsoft-HTTPAPI/2.0"
        ],
        "x-ms-client-request-id": "f4a9bab2-cae6-4913-6909-a1f52eb9f65c",
<<<<<<< HEAD
        "x-ms-request-id": "66a93e49-b01f-0003-663b-f3735f000000",
        "x-ms-version": "2019-10-10"
=======
        "x-ms-request-id": "fa43fe83-201f-0097-6dfa-091bad000000",
        "x-ms-version": "2019-12-12"
>>>>>>> 32e373e2
      },
      "ResponseBody": []
    },
    {
<<<<<<< HEAD
      "RequestUri": "https://seanstagehierarchical.dfs.core.windows.net/test-filesystem-40186121-febd-7869-3934-0b79dfbbfdb4/test-directory-a7d5973a-4284-3e8a-a621-226b7185ec7d?action=setAccessControl",
      "RequestMethod": "PATCH",
      "RequestHeaders": {
        "Authorization": "Sanitized",
        "If-Unmodified-Since": "Fri, 06 Mar 2020 22:14:16 GMT",
        "User-Agent": [
          "azsdk-net-Storage.Files.DataLake/12.0.0-dev.20200305.1",
          "(.NET Core 4.6.28325.01; Microsoft Windows 10.0.18363 )"
        ],
        "x-ms-client-request-id": "b6b9fbae-f8dc-f897-61a4-826a14a73f25",
        "x-ms-date": "Thu, 05 Mar 2020 22:14:19 GMT",
        "x-ms-permissions": "rwxrwxrwx",
        "x-ms-return-client-request-id": "true",
        "x-ms-version": "2019-10-10"
=======
      "RequestUri": "http://seannsecanary.dfs.core.windows.net/test-filesystem-40186121-febd-7869-3934-0b79dfbbfdb4/test-directory-a7d5973a-4284-3e8a-a621-226b7185ec7d?action=setAccessControl",
      "RequestMethod": "PATCH",
      "RequestHeaders": {
        "Authorization": "Sanitized",
        "If-Unmodified-Since": "Sat, 04 Apr 2020 20:58:12 GMT",
        "User-Agent": [
          "azsdk-net-Storage.Files.DataLake/12.1.0-dev.20200403.1",
          "(.NET Core 4.6.28325.01; Microsoft Windows 10.0.18362 )"
        ],
        "x-ms-client-request-id": "b6b9fbae-f8dc-f897-61a4-826a14a73f25",
        "x-ms-date": "Fri, 03 Apr 2020 20:58:13 GMT",
        "x-ms-permissions": "rwxrwxrwx",
        "x-ms-return-client-request-id": "true",
        "x-ms-version": "2019-12-12"
>>>>>>> 32e373e2
      },
      "RequestBody": null,
      "StatusCode": 200,
      "ResponseHeaders": {
        "Content-Length": "0",
<<<<<<< HEAD
        "Date": "Thu, 05 Mar 2020 22:14:18 GMT",
        "ETag": "\u00220x8D7C1528CC2F588\u0022",
        "Last-Modified": "Thu, 05 Mar 2020 22:14:18 GMT",
=======
        "Date": "Fri, 03 Apr 2020 20:58:11 GMT",
        "ETag": "\u00220x8D7D811B8913067\u0022",
        "Last-Modified": "Fri, 03 Apr 2020 20:58:11 GMT",
>>>>>>> 32e373e2
        "Server": [
          "Windows-Azure-HDFS/1.0",
          "Microsoft-HTTPAPI/2.0"
        ],
        "x-ms-client-request-id": "b6b9fbae-f8dc-f897-61a4-826a14a73f25",
        "x-ms-namespace-enabled": "true",
<<<<<<< HEAD
        "x-ms-request-id": "66a93e4a-b01f-0003-673b-f3735f000000",
        "x-ms-version": "2019-10-10"
=======
        "x-ms-request-id": "fa43fe84-201f-0097-6efa-091bad000000",
        "x-ms-version": "2019-12-12"
>>>>>>> 32e373e2
      },
      "ResponseBody": []
    },
    {
<<<<<<< HEAD
      "RequestUri": "https://seanstagehierarchical.blob.core.windows.net/test-filesystem-40186121-febd-7869-3934-0b79dfbbfdb4?restype=container",
      "RequestMethod": "DELETE",
      "RequestHeaders": {
        "Authorization": "Sanitized",
        "traceparent": "00-861dc558a64495468f1abde750991249-53d180affec8df4c-00",
        "User-Agent": [
          "azsdk-net-Storage.Files.DataLake/12.0.0-dev.20200305.1",
          "(.NET Core 4.6.28325.01; Microsoft Windows 10.0.18363 )"
        ],
        "x-ms-client-request-id": "3347dc4f-3fff-4e7f-471f-ae6432f57052",
        "x-ms-date": "Thu, 05 Mar 2020 22:14:19 GMT",
        "x-ms-return-client-request-id": "true",
        "x-ms-version": "2019-10-10"
=======
      "RequestUri": "http://seannsecanary.blob.core.windows.net/test-filesystem-40186121-febd-7869-3934-0b79dfbbfdb4?restype=container",
      "RequestMethod": "DELETE",
      "RequestHeaders": {
        "Authorization": "Sanitized",
        "traceparent": "00-b1874acbc898dc47963e81a58fdcfb4e-a18bba8da4883341-00",
        "User-Agent": [
          "azsdk-net-Storage.Files.DataLake/12.1.0-dev.20200403.1",
          "(.NET Core 4.6.28325.01; Microsoft Windows 10.0.18362 )"
        ],
        "x-ms-client-request-id": "3347dc4f-3fff-4e7f-471f-ae6432f57052",
        "x-ms-date": "Fri, 03 Apr 2020 20:58:13 GMT",
        "x-ms-return-client-request-id": "true",
        "x-ms-version": "2019-12-12"
>>>>>>> 32e373e2
      },
      "RequestBody": null,
      "StatusCode": 202,
      "ResponseHeaders": {
        "Content-Length": "0",
<<<<<<< HEAD
        "Date": "Thu, 05 Mar 2020 22:14:18 GMT",
=======
        "Date": "Fri, 03 Apr 2020 20:58:11 GMT",
>>>>>>> 32e373e2
        "Server": [
          "Windows-Azure-Blob/1.0",
          "Microsoft-HTTPAPI/2.0"
        ],
        "x-ms-client-request-id": "3347dc4f-3fff-4e7f-471f-ae6432f57052",
<<<<<<< HEAD
        "x-ms-request-id": "33bad0e2-201e-002e-1e3b-f3c02c000000",
        "x-ms-version": "2019-10-10"
=======
        "x-ms-request-id": "9621e5d0-f01e-0012-46fa-093670000000",
        "x-ms-version": "2019-12-12"
>>>>>>> 32e373e2
      },
      "ResponseBody": []
    },
    {
<<<<<<< HEAD
      "RequestUri": "https://seanstagehierarchical.blob.core.windows.net/test-filesystem-cac7a327-13c0-4afb-dcbc-5bb8fe18f778?restype=container",
      "RequestMethod": "PUT",
      "RequestHeaders": {
        "Authorization": "Sanitized",
        "traceparent": "00-4a15c9239796e049ae020dafbd6bba19-82ce33ae9f8d6649-00",
        "User-Agent": [
          "azsdk-net-Storage.Files.DataLake/12.0.0-dev.20200305.1",
          "(.NET Core 4.6.28325.01; Microsoft Windows 10.0.18363 )"
        ],
        "x-ms-blob-public-access": "container",
        "x-ms-client-request-id": "5e57a7b4-a621-3ca5-e0fc-5743e3c7502e",
        "x-ms-date": "Thu, 05 Mar 2020 22:14:19 GMT",
        "x-ms-return-client-request-id": "true",
        "x-ms-version": "2019-10-10"
=======
      "RequestUri": "http://seannsecanary.blob.core.windows.net/test-filesystem-cac7a327-13c0-4afb-dcbc-5bb8fe18f778?restype=container",
      "RequestMethod": "PUT",
      "RequestHeaders": {
        "Authorization": "Sanitized",
        "traceparent": "00-9a82d931fa87d24b9bb3bfafd8e594b3-121ce9855008d74c-00",
        "User-Agent": [
          "azsdk-net-Storage.Files.DataLake/12.1.0-dev.20200403.1",
          "(.NET Core 4.6.28325.01; Microsoft Windows 10.0.18362 )"
        ],
        "x-ms-blob-public-access": "container",
        "x-ms-client-request-id": "5e57a7b4-a621-3ca5-e0fc-5743e3c7502e",
        "x-ms-date": "Fri, 03 Apr 2020 20:58:13 GMT",
        "x-ms-return-client-request-id": "true",
        "x-ms-version": "2019-12-12"
>>>>>>> 32e373e2
      },
      "RequestBody": null,
      "StatusCode": 201,
      "ResponseHeaders": {
        "Content-Length": "0",
<<<<<<< HEAD
        "Date": "Thu, 05 Mar 2020 22:14:19 GMT",
        "ETag": "\u00220x8D7C1528D0E197C\u0022",
        "Last-Modified": "Thu, 05 Mar 2020 22:14:19 GMT",
=======
        "Date": "Fri, 03 Apr 2020 20:58:11 GMT",
        "ETag": "\u00220x8D7D811B8BBD0D6\u0022",
        "Last-Modified": "Fri, 03 Apr 2020 20:58:12 GMT",
>>>>>>> 32e373e2
        "Server": [
          "Windows-Azure-Blob/1.0",
          "Microsoft-HTTPAPI/2.0"
        ],
        "x-ms-client-request-id": "5e57a7b4-a621-3ca5-e0fc-5743e3c7502e",
<<<<<<< HEAD
        "x-ms-request-id": "80953385-a01e-0020-783b-f3e99c000000",
        "x-ms-version": "2019-10-10"
=======
        "x-ms-request-id": "9621e5d9-f01e-0012-4dfa-093670000000",
        "x-ms-version": "2019-12-12"
>>>>>>> 32e373e2
      },
      "ResponseBody": []
    },
    {
<<<<<<< HEAD
      "RequestUri": "https://seanstagehierarchical.dfs.core.windows.net/test-filesystem-cac7a327-13c0-4afb-dcbc-5bb8fe18f778/test-directory-16313528-38da-1bf2-7ca3-3bcdb4519623?resource=directory",
      "RequestMethod": "PUT",
      "RequestHeaders": {
        "Authorization": "Sanitized",
        "traceparent": "00-c759c28050354b44af6fb7310fb547ba-596f968dc53c5541-00",
        "User-Agent": [
          "azsdk-net-Storage.Files.DataLake/12.0.0-dev.20200305.1",
          "(.NET Core 4.6.28325.01; Microsoft Windows 10.0.18363 )"
        ],
        "x-ms-client-request-id": "7e822fa3-b487-7b8b-b53c-e17d6ad8878f",
        "x-ms-date": "Thu, 05 Mar 2020 22:14:19 GMT",
        "x-ms-return-client-request-id": "true",
        "x-ms-version": "2019-10-10"
=======
      "RequestUri": "http://seannsecanary.dfs.core.windows.net/test-filesystem-cac7a327-13c0-4afb-dcbc-5bb8fe18f778/test-directory-16313528-38da-1bf2-7ca3-3bcdb4519623?resource=directory",
      "RequestMethod": "PUT",
      "RequestHeaders": {
        "Authorization": "Sanitized",
        "traceparent": "00-f2cd94060a282543888ecbf781504056-33425dc2bfb4cc4c-00",
        "User-Agent": [
          "azsdk-net-Storage.Files.DataLake/12.1.0-dev.20200403.1",
          "(.NET Core 4.6.28325.01; Microsoft Windows 10.0.18362 )"
        ],
        "x-ms-client-request-id": "7e822fa3-b487-7b8b-b53c-e17d6ad8878f",
        "x-ms-date": "Fri, 03 Apr 2020 20:58:13 GMT",
        "x-ms-return-client-request-id": "true",
        "x-ms-version": "2019-12-12"
>>>>>>> 32e373e2
      },
      "RequestBody": null,
      "StatusCode": 201,
      "ResponseHeaders": {
        "Content-Length": "0",
<<<<<<< HEAD
        "Date": "Thu, 05 Mar 2020 22:14:19 GMT",
        "ETag": "\u00220x8D7C1528D3FE7BC\u0022",
        "Last-Modified": "Thu, 05 Mar 2020 22:14:19 GMT",
=======
        "Date": "Fri, 03 Apr 2020 20:58:11 GMT",
        "ETag": "\u00220x8D7D811B8CA7053\u0022",
        "Last-Modified": "Fri, 03 Apr 2020 20:58:12 GMT",
>>>>>>> 32e373e2
        "Server": [
          "Windows-Azure-HDFS/1.0",
          "Microsoft-HTTPAPI/2.0"
        ],
        "x-ms-client-request-id": "7e822fa3-b487-7b8b-b53c-e17d6ad8878f",
<<<<<<< HEAD
        "x-ms-request-id": "7a82a436-e01f-001e-5b3b-f37ee3000000",
        "x-ms-version": "2019-10-10"
=======
        "x-ms-request-id": "fa43fe85-201f-0097-6ffa-091bad000000",
        "x-ms-version": "2019-12-12"
>>>>>>> 32e373e2
      },
      "ResponseBody": []
    },
    {
<<<<<<< HEAD
      "RequestUri": "https://seanstagehierarchical.blob.core.windows.net/test-filesystem-cac7a327-13c0-4afb-dcbc-5bb8fe18f778/test-directory-16313528-38da-1bf2-7ca3-3bcdb4519623",
=======
      "RequestUri": "http://seannsecanary.blob.core.windows.net/test-filesystem-cac7a327-13c0-4afb-dcbc-5bb8fe18f778/test-directory-16313528-38da-1bf2-7ca3-3bcdb4519623",
>>>>>>> 32e373e2
      "RequestMethod": "HEAD",
      "RequestHeaders": {
        "Authorization": "Sanitized",
        "User-Agent": [
<<<<<<< HEAD
          "azsdk-net-Storage.Files.DataLake/12.0.0-dev.20200305.1",
          "(.NET Core 4.6.28325.01; Microsoft Windows 10.0.18363 )"
        ],
        "x-ms-client-request-id": "84297463-17cf-3c9b-6987-a084b7d9219c",
        "x-ms-date": "Thu, 05 Mar 2020 22:14:19 GMT",
        "x-ms-return-client-request-id": "true",
        "x-ms-version": "2019-10-10"
=======
          "azsdk-net-Storage.Files.DataLake/12.1.0-dev.20200403.1",
          "(.NET Core 4.6.28325.01; Microsoft Windows 10.0.18362 )"
        ],
        "x-ms-client-request-id": "84297463-17cf-3c9b-6987-a084b7d9219c",
        "x-ms-date": "Fri, 03 Apr 2020 20:58:13 GMT",
        "x-ms-return-client-request-id": "true",
        "x-ms-version": "2019-12-12"
>>>>>>> 32e373e2
      },
      "RequestBody": null,
      "StatusCode": 200,
      "ResponseHeaders": {
        "Accept-Ranges": "bytes",
        "Content-Length": "0",
        "Content-Type": "application/octet-stream",
<<<<<<< HEAD
        "Date": "Thu, 05 Mar 2020 22:14:19 GMT",
        "ETag": "\u00220x8D7C1528D3FE7BC\u0022",
        "Last-Modified": "Thu, 05 Mar 2020 22:14:19 GMT",
=======
        "Date": "Fri, 03 Apr 2020 20:58:11 GMT",
        "ETag": "\u00220x8D7D811B8CA7053\u0022",
        "Last-Modified": "Fri, 03 Apr 2020 20:58:12 GMT",
>>>>>>> 32e373e2
        "Server": [
          "Windows-Azure-Blob/1.0",
          "Microsoft-HTTPAPI/2.0"
        ],
        "x-ms-access-tier": "Hot",
        "x-ms-access-tier-inferred": "true",
        "x-ms-blob-type": "BlockBlob",
        "x-ms-client-request-id": "84297463-17cf-3c9b-6987-a084b7d9219c",
<<<<<<< HEAD
        "x-ms-creation-time": "Thu, 05 Mar 2020 22:14:19 GMT",
        "x-ms-lease-state": "available",
        "x-ms-lease-status": "unlocked",
        "x-ms-meta-hdi_isfolder": "true",
        "x-ms-request-id": "80953387-a01e-0020-793b-f3e99c000000",
        "x-ms-server-encrypted": "true",
        "x-ms-version": "2019-10-10"
=======
        "x-ms-creation-time": "Fri, 03 Apr 2020 20:58:12 GMT",
        "x-ms-lease-state": "available",
        "x-ms-lease-status": "unlocked",
        "x-ms-meta-hdi_isfolder": "true",
        "x-ms-request-id": "9621e5f3-f01e-0012-5dfa-093670000000",
        "x-ms-server-encrypted": "true",
        "x-ms-version": "2019-12-12"
>>>>>>> 32e373e2
      },
      "ResponseBody": []
    },
    {
<<<<<<< HEAD
      "RequestUri": "https://seanstagehierarchical.dfs.core.windows.net/test-filesystem-cac7a327-13c0-4afb-dcbc-5bb8fe18f778/test-directory-16313528-38da-1bf2-7ca3-3bcdb4519623?action=setAccessControl",
      "RequestMethod": "PATCH",
      "RequestHeaders": {
        "Authorization": "Sanitized",
        "If-Match": "\u00220x8D7C1528D3FE7BC\u0022",
        "User-Agent": [
          "azsdk-net-Storage.Files.DataLake/12.0.0-dev.20200305.1",
          "(.NET Core 4.6.28325.01; Microsoft Windows 10.0.18363 )"
        ],
        "x-ms-client-request-id": "f61a47d5-03af-4ec0-9815-853b59e9d703",
        "x-ms-date": "Thu, 05 Mar 2020 22:14:19 GMT",
        "x-ms-permissions": "rwxrwxrwx",
        "x-ms-return-client-request-id": "true",
        "x-ms-version": "2019-10-10"
=======
      "RequestUri": "http://seannsecanary.dfs.core.windows.net/test-filesystem-cac7a327-13c0-4afb-dcbc-5bb8fe18f778/test-directory-16313528-38da-1bf2-7ca3-3bcdb4519623?action=setAccessControl",
      "RequestMethod": "PATCH",
      "RequestHeaders": {
        "Authorization": "Sanitized",
        "If-Match": "\u00220x8D7D811B8CA7053\u0022",
        "User-Agent": [
          "azsdk-net-Storage.Files.DataLake/12.1.0-dev.20200403.1",
          "(.NET Core 4.6.28325.01; Microsoft Windows 10.0.18362 )"
        ],
        "x-ms-client-request-id": "f61a47d5-03af-4ec0-9815-853b59e9d703",
        "x-ms-date": "Fri, 03 Apr 2020 20:58:13 GMT",
        "x-ms-permissions": "rwxrwxrwx",
        "x-ms-return-client-request-id": "true",
        "x-ms-version": "2019-12-12"
>>>>>>> 32e373e2
      },
      "RequestBody": null,
      "StatusCode": 200,
      "ResponseHeaders": {
        "Content-Length": "0",
<<<<<<< HEAD
        "Date": "Thu, 05 Mar 2020 22:14:19 GMT",
        "ETag": "\u00220x8D7C1528D3FE7BC\u0022",
        "Last-Modified": "Thu, 05 Mar 2020 22:14:19 GMT",
=======
        "Date": "Fri, 03 Apr 2020 20:58:11 GMT",
        "ETag": "\u00220x8D7D811B8CA7053\u0022",
        "Last-Modified": "Fri, 03 Apr 2020 20:58:12 GMT",
>>>>>>> 32e373e2
        "Server": [
          "Windows-Azure-HDFS/1.0",
          "Microsoft-HTTPAPI/2.0"
        ],
        "x-ms-client-request-id": "f61a47d5-03af-4ec0-9815-853b59e9d703",
        "x-ms-namespace-enabled": "true",
<<<<<<< HEAD
        "x-ms-request-id": "7a82a437-e01f-001e-5c3b-f37ee3000000",
        "x-ms-version": "2019-10-10"
=======
        "x-ms-request-id": "fa43fe87-201f-0097-70fa-091bad000000",
        "x-ms-version": "2019-12-12"
>>>>>>> 32e373e2
      },
      "ResponseBody": []
    },
    {
<<<<<<< HEAD
      "RequestUri": "https://seanstagehierarchical.blob.core.windows.net/test-filesystem-cac7a327-13c0-4afb-dcbc-5bb8fe18f778?restype=container",
      "RequestMethod": "DELETE",
      "RequestHeaders": {
        "Authorization": "Sanitized",
        "traceparent": "00-c9c407d6f98fe84cbe5786c2de7a36b5-575e43b2d38ffd4b-00",
        "User-Agent": [
          "azsdk-net-Storage.Files.DataLake/12.0.0-dev.20200305.1",
          "(.NET Core 4.6.28325.01; Microsoft Windows 10.0.18363 )"
        ],
        "x-ms-client-request-id": "70af79ed-2bbf-53ed-07ae-e77accc750d8",
        "x-ms-date": "Thu, 05 Mar 2020 22:14:20 GMT",
        "x-ms-return-client-request-id": "true",
        "x-ms-version": "2019-10-10"
=======
      "RequestUri": "http://seannsecanary.blob.core.windows.net/test-filesystem-cac7a327-13c0-4afb-dcbc-5bb8fe18f778?restype=container",
      "RequestMethod": "DELETE",
      "RequestHeaders": {
        "Authorization": "Sanitized",
        "traceparent": "00-6861a9115ef21a478fc3f3fc91e4420f-959ac0e79b27a541-00",
        "User-Agent": [
          "azsdk-net-Storage.Files.DataLake/12.1.0-dev.20200403.1",
          "(.NET Core 4.6.28325.01; Microsoft Windows 10.0.18362 )"
        ],
        "x-ms-client-request-id": "70af79ed-2bbf-53ed-07ae-e77accc750d8",
        "x-ms-date": "Fri, 03 Apr 2020 20:58:13 GMT",
        "x-ms-return-client-request-id": "true",
        "x-ms-version": "2019-12-12"
>>>>>>> 32e373e2
      },
      "RequestBody": null,
      "StatusCode": 202,
      "ResponseHeaders": {
        "Content-Length": "0",
<<<<<<< HEAD
        "Date": "Thu, 05 Mar 2020 22:14:19 GMT",
=======
        "Date": "Fri, 03 Apr 2020 20:58:11 GMT",
>>>>>>> 32e373e2
        "Server": [
          "Windows-Azure-Blob/1.0",
          "Microsoft-HTTPAPI/2.0"
        ],
        "x-ms-client-request-id": "70af79ed-2bbf-53ed-07ae-e77accc750d8",
<<<<<<< HEAD
        "x-ms-request-id": "80953389-a01e-0020-7b3b-f3e99c000000",
        "x-ms-version": "2019-10-10"
=======
        "x-ms-request-id": "9621e600-f01e-0012-69fa-093670000000",
        "x-ms-version": "2019-12-12"
>>>>>>> 32e373e2
      },
      "ResponseBody": []
    },
    {
<<<<<<< HEAD
      "RequestUri": "https://seanstagehierarchical.blob.core.windows.net/test-filesystem-0f609d1b-80e9-ef95-3d08-842f3fe4d8e0?restype=container",
      "RequestMethod": "PUT",
      "RequestHeaders": {
        "Authorization": "Sanitized",
        "traceparent": "00-02a8c2c16a1b5d4aab8bb3d87fad6a47-d8fb6bb64841e748-00",
        "User-Agent": [
          "azsdk-net-Storage.Files.DataLake/12.0.0-dev.20200305.1",
          "(.NET Core 4.6.28325.01; Microsoft Windows 10.0.18363 )"
        ],
        "x-ms-blob-public-access": "container",
        "x-ms-client-request-id": "d9c0eb2f-1957-6cf1-e3bf-32b6a7bd1323",
        "x-ms-date": "Thu, 05 Mar 2020 22:14:20 GMT",
        "x-ms-return-client-request-id": "true",
        "x-ms-version": "2019-10-10"
=======
      "RequestUri": "http://seannsecanary.blob.core.windows.net/test-filesystem-0f609d1b-80e9-ef95-3d08-842f3fe4d8e0?restype=container",
      "RequestMethod": "PUT",
      "RequestHeaders": {
        "Authorization": "Sanitized",
        "traceparent": "00-0084b64d1b8d8043834353c9d97e0f20-1477e4bab57d1549-00",
        "User-Agent": [
          "azsdk-net-Storage.Files.DataLake/12.1.0-dev.20200403.1",
          "(.NET Core 4.6.28325.01; Microsoft Windows 10.0.18362 )"
        ],
        "x-ms-blob-public-access": "container",
        "x-ms-client-request-id": "d9c0eb2f-1957-6cf1-e3bf-32b6a7bd1323",
        "x-ms-date": "Fri, 03 Apr 2020 20:58:14 GMT",
        "x-ms-return-client-request-id": "true",
        "x-ms-version": "2019-12-12"
>>>>>>> 32e373e2
      },
      "RequestBody": null,
      "StatusCode": 201,
      "ResponseHeaders": {
        "Content-Length": "0",
<<<<<<< HEAD
        "Date": "Thu, 05 Mar 2020 22:14:19 GMT",
        "ETag": "\u00220x8D7C1528D9634A5\u0022",
        "Last-Modified": "Thu, 05 Mar 2020 22:14:20 GMT",
=======
        "Date": "Fri, 03 Apr 2020 20:58:12 GMT",
        "ETag": "\u00220x8D7D811B8FF4ED8\u0022",
        "Last-Modified": "Fri, 03 Apr 2020 20:58:12 GMT",
>>>>>>> 32e373e2
        "Server": [
          "Windows-Azure-Blob/1.0",
          "Microsoft-HTTPAPI/2.0"
        ],
        "x-ms-client-request-id": "d9c0eb2f-1957-6cf1-e3bf-32b6a7bd1323",
<<<<<<< HEAD
        "x-ms-request-id": "728c4658-801e-0018-7c3b-f34d5c000000",
        "x-ms-version": "2019-10-10"
=======
        "x-ms-request-id": "9621e60c-f01e-0012-72fa-093670000000",
        "x-ms-version": "2019-12-12"
>>>>>>> 32e373e2
      },
      "ResponseBody": []
    },
    {
<<<<<<< HEAD
      "RequestUri": "https://seanstagehierarchical.dfs.core.windows.net/test-filesystem-0f609d1b-80e9-ef95-3d08-842f3fe4d8e0/test-directory-218e07d5-7078-b49d-5809-f8966eb2f1af?resource=directory",
      "RequestMethod": "PUT",
      "RequestHeaders": {
        "Authorization": "Sanitized",
        "traceparent": "00-004bc25a91039c4b89ce41984890be30-2d2a4918c8c0ac46-00",
        "User-Agent": [
          "azsdk-net-Storage.Files.DataLake/12.0.0-dev.20200305.1",
          "(.NET Core 4.6.28325.01; Microsoft Windows 10.0.18363 )"
        ],
        "x-ms-client-request-id": "f60dee3f-2300-be30-4d0b-804e215afd31",
        "x-ms-date": "Thu, 05 Mar 2020 22:14:20 GMT",
        "x-ms-return-client-request-id": "true",
        "x-ms-version": "2019-10-10"
=======
      "RequestUri": "http://seannsecanary.dfs.core.windows.net/test-filesystem-0f609d1b-80e9-ef95-3d08-842f3fe4d8e0/test-directory-218e07d5-7078-b49d-5809-f8966eb2f1af?resource=directory",
      "RequestMethod": "PUT",
      "RequestHeaders": {
        "Authorization": "Sanitized",
        "traceparent": "00-47b5a365f19e7046ac0cbe55cb37ccb4-1c051fdb4133994a-00",
        "User-Agent": [
          "azsdk-net-Storage.Files.DataLake/12.1.0-dev.20200403.1",
          "(.NET Core 4.6.28325.01; Microsoft Windows 10.0.18362 )"
        ],
        "x-ms-client-request-id": "f60dee3f-2300-be30-4d0b-804e215afd31",
        "x-ms-date": "Fri, 03 Apr 2020 20:58:14 GMT",
        "x-ms-return-client-request-id": "true",
        "x-ms-version": "2019-12-12"
>>>>>>> 32e373e2
      },
      "RequestBody": null,
      "StatusCode": 201,
      "ResponseHeaders": {
        "Content-Length": "0",
<<<<<<< HEAD
        "Date": "Thu, 05 Mar 2020 22:14:19 GMT",
        "ETag": "\u00220x8D7C1528DC902DD\u0022",
        "Last-Modified": "Thu, 05 Mar 2020 22:14:20 GMT",
=======
        "Date": "Fri, 03 Apr 2020 20:58:12 GMT",
        "ETag": "\u00220x8D7D811B90E28AD\u0022",
        "Last-Modified": "Fri, 03 Apr 2020 20:58:12 GMT",
>>>>>>> 32e373e2
        "Server": [
          "Windows-Azure-HDFS/1.0",
          "Microsoft-HTTPAPI/2.0"
        ],
        "x-ms-client-request-id": "f60dee3f-2300-be30-4d0b-804e215afd31",
<<<<<<< HEAD
        "x-ms-request-id": "30548b66-501f-000b-3d3b-f36950000000",
        "x-ms-version": "2019-10-10"
=======
        "x-ms-request-id": "fa43fe88-201f-0097-71fa-091bad000000",
        "x-ms-version": "2019-12-12"
>>>>>>> 32e373e2
      },
      "ResponseBody": []
    },
    {
<<<<<<< HEAD
      "RequestUri": "https://seanstagehierarchical.dfs.core.windows.net/test-filesystem-0f609d1b-80e9-ef95-3d08-842f3fe4d8e0/test-directory-218e07d5-7078-b49d-5809-f8966eb2f1af?action=setAccessControl",
=======
      "RequestUri": "http://seannsecanary.dfs.core.windows.net/test-filesystem-0f609d1b-80e9-ef95-3d08-842f3fe4d8e0/test-directory-218e07d5-7078-b49d-5809-f8966eb2f1af?action=setAccessControl",
>>>>>>> 32e373e2
      "RequestMethod": "PATCH",
      "RequestHeaders": {
        "Authorization": "Sanitized",
        "If-None-Match": "\u0022garbage\u0022",
        "User-Agent": [
<<<<<<< HEAD
          "azsdk-net-Storage.Files.DataLake/12.0.0-dev.20200305.1",
          "(.NET Core 4.6.28325.01; Microsoft Windows 10.0.18363 )"
        ],
        "x-ms-client-request-id": "80579f58-faa4-a0af-aa42-07187e39b15e",
        "x-ms-date": "Thu, 05 Mar 2020 22:14:20 GMT",
        "x-ms-permissions": "rwxrwxrwx",
        "x-ms-return-client-request-id": "true",
        "x-ms-version": "2019-10-10"
=======
          "azsdk-net-Storage.Files.DataLake/12.1.0-dev.20200403.1",
          "(.NET Core 4.6.28325.01; Microsoft Windows 10.0.18362 )"
        ],
        "x-ms-client-request-id": "80579f58-faa4-a0af-aa42-07187e39b15e",
        "x-ms-date": "Fri, 03 Apr 2020 20:58:14 GMT",
        "x-ms-permissions": "rwxrwxrwx",
        "x-ms-return-client-request-id": "true",
        "x-ms-version": "2019-12-12"
>>>>>>> 32e373e2
      },
      "RequestBody": null,
      "StatusCode": 200,
      "ResponseHeaders": {
        "Content-Length": "0",
<<<<<<< HEAD
        "Date": "Thu, 05 Mar 2020 22:14:20 GMT",
        "ETag": "\u00220x8D7C1528DC902DD\u0022",
        "Last-Modified": "Thu, 05 Mar 2020 22:14:20 GMT",
=======
        "Date": "Fri, 03 Apr 2020 20:58:12 GMT",
        "ETag": "\u00220x8D7D811B90E28AD\u0022",
        "Last-Modified": "Fri, 03 Apr 2020 20:58:12 GMT",
>>>>>>> 32e373e2
        "Server": [
          "Windows-Azure-HDFS/1.0",
          "Microsoft-HTTPAPI/2.0"
        ],
        "x-ms-client-request-id": "80579f58-faa4-a0af-aa42-07187e39b15e",
        "x-ms-namespace-enabled": "true",
<<<<<<< HEAD
        "x-ms-request-id": "30548b67-501f-000b-3e3b-f36950000000",
        "x-ms-version": "2019-10-10"
=======
        "x-ms-request-id": "fa43fe89-201f-0097-72fa-091bad000000",
        "x-ms-version": "2019-12-12"
>>>>>>> 32e373e2
      },
      "ResponseBody": []
    },
    {
<<<<<<< HEAD
      "RequestUri": "https://seanstagehierarchical.blob.core.windows.net/test-filesystem-0f609d1b-80e9-ef95-3d08-842f3fe4d8e0?restype=container",
      "RequestMethod": "DELETE",
      "RequestHeaders": {
        "Authorization": "Sanitized",
        "traceparent": "00-cc0bef9c3a202543a7ae3bd3971425fb-386fbf326d7fd342-00",
        "User-Agent": [
          "azsdk-net-Storage.Files.DataLake/12.0.0-dev.20200305.1",
          "(.NET Core 4.6.28325.01; Microsoft Windows 10.0.18363 )"
        ],
        "x-ms-client-request-id": "82f5b68c-7d03-d48d-d352-217ab7e65744",
        "x-ms-date": "Thu, 05 Mar 2020 22:14:20 GMT",
        "x-ms-return-client-request-id": "true",
        "x-ms-version": "2019-10-10"
=======
      "RequestUri": "http://seannsecanary.blob.core.windows.net/test-filesystem-0f609d1b-80e9-ef95-3d08-842f3fe4d8e0?restype=container",
      "RequestMethod": "DELETE",
      "RequestHeaders": {
        "Authorization": "Sanitized",
        "traceparent": "00-0dd72a65a46e3b4dadcf27cdcd63b035-f700fb3e845a974c-00",
        "User-Agent": [
          "azsdk-net-Storage.Files.DataLake/12.1.0-dev.20200403.1",
          "(.NET Core 4.6.28325.01; Microsoft Windows 10.0.18362 )"
        ],
        "x-ms-client-request-id": "82f5b68c-7d03-d48d-d352-217ab7e65744",
        "x-ms-date": "Fri, 03 Apr 2020 20:58:14 GMT",
        "x-ms-return-client-request-id": "true",
        "x-ms-version": "2019-12-12"
>>>>>>> 32e373e2
      },
      "RequestBody": null,
      "StatusCode": 202,
      "ResponseHeaders": {
        "Content-Length": "0",
<<<<<<< HEAD
        "Date": "Thu, 05 Mar 2020 22:14:20 GMT",
=======
        "Date": "Fri, 03 Apr 2020 20:58:12 GMT",
>>>>>>> 32e373e2
        "Server": [
          "Windows-Azure-Blob/1.0",
          "Microsoft-HTTPAPI/2.0"
        ],
        "x-ms-client-request-id": "82f5b68c-7d03-d48d-d352-217ab7e65744",
<<<<<<< HEAD
        "x-ms-request-id": "728c466c-801e-0018-0a3b-f34d5c000000",
        "x-ms-version": "2019-10-10"
=======
        "x-ms-request-id": "9621e621-f01e-0012-06fa-093670000000",
        "x-ms-version": "2019-12-12"
>>>>>>> 32e373e2
      },
      "ResponseBody": []
    },
    {
<<<<<<< HEAD
      "RequestUri": "https://seanstagehierarchical.blob.core.windows.net/test-filesystem-aab1080a-cd77-742e-02d6-906c816ae40f?restype=container",
      "RequestMethod": "PUT",
      "RequestHeaders": {
        "Authorization": "Sanitized",
        "traceparent": "00-9c4b735d2eabda4c964c59e4870dd747-d97d51fb7f93914b-00",
        "User-Agent": [
          "azsdk-net-Storage.Files.DataLake/12.0.0-dev.20200305.1",
          "(.NET Core 4.6.28325.01; Microsoft Windows 10.0.18363 )"
        ],
        "x-ms-blob-public-access": "container",
        "x-ms-client-request-id": "b23a33e0-9de8-beb3-8781-7f2ded205269",
        "x-ms-date": "Thu, 05 Mar 2020 22:14:20 GMT",
        "x-ms-return-client-request-id": "true",
        "x-ms-version": "2019-10-10"
=======
      "RequestUri": "http://seannsecanary.blob.core.windows.net/test-filesystem-aab1080a-cd77-742e-02d6-906c816ae40f?restype=container",
      "RequestMethod": "PUT",
      "RequestHeaders": {
        "Authorization": "Sanitized",
        "traceparent": "00-724eda4fb19a314c96df4325fed52459-d9a0515c332fe74e-00",
        "User-Agent": [
          "azsdk-net-Storage.Files.DataLake/12.1.0-dev.20200403.1",
          "(.NET Core 4.6.28325.01; Microsoft Windows 10.0.18362 )"
        ],
        "x-ms-blob-public-access": "container",
        "x-ms-client-request-id": "b23a33e0-9de8-beb3-8781-7f2ded205269",
        "x-ms-date": "Fri, 03 Apr 2020 20:58:14 GMT",
        "x-ms-return-client-request-id": "true",
        "x-ms-version": "2019-12-12"
>>>>>>> 32e373e2
      },
      "RequestBody": null,
      "StatusCode": 201,
      "ResponseHeaders": {
        "Content-Length": "0",
<<<<<<< HEAD
        "Date": "Thu, 05 Mar 2020 22:14:20 GMT",
        "ETag": "\u00220x8D7C1528E071CCC\u0022",
        "Last-Modified": "Thu, 05 Mar 2020 22:14:21 GMT",
=======
        "Date": "Fri, 03 Apr 2020 20:58:12 GMT",
        "ETag": "\u00220x8D7D811B9366E7E\u0022",
        "Last-Modified": "Fri, 03 Apr 2020 20:58:12 GMT",
>>>>>>> 32e373e2
        "Server": [
          "Windows-Azure-Blob/1.0",
          "Microsoft-HTTPAPI/2.0"
        ],
        "x-ms-client-request-id": "b23a33e0-9de8-beb3-8781-7f2ded205269",
<<<<<<< HEAD
        "x-ms-request-id": "728c4678-801e-0018-153b-f34d5c000000",
        "x-ms-version": "2019-10-10"
=======
        "x-ms-request-id": "9621e629-f01e-0012-0dfa-093670000000",
        "x-ms-version": "2019-12-12"
>>>>>>> 32e373e2
      },
      "ResponseBody": []
    },
    {
<<<<<<< HEAD
      "RequestUri": "https://seanstagehierarchical.dfs.core.windows.net/test-filesystem-aab1080a-cd77-742e-02d6-906c816ae40f/test-directory-da80116d-8f59-da00-ad49-6e9fefe5b2e0?resource=directory",
      "RequestMethod": "PUT",
      "RequestHeaders": {
        "Authorization": "Sanitized",
        "traceparent": "00-51d67f088f513b4c9e038864fb308a68-5c53b23fe80e6a45-00",
        "User-Agent": [
          "azsdk-net-Storage.Files.DataLake/12.0.0-dev.20200305.1",
          "(.NET Core 4.6.28325.01; Microsoft Windows 10.0.18363 )"
        ],
        "x-ms-client-request-id": "b0dc7484-efa1-50af-325f-049f2f13cea2",
        "x-ms-date": "Thu, 05 Mar 2020 22:14:21 GMT",
        "x-ms-return-client-request-id": "true",
        "x-ms-version": "2019-10-10"
=======
      "RequestUri": "http://seannsecanary.dfs.core.windows.net/test-filesystem-aab1080a-cd77-742e-02d6-906c816ae40f/test-directory-da80116d-8f59-da00-ad49-6e9fefe5b2e0?resource=directory",
      "RequestMethod": "PUT",
      "RequestHeaders": {
        "Authorization": "Sanitized",
        "traceparent": "00-f7a23ba3e2b70041a495a843dfdcb8f8-2e73e88a5699374e-00",
        "User-Agent": [
          "azsdk-net-Storage.Files.DataLake/12.1.0-dev.20200403.1",
          "(.NET Core 4.6.28325.01; Microsoft Windows 10.0.18362 )"
        ],
        "x-ms-client-request-id": "b0dc7484-efa1-50af-325f-049f2f13cea2",
        "x-ms-date": "Fri, 03 Apr 2020 20:58:14 GMT",
        "x-ms-return-client-request-id": "true",
        "x-ms-version": "2019-12-12"
>>>>>>> 32e373e2
      },
      "RequestBody": null,
      "StatusCode": 201,
      "ResponseHeaders": {
        "Content-Length": "0",
<<<<<<< HEAD
        "Date": "Thu, 05 Mar 2020 22:14:21 GMT",
        "ETag": "\u00220x8D7C1528E3CBABC\u0022",
        "Last-Modified": "Thu, 05 Mar 2020 22:14:21 GMT",
=======
        "Date": "Fri, 03 Apr 2020 20:58:12 GMT",
        "ETag": "\u00220x8D7D811B94517A1\u0022",
        "Last-Modified": "Fri, 03 Apr 2020 20:58:13 GMT",
>>>>>>> 32e373e2
        "Server": [
          "Windows-Azure-HDFS/1.0",
          "Microsoft-HTTPAPI/2.0"
        ],
        "x-ms-client-request-id": "b0dc7484-efa1-50af-325f-049f2f13cea2",
<<<<<<< HEAD
        "x-ms-request-id": "8f93d95d-c01f-0044-1b3b-f31804000000",
        "x-ms-version": "2019-10-10"
=======
        "x-ms-request-id": "fa43fe8a-201f-0097-73fa-091bad000000",
        "x-ms-version": "2019-12-12"
>>>>>>> 32e373e2
      },
      "ResponseBody": []
    },
    {
<<<<<<< HEAD
      "RequestUri": "https://seanstagehierarchical.blob.core.windows.net/test-filesystem-aab1080a-cd77-742e-02d6-906c816ae40f/test-directory-da80116d-8f59-da00-ad49-6e9fefe5b2e0?comp=lease",
      "RequestMethod": "PUT",
      "RequestHeaders": {
        "Authorization": "Sanitized",
        "traceparent": "00-85e6d82192f1f245858d975fbfefe695-d3505f9954c2b746-00",
        "User-Agent": [
          "azsdk-net-Storage.Files.DataLake/12.0.0-dev.20200305.1",
          "(.NET Core 4.6.28325.01; Microsoft Windows 10.0.18363 )"
        ],
        "x-ms-client-request-id": "10f49eff-140c-8087-3ba1-c57d3e2302f4",
        "x-ms-date": "Thu, 05 Mar 2020 22:14:21 GMT",
=======
      "RequestUri": "http://seannsecanary.blob.core.windows.net/test-filesystem-aab1080a-cd77-742e-02d6-906c816ae40f/test-directory-da80116d-8f59-da00-ad49-6e9fefe5b2e0?comp=lease",
      "RequestMethod": "PUT",
      "RequestHeaders": {
        "Authorization": "Sanitized",
        "traceparent": "00-549b5c15fd82094f872f854c72f253f9-2d80e395463e9342-00",
        "User-Agent": [
          "azsdk-net-Storage.Files.DataLake/12.1.0-dev.20200403.1",
          "(.NET Core 4.6.28325.01; Microsoft Windows 10.0.18362 )"
        ],
        "x-ms-client-request-id": "10f49eff-140c-8087-3ba1-c57d3e2302f4",
        "x-ms-date": "Fri, 03 Apr 2020 20:58:14 GMT",
>>>>>>> 32e373e2
        "x-ms-lease-action": "acquire",
        "x-ms-lease-duration": "-1",
        "x-ms-proposed-lease-id": "66219fce-0494-3a39-ea24-b08b4e3d2b7f",
        "x-ms-return-client-request-id": "true",
<<<<<<< HEAD
        "x-ms-version": "2019-10-10"
=======
        "x-ms-version": "2019-12-12"
>>>>>>> 32e373e2
      },
      "RequestBody": null,
      "StatusCode": 201,
      "ResponseHeaders": {
        "Content-Length": "0",
<<<<<<< HEAD
        "Date": "Thu, 05 Mar 2020 22:14:20 GMT",
        "ETag": "\u00220x8D7C1528E3CBABC\u0022",
        "Last-Modified": "Thu, 05 Mar 2020 22:14:21 GMT",
=======
        "Date": "Fri, 03 Apr 2020 20:58:12 GMT",
        "ETag": "\u00220x8D7D811B94517A1\u0022",
        "Last-Modified": "Fri, 03 Apr 2020 20:58:13 GMT",
>>>>>>> 32e373e2
        "Server": [
          "Windows-Azure-Blob/1.0",
          "Microsoft-HTTPAPI/2.0"
        ],
        "x-ms-client-request-id": "10f49eff-140c-8087-3ba1-c57d3e2302f4",
        "x-ms-lease-id": "66219fce-0494-3a39-ea24-b08b4e3d2b7f",
<<<<<<< HEAD
        "x-ms-request-id": "728c4689-801e-0018-223b-f34d5c000000",
        "x-ms-version": "2019-10-10"
=======
        "x-ms-request-id": "9621e642-f01e-0012-23fa-093670000000",
        "x-ms-version": "2019-12-12"
>>>>>>> 32e373e2
      },
      "ResponseBody": []
    },
    {
<<<<<<< HEAD
      "RequestUri": "https://seanstagehierarchical.dfs.core.windows.net/test-filesystem-aab1080a-cd77-742e-02d6-906c816ae40f/test-directory-da80116d-8f59-da00-ad49-6e9fefe5b2e0?action=setAccessControl",
=======
      "RequestUri": "http://seannsecanary.dfs.core.windows.net/test-filesystem-aab1080a-cd77-742e-02d6-906c816ae40f/test-directory-da80116d-8f59-da00-ad49-6e9fefe5b2e0?action=setAccessControl",
>>>>>>> 32e373e2
      "RequestMethod": "PATCH",
      "RequestHeaders": {
        "Authorization": "Sanitized",
        "User-Agent": [
<<<<<<< HEAD
          "azsdk-net-Storage.Files.DataLake/12.0.0-dev.20200305.1",
          "(.NET Core 4.6.28325.01; Microsoft Windows 10.0.18363 )"
        ],
        "x-ms-client-request-id": "af8c9bf8-1a49-ba72-ca9b-3f673bc0ddb2",
        "x-ms-date": "Thu, 05 Mar 2020 22:14:21 GMT",
        "x-ms-lease-id": "66219fce-0494-3a39-ea24-b08b4e3d2b7f",
        "x-ms-permissions": "rwxrwxrwx",
        "x-ms-return-client-request-id": "true",
        "x-ms-version": "2019-10-10"
=======
          "azsdk-net-Storage.Files.DataLake/12.1.0-dev.20200403.1",
          "(.NET Core 4.6.28325.01; Microsoft Windows 10.0.18362 )"
        ],
        "x-ms-client-request-id": "af8c9bf8-1a49-ba72-ca9b-3f673bc0ddb2",
        "x-ms-date": "Fri, 03 Apr 2020 20:58:14 GMT",
        "x-ms-lease-id": "66219fce-0494-3a39-ea24-b08b4e3d2b7f",
        "x-ms-permissions": "rwxrwxrwx",
        "x-ms-return-client-request-id": "true",
        "x-ms-version": "2019-12-12"
>>>>>>> 32e373e2
      },
      "RequestBody": null,
      "StatusCode": 200,
      "ResponseHeaders": {
        "Content-Length": "0",
<<<<<<< HEAD
        "Date": "Thu, 05 Mar 2020 22:14:21 GMT",
        "ETag": "\u00220x8D7C1528E3CBABC\u0022",
        "Last-Modified": "Thu, 05 Mar 2020 22:14:21 GMT",
=======
        "Date": "Fri, 03 Apr 2020 20:58:12 GMT",
        "ETag": "\u00220x8D7D811B94517A1\u0022",
        "Last-Modified": "Fri, 03 Apr 2020 20:58:13 GMT",
>>>>>>> 32e373e2
        "Server": [
          "Windows-Azure-HDFS/1.0",
          "Microsoft-HTTPAPI/2.0"
        ],
        "x-ms-client-request-id": "af8c9bf8-1a49-ba72-ca9b-3f673bc0ddb2",
        "x-ms-namespace-enabled": "true",
<<<<<<< HEAD
        "x-ms-request-id": "8f93d95e-c01f-0044-1c3b-f31804000000",
        "x-ms-version": "2019-10-10"
=======
        "x-ms-request-id": "fa43fe8b-201f-0097-74fa-091bad000000",
        "x-ms-version": "2019-12-12"
>>>>>>> 32e373e2
      },
      "ResponseBody": []
    },
    {
<<<<<<< HEAD
      "RequestUri": "https://seanstagehierarchical.blob.core.windows.net/test-filesystem-aab1080a-cd77-742e-02d6-906c816ae40f?restype=container",
      "RequestMethod": "DELETE",
      "RequestHeaders": {
        "Authorization": "Sanitized",
        "traceparent": "00-e599e83a70aab0449f5ca5245d065f5b-05979f2bcaa8124a-00",
        "User-Agent": [
          "azsdk-net-Storage.Files.DataLake/12.0.0-dev.20200305.1",
          "(.NET Core 4.6.28325.01; Microsoft Windows 10.0.18363 )"
        ],
        "x-ms-client-request-id": "a3846294-5397-19ab-1215-135c133291a0",
        "x-ms-date": "Thu, 05 Mar 2020 22:14:21 GMT",
        "x-ms-return-client-request-id": "true",
        "x-ms-version": "2019-10-10"
=======
      "RequestUri": "http://seannsecanary.blob.core.windows.net/test-filesystem-aab1080a-cd77-742e-02d6-906c816ae40f?restype=container",
      "RequestMethod": "DELETE",
      "RequestHeaders": {
        "Authorization": "Sanitized",
        "traceparent": "00-766666b8acf8ba43b7ce1e57a48abdf0-8ec66bf420d3e34a-00",
        "User-Agent": [
          "azsdk-net-Storage.Files.DataLake/12.1.0-dev.20200403.1",
          "(.NET Core 4.6.28325.01; Microsoft Windows 10.0.18362 )"
        ],
        "x-ms-client-request-id": "a3846294-5397-19ab-1215-135c133291a0",
        "x-ms-date": "Fri, 03 Apr 2020 20:58:14 GMT",
        "x-ms-return-client-request-id": "true",
        "x-ms-version": "2019-12-12"
>>>>>>> 32e373e2
      },
      "RequestBody": null,
      "StatusCode": 202,
      "ResponseHeaders": {
        "Content-Length": "0",
<<<<<<< HEAD
        "Date": "Thu, 05 Mar 2020 22:14:21 GMT",
=======
        "Date": "Fri, 03 Apr 2020 20:58:12 GMT",
>>>>>>> 32e373e2
        "Server": [
          "Windows-Azure-Blob/1.0",
          "Microsoft-HTTPAPI/2.0"
        ],
        "x-ms-client-request-id": "a3846294-5397-19ab-1215-135c133291a0",
<<<<<<< HEAD
        "x-ms-request-id": "728c468d-801e-0018-253b-f34d5c000000",
        "x-ms-version": "2019-10-10"
=======
        "x-ms-request-id": "9621e660-f01e-0012-39fa-093670000000",
        "x-ms-version": "2019-12-12"
>>>>>>> 32e373e2
      },
      "ResponseBody": []
    }
  ],
  "Variables": {
<<<<<<< HEAD
    "DateTimeOffsetNow": "2020-03-05T14:14:16.4556241-08:00",
    "RandomSeed": "1837462829",
    "Storage_TestConfigHierarchicalNamespace": "NamespaceTenant\nseanstagehierarchical\nU2FuaXRpemVk\nhttps://seanstagehierarchical.blob.core.windows.net\nhttp://seanstagehierarchical.file.core.windows.net\nhttp://seanstagehierarchical.queue.core.windows.net\nhttp://seanstagehierarchical.table.core.windows.net\n\n\n\n\nhttp://seanstagehierarchical-secondary.blob.core.windows.net\nhttp://seanstagehierarchical-secondary.file.core.windows.net\nhttp://seanstagehierarchical-secondary.queue.core.windows.net\nhttp://seanstagehierarchical-secondary.table.core.windows.net\n68390a19-a643-458b-b726-408abf67b4fc\nSanitized\n72f988bf-86f1-41af-91ab-2d7cd011db47\nhttps://login.microsoftonline.com/\nCloud\nBlobEndpoint=https://seanstagehierarchical.blob.core.windows.net/;QueueEndpoint=http://seanstagehierarchical.queue.core.windows.net/;FileEndpoint=http://seanstagehierarchical.file.core.windows.net/;BlobSecondaryEndpoint=http://seanstagehierarchical-secondary.blob.core.windows.net/;QueueSecondaryEndpoint=http://seanstagehierarchical-secondary.queue.core.windows.net/;FileSecondaryEndpoint=http://seanstagehierarchical-secondary.file.core.windows.net/;AccountName=seanstagehierarchical;AccountKey=Sanitized\n"
=======
    "DateTimeOffsetNow": "2020-04-03T13:58:12.4781888-07:00",
    "RandomSeed": "1837462829",
    "Storage_TestConfigHierarchicalNamespace": "NamespaceTenant\nseannsecanary\nU2FuaXRpemVk\nhttp://seannsecanary.blob.core.windows.net\nhttp://seannsecanary.file.core.windows.net\nhttp://seannsecanary.queue.core.windows.net\nhttp://seannsecanary.table.core.windows.net\n\n\n\n\nhttp://seannsecanary-secondary.blob.core.windows.net\nhttp://seannsecanary-secondary.file.core.windows.net\nhttp://seannsecanary-secondary.queue.core.windows.net\nhttp://seannsecanary-secondary.table.core.windows.net\n68390a19-a643-458b-b726-408abf67b4fc\nSanitized\n72f988bf-86f1-41af-91ab-2d7cd011db47\nhttps://login.microsoftonline.com/\nCloud\nBlobEndpoint=http://seannsecanary.blob.core.windows.net/;QueueEndpoint=http://seannsecanary.queue.core.windows.net/;FileEndpoint=http://seannsecanary.file.core.windows.net/;BlobSecondaryEndpoint=http://seannsecanary-secondary.blob.core.windows.net/;QueueSecondaryEndpoint=http://seannsecanary-secondary.queue.core.windows.net/;FileSecondaryEndpoint=http://seannsecanary-secondary.file.core.windows.net/;AccountName=seannsecanary;AccountKey=Sanitized\n"
>>>>>>> 32e373e2
  }
}<|MERGE_RESOLUTION|>--- conflicted
+++ resolved
@@ -1,22 +1,6 @@
 {
   "Entries": [
     {
-<<<<<<< HEAD
-      "RequestUri": "https://seanstagehierarchical.blob.core.windows.net/test-filesystem-74fd025f-3906-d236-b349-45385877dbd8?restype=container",
-      "RequestMethod": "PUT",
-      "RequestHeaders": {
-        "Authorization": "Sanitized",
-        "traceparent": "00-14f44545d511c24289b90516d2fc809b-8e378d167d02504e-00",
-        "User-Agent": [
-          "azsdk-net-Storage.Files.DataLake/12.0.0-dev.20200305.1",
-          "(.NET Core 4.6.28325.01; Microsoft Windows 10.0.18363 )"
-        ],
-        "x-ms-blob-public-access": "container",
-        "x-ms-client-request-id": "df36f963-0bf3-b88a-682f-be236b66b877",
-        "x-ms-date": "Thu, 05 Mar 2020 22:14:16 GMT",
-        "x-ms-return-client-request-id": "true",
-        "x-ms-version": "2019-10-10"
-=======
       "RequestUri": "http://seannsecanary.blob.core.windows.net/test-filesystem-74fd025f-3906-d236-b349-45385877dbd8?restype=container",
       "RequestMethod": "PUT",
       "RequestHeaders": {
@@ -31,52 +15,25 @@
         "x-ms-date": "Fri, 03 Apr 2020 20:58:12 GMT",
         "x-ms-return-client-request-id": "true",
         "x-ms-version": "2019-12-12"
->>>>>>> 32e373e2
-      },
-      "RequestBody": null,
-      "StatusCode": 201,
-      "ResponseHeaders": {
-        "Content-Length": "0",
-<<<<<<< HEAD
-        "Date": "Thu, 05 Mar 2020 22:14:16 GMT",
-        "ETag": "\u00220x8D7C1528B5D9622\u0022",
-        "Last-Modified": "Thu, 05 Mar 2020 22:14:16 GMT",
-=======
+      },
+      "RequestBody": null,
+      "StatusCode": 201,
+      "ResponseHeaders": {
+        "Content-Length": "0",
         "Date": "Fri, 03 Apr 2020 20:58:10 GMT",
         "ETag": "\u00220x8D7D811B81119E0\u0022",
         "Last-Modified": "Fri, 03 Apr 2020 20:58:11 GMT",
->>>>>>> 32e373e2
         "Server": [
           "Windows-Azure-Blob/1.0",
           "Microsoft-HTTPAPI/2.0"
         ],
         "x-ms-client-request-id": "df36f963-0bf3-b88a-682f-be236b66b877",
-<<<<<<< HEAD
-        "x-ms-request-id": "ffab4eb3-301e-0040-4f3b-f39503000000",
-        "x-ms-version": "2019-10-10"
-=======
         "x-ms-request-id": "9621e532-f01e-0012-3dfa-093670000000",
         "x-ms-version": "2019-12-12"
->>>>>>> 32e373e2
-      },
-      "ResponseBody": []
-    },
-    {
-<<<<<<< HEAD
-      "RequestUri": "https://seanstagehierarchical.dfs.core.windows.net/test-filesystem-74fd025f-3906-d236-b349-45385877dbd8/test-directory-fcbd81aa-7920-dd1b-c3a6-a1f5d04b4483?resource=directory",
-      "RequestMethod": "PUT",
-      "RequestHeaders": {
-        "Authorization": "Sanitized",
-        "traceparent": "00-86f64bc095ad564ea9ee77f02a8fd473-a464c55b00479847-00",
-        "User-Agent": [
-          "azsdk-net-Storage.Files.DataLake/12.0.0-dev.20200305.1",
-          "(.NET Core 4.6.28325.01; Microsoft Windows 10.0.18363 )"
-        ],
-        "x-ms-client-request-id": "0c40f158-3c72-eae3-de58-1c4c6a94e71d",
-        "x-ms-date": "Thu, 05 Mar 2020 22:14:16 GMT",
-        "x-ms-return-client-request-id": "true",
-        "x-ms-version": "2019-10-10"
-=======
+      },
+      "ResponseBody": []
+    },
+    {
       "RequestUri": "http://seannsecanary.dfs.core.windows.net/test-filesystem-74fd025f-3906-d236-b349-45385877dbd8/test-directory-fcbd81aa-7920-dd1b-c3a6-a1f5d04b4483?resource=directory",
       "RequestMethod": "PUT",
       "RequestHeaders": {
@@ -90,56 +47,30 @@
         "x-ms-date": "Fri, 03 Apr 2020 20:58:12 GMT",
         "x-ms-return-client-request-id": "true",
         "x-ms-version": "2019-12-12"
->>>>>>> 32e373e2
-      },
-      "RequestBody": null,
-      "StatusCode": 201,
-      "ResponseHeaders": {
-        "Content-Length": "0",
-<<<<<<< HEAD
-        "Date": "Thu, 05 Mar 2020 22:14:16 GMT",
-        "ETag": "\u00220x8D7C1528B95798E\u0022",
-        "Last-Modified": "Thu, 05 Mar 2020 22:14:16 GMT",
-=======
+      },
+      "RequestBody": null,
+      "StatusCode": 201,
+      "ResponseHeaders": {
+        "Content-Length": "0",
         "Date": "Fri, 03 Apr 2020 20:58:10 GMT",
         "ETag": "\u00220x8D7D811B82004A3\u0022",
         "Last-Modified": "Fri, 03 Apr 2020 20:58:11 GMT",
->>>>>>> 32e373e2
         "Server": [
           "Windows-Azure-HDFS/1.0",
           "Microsoft-HTTPAPI/2.0"
         ],
         "x-ms-client-request-id": "0c40f158-3c72-eae3-de58-1c4c6a94e71d",
-<<<<<<< HEAD
-        "x-ms-request-id": "19e46d10-601f-003f-443b-f35a98000000",
-        "x-ms-version": "2019-10-10"
-=======
         "x-ms-request-id": "fa43fe7f-201f-0097-69fa-091bad000000",
         "x-ms-version": "2019-12-12"
->>>>>>> 32e373e2
-      },
-      "ResponseBody": []
-    },
-    {
-<<<<<<< HEAD
-      "RequestUri": "https://seanstagehierarchical.dfs.core.windows.net/test-filesystem-74fd025f-3906-d236-b349-45385877dbd8/test-directory-fcbd81aa-7920-dd1b-c3a6-a1f5d04b4483?action=setAccessControl",
-=======
+      },
+      "ResponseBody": []
+    },
+    {
       "RequestUri": "http://seannsecanary.dfs.core.windows.net/test-filesystem-74fd025f-3906-d236-b349-45385877dbd8/test-directory-fcbd81aa-7920-dd1b-c3a6-a1f5d04b4483?action=setAccessControl",
->>>>>>> 32e373e2
       "RequestMethod": "PATCH",
       "RequestHeaders": {
         "Authorization": "Sanitized",
         "User-Agent": [
-<<<<<<< HEAD
-          "azsdk-net-Storage.Files.DataLake/12.0.0-dev.20200305.1",
-          "(.NET Core 4.6.28325.01; Microsoft Windows 10.0.18363 )"
-        ],
-        "x-ms-client-request-id": "df9d34ba-380a-d311-5dea-80e9e099df4a",
-        "x-ms-date": "Thu, 05 Mar 2020 22:14:17 GMT",
-        "x-ms-permissions": "rwxrwxrwx",
-        "x-ms-return-client-request-id": "true",
-        "x-ms-version": "2019-10-10"
-=======
           "azsdk-net-Storage.Files.DataLake/12.1.0-dev.20200403.1",
           "(.NET Core 4.6.28325.01; Microsoft Windows 10.0.18362 )"
         ],
@@ -148,53 +79,26 @@
         "x-ms-permissions": "rwxrwxrwx",
         "x-ms-return-client-request-id": "true",
         "x-ms-version": "2019-12-12"
->>>>>>> 32e373e2
       },
       "RequestBody": null,
       "StatusCode": 200,
       "ResponseHeaders": {
         "Content-Length": "0",
-<<<<<<< HEAD
-        "Date": "Thu, 05 Mar 2020 22:14:16 GMT",
-        "ETag": "\u00220x8D7C1528B95798E\u0022",
-        "Last-Modified": "Thu, 05 Mar 2020 22:14:16 GMT",
-=======
         "Date": "Fri, 03 Apr 2020 20:58:10 GMT",
         "ETag": "\u00220x8D7D811B82004A3\u0022",
         "Last-Modified": "Fri, 03 Apr 2020 20:58:11 GMT",
->>>>>>> 32e373e2
         "Server": [
           "Windows-Azure-HDFS/1.0",
           "Microsoft-HTTPAPI/2.0"
         ],
         "x-ms-client-request-id": "df9d34ba-380a-d311-5dea-80e9e099df4a",
         "x-ms-namespace-enabled": "true",
-<<<<<<< HEAD
-        "x-ms-request-id": "19e46d11-601f-003f-453b-f35a98000000",
-        "x-ms-version": "2019-10-10"
-=======
         "x-ms-request-id": "fa43fe80-201f-0097-6afa-091bad000000",
         "x-ms-version": "2019-12-12"
->>>>>>> 32e373e2
-      },
-      "ResponseBody": []
-    },
-    {
-<<<<<<< HEAD
-      "RequestUri": "https://seanstagehierarchical.blob.core.windows.net/test-filesystem-74fd025f-3906-d236-b349-45385877dbd8?restype=container",
-      "RequestMethod": "DELETE",
-      "RequestHeaders": {
-        "Authorization": "Sanitized",
-        "traceparent": "00-b56d948340410546ab43044075213c24-67ce7208e505b545-00",
-        "User-Agent": [
-          "azsdk-net-Storage.Files.DataLake/12.0.0-dev.20200305.1",
-          "(.NET Core 4.6.28325.01; Microsoft Windows 10.0.18363 )"
-        ],
-        "x-ms-client-request-id": "3592753d-08f7-b212-283e-cba7d94ccd02",
-        "x-ms-date": "Thu, 05 Mar 2020 22:14:17 GMT",
-        "x-ms-return-client-request-id": "true",
-        "x-ms-version": "2019-10-10"
-=======
+      },
+      "ResponseBody": []
+    },
+    {
       "RequestUri": "http://seannsecanary.blob.core.windows.net/test-filesystem-74fd025f-3906-d236-b349-45385877dbd8?restype=container",
       "RequestMethod": "DELETE",
       "RequestHeaders": {
@@ -208,49 +112,23 @@
         "x-ms-date": "Fri, 03 Apr 2020 20:58:12 GMT",
         "x-ms-return-client-request-id": "true",
         "x-ms-version": "2019-12-12"
->>>>>>> 32e373e2
       },
       "RequestBody": null,
       "StatusCode": 202,
       "ResponseHeaders": {
         "Content-Length": "0",
-<<<<<<< HEAD
-        "Date": "Thu, 05 Mar 2020 22:14:16 GMT",
-=======
         "Date": "Fri, 03 Apr 2020 20:58:10 GMT",
->>>>>>> 32e373e2
         "Server": [
           "Windows-Azure-Blob/1.0",
           "Microsoft-HTTPAPI/2.0"
         ],
         "x-ms-client-request-id": "3592753d-08f7-b212-283e-cba7d94ccd02",
-<<<<<<< HEAD
-        "x-ms-request-id": "ffab4ebb-301e-0040-543b-f39503000000",
-        "x-ms-version": "2019-10-10"
-=======
         "x-ms-request-id": "9621e570-f01e-0012-75fa-093670000000",
         "x-ms-version": "2019-12-12"
->>>>>>> 32e373e2
-      },
-      "ResponseBody": []
-    },
-    {
-<<<<<<< HEAD
-      "RequestUri": "https://seanstagehierarchical.blob.core.windows.net/test-filesystem-924ad193-9299-f79d-5a9e-2378c713b3bb?restype=container",
-      "RequestMethod": "PUT",
-      "RequestHeaders": {
-        "Authorization": "Sanitized",
-        "traceparent": "00-346456828e79314593ab4278e9d2d31c-e6d5e29a60c3fa44-00",
-        "User-Agent": [
-          "azsdk-net-Storage.Files.DataLake/12.0.0-dev.20200305.1",
-          "(.NET Core 4.6.28325.01; Microsoft Windows 10.0.18363 )"
-        ],
-        "x-ms-blob-public-access": "container",
-        "x-ms-client-request-id": "4d6a6ec4-e058-ab5f-d79a-db58e49aea15",
-        "x-ms-date": "Thu, 05 Mar 2020 22:14:17 GMT",
-        "x-ms-return-client-request-id": "true",
-        "x-ms-version": "2019-10-10"
-=======
+      },
+      "ResponseBody": []
+    },
+    {
       "RequestUri": "http://seannsecanary.blob.core.windows.net/test-filesystem-924ad193-9299-f79d-5a9e-2378c713b3bb?restype=container",
       "RequestMethod": "PUT",
       "RequestHeaders": {
@@ -265,52 +143,25 @@
         "x-ms-date": "Fri, 03 Apr 2020 20:58:12 GMT",
         "x-ms-return-client-request-id": "true",
         "x-ms-version": "2019-12-12"
->>>>>>> 32e373e2
-      },
-      "RequestBody": null,
-      "StatusCode": 201,
-      "ResponseHeaders": {
-        "Content-Length": "0",
-<<<<<<< HEAD
-        "Date": "Thu, 05 Mar 2020 22:14:17 GMT",
-        "ETag": "\u00220x8D7C1528BF8E250\u0022",
-        "Last-Modified": "Thu, 05 Mar 2020 22:14:17 GMT",
-=======
+      },
+      "RequestBody": null,
+      "StatusCode": 201,
+      "ResponseHeaders": {
+        "Content-Length": "0",
         "Date": "Fri, 03 Apr 2020 20:58:10 GMT",
         "ETag": "\u00220x8D7D811B84B9573\u0022",
         "Last-Modified": "Fri, 03 Apr 2020 20:58:11 GMT",
->>>>>>> 32e373e2
         "Server": [
           "Windows-Azure-Blob/1.0",
           "Microsoft-HTTPAPI/2.0"
         ],
         "x-ms-client-request-id": "4d6a6ec4-e058-ab5f-d79a-db58e49aea15",
-<<<<<<< HEAD
-        "x-ms-request-id": "ee93eaa2-101e-0047-733b-f3f960000000",
-        "x-ms-version": "2019-10-10"
-=======
         "x-ms-request-id": "9621e589-f01e-0012-0bfa-093670000000",
         "x-ms-version": "2019-12-12"
->>>>>>> 32e373e2
-      },
-      "ResponseBody": []
-    },
-    {
-<<<<<<< HEAD
-      "RequestUri": "https://seanstagehierarchical.dfs.core.windows.net/test-filesystem-924ad193-9299-f79d-5a9e-2378c713b3bb/test-directory-5130108b-62a0-e9fb-7e5b-c00032d30027?resource=directory",
-      "RequestMethod": "PUT",
-      "RequestHeaders": {
-        "Authorization": "Sanitized",
-        "traceparent": "00-81a89cd35153d748a422368d14dc2490-a5d34664667a0141-00",
-        "User-Agent": [
-          "azsdk-net-Storage.Files.DataLake/12.0.0-dev.20200305.1",
-          "(.NET Core 4.6.28325.01; Microsoft Windows 10.0.18363 )"
-        ],
-        "x-ms-client-request-id": "e63f49ae-d202-61cf-7280-cffc1f5f7804",
-        "x-ms-date": "Thu, 05 Mar 2020 22:14:17 GMT",
-        "x-ms-return-client-request-id": "true",
-        "x-ms-version": "2019-10-10"
-=======
+      },
+      "ResponseBody": []
+    },
+    {
       "RequestUri": "http://seannsecanary.dfs.core.windows.net/test-filesystem-924ad193-9299-f79d-5a9e-2378c713b3bb/test-directory-5130108b-62a0-e9fb-7e5b-c00032d30027?resource=directory",
       "RequestMethod": "PUT",
       "RequestHeaders": {
@@ -324,53 +175,25 @@
         "x-ms-date": "Fri, 03 Apr 2020 20:58:12 GMT",
         "x-ms-return-client-request-id": "true",
         "x-ms-version": "2019-12-12"
->>>>>>> 32e373e2
-      },
-      "RequestBody": null,
-      "StatusCode": 201,
-      "ResponseHeaders": {
-        "Content-Length": "0",
-<<<<<<< HEAD
-        "Date": "Thu, 05 Mar 2020 22:14:17 GMT",
-        "ETag": "\u00220x8D7C1528C2C2D37\u0022",
-        "Last-Modified": "Thu, 05 Mar 2020 22:14:17 GMT",
-=======
+      },
+      "RequestBody": null,
+      "StatusCode": 201,
+      "ResponseHeaders": {
+        "Content-Length": "0",
         "Date": "Fri, 03 Apr 2020 20:58:10 GMT",
         "ETag": "\u00220x8D7D811B85B7DBD\u0022",
         "Last-Modified": "Fri, 03 Apr 2020 20:58:11 GMT",
->>>>>>> 32e373e2
         "Server": [
           "Windows-Azure-HDFS/1.0",
           "Microsoft-HTTPAPI/2.0"
         ],
         "x-ms-client-request-id": "e63f49ae-d202-61cf-7280-cffc1f5f7804",
-<<<<<<< HEAD
-        "x-ms-request-id": "dc315bb4-901f-0049-773b-f3d0d0000000",
-        "x-ms-version": "2019-10-10"
-=======
         "x-ms-request-id": "fa43fe81-201f-0097-6bfa-091bad000000",
         "x-ms-version": "2019-12-12"
->>>>>>> 32e373e2
-      },
-      "ResponseBody": []
-    },
-    {
-<<<<<<< HEAD
-      "RequestUri": "https://seanstagehierarchical.dfs.core.windows.net/test-filesystem-924ad193-9299-f79d-5a9e-2378c713b3bb/test-directory-5130108b-62a0-e9fb-7e5b-c00032d30027?action=setAccessControl",
-      "RequestMethod": "PATCH",
-      "RequestHeaders": {
-        "Authorization": "Sanitized",
-        "If-Modified-Since": "Wed, 04 Mar 2020 22:14:16 GMT",
-        "User-Agent": [
-          "azsdk-net-Storage.Files.DataLake/12.0.0-dev.20200305.1",
-          "(.NET Core 4.6.28325.01; Microsoft Windows 10.0.18363 )"
-        ],
-        "x-ms-client-request-id": "e8518951-1993-a625-e451-e627966677c8",
-        "x-ms-date": "Thu, 05 Mar 2020 22:14:18 GMT",
-        "x-ms-permissions": "rwxrwxrwx",
-        "x-ms-return-client-request-id": "true",
-        "x-ms-version": "2019-10-10"
-=======
+      },
+      "ResponseBody": []
+    },
+    {
       "RequestUri": "http://seannsecanary.dfs.core.windows.net/test-filesystem-924ad193-9299-f79d-5a9e-2378c713b3bb/test-directory-5130108b-62a0-e9fb-7e5b-c00032d30027?action=setAccessControl",
       "RequestMethod": "PATCH",
       "RequestHeaders": {
@@ -385,53 +208,26 @@
         "x-ms-permissions": "rwxrwxrwx",
         "x-ms-return-client-request-id": "true",
         "x-ms-version": "2019-12-12"
->>>>>>> 32e373e2
       },
       "RequestBody": null,
       "StatusCode": 200,
       "ResponseHeaders": {
         "Content-Length": "0",
-<<<<<<< HEAD
-        "Date": "Thu, 05 Mar 2020 22:14:17 GMT",
-        "ETag": "\u00220x8D7C1528C2C2D37\u0022",
-        "Last-Modified": "Thu, 05 Mar 2020 22:14:17 GMT",
-=======
         "Date": "Fri, 03 Apr 2020 20:58:11 GMT",
         "ETag": "\u00220x8D7D811B85B7DBD\u0022",
         "Last-Modified": "Fri, 03 Apr 2020 20:58:11 GMT",
->>>>>>> 32e373e2
         "Server": [
           "Windows-Azure-HDFS/1.0",
           "Microsoft-HTTPAPI/2.0"
         ],
         "x-ms-client-request-id": "e8518951-1993-a625-e451-e627966677c8",
         "x-ms-namespace-enabled": "true",
-<<<<<<< HEAD
-        "x-ms-request-id": "dc315bb5-901f-0049-783b-f3d0d0000000",
-        "x-ms-version": "2019-10-10"
-=======
         "x-ms-request-id": "fa43fe82-201f-0097-6cfa-091bad000000",
         "x-ms-version": "2019-12-12"
->>>>>>> 32e373e2
-      },
-      "ResponseBody": []
-    },
-    {
-<<<<<<< HEAD
-      "RequestUri": "https://seanstagehierarchical.blob.core.windows.net/test-filesystem-924ad193-9299-f79d-5a9e-2378c713b3bb?restype=container",
-      "RequestMethod": "DELETE",
-      "RequestHeaders": {
-        "Authorization": "Sanitized",
-        "traceparent": "00-0a41b0f21ea4e549b3c175c0824f25d9-0ebaca8dc6f3fb4c-00",
-        "User-Agent": [
-          "azsdk-net-Storage.Files.DataLake/12.0.0-dev.20200305.1",
-          "(.NET Core 4.6.28325.01; Microsoft Windows 10.0.18363 )"
-        ],
-        "x-ms-client-request-id": "95ab4a66-900d-7f70-8e38-4c95ab458e46",
-        "x-ms-date": "Thu, 05 Mar 2020 22:14:18 GMT",
-        "x-ms-return-client-request-id": "true",
-        "x-ms-version": "2019-10-10"
-=======
+      },
+      "ResponseBody": []
+    },
+    {
       "RequestUri": "http://seannsecanary.blob.core.windows.net/test-filesystem-924ad193-9299-f79d-5a9e-2378c713b3bb?restype=container",
       "RequestMethod": "DELETE",
       "RequestHeaders": {
@@ -445,169 +241,88 @@
         "x-ms-date": "Fri, 03 Apr 2020 20:58:13 GMT",
         "x-ms-return-client-request-id": "true",
         "x-ms-version": "2019-12-12"
->>>>>>> 32e373e2
       },
       "RequestBody": null,
       "StatusCode": 202,
       "ResponseHeaders": {
         "Content-Length": "0",
-<<<<<<< HEAD
-        "Date": "Thu, 05 Mar 2020 22:14:17 GMT",
-=======
-        "Date": "Fri, 03 Apr 2020 20:58:11 GMT",
->>>>>>> 32e373e2
+        "Date": "Fri, 03 Apr 2020 20:58:11 GMT",
         "Server": [
           "Windows-Azure-Blob/1.0",
           "Microsoft-HTTPAPI/2.0"
         ],
         "x-ms-client-request-id": "95ab4a66-900d-7f70-8e38-4c95ab458e46",
-<<<<<<< HEAD
-        "x-ms-request-id": "ee93eab8-101e-0047-033b-f3f960000000",
-        "x-ms-version": "2019-10-10"
-=======
         "x-ms-request-id": "9621e5aa-f01e-0012-22fa-093670000000",
         "x-ms-version": "2019-12-12"
->>>>>>> 32e373e2
-      },
-      "ResponseBody": []
-    },
-    {
-<<<<<<< HEAD
-      "RequestUri": "https://seanstagehierarchical.blob.core.windows.net/test-filesystem-40186121-febd-7869-3934-0b79dfbbfdb4?restype=container",
-      "RequestMethod": "PUT",
-      "RequestHeaders": {
-        "Authorization": "Sanitized",
-        "traceparent": "00-5fa055f9bdd2ad4d88751b78ed977deb-70c5c284dcf6c24c-00",
-        "User-Agent": [
-          "azsdk-net-Storage.Files.DataLake/12.0.0-dev.20200305.1",
-          "(.NET Core 4.6.28325.01; Microsoft Windows 10.0.18363 )"
+      },
+      "ResponseBody": []
+    },
+    {
+      "RequestUri": "http://seannsecanary.blob.core.windows.net/test-filesystem-40186121-febd-7869-3934-0b79dfbbfdb4?restype=container",
+      "RequestMethod": "PUT",
+      "RequestHeaders": {
+        "Authorization": "Sanitized",
+        "traceparent": "00-c78b3e25d7e03a45a0974165642c4fe4-7feed8146edbaa46-00",
+        "User-Agent": [
+          "azsdk-net-Storage.Files.DataLake/12.1.0-dev.20200403.1",
+          "(.NET Core 4.6.28325.01; Microsoft Windows 10.0.18362 )"
         ],
         "x-ms-blob-public-access": "container",
         "x-ms-client-request-id": "4748f48b-5117-6724-e132-5cd984f6a0d2",
-        "x-ms-date": "Thu, 05 Mar 2020 22:14:18 GMT",
-        "x-ms-return-client-request-id": "true",
-        "x-ms-version": "2019-10-10"
-=======
-      "RequestUri": "http://seannsecanary.blob.core.windows.net/test-filesystem-40186121-febd-7869-3934-0b79dfbbfdb4?restype=container",
-      "RequestMethod": "PUT",
-      "RequestHeaders": {
-        "Authorization": "Sanitized",
-        "traceparent": "00-c78b3e25d7e03a45a0974165642c4fe4-7feed8146edbaa46-00",
-        "User-Agent": [
-          "azsdk-net-Storage.Files.DataLake/12.1.0-dev.20200403.1",
-          "(.NET Core 4.6.28325.01; Microsoft Windows 10.0.18362 )"
-        ],
-        "x-ms-blob-public-access": "container",
-        "x-ms-client-request-id": "4748f48b-5117-6724-e132-5cd984f6a0d2",
-        "x-ms-date": "Fri, 03 Apr 2020 20:58:13 GMT",
-        "x-ms-return-client-request-id": "true",
-        "x-ms-version": "2019-12-12"
->>>>>>> 32e373e2
-      },
-      "RequestBody": null,
-      "StatusCode": 201,
-      "ResponseHeaders": {
-        "Content-Length": "0",
-<<<<<<< HEAD
-        "Date": "Thu, 05 Mar 2020 22:14:17 GMT",
-        "ETag": "\u00220x8D7C1528C8FF0E4\u0022",
-        "Last-Modified": "Thu, 05 Mar 2020 22:14:18 GMT",
-=======
+        "x-ms-date": "Fri, 03 Apr 2020 20:58:13 GMT",
+        "x-ms-return-client-request-id": "true",
+        "x-ms-version": "2019-12-12"
+      },
+      "RequestBody": null,
+      "StatusCode": 201,
+      "ResponseHeaders": {
+        "Content-Length": "0",
         "Date": "Fri, 03 Apr 2020 20:58:11 GMT",
         "ETag": "\u00220x8D7D811B882DC18\u0022",
         "Last-Modified": "Fri, 03 Apr 2020 20:58:11 GMT",
->>>>>>> 32e373e2
         "Server": [
           "Windows-Azure-Blob/1.0",
           "Microsoft-HTTPAPI/2.0"
         ],
         "x-ms-client-request-id": "4748f48b-5117-6724-e132-5cd984f6a0d2",
-<<<<<<< HEAD
-        "x-ms-request-id": "33bad0d5-201e-002e-173b-f3c02c000000",
-        "x-ms-version": "2019-10-10"
-=======
         "x-ms-request-id": "9621e5b2-f01e-0012-2afa-093670000000",
         "x-ms-version": "2019-12-12"
->>>>>>> 32e373e2
-      },
-      "ResponseBody": []
-    },
-    {
-<<<<<<< HEAD
-      "RequestUri": "https://seanstagehierarchical.dfs.core.windows.net/test-filesystem-40186121-febd-7869-3934-0b79dfbbfdb4/test-directory-a7d5973a-4284-3e8a-a621-226b7185ec7d?resource=directory",
-      "RequestMethod": "PUT",
-      "RequestHeaders": {
-        "Authorization": "Sanitized",
-        "traceparent": "00-5d3e295c7731d6479835aad918581a63-79a06ff8bcb2d249-00",
-        "User-Agent": [
-          "azsdk-net-Storage.Files.DataLake/12.0.0-dev.20200305.1",
-          "(.NET Core 4.6.28325.01; Microsoft Windows 10.0.18363 )"
+      },
+      "ResponseBody": []
+    },
+    {
+      "RequestUri": "http://seannsecanary.dfs.core.windows.net/test-filesystem-40186121-febd-7869-3934-0b79dfbbfdb4/test-directory-a7d5973a-4284-3e8a-a621-226b7185ec7d?resource=directory",
+      "RequestMethod": "PUT",
+      "RequestHeaders": {
+        "Authorization": "Sanitized",
+        "traceparent": "00-dda5849c52fc194c876d8a3a3a2d2667-43685e1da54fe44b-00",
+        "User-Agent": [
+          "azsdk-net-Storage.Files.DataLake/12.1.0-dev.20200403.1",
+          "(.NET Core 4.6.28325.01; Microsoft Windows 10.0.18362 )"
         ],
         "x-ms-client-request-id": "f4a9bab2-cae6-4913-6909-a1f52eb9f65c",
-        "x-ms-date": "Thu, 05 Mar 2020 22:14:18 GMT",
-        "x-ms-return-client-request-id": "true",
-        "x-ms-version": "2019-10-10"
-=======
-      "RequestUri": "http://seannsecanary.dfs.core.windows.net/test-filesystem-40186121-febd-7869-3934-0b79dfbbfdb4/test-directory-a7d5973a-4284-3e8a-a621-226b7185ec7d?resource=directory",
-      "RequestMethod": "PUT",
-      "RequestHeaders": {
-        "Authorization": "Sanitized",
-        "traceparent": "00-dda5849c52fc194c876d8a3a3a2d2667-43685e1da54fe44b-00",
-        "User-Agent": [
-          "azsdk-net-Storage.Files.DataLake/12.1.0-dev.20200403.1",
-          "(.NET Core 4.6.28325.01; Microsoft Windows 10.0.18362 )"
-        ],
-        "x-ms-client-request-id": "f4a9bab2-cae6-4913-6909-a1f52eb9f65c",
-        "x-ms-date": "Fri, 03 Apr 2020 20:58:13 GMT",
-        "x-ms-return-client-request-id": "true",
-        "x-ms-version": "2019-12-12"
->>>>>>> 32e373e2
-      },
-      "RequestBody": null,
-      "StatusCode": 201,
-      "ResponseHeaders": {
-        "Content-Length": "0",
-<<<<<<< HEAD
-        "Date": "Thu, 05 Mar 2020 22:14:18 GMT",
-        "ETag": "\u00220x8D7C1528CC2F588\u0022",
-        "Last-Modified": "Thu, 05 Mar 2020 22:14:18 GMT",
-=======
+        "x-ms-date": "Fri, 03 Apr 2020 20:58:13 GMT",
+        "x-ms-return-client-request-id": "true",
+        "x-ms-version": "2019-12-12"
+      },
+      "RequestBody": null,
+      "StatusCode": 201,
+      "ResponseHeaders": {
+        "Content-Length": "0",
         "Date": "Fri, 03 Apr 2020 20:58:11 GMT",
         "ETag": "\u00220x8D7D811B8913067\u0022",
         "Last-Modified": "Fri, 03 Apr 2020 20:58:11 GMT",
->>>>>>> 32e373e2
         "Server": [
           "Windows-Azure-HDFS/1.0",
           "Microsoft-HTTPAPI/2.0"
         ],
         "x-ms-client-request-id": "f4a9bab2-cae6-4913-6909-a1f52eb9f65c",
-<<<<<<< HEAD
-        "x-ms-request-id": "66a93e49-b01f-0003-663b-f3735f000000",
-        "x-ms-version": "2019-10-10"
-=======
         "x-ms-request-id": "fa43fe83-201f-0097-6dfa-091bad000000",
         "x-ms-version": "2019-12-12"
->>>>>>> 32e373e2
-      },
-      "ResponseBody": []
-    },
-    {
-<<<<<<< HEAD
-      "RequestUri": "https://seanstagehierarchical.dfs.core.windows.net/test-filesystem-40186121-febd-7869-3934-0b79dfbbfdb4/test-directory-a7d5973a-4284-3e8a-a621-226b7185ec7d?action=setAccessControl",
-      "RequestMethod": "PATCH",
-      "RequestHeaders": {
-        "Authorization": "Sanitized",
-        "If-Unmodified-Since": "Fri, 06 Mar 2020 22:14:16 GMT",
-        "User-Agent": [
-          "azsdk-net-Storage.Files.DataLake/12.0.0-dev.20200305.1",
-          "(.NET Core 4.6.28325.01; Microsoft Windows 10.0.18363 )"
-        ],
-        "x-ms-client-request-id": "b6b9fbae-f8dc-f897-61a4-826a14a73f25",
-        "x-ms-date": "Thu, 05 Mar 2020 22:14:19 GMT",
-        "x-ms-permissions": "rwxrwxrwx",
-        "x-ms-return-client-request-id": "true",
-        "x-ms-version": "2019-10-10"
-=======
+      },
+      "ResponseBody": []
+    },
+    {
       "RequestUri": "http://seannsecanary.dfs.core.windows.net/test-filesystem-40186121-febd-7869-3934-0b79dfbbfdb4/test-directory-a7d5973a-4284-3e8a-a621-226b7185ec7d?action=setAccessControl",
       "RequestMethod": "PATCH",
       "RequestHeaders": {
@@ -622,53 +337,26 @@
         "x-ms-permissions": "rwxrwxrwx",
         "x-ms-return-client-request-id": "true",
         "x-ms-version": "2019-12-12"
->>>>>>> 32e373e2
       },
       "RequestBody": null,
       "StatusCode": 200,
       "ResponseHeaders": {
         "Content-Length": "0",
-<<<<<<< HEAD
-        "Date": "Thu, 05 Mar 2020 22:14:18 GMT",
-        "ETag": "\u00220x8D7C1528CC2F588\u0022",
-        "Last-Modified": "Thu, 05 Mar 2020 22:14:18 GMT",
-=======
         "Date": "Fri, 03 Apr 2020 20:58:11 GMT",
         "ETag": "\u00220x8D7D811B8913067\u0022",
         "Last-Modified": "Fri, 03 Apr 2020 20:58:11 GMT",
->>>>>>> 32e373e2
         "Server": [
           "Windows-Azure-HDFS/1.0",
           "Microsoft-HTTPAPI/2.0"
         ],
         "x-ms-client-request-id": "b6b9fbae-f8dc-f897-61a4-826a14a73f25",
         "x-ms-namespace-enabled": "true",
-<<<<<<< HEAD
-        "x-ms-request-id": "66a93e4a-b01f-0003-673b-f3735f000000",
-        "x-ms-version": "2019-10-10"
-=======
         "x-ms-request-id": "fa43fe84-201f-0097-6efa-091bad000000",
         "x-ms-version": "2019-12-12"
->>>>>>> 32e373e2
-      },
-      "ResponseBody": []
-    },
-    {
-<<<<<<< HEAD
-      "RequestUri": "https://seanstagehierarchical.blob.core.windows.net/test-filesystem-40186121-febd-7869-3934-0b79dfbbfdb4?restype=container",
-      "RequestMethod": "DELETE",
-      "RequestHeaders": {
-        "Authorization": "Sanitized",
-        "traceparent": "00-861dc558a64495468f1abde750991249-53d180affec8df4c-00",
-        "User-Agent": [
-          "azsdk-net-Storage.Files.DataLake/12.0.0-dev.20200305.1",
-          "(.NET Core 4.6.28325.01; Microsoft Windows 10.0.18363 )"
-        ],
-        "x-ms-client-request-id": "3347dc4f-3fff-4e7f-471f-ae6432f57052",
-        "x-ms-date": "Thu, 05 Mar 2020 22:14:19 GMT",
-        "x-ms-return-client-request-id": "true",
-        "x-ms-version": "2019-10-10"
-=======
+      },
+      "ResponseBody": []
+    },
+    {
       "RequestUri": "http://seannsecanary.blob.core.windows.net/test-filesystem-40186121-febd-7869-3934-0b79dfbbfdb4?restype=container",
       "RequestMethod": "DELETE",
       "RequestHeaders": {
@@ -682,179 +370,100 @@
         "x-ms-date": "Fri, 03 Apr 2020 20:58:13 GMT",
         "x-ms-return-client-request-id": "true",
         "x-ms-version": "2019-12-12"
->>>>>>> 32e373e2
       },
       "RequestBody": null,
       "StatusCode": 202,
       "ResponseHeaders": {
         "Content-Length": "0",
-<<<<<<< HEAD
-        "Date": "Thu, 05 Mar 2020 22:14:18 GMT",
-=======
-        "Date": "Fri, 03 Apr 2020 20:58:11 GMT",
->>>>>>> 32e373e2
+        "Date": "Fri, 03 Apr 2020 20:58:11 GMT",
         "Server": [
           "Windows-Azure-Blob/1.0",
           "Microsoft-HTTPAPI/2.0"
         ],
         "x-ms-client-request-id": "3347dc4f-3fff-4e7f-471f-ae6432f57052",
-<<<<<<< HEAD
-        "x-ms-request-id": "33bad0e2-201e-002e-1e3b-f3c02c000000",
-        "x-ms-version": "2019-10-10"
-=======
         "x-ms-request-id": "9621e5d0-f01e-0012-46fa-093670000000",
         "x-ms-version": "2019-12-12"
->>>>>>> 32e373e2
-      },
-      "ResponseBody": []
-    },
-    {
-<<<<<<< HEAD
-      "RequestUri": "https://seanstagehierarchical.blob.core.windows.net/test-filesystem-cac7a327-13c0-4afb-dcbc-5bb8fe18f778?restype=container",
-      "RequestMethod": "PUT",
-      "RequestHeaders": {
-        "Authorization": "Sanitized",
-        "traceparent": "00-4a15c9239796e049ae020dafbd6bba19-82ce33ae9f8d6649-00",
-        "User-Agent": [
-          "azsdk-net-Storage.Files.DataLake/12.0.0-dev.20200305.1",
-          "(.NET Core 4.6.28325.01; Microsoft Windows 10.0.18363 )"
+      },
+      "ResponseBody": []
+    },
+    {
+      "RequestUri": "http://seannsecanary.blob.core.windows.net/test-filesystem-cac7a327-13c0-4afb-dcbc-5bb8fe18f778?restype=container",
+      "RequestMethod": "PUT",
+      "RequestHeaders": {
+        "Authorization": "Sanitized",
+        "traceparent": "00-9a82d931fa87d24b9bb3bfafd8e594b3-121ce9855008d74c-00",
+        "User-Agent": [
+          "azsdk-net-Storage.Files.DataLake/12.1.0-dev.20200403.1",
+          "(.NET Core 4.6.28325.01; Microsoft Windows 10.0.18362 )"
         ],
         "x-ms-blob-public-access": "container",
         "x-ms-client-request-id": "5e57a7b4-a621-3ca5-e0fc-5743e3c7502e",
-        "x-ms-date": "Thu, 05 Mar 2020 22:14:19 GMT",
-        "x-ms-return-client-request-id": "true",
-        "x-ms-version": "2019-10-10"
-=======
-      "RequestUri": "http://seannsecanary.blob.core.windows.net/test-filesystem-cac7a327-13c0-4afb-dcbc-5bb8fe18f778?restype=container",
-      "RequestMethod": "PUT",
-      "RequestHeaders": {
-        "Authorization": "Sanitized",
-        "traceparent": "00-9a82d931fa87d24b9bb3bfafd8e594b3-121ce9855008d74c-00",
-        "User-Agent": [
-          "azsdk-net-Storage.Files.DataLake/12.1.0-dev.20200403.1",
-          "(.NET Core 4.6.28325.01; Microsoft Windows 10.0.18362 )"
-        ],
-        "x-ms-blob-public-access": "container",
-        "x-ms-client-request-id": "5e57a7b4-a621-3ca5-e0fc-5743e3c7502e",
-        "x-ms-date": "Fri, 03 Apr 2020 20:58:13 GMT",
-        "x-ms-return-client-request-id": "true",
-        "x-ms-version": "2019-12-12"
->>>>>>> 32e373e2
-      },
-      "RequestBody": null,
-      "StatusCode": 201,
-      "ResponseHeaders": {
-        "Content-Length": "0",
-<<<<<<< HEAD
-        "Date": "Thu, 05 Mar 2020 22:14:19 GMT",
-        "ETag": "\u00220x8D7C1528D0E197C\u0022",
-        "Last-Modified": "Thu, 05 Mar 2020 22:14:19 GMT",
-=======
+        "x-ms-date": "Fri, 03 Apr 2020 20:58:13 GMT",
+        "x-ms-return-client-request-id": "true",
+        "x-ms-version": "2019-12-12"
+      },
+      "RequestBody": null,
+      "StatusCode": 201,
+      "ResponseHeaders": {
+        "Content-Length": "0",
         "Date": "Fri, 03 Apr 2020 20:58:11 GMT",
         "ETag": "\u00220x8D7D811B8BBD0D6\u0022",
         "Last-Modified": "Fri, 03 Apr 2020 20:58:12 GMT",
->>>>>>> 32e373e2
         "Server": [
           "Windows-Azure-Blob/1.0",
           "Microsoft-HTTPAPI/2.0"
         ],
         "x-ms-client-request-id": "5e57a7b4-a621-3ca5-e0fc-5743e3c7502e",
-<<<<<<< HEAD
-        "x-ms-request-id": "80953385-a01e-0020-783b-f3e99c000000",
-        "x-ms-version": "2019-10-10"
-=======
         "x-ms-request-id": "9621e5d9-f01e-0012-4dfa-093670000000",
         "x-ms-version": "2019-12-12"
->>>>>>> 32e373e2
-      },
-      "ResponseBody": []
-    },
-    {
-<<<<<<< HEAD
-      "RequestUri": "https://seanstagehierarchical.dfs.core.windows.net/test-filesystem-cac7a327-13c0-4afb-dcbc-5bb8fe18f778/test-directory-16313528-38da-1bf2-7ca3-3bcdb4519623?resource=directory",
-      "RequestMethod": "PUT",
-      "RequestHeaders": {
-        "Authorization": "Sanitized",
-        "traceparent": "00-c759c28050354b44af6fb7310fb547ba-596f968dc53c5541-00",
-        "User-Agent": [
-          "azsdk-net-Storage.Files.DataLake/12.0.0-dev.20200305.1",
-          "(.NET Core 4.6.28325.01; Microsoft Windows 10.0.18363 )"
+      },
+      "ResponseBody": []
+    },
+    {
+      "RequestUri": "http://seannsecanary.dfs.core.windows.net/test-filesystem-cac7a327-13c0-4afb-dcbc-5bb8fe18f778/test-directory-16313528-38da-1bf2-7ca3-3bcdb4519623?resource=directory",
+      "RequestMethod": "PUT",
+      "RequestHeaders": {
+        "Authorization": "Sanitized",
+        "traceparent": "00-f2cd94060a282543888ecbf781504056-33425dc2bfb4cc4c-00",
+        "User-Agent": [
+          "azsdk-net-Storage.Files.DataLake/12.1.0-dev.20200403.1",
+          "(.NET Core 4.6.28325.01; Microsoft Windows 10.0.18362 )"
         ],
         "x-ms-client-request-id": "7e822fa3-b487-7b8b-b53c-e17d6ad8878f",
-        "x-ms-date": "Thu, 05 Mar 2020 22:14:19 GMT",
-        "x-ms-return-client-request-id": "true",
-        "x-ms-version": "2019-10-10"
-=======
-      "RequestUri": "http://seannsecanary.dfs.core.windows.net/test-filesystem-cac7a327-13c0-4afb-dcbc-5bb8fe18f778/test-directory-16313528-38da-1bf2-7ca3-3bcdb4519623?resource=directory",
-      "RequestMethod": "PUT",
-      "RequestHeaders": {
-        "Authorization": "Sanitized",
-        "traceparent": "00-f2cd94060a282543888ecbf781504056-33425dc2bfb4cc4c-00",
-        "User-Agent": [
-          "azsdk-net-Storage.Files.DataLake/12.1.0-dev.20200403.1",
-          "(.NET Core 4.6.28325.01; Microsoft Windows 10.0.18362 )"
-        ],
-        "x-ms-client-request-id": "7e822fa3-b487-7b8b-b53c-e17d6ad8878f",
-        "x-ms-date": "Fri, 03 Apr 2020 20:58:13 GMT",
-        "x-ms-return-client-request-id": "true",
-        "x-ms-version": "2019-12-12"
->>>>>>> 32e373e2
-      },
-      "RequestBody": null,
-      "StatusCode": 201,
-      "ResponseHeaders": {
-        "Content-Length": "0",
-<<<<<<< HEAD
-        "Date": "Thu, 05 Mar 2020 22:14:19 GMT",
-        "ETag": "\u00220x8D7C1528D3FE7BC\u0022",
-        "Last-Modified": "Thu, 05 Mar 2020 22:14:19 GMT",
-=======
+        "x-ms-date": "Fri, 03 Apr 2020 20:58:13 GMT",
+        "x-ms-return-client-request-id": "true",
+        "x-ms-version": "2019-12-12"
+      },
+      "RequestBody": null,
+      "StatusCode": 201,
+      "ResponseHeaders": {
+        "Content-Length": "0",
         "Date": "Fri, 03 Apr 2020 20:58:11 GMT",
         "ETag": "\u00220x8D7D811B8CA7053\u0022",
         "Last-Modified": "Fri, 03 Apr 2020 20:58:12 GMT",
->>>>>>> 32e373e2
         "Server": [
           "Windows-Azure-HDFS/1.0",
           "Microsoft-HTTPAPI/2.0"
         ],
         "x-ms-client-request-id": "7e822fa3-b487-7b8b-b53c-e17d6ad8878f",
-<<<<<<< HEAD
-        "x-ms-request-id": "7a82a436-e01f-001e-5b3b-f37ee3000000",
-        "x-ms-version": "2019-10-10"
-=======
         "x-ms-request-id": "fa43fe85-201f-0097-6ffa-091bad000000",
         "x-ms-version": "2019-12-12"
->>>>>>> 32e373e2
-      },
-      "ResponseBody": []
-    },
-    {
-<<<<<<< HEAD
-      "RequestUri": "https://seanstagehierarchical.blob.core.windows.net/test-filesystem-cac7a327-13c0-4afb-dcbc-5bb8fe18f778/test-directory-16313528-38da-1bf2-7ca3-3bcdb4519623",
-=======
+      },
+      "ResponseBody": []
+    },
+    {
       "RequestUri": "http://seannsecanary.blob.core.windows.net/test-filesystem-cac7a327-13c0-4afb-dcbc-5bb8fe18f778/test-directory-16313528-38da-1bf2-7ca3-3bcdb4519623",
->>>>>>> 32e373e2
       "RequestMethod": "HEAD",
       "RequestHeaders": {
         "Authorization": "Sanitized",
         "User-Agent": [
-<<<<<<< HEAD
-          "azsdk-net-Storage.Files.DataLake/12.0.0-dev.20200305.1",
-          "(.NET Core 4.6.28325.01; Microsoft Windows 10.0.18363 )"
+          "azsdk-net-Storage.Files.DataLake/12.1.0-dev.20200403.1",
+          "(.NET Core 4.6.28325.01; Microsoft Windows 10.0.18362 )"
         ],
         "x-ms-client-request-id": "84297463-17cf-3c9b-6987-a084b7d9219c",
-        "x-ms-date": "Thu, 05 Mar 2020 22:14:19 GMT",
-        "x-ms-return-client-request-id": "true",
-        "x-ms-version": "2019-10-10"
-=======
-          "azsdk-net-Storage.Files.DataLake/12.1.0-dev.20200403.1",
-          "(.NET Core 4.6.28325.01; Microsoft Windows 10.0.18362 )"
-        ],
-        "x-ms-client-request-id": "84297463-17cf-3c9b-6987-a084b7d9219c",
-        "x-ms-date": "Fri, 03 Apr 2020 20:58:13 GMT",
-        "x-ms-return-client-request-id": "true",
-        "x-ms-version": "2019-12-12"
->>>>>>> 32e373e2
+        "x-ms-date": "Fri, 03 Apr 2020 20:58:13 GMT",
+        "x-ms-return-client-request-id": "true",
+        "x-ms-version": "2019-12-12"
       },
       "RequestBody": null,
       "StatusCode": 200,
@@ -862,15 +471,9 @@
         "Accept-Ranges": "bytes",
         "Content-Length": "0",
         "Content-Type": "application/octet-stream",
-<<<<<<< HEAD
-        "Date": "Thu, 05 Mar 2020 22:14:19 GMT",
-        "ETag": "\u00220x8D7C1528D3FE7BC\u0022",
-        "Last-Modified": "Thu, 05 Mar 2020 22:14:19 GMT",
-=======
         "Date": "Fri, 03 Apr 2020 20:58:11 GMT",
         "ETag": "\u00220x8D7D811B8CA7053\u0022",
         "Last-Modified": "Fri, 03 Apr 2020 20:58:12 GMT",
->>>>>>> 32e373e2
         "Server": [
           "Windows-Azure-Blob/1.0",
           "Microsoft-HTTPAPI/2.0"
@@ -879,15 +482,6 @@
         "x-ms-access-tier-inferred": "true",
         "x-ms-blob-type": "BlockBlob",
         "x-ms-client-request-id": "84297463-17cf-3c9b-6987-a084b7d9219c",
-<<<<<<< HEAD
-        "x-ms-creation-time": "Thu, 05 Mar 2020 22:14:19 GMT",
-        "x-ms-lease-state": "available",
-        "x-ms-lease-status": "unlocked",
-        "x-ms-meta-hdi_isfolder": "true",
-        "x-ms-request-id": "80953387-a01e-0020-793b-f3e99c000000",
-        "x-ms-server-encrypted": "true",
-        "x-ms-version": "2019-10-10"
-=======
         "x-ms-creation-time": "Fri, 03 Apr 2020 20:58:12 GMT",
         "x-ms-lease-state": "available",
         "x-ms-lease-status": "unlocked",
@@ -895,27 +489,10 @@
         "x-ms-request-id": "9621e5f3-f01e-0012-5dfa-093670000000",
         "x-ms-server-encrypted": "true",
         "x-ms-version": "2019-12-12"
->>>>>>> 32e373e2
-      },
-      "ResponseBody": []
-    },
-    {
-<<<<<<< HEAD
-      "RequestUri": "https://seanstagehierarchical.dfs.core.windows.net/test-filesystem-cac7a327-13c0-4afb-dcbc-5bb8fe18f778/test-directory-16313528-38da-1bf2-7ca3-3bcdb4519623?action=setAccessControl",
-      "RequestMethod": "PATCH",
-      "RequestHeaders": {
-        "Authorization": "Sanitized",
-        "If-Match": "\u00220x8D7C1528D3FE7BC\u0022",
-        "User-Agent": [
-          "azsdk-net-Storage.Files.DataLake/12.0.0-dev.20200305.1",
-          "(.NET Core 4.6.28325.01; Microsoft Windows 10.0.18363 )"
-        ],
-        "x-ms-client-request-id": "f61a47d5-03af-4ec0-9815-853b59e9d703",
-        "x-ms-date": "Thu, 05 Mar 2020 22:14:19 GMT",
-        "x-ms-permissions": "rwxrwxrwx",
-        "x-ms-return-client-request-id": "true",
-        "x-ms-version": "2019-10-10"
-=======
+      },
+      "ResponseBody": []
+    },
+    {
       "RequestUri": "http://seannsecanary.dfs.core.windows.net/test-filesystem-cac7a327-13c0-4afb-dcbc-5bb8fe18f778/test-directory-16313528-38da-1bf2-7ca3-3bcdb4519623?action=setAccessControl",
       "RequestMethod": "PATCH",
       "RequestHeaders": {
@@ -930,53 +507,26 @@
         "x-ms-permissions": "rwxrwxrwx",
         "x-ms-return-client-request-id": "true",
         "x-ms-version": "2019-12-12"
->>>>>>> 32e373e2
       },
       "RequestBody": null,
       "StatusCode": 200,
       "ResponseHeaders": {
         "Content-Length": "0",
-<<<<<<< HEAD
-        "Date": "Thu, 05 Mar 2020 22:14:19 GMT",
-        "ETag": "\u00220x8D7C1528D3FE7BC\u0022",
-        "Last-Modified": "Thu, 05 Mar 2020 22:14:19 GMT",
-=======
         "Date": "Fri, 03 Apr 2020 20:58:11 GMT",
         "ETag": "\u00220x8D7D811B8CA7053\u0022",
         "Last-Modified": "Fri, 03 Apr 2020 20:58:12 GMT",
->>>>>>> 32e373e2
         "Server": [
           "Windows-Azure-HDFS/1.0",
           "Microsoft-HTTPAPI/2.0"
         ],
         "x-ms-client-request-id": "f61a47d5-03af-4ec0-9815-853b59e9d703",
         "x-ms-namespace-enabled": "true",
-<<<<<<< HEAD
-        "x-ms-request-id": "7a82a437-e01f-001e-5c3b-f37ee3000000",
-        "x-ms-version": "2019-10-10"
-=======
         "x-ms-request-id": "fa43fe87-201f-0097-70fa-091bad000000",
         "x-ms-version": "2019-12-12"
->>>>>>> 32e373e2
-      },
-      "ResponseBody": []
-    },
-    {
-<<<<<<< HEAD
-      "RequestUri": "https://seanstagehierarchical.blob.core.windows.net/test-filesystem-cac7a327-13c0-4afb-dcbc-5bb8fe18f778?restype=container",
-      "RequestMethod": "DELETE",
-      "RequestHeaders": {
-        "Authorization": "Sanitized",
-        "traceparent": "00-c9c407d6f98fe84cbe5786c2de7a36b5-575e43b2d38ffd4b-00",
-        "User-Agent": [
-          "azsdk-net-Storage.Files.DataLake/12.0.0-dev.20200305.1",
-          "(.NET Core 4.6.28325.01; Microsoft Windows 10.0.18363 )"
-        ],
-        "x-ms-client-request-id": "70af79ed-2bbf-53ed-07ae-e77accc750d8",
-        "x-ms-date": "Thu, 05 Mar 2020 22:14:20 GMT",
-        "x-ms-return-client-request-id": "true",
-        "x-ms-version": "2019-10-10"
-=======
+      },
+      "ResponseBody": []
+    },
+    {
       "RequestUri": "http://seannsecanary.blob.core.windows.net/test-filesystem-cac7a327-13c0-4afb-dcbc-5bb8fe18f778?restype=container",
       "RequestMethod": "DELETE",
       "RequestHeaders": {
@@ -990,49 +540,23 @@
         "x-ms-date": "Fri, 03 Apr 2020 20:58:13 GMT",
         "x-ms-return-client-request-id": "true",
         "x-ms-version": "2019-12-12"
->>>>>>> 32e373e2
       },
       "RequestBody": null,
       "StatusCode": 202,
       "ResponseHeaders": {
         "Content-Length": "0",
-<<<<<<< HEAD
-        "Date": "Thu, 05 Mar 2020 22:14:19 GMT",
-=======
-        "Date": "Fri, 03 Apr 2020 20:58:11 GMT",
->>>>>>> 32e373e2
+        "Date": "Fri, 03 Apr 2020 20:58:11 GMT",
         "Server": [
           "Windows-Azure-Blob/1.0",
           "Microsoft-HTTPAPI/2.0"
         ],
         "x-ms-client-request-id": "70af79ed-2bbf-53ed-07ae-e77accc750d8",
-<<<<<<< HEAD
-        "x-ms-request-id": "80953389-a01e-0020-7b3b-f3e99c000000",
-        "x-ms-version": "2019-10-10"
-=======
         "x-ms-request-id": "9621e600-f01e-0012-69fa-093670000000",
         "x-ms-version": "2019-12-12"
->>>>>>> 32e373e2
-      },
-      "ResponseBody": []
-    },
-    {
-<<<<<<< HEAD
-      "RequestUri": "https://seanstagehierarchical.blob.core.windows.net/test-filesystem-0f609d1b-80e9-ef95-3d08-842f3fe4d8e0?restype=container",
-      "RequestMethod": "PUT",
-      "RequestHeaders": {
-        "Authorization": "Sanitized",
-        "traceparent": "00-02a8c2c16a1b5d4aab8bb3d87fad6a47-d8fb6bb64841e748-00",
-        "User-Agent": [
-          "azsdk-net-Storage.Files.DataLake/12.0.0-dev.20200305.1",
-          "(.NET Core 4.6.28325.01; Microsoft Windows 10.0.18363 )"
-        ],
-        "x-ms-blob-public-access": "container",
-        "x-ms-client-request-id": "d9c0eb2f-1957-6cf1-e3bf-32b6a7bd1323",
-        "x-ms-date": "Thu, 05 Mar 2020 22:14:20 GMT",
-        "x-ms-return-client-request-id": "true",
-        "x-ms-version": "2019-10-10"
-=======
+      },
+      "ResponseBody": []
+    },
+    {
       "RequestUri": "http://seannsecanary.blob.core.windows.net/test-filesystem-0f609d1b-80e9-ef95-3d08-842f3fe4d8e0?restype=container",
       "RequestMethod": "PUT",
       "RequestHeaders": {
@@ -1047,52 +571,25 @@
         "x-ms-date": "Fri, 03 Apr 2020 20:58:14 GMT",
         "x-ms-return-client-request-id": "true",
         "x-ms-version": "2019-12-12"
->>>>>>> 32e373e2
-      },
-      "RequestBody": null,
-      "StatusCode": 201,
-      "ResponseHeaders": {
-        "Content-Length": "0",
-<<<<<<< HEAD
-        "Date": "Thu, 05 Mar 2020 22:14:19 GMT",
-        "ETag": "\u00220x8D7C1528D9634A5\u0022",
-        "Last-Modified": "Thu, 05 Mar 2020 22:14:20 GMT",
-=======
+      },
+      "RequestBody": null,
+      "StatusCode": 201,
+      "ResponseHeaders": {
+        "Content-Length": "0",
         "Date": "Fri, 03 Apr 2020 20:58:12 GMT",
         "ETag": "\u00220x8D7D811B8FF4ED8\u0022",
         "Last-Modified": "Fri, 03 Apr 2020 20:58:12 GMT",
->>>>>>> 32e373e2
         "Server": [
           "Windows-Azure-Blob/1.0",
           "Microsoft-HTTPAPI/2.0"
         ],
         "x-ms-client-request-id": "d9c0eb2f-1957-6cf1-e3bf-32b6a7bd1323",
-<<<<<<< HEAD
-        "x-ms-request-id": "728c4658-801e-0018-7c3b-f34d5c000000",
-        "x-ms-version": "2019-10-10"
-=======
         "x-ms-request-id": "9621e60c-f01e-0012-72fa-093670000000",
         "x-ms-version": "2019-12-12"
->>>>>>> 32e373e2
-      },
-      "ResponseBody": []
-    },
-    {
-<<<<<<< HEAD
-      "RequestUri": "https://seanstagehierarchical.dfs.core.windows.net/test-filesystem-0f609d1b-80e9-ef95-3d08-842f3fe4d8e0/test-directory-218e07d5-7078-b49d-5809-f8966eb2f1af?resource=directory",
-      "RequestMethod": "PUT",
-      "RequestHeaders": {
-        "Authorization": "Sanitized",
-        "traceparent": "00-004bc25a91039c4b89ce41984890be30-2d2a4918c8c0ac46-00",
-        "User-Agent": [
-          "azsdk-net-Storage.Files.DataLake/12.0.0-dev.20200305.1",
-          "(.NET Core 4.6.28325.01; Microsoft Windows 10.0.18363 )"
-        ],
-        "x-ms-client-request-id": "f60dee3f-2300-be30-4d0b-804e215afd31",
-        "x-ms-date": "Thu, 05 Mar 2020 22:14:20 GMT",
-        "x-ms-return-client-request-id": "true",
-        "x-ms-version": "2019-10-10"
-=======
+      },
+      "ResponseBody": []
+    },
+    {
       "RequestUri": "http://seannsecanary.dfs.core.windows.net/test-filesystem-0f609d1b-80e9-ef95-3d08-842f3fe4d8e0/test-directory-218e07d5-7078-b49d-5809-f8966eb2f1af?resource=directory",
       "RequestMethod": "PUT",
       "RequestHeaders": {
@@ -1106,57 +603,31 @@
         "x-ms-date": "Fri, 03 Apr 2020 20:58:14 GMT",
         "x-ms-return-client-request-id": "true",
         "x-ms-version": "2019-12-12"
->>>>>>> 32e373e2
-      },
-      "RequestBody": null,
-      "StatusCode": 201,
-      "ResponseHeaders": {
-        "Content-Length": "0",
-<<<<<<< HEAD
-        "Date": "Thu, 05 Mar 2020 22:14:19 GMT",
-        "ETag": "\u00220x8D7C1528DC902DD\u0022",
-        "Last-Modified": "Thu, 05 Mar 2020 22:14:20 GMT",
-=======
+      },
+      "RequestBody": null,
+      "StatusCode": 201,
+      "ResponseHeaders": {
+        "Content-Length": "0",
         "Date": "Fri, 03 Apr 2020 20:58:12 GMT",
         "ETag": "\u00220x8D7D811B90E28AD\u0022",
         "Last-Modified": "Fri, 03 Apr 2020 20:58:12 GMT",
->>>>>>> 32e373e2
         "Server": [
           "Windows-Azure-HDFS/1.0",
           "Microsoft-HTTPAPI/2.0"
         ],
         "x-ms-client-request-id": "f60dee3f-2300-be30-4d0b-804e215afd31",
-<<<<<<< HEAD
-        "x-ms-request-id": "30548b66-501f-000b-3d3b-f36950000000",
-        "x-ms-version": "2019-10-10"
-=======
         "x-ms-request-id": "fa43fe88-201f-0097-71fa-091bad000000",
         "x-ms-version": "2019-12-12"
->>>>>>> 32e373e2
-      },
-      "ResponseBody": []
-    },
-    {
-<<<<<<< HEAD
-      "RequestUri": "https://seanstagehierarchical.dfs.core.windows.net/test-filesystem-0f609d1b-80e9-ef95-3d08-842f3fe4d8e0/test-directory-218e07d5-7078-b49d-5809-f8966eb2f1af?action=setAccessControl",
-=======
+      },
+      "ResponseBody": []
+    },
+    {
       "RequestUri": "http://seannsecanary.dfs.core.windows.net/test-filesystem-0f609d1b-80e9-ef95-3d08-842f3fe4d8e0/test-directory-218e07d5-7078-b49d-5809-f8966eb2f1af?action=setAccessControl",
->>>>>>> 32e373e2
       "RequestMethod": "PATCH",
       "RequestHeaders": {
         "Authorization": "Sanitized",
         "If-None-Match": "\u0022garbage\u0022",
         "User-Agent": [
-<<<<<<< HEAD
-          "azsdk-net-Storage.Files.DataLake/12.0.0-dev.20200305.1",
-          "(.NET Core 4.6.28325.01; Microsoft Windows 10.0.18363 )"
-        ],
-        "x-ms-client-request-id": "80579f58-faa4-a0af-aa42-07187e39b15e",
-        "x-ms-date": "Thu, 05 Mar 2020 22:14:20 GMT",
-        "x-ms-permissions": "rwxrwxrwx",
-        "x-ms-return-client-request-id": "true",
-        "x-ms-version": "2019-10-10"
-=======
           "azsdk-net-Storage.Files.DataLake/12.1.0-dev.20200403.1",
           "(.NET Core 4.6.28325.01; Microsoft Windows 10.0.18362 )"
         ],
@@ -1165,53 +636,26 @@
         "x-ms-permissions": "rwxrwxrwx",
         "x-ms-return-client-request-id": "true",
         "x-ms-version": "2019-12-12"
->>>>>>> 32e373e2
       },
       "RequestBody": null,
       "StatusCode": 200,
       "ResponseHeaders": {
         "Content-Length": "0",
-<<<<<<< HEAD
-        "Date": "Thu, 05 Mar 2020 22:14:20 GMT",
-        "ETag": "\u00220x8D7C1528DC902DD\u0022",
-        "Last-Modified": "Thu, 05 Mar 2020 22:14:20 GMT",
-=======
         "Date": "Fri, 03 Apr 2020 20:58:12 GMT",
         "ETag": "\u00220x8D7D811B90E28AD\u0022",
         "Last-Modified": "Fri, 03 Apr 2020 20:58:12 GMT",
->>>>>>> 32e373e2
         "Server": [
           "Windows-Azure-HDFS/1.0",
           "Microsoft-HTTPAPI/2.0"
         ],
         "x-ms-client-request-id": "80579f58-faa4-a0af-aa42-07187e39b15e",
         "x-ms-namespace-enabled": "true",
-<<<<<<< HEAD
-        "x-ms-request-id": "30548b67-501f-000b-3e3b-f36950000000",
-        "x-ms-version": "2019-10-10"
-=======
         "x-ms-request-id": "fa43fe89-201f-0097-72fa-091bad000000",
         "x-ms-version": "2019-12-12"
->>>>>>> 32e373e2
-      },
-      "ResponseBody": []
-    },
-    {
-<<<<<<< HEAD
-      "RequestUri": "https://seanstagehierarchical.blob.core.windows.net/test-filesystem-0f609d1b-80e9-ef95-3d08-842f3fe4d8e0?restype=container",
-      "RequestMethod": "DELETE",
-      "RequestHeaders": {
-        "Authorization": "Sanitized",
-        "traceparent": "00-cc0bef9c3a202543a7ae3bd3971425fb-386fbf326d7fd342-00",
-        "User-Agent": [
-          "azsdk-net-Storage.Files.DataLake/12.0.0-dev.20200305.1",
-          "(.NET Core 4.6.28325.01; Microsoft Windows 10.0.18363 )"
-        ],
-        "x-ms-client-request-id": "82f5b68c-7d03-d48d-d352-217ab7e65744",
-        "x-ms-date": "Thu, 05 Mar 2020 22:14:20 GMT",
-        "x-ms-return-client-request-id": "true",
-        "x-ms-version": "2019-10-10"
-=======
+      },
+      "ResponseBody": []
+    },
+    {
       "RequestUri": "http://seannsecanary.blob.core.windows.net/test-filesystem-0f609d1b-80e9-ef95-3d08-842f3fe4d8e0?restype=container",
       "RequestMethod": "DELETE",
       "RequestHeaders": {
@@ -1225,49 +669,23 @@
         "x-ms-date": "Fri, 03 Apr 2020 20:58:14 GMT",
         "x-ms-return-client-request-id": "true",
         "x-ms-version": "2019-12-12"
->>>>>>> 32e373e2
       },
       "RequestBody": null,
       "StatusCode": 202,
       "ResponseHeaders": {
         "Content-Length": "0",
-<<<<<<< HEAD
-        "Date": "Thu, 05 Mar 2020 22:14:20 GMT",
-=======
         "Date": "Fri, 03 Apr 2020 20:58:12 GMT",
->>>>>>> 32e373e2
         "Server": [
           "Windows-Azure-Blob/1.0",
           "Microsoft-HTTPAPI/2.0"
         ],
         "x-ms-client-request-id": "82f5b68c-7d03-d48d-d352-217ab7e65744",
-<<<<<<< HEAD
-        "x-ms-request-id": "728c466c-801e-0018-0a3b-f34d5c000000",
-        "x-ms-version": "2019-10-10"
-=======
         "x-ms-request-id": "9621e621-f01e-0012-06fa-093670000000",
         "x-ms-version": "2019-12-12"
->>>>>>> 32e373e2
-      },
-      "ResponseBody": []
-    },
-    {
-<<<<<<< HEAD
-      "RequestUri": "https://seanstagehierarchical.blob.core.windows.net/test-filesystem-aab1080a-cd77-742e-02d6-906c816ae40f?restype=container",
-      "RequestMethod": "PUT",
-      "RequestHeaders": {
-        "Authorization": "Sanitized",
-        "traceparent": "00-9c4b735d2eabda4c964c59e4870dd747-d97d51fb7f93914b-00",
-        "User-Agent": [
-          "azsdk-net-Storage.Files.DataLake/12.0.0-dev.20200305.1",
-          "(.NET Core 4.6.28325.01; Microsoft Windows 10.0.18363 )"
-        ],
-        "x-ms-blob-public-access": "container",
-        "x-ms-client-request-id": "b23a33e0-9de8-beb3-8781-7f2ded205269",
-        "x-ms-date": "Thu, 05 Mar 2020 22:14:20 GMT",
-        "x-ms-return-client-request-id": "true",
-        "x-ms-version": "2019-10-10"
-=======
+      },
+      "ResponseBody": []
+    },
+    {
       "RequestUri": "http://seannsecanary.blob.core.windows.net/test-filesystem-aab1080a-cd77-742e-02d6-906c816ae40f?restype=container",
       "RequestMethod": "PUT",
       "RequestHeaders": {
@@ -1282,52 +700,25 @@
         "x-ms-date": "Fri, 03 Apr 2020 20:58:14 GMT",
         "x-ms-return-client-request-id": "true",
         "x-ms-version": "2019-12-12"
->>>>>>> 32e373e2
-      },
-      "RequestBody": null,
-      "StatusCode": 201,
-      "ResponseHeaders": {
-        "Content-Length": "0",
-<<<<<<< HEAD
-        "Date": "Thu, 05 Mar 2020 22:14:20 GMT",
-        "ETag": "\u00220x8D7C1528E071CCC\u0022",
-        "Last-Modified": "Thu, 05 Mar 2020 22:14:21 GMT",
-=======
+      },
+      "RequestBody": null,
+      "StatusCode": 201,
+      "ResponseHeaders": {
+        "Content-Length": "0",
         "Date": "Fri, 03 Apr 2020 20:58:12 GMT",
         "ETag": "\u00220x8D7D811B9366E7E\u0022",
         "Last-Modified": "Fri, 03 Apr 2020 20:58:12 GMT",
->>>>>>> 32e373e2
         "Server": [
           "Windows-Azure-Blob/1.0",
           "Microsoft-HTTPAPI/2.0"
         ],
         "x-ms-client-request-id": "b23a33e0-9de8-beb3-8781-7f2ded205269",
-<<<<<<< HEAD
-        "x-ms-request-id": "728c4678-801e-0018-153b-f34d5c000000",
-        "x-ms-version": "2019-10-10"
-=======
         "x-ms-request-id": "9621e629-f01e-0012-0dfa-093670000000",
         "x-ms-version": "2019-12-12"
->>>>>>> 32e373e2
-      },
-      "ResponseBody": []
-    },
-    {
-<<<<<<< HEAD
-      "RequestUri": "https://seanstagehierarchical.dfs.core.windows.net/test-filesystem-aab1080a-cd77-742e-02d6-906c816ae40f/test-directory-da80116d-8f59-da00-ad49-6e9fefe5b2e0?resource=directory",
-      "RequestMethod": "PUT",
-      "RequestHeaders": {
-        "Authorization": "Sanitized",
-        "traceparent": "00-51d67f088f513b4c9e038864fb308a68-5c53b23fe80e6a45-00",
-        "User-Agent": [
-          "azsdk-net-Storage.Files.DataLake/12.0.0-dev.20200305.1",
-          "(.NET Core 4.6.28325.01; Microsoft Windows 10.0.18363 )"
-        ],
-        "x-ms-client-request-id": "b0dc7484-efa1-50af-325f-049f2f13cea2",
-        "x-ms-date": "Thu, 05 Mar 2020 22:14:21 GMT",
-        "x-ms-return-client-request-id": "true",
-        "x-ms-version": "2019-10-10"
-=======
+      },
+      "ResponseBody": []
+    },
+    {
       "RequestUri": "http://seannsecanary.dfs.core.windows.net/test-filesystem-aab1080a-cd77-742e-02d6-906c816ae40f/test-directory-da80116d-8f59-da00-ad49-6e9fefe5b2e0?resource=directory",
       "RequestMethod": "PUT",
       "RequestHeaders": {
@@ -1341,50 +732,25 @@
         "x-ms-date": "Fri, 03 Apr 2020 20:58:14 GMT",
         "x-ms-return-client-request-id": "true",
         "x-ms-version": "2019-12-12"
->>>>>>> 32e373e2
-      },
-      "RequestBody": null,
-      "StatusCode": 201,
-      "ResponseHeaders": {
-        "Content-Length": "0",
-<<<<<<< HEAD
-        "Date": "Thu, 05 Mar 2020 22:14:21 GMT",
-        "ETag": "\u00220x8D7C1528E3CBABC\u0022",
-        "Last-Modified": "Thu, 05 Mar 2020 22:14:21 GMT",
-=======
+      },
+      "RequestBody": null,
+      "StatusCode": 201,
+      "ResponseHeaders": {
+        "Content-Length": "0",
         "Date": "Fri, 03 Apr 2020 20:58:12 GMT",
         "ETag": "\u00220x8D7D811B94517A1\u0022",
         "Last-Modified": "Fri, 03 Apr 2020 20:58:13 GMT",
->>>>>>> 32e373e2
         "Server": [
           "Windows-Azure-HDFS/1.0",
           "Microsoft-HTTPAPI/2.0"
         ],
         "x-ms-client-request-id": "b0dc7484-efa1-50af-325f-049f2f13cea2",
-<<<<<<< HEAD
-        "x-ms-request-id": "8f93d95d-c01f-0044-1b3b-f31804000000",
-        "x-ms-version": "2019-10-10"
-=======
         "x-ms-request-id": "fa43fe8a-201f-0097-73fa-091bad000000",
         "x-ms-version": "2019-12-12"
->>>>>>> 32e373e2
-      },
-      "ResponseBody": []
-    },
-    {
-<<<<<<< HEAD
-      "RequestUri": "https://seanstagehierarchical.blob.core.windows.net/test-filesystem-aab1080a-cd77-742e-02d6-906c816ae40f/test-directory-da80116d-8f59-da00-ad49-6e9fefe5b2e0?comp=lease",
-      "RequestMethod": "PUT",
-      "RequestHeaders": {
-        "Authorization": "Sanitized",
-        "traceparent": "00-85e6d82192f1f245858d975fbfefe695-d3505f9954c2b746-00",
-        "User-Agent": [
-          "azsdk-net-Storage.Files.DataLake/12.0.0-dev.20200305.1",
-          "(.NET Core 4.6.28325.01; Microsoft Windows 10.0.18363 )"
-        ],
-        "x-ms-client-request-id": "10f49eff-140c-8087-3ba1-c57d3e2302f4",
-        "x-ms-date": "Thu, 05 Mar 2020 22:14:21 GMT",
-=======
+      },
+      "ResponseBody": []
+    },
+    {
       "RequestUri": "http://seannsecanary.blob.core.windows.net/test-filesystem-aab1080a-cd77-742e-02d6-906c816ae40f/test-directory-da80116d-8f59-da00-ad49-6e9fefe5b2e0?comp=lease",
       "RequestMethod": "PUT",
       "RequestHeaders": {
@@ -1396,67 +762,36 @@
         ],
         "x-ms-client-request-id": "10f49eff-140c-8087-3ba1-c57d3e2302f4",
         "x-ms-date": "Fri, 03 Apr 2020 20:58:14 GMT",
->>>>>>> 32e373e2
         "x-ms-lease-action": "acquire",
         "x-ms-lease-duration": "-1",
         "x-ms-proposed-lease-id": "66219fce-0494-3a39-ea24-b08b4e3d2b7f",
         "x-ms-return-client-request-id": "true",
-<<<<<<< HEAD
-        "x-ms-version": "2019-10-10"
-=======
-        "x-ms-version": "2019-12-12"
->>>>>>> 32e373e2
-      },
-      "RequestBody": null,
-      "StatusCode": 201,
-      "ResponseHeaders": {
-        "Content-Length": "0",
-<<<<<<< HEAD
-        "Date": "Thu, 05 Mar 2020 22:14:20 GMT",
-        "ETag": "\u00220x8D7C1528E3CBABC\u0022",
-        "Last-Modified": "Thu, 05 Mar 2020 22:14:21 GMT",
-=======
+        "x-ms-version": "2019-12-12"
+      },
+      "RequestBody": null,
+      "StatusCode": 201,
+      "ResponseHeaders": {
+        "Content-Length": "0",
         "Date": "Fri, 03 Apr 2020 20:58:12 GMT",
         "ETag": "\u00220x8D7D811B94517A1\u0022",
         "Last-Modified": "Fri, 03 Apr 2020 20:58:13 GMT",
->>>>>>> 32e373e2
         "Server": [
           "Windows-Azure-Blob/1.0",
           "Microsoft-HTTPAPI/2.0"
         ],
         "x-ms-client-request-id": "10f49eff-140c-8087-3ba1-c57d3e2302f4",
         "x-ms-lease-id": "66219fce-0494-3a39-ea24-b08b4e3d2b7f",
-<<<<<<< HEAD
-        "x-ms-request-id": "728c4689-801e-0018-223b-f34d5c000000",
-        "x-ms-version": "2019-10-10"
-=======
         "x-ms-request-id": "9621e642-f01e-0012-23fa-093670000000",
         "x-ms-version": "2019-12-12"
->>>>>>> 32e373e2
-      },
-      "ResponseBody": []
-    },
-    {
-<<<<<<< HEAD
-      "RequestUri": "https://seanstagehierarchical.dfs.core.windows.net/test-filesystem-aab1080a-cd77-742e-02d6-906c816ae40f/test-directory-da80116d-8f59-da00-ad49-6e9fefe5b2e0?action=setAccessControl",
-=======
+      },
+      "ResponseBody": []
+    },
+    {
       "RequestUri": "http://seannsecanary.dfs.core.windows.net/test-filesystem-aab1080a-cd77-742e-02d6-906c816ae40f/test-directory-da80116d-8f59-da00-ad49-6e9fefe5b2e0?action=setAccessControl",
->>>>>>> 32e373e2
       "RequestMethod": "PATCH",
       "RequestHeaders": {
         "Authorization": "Sanitized",
         "User-Agent": [
-<<<<<<< HEAD
-          "azsdk-net-Storage.Files.DataLake/12.0.0-dev.20200305.1",
-          "(.NET Core 4.6.28325.01; Microsoft Windows 10.0.18363 )"
-        ],
-        "x-ms-client-request-id": "af8c9bf8-1a49-ba72-ca9b-3f673bc0ddb2",
-        "x-ms-date": "Thu, 05 Mar 2020 22:14:21 GMT",
-        "x-ms-lease-id": "66219fce-0494-3a39-ea24-b08b4e3d2b7f",
-        "x-ms-permissions": "rwxrwxrwx",
-        "x-ms-return-client-request-id": "true",
-        "x-ms-version": "2019-10-10"
-=======
           "azsdk-net-Storage.Files.DataLake/12.1.0-dev.20200403.1",
           "(.NET Core 4.6.28325.01; Microsoft Windows 10.0.18362 )"
         ],
@@ -1466,53 +801,26 @@
         "x-ms-permissions": "rwxrwxrwx",
         "x-ms-return-client-request-id": "true",
         "x-ms-version": "2019-12-12"
->>>>>>> 32e373e2
       },
       "RequestBody": null,
       "StatusCode": 200,
       "ResponseHeaders": {
         "Content-Length": "0",
-<<<<<<< HEAD
-        "Date": "Thu, 05 Mar 2020 22:14:21 GMT",
-        "ETag": "\u00220x8D7C1528E3CBABC\u0022",
-        "Last-Modified": "Thu, 05 Mar 2020 22:14:21 GMT",
-=======
         "Date": "Fri, 03 Apr 2020 20:58:12 GMT",
         "ETag": "\u00220x8D7D811B94517A1\u0022",
         "Last-Modified": "Fri, 03 Apr 2020 20:58:13 GMT",
->>>>>>> 32e373e2
         "Server": [
           "Windows-Azure-HDFS/1.0",
           "Microsoft-HTTPAPI/2.0"
         ],
         "x-ms-client-request-id": "af8c9bf8-1a49-ba72-ca9b-3f673bc0ddb2",
         "x-ms-namespace-enabled": "true",
-<<<<<<< HEAD
-        "x-ms-request-id": "8f93d95e-c01f-0044-1c3b-f31804000000",
-        "x-ms-version": "2019-10-10"
-=======
         "x-ms-request-id": "fa43fe8b-201f-0097-74fa-091bad000000",
         "x-ms-version": "2019-12-12"
->>>>>>> 32e373e2
-      },
-      "ResponseBody": []
-    },
-    {
-<<<<<<< HEAD
-      "RequestUri": "https://seanstagehierarchical.blob.core.windows.net/test-filesystem-aab1080a-cd77-742e-02d6-906c816ae40f?restype=container",
-      "RequestMethod": "DELETE",
-      "RequestHeaders": {
-        "Authorization": "Sanitized",
-        "traceparent": "00-e599e83a70aab0449f5ca5245d065f5b-05979f2bcaa8124a-00",
-        "User-Agent": [
-          "azsdk-net-Storage.Files.DataLake/12.0.0-dev.20200305.1",
-          "(.NET Core 4.6.28325.01; Microsoft Windows 10.0.18363 )"
-        ],
-        "x-ms-client-request-id": "a3846294-5397-19ab-1215-135c133291a0",
-        "x-ms-date": "Thu, 05 Mar 2020 22:14:21 GMT",
-        "x-ms-return-client-request-id": "true",
-        "x-ms-version": "2019-10-10"
-=======
+      },
+      "ResponseBody": []
+    },
+    {
       "RequestUri": "http://seannsecanary.blob.core.windows.net/test-filesystem-aab1080a-cd77-742e-02d6-906c816ae40f?restype=container",
       "RequestMethod": "DELETE",
       "RequestHeaders": {
@@ -1526,42 +834,26 @@
         "x-ms-date": "Fri, 03 Apr 2020 20:58:14 GMT",
         "x-ms-return-client-request-id": "true",
         "x-ms-version": "2019-12-12"
->>>>>>> 32e373e2
       },
       "RequestBody": null,
       "StatusCode": 202,
       "ResponseHeaders": {
         "Content-Length": "0",
-<<<<<<< HEAD
-        "Date": "Thu, 05 Mar 2020 22:14:21 GMT",
-=======
         "Date": "Fri, 03 Apr 2020 20:58:12 GMT",
->>>>>>> 32e373e2
         "Server": [
           "Windows-Azure-Blob/1.0",
           "Microsoft-HTTPAPI/2.0"
         ],
         "x-ms-client-request-id": "a3846294-5397-19ab-1215-135c133291a0",
-<<<<<<< HEAD
-        "x-ms-request-id": "728c468d-801e-0018-253b-f34d5c000000",
-        "x-ms-version": "2019-10-10"
-=======
         "x-ms-request-id": "9621e660-f01e-0012-39fa-093670000000",
         "x-ms-version": "2019-12-12"
->>>>>>> 32e373e2
       },
       "ResponseBody": []
     }
   ],
   "Variables": {
-<<<<<<< HEAD
-    "DateTimeOffsetNow": "2020-03-05T14:14:16.4556241-08:00",
-    "RandomSeed": "1837462829",
-    "Storage_TestConfigHierarchicalNamespace": "NamespaceTenant\nseanstagehierarchical\nU2FuaXRpemVk\nhttps://seanstagehierarchical.blob.core.windows.net\nhttp://seanstagehierarchical.file.core.windows.net\nhttp://seanstagehierarchical.queue.core.windows.net\nhttp://seanstagehierarchical.table.core.windows.net\n\n\n\n\nhttp://seanstagehierarchical-secondary.blob.core.windows.net\nhttp://seanstagehierarchical-secondary.file.core.windows.net\nhttp://seanstagehierarchical-secondary.queue.core.windows.net\nhttp://seanstagehierarchical-secondary.table.core.windows.net\n68390a19-a643-458b-b726-408abf67b4fc\nSanitized\n72f988bf-86f1-41af-91ab-2d7cd011db47\nhttps://login.microsoftonline.com/\nCloud\nBlobEndpoint=https://seanstagehierarchical.blob.core.windows.net/;QueueEndpoint=http://seanstagehierarchical.queue.core.windows.net/;FileEndpoint=http://seanstagehierarchical.file.core.windows.net/;BlobSecondaryEndpoint=http://seanstagehierarchical-secondary.blob.core.windows.net/;QueueSecondaryEndpoint=http://seanstagehierarchical-secondary.queue.core.windows.net/;FileSecondaryEndpoint=http://seanstagehierarchical-secondary.file.core.windows.net/;AccountName=seanstagehierarchical;AccountKey=Sanitized\n"
-=======
     "DateTimeOffsetNow": "2020-04-03T13:58:12.4781888-07:00",
     "RandomSeed": "1837462829",
     "Storage_TestConfigHierarchicalNamespace": "NamespaceTenant\nseannsecanary\nU2FuaXRpemVk\nhttp://seannsecanary.blob.core.windows.net\nhttp://seannsecanary.file.core.windows.net\nhttp://seannsecanary.queue.core.windows.net\nhttp://seannsecanary.table.core.windows.net\n\n\n\n\nhttp://seannsecanary-secondary.blob.core.windows.net\nhttp://seannsecanary-secondary.file.core.windows.net\nhttp://seannsecanary-secondary.queue.core.windows.net\nhttp://seannsecanary-secondary.table.core.windows.net\n68390a19-a643-458b-b726-408abf67b4fc\nSanitized\n72f988bf-86f1-41af-91ab-2d7cd011db47\nhttps://login.microsoftonline.com/\nCloud\nBlobEndpoint=http://seannsecanary.blob.core.windows.net/;QueueEndpoint=http://seannsecanary.queue.core.windows.net/;FileEndpoint=http://seannsecanary.file.core.windows.net/;BlobSecondaryEndpoint=http://seannsecanary-secondary.blob.core.windows.net/;QueueSecondaryEndpoint=http://seannsecanary-secondary.queue.core.windows.net/;FileSecondaryEndpoint=http://seannsecanary-secondary.file.core.windows.net/;AccountName=seannsecanary;AccountKey=Sanitized\n"
->>>>>>> 32e373e2
   }
 }