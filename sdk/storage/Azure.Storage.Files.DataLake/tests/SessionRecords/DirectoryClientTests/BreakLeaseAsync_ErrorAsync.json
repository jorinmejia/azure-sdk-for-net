--- conflicted
+++ resolved
@@ -1,22 +1,6 @@
 {
   "Entries": [
     {
-<<<<<<< HEAD
-      "RequestUri": "https://seanstagehierarchical.blob.core.windows.net/test-filesystem-ec97cc8b-0ca3-0a15-6ea6-8dcb00bd1af2?restype=container",
-      "RequestMethod": "PUT",
-      "RequestHeaders": {
-        "Authorization": "Sanitized",
-        "traceparent": "00-73187e1d1650f748ba859ed1275deba0-965e356c58450340-00",
-        "User-Agent": [
-          "azsdk-net-Storage.Files.DataLake/12.0.0-dev.20200305.1",
-          "(.NET Core 4.6.28325.01; Microsoft Windows 10.0.18363 )"
-        ],
-        "x-ms-blob-public-access": "container",
-        "x-ms-client-request-id": "0f397671-b494-8943-f41d-45fb865ec0b7",
-        "x-ms-date": "Thu, 05 Mar 2020 22:10:59 GMT",
-        "x-ms-return-client-request-id": "true",
-        "x-ms-version": "2019-10-10"
-=======
       "RequestUri": "http://seannsecanary.blob.core.windows.net/test-filesystem-ec97cc8b-0ca3-0a15-6ea6-8dcb00bd1af2?restype=container",
       "RequestMethod": "PUT",
       "RequestHeaders": {
@@ -31,53 +15,25 @@
         "x-ms-date": "Fri, 03 Apr 2020 20:56:20 GMT",
         "x-ms-return-client-request-id": "true",
         "x-ms-version": "2019-12-12"
->>>>>>> 32e373e2
       },
       "RequestBody": null,
       "StatusCode": 201,
       "ResponseHeaders": {
         "Content-Length": "0",
-<<<<<<< HEAD
-        "Date": "Thu, 05 Mar 2020 22:10:59 GMT",
-        "ETag": "\u00220x8D7C15215DEB771\u0022",
-        "Last-Modified": "Thu, 05 Mar 2020 22:10:59 GMT",
-=======
         "Date": "Fri, 03 Apr 2020 20:56:19 GMT",
         "ETag": "\u00220x8D7D8117589ABB9\u0022",
         "Last-Modified": "Fri, 03 Apr 2020 20:56:19 GMT",
->>>>>>> 32e373e2
         "Server": [
           "Windows-Azure-Blob/1.0",
           "Microsoft-HTTPAPI/2.0"
         ],
         "x-ms-client-request-id": "0f397671-b494-8943-f41d-45fb865ec0b7",
-<<<<<<< HEAD
-        "x-ms-request-id": "84b2eb66-f01e-003d-293a-f3e420000000",
-        "x-ms-version": "2019-10-10"
-=======
         "x-ms-request-id": "9621aed1-f01e-0012-73fa-093670000000",
         "x-ms-version": "2019-12-12"
->>>>>>> 32e373e2
       },
       "ResponseBody": []
     },
     {
-<<<<<<< HEAD
-      "RequestUri": "https://seanstagehierarchical.blob.core.windows.net/test-filesystem-ec97cc8b-0ca3-0a15-6ea6-8dcb00bd1af2/test-directory-4425858a-7ada-f0d2-55ca-6d38cbba021b?comp=lease",
-      "RequestMethod": "PUT",
-      "RequestHeaders": {
-        "Authorization": "Sanitized",
-        "traceparent": "00-b7b8ab9dba458143a35847128e0255c7-1a9f326769f87244-00",
-        "User-Agent": [
-          "azsdk-net-Storage.Files.DataLake/12.0.0-dev.20200305.1",
-          "(.NET Core 4.6.28325.01; Microsoft Windows 10.0.18363 )"
-        ],
-        "x-ms-client-request-id": "82d089ab-732d-f780-a448-bac9470bbd39",
-        "x-ms-date": "Thu, 05 Mar 2020 22:10:59 GMT",
-        "x-ms-lease-action": "break",
-        "x-ms-return-client-request-id": "true",
-        "x-ms-version": "2019-10-10"
-=======
       "RequestUri": "http://seannsecanary.blob.core.windows.net/test-filesystem-ec97cc8b-0ca3-0a15-6ea6-8dcb00bd1af2/test-directory-4425858a-7ada-f0d2-55ca-6d38cbba021b?comp=lease",
       "RequestMethod": "PUT",
       "RequestHeaders": {
@@ -92,49 +48,19 @@
         "x-ms-lease-action": "break",
         "x-ms-return-client-request-id": "true",
         "x-ms-version": "2019-12-12"
->>>>>>> 32e373e2
       },
       "RequestBody": null,
       "StatusCode": 404,
       "ResponseHeaders": {
         "Content-Length": "215",
         "Content-Type": "application/xml",
-<<<<<<< HEAD
-        "Date": "Thu, 05 Mar 2020 22:10:59 GMT",
-=======
         "Date": "Fri, 03 Apr 2020 20:56:19 GMT",
->>>>>>> 32e373e2
         "Server": [
           "Windows-Azure-Blob/1.0",
           "Microsoft-HTTPAPI/2.0"
         ],
         "x-ms-client-request-id": "82d089ab-732d-f780-a448-bac9470bbd39",
         "x-ms-error-code": "BlobNotFound",
-<<<<<<< HEAD
-        "x-ms-request-id": "84b2eb6f-f01e-003d-2f3a-f3e420000000",
-        "x-ms-version": "2019-10-10"
-      },
-      "ResponseBody": [
-        "\uFEFF\u003C?xml version=\u00221.0\u0022 encoding=\u0022utf-8\u0022?\u003E\u003CError\u003E\u003CCode\u003EBlobNotFound\u003C/Code\u003E\u003CMessage\u003EThe specified blob does not exist.\n",
-        "RequestId:84b2eb6f-f01e-003d-2f3a-f3e420000000\n",
-        "Time:2020-03-05T22:10:59.6171050Z\u003C/Message\u003E\u003C/Error\u003E"
-      ]
-    },
-    {
-      "RequestUri": "https://seanstagehierarchical.blob.core.windows.net/test-filesystem-ec97cc8b-0ca3-0a15-6ea6-8dcb00bd1af2?restype=container",
-      "RequestMethod": "DELETE",
-      "RequestHeaders": {
-        "Authorization": "Sanitized",
-        "traceparent": "00-b967cac3af0edd40aa87433b8974fab2-c65fa4cc8001d84e-00",
-        "User-Agent": [
-          "azsdk-net-Storage.Files.DataLake/12.0.0-dev.20200305.1",
-          "(.NET Core 4.6.28325.01; Microsoft Windows 10.0.18363 )"
-        ],
-        "x-ms-client-request-id": "418c4c83-80ea-79ed-b261-e53b50944ea4",
-        "x-ms-date": "Thu, 05 Mar 2020 22:10:59 GMT",
-        "x-ms-return-client-request-id": "true",
-        "x-ms-version": "2019-10-10"
-=======
         "x-ms-request-id": "9621aedd-f01e-0012-7cfa-093670000000",
         "x-ms-version": "2019-12-12"
       },
@@ -158,39 +84,25 @@
         "x-ms-date": "Fri, 03 Apr 2020 20:56:21 GMT",
         "x-ms-return-client-request-id": "true",
         "x-ms-version": "2019-12-12"
->>>>>>> 32e373e2
       },
       "RequestBody": null,
       "StatusCode": 202,
       "ResponseHeaders": {
         "Content-Length": "0",
-<<<<<<< HEAD
-        "Date": "Thu, 05 Mar 2020 22:10:59 GMT",
-=======
         "Date": "Fri, 03 Apr 2020 20:56:19 GMT",
->>>>>>> 32e373e2
         "Server": [
           "Windows-Azure-Blob/1.0",
           "Microsoft-HTTPAPI/2.0"
         ],
         "x-ms-client-request-id": "418c4c83-80ea-79ed-b261-e53b50944ea4",
-<<<<<<< HEAD
-        "x-ms-request-id": "84b2eb75-f01e-003d-353a-f3e420000000",
-        "x-ms-version": "2019-10-10"
-=======
         "x-ms-request-id": "9621aef1-f01e-0012-0bfa-093670000000",
         "x-ms-version": "2019-12-12"
->>>>>>> 32e373e2
       },
       "ResponseBody": []
     }
   ],
   "Variables": {
     "RandomSeed": "1859963708",
-<<<<<<< HEAD
-    "Storage_TestConfigHierarchicalNamespace": "NamespaceTenant\nseanstagehierarchical\nU2FuaXRpemVk\nhttps://seanstagehierarchical.blob.core.windows.net\nhttp://seanstagehierarchical.file.core.windows.net\nhttp://seanstagehierarchical.queue.core.windows.net\nhttp://seanstagehierarchical.table.core.windows.net\n\n\n\n\nhttp://seanstagehierarchical-secondary.blob.core.windows.net\nhttp://seanstagehierarchical-secondary.file.core.windows.net\nhttp://seanstagehierarchical-secondary.queue.core.windows.net\nhttp://seanstagehierarchical-secondary.table.core.windows.net\n68390a19-a643-458b-b726-408abf67b4fc\nSanitized\n72f988bf-86f1-41af-91ab-2d7cd011db47\nhttps://login.microsoftonline.com/\nCloud\nBlobEndpoint=https://seanstagehierarchical.blob.core.windows.net/;QueueEndpoint=http://seanstagehierarchical.queue.core.windows.net/;FileEndpoint=http://seanstagehierarchical.file.core.windows.net/;BlobSecondaryEndpoint=http://seanstagehierarchical-secondary.blob.core.windows.net/;QueueSecondaryEndpoint=http://seanstagehierarchical-secondary.queue.core.windows.net/;FileSecondaryEndpoint=http://seanstagehierarchical-secondary.file.core.windows.net/;AccountName=seanstagehierarchical;AccountKey=Sanitized\n"
-=======
     "Storage_TestConfigHierarchicalNamespace": "NamespaceTenant\nseannsecanary\nU2FuaXRpemVk\nhttp://seannsecanary.blob.core.windows.net\nhttp://seannsecanary.file.core.windows.net\nhttp://seannsecanary.queue.core.windows.net\nhttp://seannsecanary.table.core.windows.net\n\n\n\n\nhttp://seannsecanary-secondary.blob.core.windows.net\nhttp://seannsecanary-secondary.file.core.windows.net\nhttp://seannsecanary-secondary.queue.core.windows.net\nhttp://seannsecanary-secondary.table.core.windows.net\n68390a19-a643-458b-b726-408abf67b4fc\nSanitized\n72f988bf-86f1-41af-91ab-2d7cd011db47\nhttps://login.microsoftonline.com/\nCloud\nBlobEndpoint=http://seannsecanary.blob.core.windows.net/;QueueEndpoint=http://seannsecanary.queue.core.windows.net/;FileEndpoint=http://seannsecanary.file.core.windows.net/;BlobSecondaryEndpoint=http://seannsecanary-secondary.blob.core.windows.net/;QueueSecondaryEndpoint=http://seannsecanary-secondary.queue.core.windows.net/;FileSecondaryEndpoint=http://seannsecanary-secondary.file.core.windows.net/;AccountName=seannsecanary;AccountKey=Sanitized\n"
->>>>>>> 32e373e2
   }
 }