--- conflicted
+++ resolved
@@ -1,22 +1,6 @@
 {
   "Entries": [
     {
-<<<<<<< HEAD
-      "RequestUri": "https://seanstagehierarchical.blob.core.windows.net/test-filesystem-8d3765f2-545f-4bb6-a84a-71e44cd29c27?restype=container",
-      "RequestMethod": "PUT",
-      "RequestHeaders": {
-        "Authorization": "Sanitized",
-        "traceparent": "00-bd25f5ee5dcc5549a2b0e66e22d2a7b6-ca272d90e87cf641-00",
-        "User-Agent": [
-          "azsdk-net-Storage.Files.DataLake/12.0.0-dev.20200305.1",
-          "(.NET Core 4.6.28325.01; Microsoft Windows 10.0.18363 )"
-        ],
-        "x-ms-blob-public-access": "container",
-        "x-ms-client-request-id": "5a0ad54f-816f-d39c-b8a3-46eda12fee81",
-        "x-ms-date": "Thu, 05 Mar 2020 22:11:27 GMT",
-        "x-ms-return-client-request-id": "true",
-        "x-ms-version": "2019-10-10"
-=======
       "RequestUri": "http://seannsecanary.blob.core.windows.net/test-filesystem-8d3765f2-545f-4bb6-a84a-71e44cd29c27?restype=container",
       "RequestMethod": "PUT",
       "RequestHeaders": {
@@ -31,52 +15,25 @@
         "x-ms-date": "Fri, 03 Apr 2020 20:56:33 GMT",
         "x-ms-return-client-request-id": "true",
         "x-ms-version": "2019-12-12"
->>>>>>> 32e373e2
       },
       "RequestBody": null,
       "StatusCode": 201,
       "ResponseHeaders": {
         "Content-Length": "0",
-<<<<<<< HEAD
-        "Date": "Thu, 05 Mar 2020 22:11:26 GMT",
-        "ETag": "\u00220x8D7C15226853E9F\u0022",
-        "Last-Modified": "Thu, 05 Mar 2020 22:11:27 GMT",
-=======
         "Date": "Fri, 03 Apr 2020 20:56:31 GMT",
         "ETag": "\u00220x8D7D8117D19DBD9\u0022",
         "Last-Modified": "Fri, 03 Apr 2020 20:56:32 GMT",
->>>>>>> 32e373e2
         "Server": [
           "Windows-Azure-Blob/1.0",
           "Microsoft-HTTPAPI/2.0"
         ],
         "x-ms-client-request-id": "5a0ad54f-816f-d39c-b8a3-46eda12fee81",
-<<<<<<< HEAD
-        "x-ms-request-id": "8d52c07e-d01e-0048-203b-f38f0c000000",
-        "x-ms-version": "2019-10-10"
-=======
         "x-ms-request-id": "9621b55e-f01e-0012-75fa-093670000000",
         "x-ms-version": "2019-12-12"
->>>>>>> 32e373e2
       },
       "ResponseBody": []
     },
     {
-<<<<<<< HEAD
-      "RequestUri": "https://seanstagehierarchical.dfs.core.windows.net/test-filesystem-8d3765f2-545f-4bb6-a84a-71e44cd29c27/test-directory-014912f1-c3a8-3aeb-42d7-fc85babbc63b?resource=directory",
-      "RequestMethod": "PUT",
-      "RequestHeaders": {
-        "Authorization": "Sanitized",
-        "traceparent": "00-2f1fe02df2f78744aea0ad8279267a67-ae13cef0fbf9204d-00",
-        "User-Agent": [
-          "azsdk-net-Storage.Files.DataLake/12.0.0-dev.20200305.1",
-          "(.NET Core 4.6.28325.01; Microsoft Windows 10.0.18363 )"
-        ],
-        "x-ms-client-request-id": "720a18ea-aa23-8cb3-eacf-1897851619fd",
-        "x-ms-date": "Thu, 05 Mar 2020 22:11:27 GMT",
-        "x-ms-return-client-request-id": "true",
-        "x-ms-version": "2019-10-10"
-=======
       "RequestUri": "http://seannsecanary.dfs.core.windows.net/test-filesystem-8d3765f2-545f-4bb6-a84a-71e44cd29c27/test-directory-014912f1-c3a8-3aeb-42d7-fc85babbc63b?resource=directory",
       "RequestMethod": "PUT",
       "RequestHeaders": {
@@ -90,51 +47,25 @@
         "x-ms-date": "Fri, 03 Apr 2020 20:56:33 GMT",
         "x-ms-return-client-request-id": "true",
         "x-ms-version": "2019-12-12"
->>>>>>> 32e373e2
       },
       "RequestBody": null,
       "StatusCode": 201,
       "ResponseHeaders": {
         "Content-Length": "0",
-<<<<<<< HEAD
-        "Date": "Thu, 05 Mar 2020 22:11:27 GMT",
-        "ETag": "\u00220x8D7C15226B5DAD7\u0022",
-        "Last-Modified": "Thu, 05 Mar 2020 22:11:27 GMT",
-=======
         "Date": "Fri, 03 Apr 2020 20:56:31 GMT",
         "ETag": "\u00220x8D7D8117D29786B\u0022",
         "Last-Modified": "Fri, 03 Apr 2020 20:56:32 GMT",
->>>>>>> 32e373e2
         "Server": [
           "Windows-Azure-HDFS/1.0",
           "Microsoft-HTTPAPI/2.0"
         ],
         "x-ms-client-request-id": "720a18ea-aa23-8cb3-eacf-1897851619fd",
-<<<<<<< HEAD
-        "x-ms-request-id": "21c9583a-f01f-003d-2f3b-f3e420000000",
-        "x-ms-version": "2019-10-10"
-=======
         "x-ms-request-id": "fa43fcf8-201f-0097-27fa-091bad000000",
         "x-ms-version": "2019-12-12"
->>>>>>> 32e373e2
       },
       "ResponseBody": []
     },
     {
-<<<<<<< HEAD
-      "RequestUri": "https://seanstagehierarchical.dfs.core.windows.net/test-filesystem-8d3765f2-545f-4bb6-a84a-71e44cd29c27/test-directory-014912f1-c3a8-3aeb-42d7-fc85babbc63b?resource=directory",
-      "RequestMethod": "PUT",
-      "RequestHeaders": {
-        "If-None-Match": "*",
-        "traceparent": "00-eb2cdcd1cba77646bc967efef15044a1-c84fc799ba0de643-00",
-        "User-Agent": [
-          "azsdk-net-Storage.Files.DataLake/12.0.0-dev.20200305.1",
-          "(.NET Core 4.6.28325.01; Microsoft Windows 10.0.18363 )"
-        ],
-        "x-ms-client-request-id": "a19b9a19-53b1-f417-6108-8bf729216294",
-        "x-ms-return-client-request-id": "true",
-        "x-ms-version": "2019-10-10"
-=======
       "RequestUri": "http://seannsecanary.dfs.core.windows.net/test-filesystem-8d3765f2-545f-4bb6-a84a-71e44cd29c27/test-directory-014912f1-c3a8-3aeb-42d7-fc85babbc63b?resource=directory",
       "RequestMethod": "PUT",
       "RequestHeaders": {
@@ -147,55 +78,25 @@
         "x-ms-client-request-id": "a19b9a19-53b1-f417-6108-8bf729216294",
         "x-ms-return-client-request-id": "true",
         "x-ms-version": "2019-12-12"
->>>>>>> 32e373e2
       },
       "RequestBody": null,
       "StatusCode": 403,
       "ResponseHeaders": {
         "Content-Length": "268",
         "Content-Type": "application/json; charset=utf-8",
-<<<<<<< HEAD
-        "Date": "Thu, 05 Mar 2020 22:11:27 GMT",
-=======
         "Date": "Fri, 03 Apr 2020 20:56:31 GMT",
->>>>>>> 32e373e2
         "Server": [
           "Windows-Azure-HDFS/1.0",
           "Microsoft-HTTPAPI/2.0"
         ],
         "x-ms-client-request-id": "a19b9a19-53b1-f417-6108-8bf729216294",
         "x-ms-error-code": "AuthenticationFailed",
-<<<<<<< HEAD
-        "x-ms-request-id": "30548afd-501f-000b-7e3b-f36950000000",
-        "x-ms-version": "2019-10-10"
-=======
         "x-ms-request-id": "fa43fcf9-201f-0097-28fa-091bad000000",
         "x-ms-version": "2019-12-12"
->>>>>>> 32e373e2
       },
       "ResponseBody": {
         "error": {
           "code": "AuthenticationFailed",
-<<<<<<< HEAD
-          "message": "Server failed to authenticate the request. Make sure the value of Authorization header is formed correctly including the signature.\nRequestId:30548afd-501f-000b-7e3b-f36950000000\nTime:2020-03-05T22:11:28.0391728Z"
-        }
-      }
-    },
-    {
-      "RequestUri": "https://seanstagehierarchical.blob.core.windows.net/test-filesystem-8d3765f2-545f-4bb6-a84a-71e44cd29c27?restype=container",
-      "RequestMethod": "DELETE",
-      "RequestHeaders": {
-        "Authorization": "Sanitized",
-        "traceparent": "00-9baebcd6325abd48befee09780d43774-31a524187a48f545-00",
-        "User-Agent": [
-          "azsdk-net-Storage.Files.DataLake/12.0.0-dev.20200305.1",
-          "(.NET Core 4.6.28325.01; Microsoft Windows 10.0.18363 )"
-        ],
-        "x-ms-client-request-id": "ea7d0d06-777b-894c-f258-2a91ecc28638",
-        "x-ms-date": "Thu, 05 Mar 2020 22:11:28 GMT",
-        "x-ms-return-client-request-id": "true",
-        "x-ms-version": "2019-10-10"
-=======
           "message": "Server failed to authenticate the request. Make sure the value of Authorization header is formed correctly including the signature.\nRequestId:fa43fcf9-201f-0097-28fa-091bad000000\nTime:2020-04-03T20:56:32.2979444Z"
         }
       }
@@ -214,39 +115,25 @@
         "x-ms-date": "Fri, 03 Apr 2020 20:56:33 GMT",
         "x-ms-return-client-request-id": "true",
         "x-ms-version": "2019-12-12"
->>>>>>> 32e373e2
       },
       "RequestBody": null,
       "StatusCode": 202,
       "ResponseHeaders": {
         "Content-Length": "0",
-<<<<<<< HEAD
-        "Date": "Thu, 05 Mar 2020 22:11:27 GMT",
-=======
         "Date": "Fri, 03 Apr 2020 20:56:32 GMT",
->>>>>>> 32e373e2
         "Server": [
           "Windows-Azure-Blob/1.0",
           "Microsoft-HTTPAPI/2.0"
         ],
         "x-ms-client-request-id": "ea7d0d06-777b-894c-f258-2a91ecc28638",
-<<<<<<< HEAD
-        "x-ms-request-id": "8d52c0a1-d01e-0048-3c3b-f38f0c000000",
-        "x-ms-version": "2019-10-10"
-=======
         "x-ms-request-id": "9621b58d-f01e-0012-1afa-093670000000",
         "x-ms-version": "2019-12-12"
->>>>>>> 32e373e2
       },
       "ResponseBody": []
     }
   ],
   "Variables": {
     "RandomSeed": "201049836",
-<<<<<<< HEAD
-    "Storage_TestConfigHierarchicalNamespace": "NamespaceTenant\nseanstagehierarchical\nU2FuaXRpemVk\nhttps://seanstagehierarchical.blob.core.windows.net\nhttp://seanstagehierarchical.file.core.windows.net\nhttp://seanstagehierarchical.queue.core.windows.net\nhttp://seanstagehierarchical.table.core.windows.net\n\n\n\n\nhttp://seanstagehierarchical-secondary.blob.core.windows.net\nhttp://seanstagehierarchical-secondary.file.core.windows.net\nhttp://seanstagehierarchical-secondary.queue.core.windows.net\nhttp://seanstagehierarchical-secondary.table.core.windows.net\n68390a19-a643-458b-b726-408abf67b4fc\nSanitized\n72f988bf-86f1-41af-91ab-2d7cd011db47\nhttps://login.microsoftonline.com/\nCloud\nBlobEndpoint=https://seanstagehierarchical.blob.core.windows.net/;QueueEndpoint=http://seanstagehierarchical.queue.core.windows.net/;FileEndpoint=http://seanstagehierarchical.file.core.windows.net/;BlobSecondaryEndpoint=http://seanstagehierarchical-secondary.blob.core.windows.net/;QueueSecondaryEndpoint=http://seanstagehierarchical-secondary.queue.core.windows.net/;FileSecondaryEndpoint=http://seanstagehierarchical-secondary.file.core.windows.net/;AccountName=seanstagehierarchical;AccountKey=Sanitized\n"
-=======
     "Storage_TestConfigHierarchicalNamespace": "NamespaceTenant\nseannsecanary\nU2FuaXRpemVk\nhttp://seannsecanary.blob.core.windows.net\nhttp://seannsecanary.file.core.windows.net\nhttp://seannsecanary.queue.core.windows.net\nhttp://seannsecanary.table.core.windows.net\n\n\n\n\nhttp://seannsecanary-secondary.blob.core.windows.net\nhttp://seannsecanary-secondary.file.core.windows.net\nhttp://seannsecanary-secondary.queue.core.windows.net\nhttp://seannsecanary-secondary.table.core.windows.net\n68390a19-a643-458b-b726-408abf67b4fc\nSanitized\n72f988bf-86f1-41af-91ab-2d7cd011db47\nhttps://login.microsoftonline.com/\nCloud\nBlobEndpoint=http://seannsecanary.blob.core.windows.net/;QueueEndpoint=http://seannsecanary.queue.core.windows.net/;FileEndpoint=http://seannsecanary.file.core.windows.net/;BlobSecondaryEndpoint=http://seannsecanary-secondary.blob.core.windows.net/;QueueSecondaryEndpoint=http://seannsecanary-secondary.queue.core.windows.net/;FileSecondaryEndpoint=http://seannsecanary-secondary.file.core.windows.net/;AccountName=seannsecanary;AccountKey=Sanitized\n"
->>>>>>> 32e373e2
   }
 }