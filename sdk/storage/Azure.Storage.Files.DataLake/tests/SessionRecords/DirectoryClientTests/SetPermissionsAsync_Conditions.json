--- conflicted
+++ resolved
@@ -1,22 +1,6 @@
 {
   "Entries": [
     {
-<<<<<<< HEAD
-      "RequestUri": "https://seanstagehierarchical.blob.core.windows.net/test-filesystem-86c38516-dc80-0ca6-32b7-b525a15f0732?restype=container",
-      "RequestMethod": "PUT",
-      "RequestHeaders": {
-        "Authorization": "Sanitized",
-        "traceparent": "00-3bf163cd39fa814d944f1d9c7105ff92-c5980fec91b35643-00",
-        "User-Agent": [
-          "azsdk-net-Storage.Files.DataLake/12.0.0-dev.20200305.1",
-          "(.NET Core 4.6.28325.01; Microsoft Windows 10.0.18363 )"
-        ],
-        "x-ms-blob-public-access": "container",
-        "x-ms-client-request-id": "0100f07e-f72e-ef94-6ca6-1f4a55f6b4ba",
-        "x-ms-date": "Thu, 05 Mar 2020 22:10:28 GMT",
-        "x-ms-return-client-request-id": "true",
-        "x-ms-version": "2019-10-10"
-=======
       "RequestUri": "http://seannsecanary.blob.core.windows.net/test-filesystem-86c38516-dc80-0ca6-32b7-b525a15f0732?restype=container",
       "RequestMethod": "PUT",
       "RequestHeaders": {
@@ -31,52 +15,25 @@
         "x-ms-date": "Fri, 03 Apr 2020 20:56:02 GMT",
         "x-ms-return-client-request-id": "true",
         "x-ms-version": "2019-12-12"
->>>>>>> 32e373e2
-      },
-      "RequestBody": null,
-      "StatusCode": 201,
-      "ResponseHeaders": {
-        "Content-Length": "0",
-<<<<<<< HEAD
-        "Date": "Thu, 05 Mar 2020 22:10:28 GMT",
-        "ETag": "\u00220x8D7C152038A7E01\u0022",
-        "Last-Modified": "Thu, 05 Mar 2020 22:10:28 GMT",
-=======
+      },
+      "RequestBody": null,
+      "StatusCode": 201,
+      "ResponseHeaders": {
+        "Content-Length": "0",
         "Date": "Fri, 03 Apr 2020 20:56:01 GMT",
         "ETag": "\u00220x8D7D8116AB6FF7D\u0022",
         "Last-Modified": "Fri, 03 Apr 2020 20:56:01 GMT",
->>>>>>> 32e373e2
         "Server": [
           "Windows-Azure-Blob/1.0",
           "Microsoft-HTTPAPI/2.0"
         ],
         "x-ms-client-request-id": "0100f07e-f72e-ef94-6ca6-1f4a55f6b4ba",
-<<<<<<< HEAD
-        "x-ms-request-id": "ee93d3d9-101e-0047-4a3a-f3f960000000",
-        "x-ms-version": "2019-10-10"
-=======
         "x-ms-request-id": "9621a64d-f01e-0012-4afa-093670000000",
         "x-ms-version": "2019-12-12"
->>>>>>> 32e373e2
-      },
-      "ResponseBody": []
-    },
-    {
-<<<<<<< HEAD
-      "RequestUri": "https://seanstagehierarchical.dfs.core.windows.net/test-filesystem-86c38516-dc80-0ca6-32b7-b525a15f0732/test-directory-9c940b59-2a9e-0634-0710-1bc77e9328c1?resource=directory",
-      "RequestMethod": "PUT",
-      "RequestHeaders": {
-        "Authorization": "Sanitized",
-        "traceparent": "00-714105f8532f6441bf4854c41fdba690-fb5f09ba735c8140-00",
-        "User-Agent": [
-          "azsdk-net-Storage.Files.DataLake/12.0.0-dev.20200305.1",
-          "(.NET Core 4.6.28325.01; Microsoft Windows 10.0.18363 )"
-        ],
-        "x-ms-client-request-id": "d8b9a304-5adb-545e-bcf9-fa1ddccd71d8",
-        "x-ms-date": "Thu, 05 Mar 2020 22:10:28 GMT",
-        "x-ms-return-client-request-id": "true",
-        "x-ms-version": "2019-10-10"
-=======
+      },
+      "ResponseBody": []
+    },
+    {
       "RequestUri": "http://seannsecanary.dfs.core.windows.net/test-filesystem-86c38516-dc80-0ca6-32b7-b525a15f0732/test-directory-9c940b59-2a9e-0634-0710-1bc77e9328c1?resource=directory",
       "RequestMethod": "PUT",
       "RequestHeaders": {
@@ -90,56 +47,30 @@
         "x-ms-date": "Fri, 03 Apr 2020 20:56:02 GMT",
         "x-ms-return-client-request-id": "true",
         "x-ms-version": "2019-12-12"
->>>>>>> 32e373e2
-      },
-      "RequestBody": null,
-      "StatusCode": 201,
-      "ResponseHeaders": {
-        "Content-Length": "0",
-<<<<<<< HEAD
-        "Date": "Thu, 05 Mar 2020 22:10:28 GMT",
-        "ETag": "\u00220x8D7C15203B9A92A\u0022",
-        "Last-Modified": "Thu, 05 Mar 2020 22:10:29 GMT",
-=======
+      },
+      "RequestBody": null,
+      "StatusCode": 201,
+      "ResponseHeaders": {
+        "Content-Length": "0",
         "Date": "Fri, 03 Apr 2020 20:56:01 GMT",
         "ETag": "\u00220x8D7D8116AC52C97\u0022",
         "Last-Modified": "Fri, 03 Apr 2020 20:56:01 GMT",
->>>>>>> 32e373e2
         "Server": [
           "Windows-Azure-HDFS/1.0",
           "Microsoft-HTTPAPI/2.0"
         ],
         "x-ms-client-request-id": "d8b9a304-5adb-545e-bcf9-fa1ddccd71d8",
-<<<<<<< HEAD
-        "x-ms-request-id": "c41c3c43-301f-0022-4b3a-f35724000000",
-        "x-ms-version": "2019-10-10"
-=======
         "x-ms-request-id": "fa43fc7a-201f-0097-44fa-091bad000000",
         "x-ms-version": "2019-12-12"
->>>>>>> 32e373e2
-      },
-      "ResponseBody": []
-    },
-    {
-<<<<<<< HEAD
-      "RequestUri": "https://seanstagehierarchical.dfs.core.windows.net/test-filesystem-86c38516-dc80-0ca6-32b7-b525a15f0732/test-directory-9c940b59-2a9e-0634-0710-1bc77e9328c1?action=setAccessControl",
-=======
+      },
+      "ResponseBody": []
+    },
+    {
       "RequestUri": "http://seannsecanary.dfs.core.windows.net/test-filesystem-86c38516-dc80-0ca6-32b7-b525a15f0732/test-directory-9c940b59-2a9e-0634-0710-1bc77e9328c1?action=setAccessControl",
->>>>>>> 32e373e2
       "RequestMethod": "PATCH",
       "RequestHeaders": {
         "Authorization": "Sanitized",
         "User-Agent": [
-<<<<<<< HEAD
-          "azsdk-net-Storage.Files.DataLake/12.0.0-dev.20200305.1",
-          "(.NET Core 4.6.28325.01; Microsoft Windows 10.0.18363 )"
-        ],
-        "x-ms-client-request-id": "dac2a5b2-4fd9-66e6-5852-f4660ce75bd5",
-        "x-ms-date": "Thu, 05 Mar 2020 22:10:29 GMT",
-        "x-ms-permissions": "rwxrwxrwx",
-        "x-ms-return-client-request-id": "true",
-        "x-ms-version": "2019-10-10"
-=======
           "azsdk-net-Storage.Files.DataLake/12.1.0-dev.20200403.1",
           "(.NET Core 4.6.28325.01; Microsoft Windows 10.0.18362 )"
         ],
@@ -148,53 +79,26 @@
         "x-ms-permissions": "rwxrwxrwx",
         "x-ms-return-client-request-id": "true",
         "x-ms-version": "2019-12-12"
->>>>>>> 32e373e2
       },
       "RequestBody": null,
       "StatusCode": 200,
       "ResponseHeaders": {
         "Content-Length": "0",
-<<<<<<< HEAD
-        "Date": "Thu, 05 Mar 2020 22:10:28 GMT",
-        "ETag": "\u00220x8D7C15203B9A92A\u0022",
-        "Last-Modified": "Thu, 05 Mar 2020 22:10:29 GMT",
-=======
         "Date": "Fri, 03 Apr 2020 20:56:01 GMT",
         "ETag": "\u00220x8D7D8116AC52C97\u0022",
         "Last-Modified": "Fri, 03 Apr 2020 20:56:01 GMT",
->>>>>>> 32e373e2
         "Server": [
           "Windows-Azure-HDFS/1.0",
           "Microsoft-HTTPAPI/2.0"
         ],
         "x-ms-client-request-id": "dac2a5b2-4fd9-66e6-5852-f4660ce75bd5",
         "x-ms-namespace-enabled": "true",
-<<<<<<< HEAD
-        "x-ms-request-id": "c41c3c44-301f-0022-4c3a-f35724000000",
-        "x-ms-version": "2019-10-10"
-=======
         "x-ms-request-id": "fa43fc7b-201f-0097-45fa-091bad000000",
         "x-ms-version": "2019-12-12"
->>>>>>> 32e373e2
-      },
-      "ResponseBody": []
-    },
-    {
-<<<<<<< HEAD
-      "RequestUri": "https://seanstagehierarchical.blob.core.windows.net/test-filesystem-86c38516-dc80-0ca6-32b7-b525a15f0732?restype=container",
-      "RequestMethod": "DELETE",
-      "RequestHeaders": {
-        "Authorization": "Sanitized",
-        "traceparent": "00-af42da0b651ef545b0871c0a4eef40db-3a7421f8bcc95e4d-00",
-        "User-Agent": [
-          "azsdk-net-Storage.Files.DataLake/12.0.0-dev.20200305.1",
-          "(.NET Core 4.6.28325.01; Microsoft Windows 10.0.18363 )"
-        ],
-        "x-ms-client-request-id": "366b25e3-960b-2efe-7723-44fc0ff4461f",
-        "x-ms-date": "Thu, 05 Mar 2020 22:10:29 GMT",
-        "x-ms-return-client-request-id": "true",
-        "x-ms-version": "2019-10-10"
-=======
+      },
+      "ResponseBody": []
+    },
+    {
       "RequestUri": "http://seannsecanary.blob.core.windows.net/test-filesystem-86c38516-dc80-0ca6-32b7-b525a15f0732?restype=container",
       "RequestMethod": "DELETE",
       "RequestHeaders": {
@@ -208,169 +112,88 @@
         "x-ms-date": "Fri, 03 Apr 2020 20:56:02 GMT",
         "x-ms-return-client-request-id": "true",
         "x-ms-version": "2019-12-12"
->>>>>>> 32e373e2
       },
       "RequestBody": null,
       "StatusCode": 202,
       "ResponseHeaders": {
         "Content-Length": "0",
-<<<<<<< HEAD
-        "Date": "Thu, 05 Mar 2020 22:10:29 GMT",
-=======
-        "Date": "Fri, 03 Apr 2020 20:56:01 GMT",
->>>>>>> 32e373e2
+        "Date": "Fri, 03 Apr 2020 20:56:01 GMT",
         "Server": [
           "Windows-Azure-Blob/1.0",
           "Microsoft-HTTPAPI/2.0"
         ],
         "x-ms-client-request-id": "366b25e3-960b-2efe-7723-44fc0ff4461f",
-<<<<<<< HEAD
-        "x-ms-request-id": "ee93d3e5-101e-0047-543a-f3f960000000",
-        "x-ms-version": "2019-10-10"
-=======
         "x-ms-request-id": "9621a66b-f01e-0012-61fa-093670000000",
         "x-ms-version": "2019-12-12"
->>>>>>> 32e373e2
-      },
-      "ResponseBody": []
-    },
-    {
-<<<<<<< HEAD
-      "RequestUri": "https://seanstagehierarchical.blob.core.windows.net/test-filesystem-ef832200-8390-f12b-7fc1-92737d660452?restype=container",
-      "RequestMethod": "PUT",
-      "RequestHeaders": {
-        "Authorization": "Sanitized",
-        "traceparent": "00-69cb5c1f84fa7f4cbc8ac297a2da5640-42fc893e12ef5645-00",
-        "User-Agent": [
-          "azsdk-net-Storage.Files.DataLake/12.0.0-dev.20200305.1",
-          "(.NET Core 4.6.28325.01; Microsoft Windows 10.0.18363 )"
+      },
+      "ResponseBody": []
+    },
+    {
+      "RequestUri": "http://seannsecanary.blob.core.windows.net/test-filesystem-ef832200-8390-f12b-7fc1-92737d660452?restype=container",
+      "RequestMethod": "PUT",
+      "RequestHeaders": {
+        "Authorization": "Sanitized",
+        "traceparent": "00-f61c68d326c0fc42b5b905bc639157a7-12b5408f166b7941-00",
+        "User-Agent": [
+          "azsdk-net-Storage.Files.DataLake/12.1.0-dev.20200403.1",
+          "(.NET Core 4.6.28325.01; Microsoft Windows 10.0.18362 )"
         ],
         "x-ms-blob-public-access": "container",
         "x-ms-client-request-id": "3e7eb11f-c382-5f88-fa7a-b749038bb011",
-        "x-ms-date": "Thu, 05 Mar 2020 22:10:29 GMT",
-        "x-ms-return-client-request-id": "true",
-        "x-ms-version": "2019-10-10"
-=======
-      "RequestUri": "http://seannsecanary.blob.core.windows.net/test-filesystem-ef832200-8390-f12b-7fc1-92737d660452?restype=container",
-      "RequestMethod": "PUT",
-      "RequestHeaders": {
-        "Authorization": "Sanitized",
-        "traceparent": "00-f61c68d326c0fc42b5b905bc639157a7-12b5408f166b7941-00",
-        "User-Agent": [
-          "azsdk-net-Storage.Files.DataLake/12.1.0-dev.20200403.1",
-          "(.NET Core 4.6.28325.01; Microsoft Windows 10.0.18362 )"
-        ],
-        "x-ms-blob-public-access": "container",
-        "x-ms-client-request-id": "3e7eb11f-c382-5f88-fa7a-b749038bb011",
-        "x-ms-date": "Fri, 03 Apr 2020 20:56:03 GMT",
-        "x-ms-return-client-request-id": "true",
-        "x-ms-version": "2019-12-12"
->>>>>>> 32e373e2
-      },
-      "RequestBody": null,
-      "StatusCode": 201,
-      "ResponseHeaders": {
-        "Content-Length": "0",
-<<<<<<< HEAD
-        "Date": "Thu, 05 Mar 2020 22:10:29 GMT",
-        "ETag": "\u00220x8D7C152040DEB33\u0022",
-        "Last-Modified": "Thu, 05 Mar 2020 22:10:29 GMT",
-=======
+        "x-ms-date": "Fri, 03 Apr 2020 20:56:03 GMT",
+        "x-ms-return-client-request-id": "true",
+        "x-ms-version": "2019-12-12"
+      },
+      "RequestBody": null,
+      "StatusCode": 201,
+      "ResponseHeaders": {
+        "Content-Length": "0",
         "Date": "Fri, 03 Apr 2020 20:56:01 GMT",
         "ETag": "\u00220x8D7D8116AEBFBD1\u0022",
         "Last-Modified": "Fri, 03 Apr 2020 20:56:01 GMT",
->>>>>>> 32e373e2
         "Server": [
           "Windows-Azure-Blob/1.0",
           "Microsoft-HTTPAPI/2.0"
         ],
         "x-ms-client-request-id": "3e7eb11f-c382-5f88-fa7a-b749038bb011",
-<<<<<<< HEAD
-        "x-ms-request-id": "1dff550b-501e-000b-783a-f36950000000",
-        "x-ms-version": "2019-10-10"
-=======
         "x-ms-request-id": "9621a676-f01e-0012-6bfa-093670000000",
         "x-ms-version": "2019-12-12"
->>>>>>> 32e373e2
-      },
-      "ResponseBody": []
-    },
-    {
-<<<<<<< HEAD
-      "RequestUri": "https://seanstagehierarchical.dfs.core.windows.net/test-filesystem-ef832200-8390-f12b-7fc1-92737d660452/test-directory-335cf11e-5f71-dba4-5845-3eab68a57555?resource=directory",
-      "RequestMethod": "PUT",
-      "RequestHeaders": {
-        "Authorization": "Sanitized",
-        "traceparent": "00-02b3a0f9876f004b8a8c588ece7b3514-d89577988dc92946-00",
-        "User-Agent": [
-          "azsdk-net-Storage.Files.DataLake/12.0.0-dev.20200305.1",
-          "(.NET Core 4.6.28325.01; Microsoft Windows 10.0.18363 )"
+      },
+      "ResponseBody": []
+    },
+    {
+      "RequestUri": "http://seannsecanary.dfs.core.windows.net/test-filesystem-ef832200-8390-f12b-7fc1-92737d660452/test-directory-335cf11e-5f71-dba4-5845-3eab68a57555?resource=directory",
+      "RequestMethod": "PUT",
+      "RequestHeaders": {
+        "Authorization": "Sanitized",
+        "traceparent": "00-3c546f09f1cce24da86baad36f254818-beb3a06a1e243e4a-00",
+        "User-Agent": [
+          "azsdk-net-Storage.Files.DataLake/12.1.0-dev.20200403.1",
+          "(.NET Core 4.6.28325.01; Microsoft Windows 10.0.18362 )"
         ],
         "x-ms-client-request-id": "8a670934-becc-bfe2-0da3-e63d85ddf654",
-        "x-ms-date": "Thu, 05 Mar 2020 22:10:29 GMT",
-        "x-ms-return-client-request-id": "true",
-        "x-ms-version": "2019-10-10"
-=======
-      "RequestUri": "http://seannsecanary.dfs.core.windows.net/test-filesystem-ef832200-8390-f12b-7fc1-92737d660452/test-directory-335cf11e-5f71-dba4-5845-3eab68a57555?resource=directory",
-      "RequestMethod": "PUT",
-      "RequestHeaders": {
-        "Authorization": "Sanitized",
-        "traceparent": "00-3c546f09f1cce24da86baad36f254818-beb3a06a1e243e4a-00",
-        "User-Agent": [
-          "azsdk-net-Storage.Files.DataLake/12.1.0-dev.20200403.1",
-          "(.NET Core 4.6.28325.01; Microsoft Windows 10.0.18362 )"
-        ],
-        "x-ms-client-request-id": "8a670934-becc-bfe2-0da3-e63d85ddf654",
-        "x-ms-date": "Fri, 03 Apr 2020 20:56:03 GMT",
-        "x-ms-return-client-request-id": "true",
-        "x-ms-version": "2019-12-12"
->>>>>>> 32e373e2
-      },
-      "RequestBody": null,
-      "StatusCode": 201,
-      "ResponseHeaders": {
-        "Content-Length": "0",
-<<<<<<< HEAD
-        "Date": "Thu, 05 Mar 2020 22:10:29 GMT",
-        "ETag": "\u00220x8D7C152043F28EB\u0022",
-        "Last-Modified": "Thu, 05 Mar 2020 22:10:29 GMT",
-=======
+        "x-ms-date": "Fri, 03 Apr 2020 20:56:03 GMT",
+        "x-ms-return-client-request-id": "true",
+        "x-ms-version": "2019-12-12"
+      },
+      "RequestBody": null,
+      "StatusCode": 201,
+      "ResponseHeaders": {
+        "Content-Length": "0",
         "Date": "Fri, 03 Apr 2020 20:56:01 GMT",
         "ETag": "\u00220x8D7D8116AFA306A\u0022",
         "Last-Modified": "Fri, 03 Apr 2020 20:56:01 GMT",
->>>>>>> 32e373e2
         "Server": [
           "Windows-Azure-HDFS/1.0",
           "Microsoft-HTTPAPI/2.0"
         ],
         "x-ms-client-request-id": "8a670934-becc-bfe2-0da3-e63d85ddf654",
-<<<<<<< HEAD
-        "x-ms-request-id": "923c0777-001f-0029-4f3a-f3ac4f000000",
-        "x-ms-version": "2019-10-10"
-=======
         "x-ms-request-id": "fa43fc7c-201f-0097-46fa-091bad000000",
         "x-ms-version": "2019-12-12"
->>>>>>> 32e373e2
-      },
-      "ResponseBody": []
-    },
-    {
-<<<<<<< HEAD
-      "RequestUri": "https://seanstagehierarchical.dfs.core.windows.net/test-filesystem-ef832200-8390-f12b-7fc1-92737d660452/test-directory-335cf11e-5f71-dba4-5845-3eab68a57555?action=setAccessControl",
-      "RequestMethod": "PATCH",
-      "RequestHeaders": {
-        "Authorization": "Sanitized",
-        "If-Modified-Since": "Wed, 04 Mar 2020 22:10:28 GMT",
-        "User-Agent": [
-          "azsdk-net-Storage.Files.DataLake/12.0.0-dev.20200305.1",
-          "(.NET Core 4.6.28325.01; Microsoft Windows 10.0.18363 )"
-        ],
-        "x-ms-client-request-id": "5f76170a-ea3e-1089-5c93-be44df935676",
-        "x-ms-date": "Thu, 05 Mar 2020 22:10:30 GMT",
-        "x-ms-permissions": "rwxrwxrwx",
-        "x-ms-return-client-request-id": "true",
-        "x-ms-version": "2019-10-10"
-=======
+      },
+      "ResponseBody": []
+    },
+    {
       "RequestUri": "http://seannsecanary.dfs.core.windows.net/test-filesystem-ef832200-8390-f12b-7fc1-92737d660452/test-directory-335cf11e-5f71-dba4-5845-3eab68a57555?action=setAccessControl",
       "RequestMethod": "PATCH",
       "RequestHeaders": {
@@ -385,53 +208,26 @@
         "x-ms-permissions": "rwxrwxrwx",
         "x-ms-return-client-request-id": "true",
         "x-ms-version": "2019-12-12"
->>>>>>> 32e373e2
       },
       "RequestBody": null,
       "StatusCode": 200,
       "ResponseHeaders": {
         "Content-Length": "0",
-<<<<<<< HEAD
-        "Date": "Thu, 05 Mar 2020 22:10:29 GMT",
-        "ETag": "\u00220x8D7C152043F28EB\u0022",
-        "Last-Modified": "Thu, 05 Mar 2020 22:10:29 GMT",
-=======
         "Date": "Fri, 03 Apr 2020 20:56:01 GMT",
         "ETag": "\u00220x8D7D8116AFA306A\u0022",
         "Last-Modified": "Fri, 03 Apr 2020 20:56:01 GMT",
->>>>>>> 32e373e2
         "Server": [
           "Windows-Azure-HDFS/1.0",
           "Microsoft-HTTPAPI/2.0"
         ],
         "x-ms-client-request-id": "5f76170a-ea3e-1089-5c93-be44df935676",
         "x-ms-namespace-enabled": "true",
-<<<<<<< HEAD
-        "x-ms-request-id": "923c0778-001f-0029-503a-f3ac4f000000",
-        "x-ms-version": "2019-10-10"
-=======
         "x-ms-request-id": "fa43fc7d-201f-0097-47fa-091bad000000",
         "x-ms-version": "2019-12-12"
->>>>>>> 32e373e2
-      },
-      "ResponseBody": []
-    },
-    {
-<<<<<<< HEAD
-      "RequestUri": "https://seanstagehierarchical.blob.core.windows.net/test-filesystem-ef832200-8390-f12b-7fc1-92737d660452?restype=container",
-      "RequestMethod": "DELETE",
-      "RequestHeaders": {
-        "Authorization": "Sanitized",
-        "traceparent": "00-743ae43c40422b46b28865ea5b4ced0b-8350b139812a5949-00",
-        "User-Agent": [
-          "azsdk-net-Storage.Files.DataLake/12.0.0-dev.20200305.1",
-          "(.NET Core 4.6.28325.01; Microsoft Windows 10.0.18363 )"
-        ],
-        "x-ms-client-request-id": "6d320f35-9766-1a15-d76a-68a525e5788e",
-        "x-ms-date": "Thu, 05 Mar 2020 22:10:30 GMT",
-        "x-ms-return-client-request-id": "true",
-        "x-ms-version": "2019-10-10"
-=======
+      },
+      "ResponseBody": []
+    },
+    {
       "RequestUri": "http://seannsecanary.blob.core.windows.net/test-filesystem-ef832200-8390-f12b-7fc1-92737d660452?restype=container",
       "RequestMethod": "DELETE",
       "RequestHeaders": {
@@ -445,169 +241,88 @@
         "x-ms-date": "Fri, 03 Apr 2020 20:56:03 GMT",
         "x-ms-return-client-request-id": "true",
         "x-ms-version": "2019-12-12"
->>>>>>> 32e373e2
       },
       "RequestBody": null,
       "StatusCode": 202,
       "ResponseHeaders": {
         "Content-Length": "0",
-<<<<<<< HEAD
-        "Date": "Thu, 05 Mar 2020 22:10:30 GMT",
-=======
-        "Date": "Fri, 03 Apr 2020 20:56:01 GMT",
->>>>>>> 32e373e2
+        "Date": "Fri, 03 Apr 2020 20:56:01 GMT",
         "Server": [
           "Windows-Azure-Blob/1.0",
           "Microsoft-HTTPAPI/2.0"
         ],
         "x-ms-client-request-id": "6d320f35-9766-1a15-d76a-68a525e5788e",
-<<<<<<< HEAD
-        "x-ms-request-id": "1dff5513-501e-000b-7c3a-f36950000000",
-        "x-ms-version": "2019-10-10"
-=======
         "x-ms-request-id": "9621a693-f01e-0012-02fa-093670000000",
         "x-ms-version": "2019-12-12"
->>>>>>> 32e373e2
-      },
-      "ResponseBody": []
-    },
-    {
-<<<<<<< HEAD
-      "RequestUri": "https://seanstagehierarchical.blob.core.windows.net/test-filesystem-da226829-61a6-95d1-2a25-7f2f803c31c9?restype=container",
-      "RequestMethod": "PUT",
-      "RequestHeaders": {
-        "Authorization": "Sanitized",
-        "traceparent": "00-9df6b2490cc5f74e82a959e3343c2d86-78ac17fc3ed3564a-00",
-        "User-Agent": [
-          "azsdk-net-Storage.Files.DataLake/12.0.0-dev.20200305.1",
-          "(.NET Core 4.6.28325.01; Microsoft Windows 10.0.18363 )"
+      },
+      "ResponseBody": []
+    },
+    {
+      "RequestUri": "http://seannsecanary.blob.core.windows.net/test-filesystem-da226829-61a6-95d1-2a25-7f2f803c31c9?restype=container",
+      "RequestMethod": "PUT",
+      "RequestHeaders": {
+        "Authorization": "Sanitized",
+        "traceparent": "00-b70be4f7c708c74190a4e230ac666707-74df38a932633348-00",
+        "User-Agent": [
+          "azsdk-net-Storage.Files.DataLake/12.1.0-dev.20200403.1",
+          "(.NET Core 4.6.28325.01; Microsoft Windows 10.0.18362 )"
         ],
         "x-ms-blob-public-access": "container",
         "x-ms-client-request-id": "7622db96-7171-d3c3-3e9c-434118e69a9b",
-        "x-ms-date": "Thu, 05 Mar 2020 22:10:30 GMT",
-        "x-ms-return-client-request-id": "true",
-        "x-ms-version": "2019-10-10"
-=======
-      "RequestUri": "http://seannsecanary.blob.core.windows.net/test-filesystem-da226829-61a6-95d1-2a25-7f2f803c31c9?restype=container",
-      "RequestMethod": "PUT",
-      "RequestHeaders": {
-        "Authorization": "Sanitized",
-        "traceparent": "00-b70be4f7c708c74190a4e230ac666707-74df38a932633348-00",
-        "User-Agent": [
-          "azsdk-net-Storage.Files.DataLake/12.1.0-dev.20200403.1",
-          "(.NET Core 4.6.28325.01; Microsoft Windows 10.0.18362 )"
-        ],
-        "x-ms-blob-public-access": "container",
-        "x-ms-client-request-id": "7622db96-7171-d3c3-3e9c-434118e69a9b",
-        "x-ms-date": "Fri, 03 Apr 2020 20:56:03 GMT",
-        "x-ms-return-client-request-id": "true",
-        "x-ms-version": "2019-12-12"
->>>>>>> 32e373e2
-      },
-      "RequestBody": null,
-      "StatusCode": 201,
-      "ResponseHeaders": {
-        "Content-Length": "0",
-<<<<<<< HEAD
-        "Date": "Thu, 05 Mar 2020 22:10:29 GMT",
-        "ETag": "\u00220x8D7C15204A36D46\u0022",
-        "Last-Modified": "Thu, 05 Mar 2020 22:10:30 GMT",
-=======
+        "x-ms-date": "Fri, 03 Apr 2020 20:56:03 GMT",
+        "x-ms-return-client-request-id": "true",
+        "x-ms-version": "2019-12-12"
+      },
+      "RequestBody": null,
+      "StatusCode": 201,
+      "ResponseHeaders": {
+        "Content-Length": "0",
         "Date": "Fri, 03 Apr 2020 20:56:01 GMT",
         "ETag": "\u00220x8D7D8116B22A61A\u0022",
         "Last-Modified": "Fri, 03 Apr 2020 20:56:01 GMT",
->>>>>>> 32e373e2
         "Server": [
           "Windows-Azure-Blob/1.0",
           "Microsoft-HTTPAPI/2.0"
         ],
         "x-ms-client-request-id": "7622db96-7171-d3c3-3e9c-434118e69a9b",
-<<<<<<< HEAD
-        "x-ms-request-id": "84b2e38d-f01e-003d-083a-f3e420000000",
-        "x-ms-version": "2019-10-10"
-=======
         "x-ms-request-id": "9621a69b-f01e-0012-09fa-093670000000",
         "x-ms-version": "2019-12-12"
->>>>>>> 32e373e2
-      },
-      "ResponseBody": []
-    },
-    {
-<<<<<<< HEAD
-      "RequestUri": "https://seanstagehierarchical.dfs.core.windows.net/test-filesystem-da226829-61a6-95d1-2a25-7f2f803c31c9/test-directory-d15e9f38-a7d5-402d-588d-58c42c3588e1?resource=directory",
-      "RequestMethod": "PUT",
-      "RequestHeaders": {
-        "Authorization": "Sanitized",
-        "traceparent": "00-9b1c1a752813e640b1b5fac9bdbc17ea-bd2a54bdc794634f-00",
-        "User-Agent": [
-          "azsdk-net-Storage.Files.DataLake/12.0.0-dev.20200305.1",
-          "(.NET Core 4.6.28325.01; Microsoft Windows 10.0.18363 )"
+      },
+      "ResponseBody": []
+    },
+    {
+      "RequestUri": "http://seannsecanary.dfs.core.windows.net/test-filesystem-da226829-61a6-95d1-2a25-7f2f803c31c9/test-directory-d15e9f38-a7d5-402d-588d-58c42c3588e1?resource=directory",
+      "RequestMethod": "PUT",
+      "RequestHeaders": {
+        "Authorization": "Sanitized",
+        "traceparent": "00-ef0c86260d86c94fb7419fa9052e9443-9a74715fa712b04e-00",
+        "User-Agent": [
+          "azsdk-net-Storage.Files.DataLake/12.1.0-dev.20200403.1",
+          "(.NET Core 4.6.28325.01; Microsoft Windows 10.0.18362 )"
         ],
         "x-ms-client-request-id": "6d639947-59ea-ef25-aee2-1de319fea709",
-        "x-ms-date": "Thu, 05 Mar 2020 22:10:30 GMT",
-        "x-ms-return-client-request-id": "true",
-        "x-ms-version": "2019-10-10"
-=======
-      "RequestUri": "http://seannsecanary.dfs.core.windows.net/test-filesystem-da226829-61a6-95d1-2a25-7f2f803c31c9/test-directory-d15e9f38-a7d5-402d-588d-58c42c3588e1?resource=directory",
-      "RequestMethod": "PUT",
-      "RequestHeaders": {
-        "Authorization": "Sanitized",
-        "traceparent": "00-ef0c86260d86c94fb7419fa9052e9443-9a74715fa712b04e-00",
-        "User-Agent": [
-          "azsdk-net-Storage.Files.DataLake/12.1.0-dev.20200403.1",
-          "(.NET Core 4.6.28325.01; Microsoft Windows 10.0.18362 )"
-        ],
-        "x-ms-client-request-id": "6d639947-59ea-ef25-aee2-1de319fea709",
-        "x-ms-date": "Fri, 03 Apr 2020 20:56:03 GMT",
-        "x-ms-return-client-request-id": "true",
-        "x-ms-version": "2019-12-12"
->>>>>>> 32e373e2
-      },
-      "RequestBody": null,
-      "StatusCode": 201,
-      "ResponseHeaders": {
-        "Content-Length": "0",
-<<<<<<< HEAD
-        "Date": "Thu, 05 Mar 2020 22:10:30 GMT",
-        "ETag": "\u00220x8D7C15204D4BAAC\u0022",
-        "Last-Modified": "Thu, 05 Mar 2020 22:10:30 GMT",
-=======
+        "x-ms-date": "Fri, 03 Apr 2020 20:56:03 GMT",
+        "x-ms-return-client-request-id": "true",
+        "x-ms-version": "2019-12-12"
+      },
+      "RequestBody": null,
+      "StatusCode": 201,
+      "ResponseHeaders": {
+        "Content-Length": "0",
         "Date": "Fri, 03 Apr 2020 20:56:01 GMT",
         "ETag": "\u00220x8D7D8116B30ADA0\u0022",
         "Last-Modified": "Fri, 03 Apr 2020 20:56:02 GMT",
->>>>>>> 32e373e2
         "Server": [
           "Windows-Azure-HDFS/1.0",
           "Microsoft-HTTPAPI/2.0"
         ],
         "x-ms-client-request-id": "6d639947-59ea-ef25-aee2-1de319fea709",
-<<<<<<< HEAD
-        "x-ms-request-id": "7a82a3ce-e01f-001e-233a-f37ee3000000",
-        "x-ms-version": "2019-10-10"
-=======
         "x-ms-request-id": "fa43fc7e-201f-0097-48fa-091bad000000",
         "x-ms-version": "2019-12-12"
->>>>>>> 32e373e2
-      },
-      "ResponseBody": []
-    },
-    {
-<<<<<<< HEAD
-      "RequestUri": "https://seanstagehierarchical.dfs.core.windows.net/test-filesystem-da226829-61a6-95d1-2a25-7f2f803c31c9/test-directory-d15e9f38-a7d5-402d-588d-58c42c3588e1?action=setAccessControl",
-      "RequestMethod": "PATCH",
-      "RequestHeaders": {
-        "Authorization": "Sanitized",
-        "If-Unmodified-Since": "Fri, 06 Mar 2020 22:10:28 GMT",
-        "User-Agent": [
-          "azsdk-net-Storage.Files.DataLake/12.0.0-dev.20200305.1",
-          "(.NET Core 4.6.28325.01; Microsoft Windows 10.0.18363 )"
-        ],
-        "x-ms-client-request-id": "937dbc10-1bd1-a0f7-5ea9-f6379d74bb91",
-        "x-ms-date": "Thu, 05 Mar 2020 22:10:30 GMT",
-        "x-ms-permissions": "rwxrwxrwx",
-        "x-ms-return-client-request-id": "true",
-        "x-ms-version": "2019-10-10"
-=======
+      },
+      "ResponseBody": []
+    },
+    {
       "RequestUri": "http://seannsecanary.dfs.core.windows.net/test-filesystem-da226829-61a6-95d1-2a25-7f2f803c31c9/test-directory-d15e9f38-a7d5-402d-588d-58c42c3588e1?action=setAccessControl",
       "RequestMethod": "PATCH",
       "RequestHeaders": {
@@ -622,53 +337,26 @@
         "x-ms-permissions": "rwxrwxrwx",
         "x-ms-return-client-request-id": "true",
         "x-ms-version": "2019-12-12"
->>>>>>> 32e373e2
       },
       "RequestBody": null,
       "StatusCode": 200,
       "ResponseHeaders": {
         "Content-Length": "0",
-<<<<<<< HEAD
-        "Date": "Thu, 05 Mar 2020 22:10:30 GMT",
-        "ETag": "\u00220x8D7C15204D4BAAC\u0022",
-        "Last-Modified": "Thu, 05 Mar 2020 22:10:30 GMT",
-=======
         "Date": "Fri, 03 Apr 2020 20:56:01 GMT",
         "ETag": "\u00220x8D7D8116B30ADA0\u0022",
         "Last-Modified": "Fri, 03 Apr 2020 20:56:02 GMT",
->>>>>>> 32e373e2
         "Server": [
           "Windows-Azure-HDFS/1.0",
           "Microsoft-HTTPAPI/2.0"
         ],
         "x-ms-client-request-id": "937dbc10-1bd1-a0f7-5ea9-f6379d74bb91",
         "x-ms-namespace-enabled": "true",
-<<<<<<< HEAD
-        "x-ms-request-id": "7a82a3cf-e01f-001e-243a-f37ee3000000",
-        "x-ms-version": "2019-10-10"
-=======
         "x-ms-request-id": "fa43fc7f-201f-0097-49fa-091bad000000",
         "x-ms-version": "2019-12-12"
->>>>>>> 32e373e2
-      },
-      "ResponseBody": []
-    },
-    {
-<<<<<<< HEAD
-      "RequestUri": "https://seanstagehierarchical.blob.core.windows.net/test-filesystem-da226829-61a6-95d1-2a25-7f2f803c31c9?restype=container",
-      "RequestMethod": "DELETE",
-      "RequestHeaders": {
-        "Authorization": "Sanitized",
-        "traceparent": "00-81b3c82f1eb50944ad8b15368ea98e13-e54111a5c3a2364e-00",
-        "User-Agent": [
-          "azsdk-net-Storage.Files.DataLake/12.0.0-dev.20200305.1",
-          "(.NET Core 4.6.28325.01; Microsoft Windows 10.0.18363 )"
-        ],
-        "x-ms-client-request-id": "5dd29348-1381-f837-69a5-34a4fe49e1d2",
-        "x-ms-date": "Thu, 05 Mar 2020 22:10:31 GMT",
-        "x-ms-return-client-request-id": "true",
-        "x-ms-version": "2019-10-10"
-=======
+      },
+      "ResponseBody": []
+    },
+    {
       "RequestUri": "http://seannsecanary.blob.core.windows.net/test-filesystem-da226829-61a6-95d1-2a25-7f2f803c31c9?restype=container",
       "RequestMethod": "DELETE",
       "RequestHeaders": {
@@ -682,179 +370,100 @@
         "x-ms-date": "Fri, 03 Apr 2020 20:56:03 GMT",
         "x-ms-return-client-request-id": "true",
         "x-ms-version": "2019-12-12"
->>>>>>> 32e373e2
       },
       "RequestBody": null,
       "StatusCode": 202,
       "ResponseHeaders": {
         "Content-Length": "0",
-<<<<<<< HEAD
-        "Date": "Thu, 05 Mar 2020 22:10:30 GMT",
-=======
-        "Date": "Fri, 03 Apr 2020 20:56:02 GMT",
->>>>>>> 32e373e2
+        "Date": "Fri, 03 Apr 2020 20:56:02 GMT",
         "Server": [
           "Windows-Azure-Blob/1.0",
           "Microsoft-HTTPAPI/2.0"
         ],
         "x-ms-client-request-id": "5dd29348-1381-f837-69a5-34a4fe49e1d2",
-<<<<<<< HEAD
-        "x-ms-request-id": "84b2e3d6-f01e-003d-413a-f3e420000000",
-        "x-ms-version": "2019-10-10"
-=======
         "x-ms-request-id": "9621a6b6-f01e-0012-20fa-093670000000",
         "x-ms-version": "2019-12-12"
->>>>>>> 32e373e2
-      },
-      "ResponseBody": []
-    },
-    {
-<<<<<<< HEAD
-      "RequestUri": "https://seanstagehierarchical.blob.core.windows.net/test-filesystem-8c05aece-54b8-2701-6e2b-7aedf49787d3?restype=container",
-      "RequestMethod": "PUT",
-      "RequestHeaders": {
-        "Authorization": "Sanitized",
-        "traceparent": "00-52155e43f5ccde4db658a2a7e37fa377-aa8d9258eabf3641-00",
-        "User-Agent": [
-          "azsdk-net-Storage.Files.DataLake/12.0.0-dev.20200305.1",
-          "(.NET Core 4.6.28325.01; Microsoft Windows 10.0.18363 )"
+      },
+      "ResponseBody": []
+    },
+    {
+      "RequestUri": "http://seannsecanary.blob.core.windows.net/test-filesystem-8c05aece-54b8-2701-6e2b-7aedf49787d3?restype=container",
+      "RequestMethod": "PUT",
+      "RequestHeaders": {
+        "Authorization": "Sanitized",
+        "traceparent": "00-b47994a999bfb542acda91e75b143710-b2a923d125b78644-00",
+        "User-Agent": [
+          "azsdk-net-Storage.Files.DataLake/12.1.0-dev.20200403.1",
+          "(.NET Core 4.6.28325.01; Microsoft Windows 10.0.18362 )"
         ],
         "x-ms-blob-public-access": "container",
         "x-ms-client-request-id": "6b925403-4d85-f38c-92ab-ef56994a04d2",
-        "x-ms-date": "Thu, 05 Mar 2020 22:10:31 GMT",
-        "x-ms-return-client-request-id": "true",
-        "x-ms-version": "2019-10-10"
-=======
-      "RequestUri": "http://seannsecanary.blob.core.windows.net/test-filesystem-8c05aece-54b8-2701-6e2b-7aedf49787d3?restype=container",
-      "RequestMethod": "PUT",
-      "RequestHeaders": {
-        "Authorization": "Sanitized",
-        "traceparent": "00-b47994a999bfb542acda91e75b143710-b2a923d125b78644-00",
-        "User-Agent": [
-          "azsdk-net-Storage.Files.DataLake/12.1.0-dev.20200403.1",
-          "(.NET Core 4.6.28325.01; Microsoft Windows 10.0.18362 )"
-        ],
-        "x-ms-blob-public-access": "container",
-        "x-ms-client-request-id": "6b925403-4d85-f38c-92ab-ef56994a04d2",
-        "x-ms-date": "Fri, 03 Apr 2020 20:56:03 GMT",
-        "x-ms-return-client-request-id": "true",
-        "x-ms-version": "2019-12-12"
->>>>>>> 32e373e2
-      },
-      "RequestBody": null,
-      "StatusCode": 201,
-      "ResponseHeaders": {
-        "Content-Length": "0",
-<<<<<<< HEAD
-        "Date": "Thu, 05 Mar 2020 22:10:30 GMT",
-        "ETag": "\u00220x8D7C1520536301E\u0022",
-        "Last-Modified": "Thu, 05 Mar 2020 22:10:31 GMT",
-=======
+        "x-ms-date": "Fri, 03 Apr 2020 20:56:03 GMT",
+        "x-ms-return-client-request-id": "true",
+        "x-ms-version": "2019-12-12"
+      },
+      "RequestBody": null,
+      "StatusCode": 201,
+      "ResponseHeaders": {
+        "Content-Length": "0",
         "Date": "Fri, 03 Apr 2020 20:56:02 GMT",
         "ETag": "\u00220x8D7D8116B5BE8F0\u0022",
         "Last-Modified": "Fri, 03 Apr 2020 20:56:02 GMT",
->>>>>>> 32e373e2
         "Server": [
           "Windows-Azure-Blob/1.0",
           "Microsoft-HTTPAPI/2.0"
         ],
         "x-ms-client-request-id": "6b925403-4d85-f38c-92ab-ef56994a04d2",
-<<<<<<< HEAD
-        "x-ms-request-id": "809526b2-a01e-0020-763a-f3e99c000000",
-        "x-ms-version": "2019-10-10"
-=======
         "x-ms-request-id": "9621a6be-f01e-0012-26fa-093670000000",
         "x-ms-version": "2019-12-12"
->>>>>>> 32e373e2
-      },
-      "ResponseBody": []
-    },
-    {
-<<<<<<< HEAD
-      "RequestUri": "https://seanstagehierarchical.dfs.core.windows.net/test-filesystem-8c05aece-54b8-2701-6e2b-7aedf49787d3/test-directory-4dd5611e-d75a-7030-9d85-3a01791e73c4?resource=directory",
-      "RequestMethod": "PUT",
-      "RequestHeaders": {
-        "Authorization": "Sanitized",
-        "traceparent": "00-15c945b937f47543877202c8d85d568a-25c59c97715af44a-00",
-        "User-Agent": [
-          "azsdk-net-Storage.Files.DataLake/12.0.0-dev.20200305.1",
-          "(.NET Core 4.6.28325.01; Microsoft Windows 10.0.18363 )"
+      },
+      "ResponseBody": []
+    },
+    {
+      "RequestUri": "http://seannsecanary.dfs.core.windows.net/test-filesystem-8c05aece-54b8-2701-6e2b-7aedf49787d3/test-directory-4dd5611e-d75a-7030-9d85-3a01791e73c4?resource=directory",
+      "RequestMethod": "PUT",
+      "RequestHeaders": {
+        "Authorization": "Sanitized",
+        "traceparent": "00-5367c591875f1d48ab824ce01633d806-c731831f8fbb2947-00",
+        "User-Agent": [
+          "azsdk-net-Storage.Files.DataLake/12.1.0-dev.20200403.1",
+          "(.NET Core 4.6.28325.01; Microsoft Windows 10.0.18362 )"
         ],
         "x-ms-client-request-id": "53c408b2-06d4-2c75-2322-cd00138b7973",
-        "x-ms-date": "Thu, 05 Mar 2020 22:10:31 GMT",
-        "x-ms-return-client-request-id": "true",
-        "x-ms-version": "2019-10-10"
-=======
-      "RequestUri": "http://seannsecanary.dfs.core.windows.net/test-filesystem-8c05aece-54b8-2701-6e2b-7aedf49787d3/test-directory-4dd5611e-d75a-7030-9d85-3a01791e73c4?resource=directory",
-      "RequestMethod": "PUT",
-      "RequestHeaders": {
-        "Authorization": "Sanitized",
-        "traceparent": "00-5367c591875f1d48ab824ce01633d806-c731831f8fbb2947-00",
-        "User-Agent": [
-          "azsdk-net-Storage.Files.DataLake/12.1.0-dev.20200403.1",
-          "(.NET Core 4.6.28325.01; Microsoft Windows 10.0.18362 )"
-        ],
-        "x-ms-client-request-id": "53c408b2-06d4-2c75-2322-cd00138b7973",
-        "x-ms-date": "Fri, 03 Apr 2020 20:56:03 GMT",
-        "x-ms-return-client-request-id": "true",
-        "x-ms-version": "2019-12-12"
->>>>>>> 32e373e2
-      },
-      "RequestBody": null,
-      "StatusCode": 201,
-      "ResponseHeaders": {
-        "Content-Length": "0",
-<<<<<<< HEAD
-        "Date": "Thu, 05 Mar 2020 22:10:31 GMT",
-        "ETag": "\u00220x8D7C1520567A4D8\u0022",
-        "Last-Modified": "Thu, 05 Mar 2020 22:10:31 GMT",
-=======
+        "x-ms-date": "Fri, 03 Apr 2020 20:56:03 GMT",
+        "x-ms-return-client-request-id": "true",
+        "x-ms-version": "2019-12-12"
+      },
+      "RequestBody": null,
+      "StatusCode": 201,
+      "ResponseHeaders": {
+        "Content-Length": "0",
         "Date": "Fri, 03 Apr 2020 20:56:02 GMT",
         "ETag": "\u00220x8D7D8116B6B891A\u0022",
         "Last-Modified": "Fri, 03 Apr 2020 20:56:02 GMT",
->>>>>>> 32e373e2
         "Server": [
           "Windows-Azure-HDFS/1.0",
           "Microsoft-HTTPAPI/2.0"
         ],
         "x-ms-client-request-id": "53c408b2-06d4-2c75-2322-cd00138b7973",
-<<<<<<< HEAD
-        "x-ms-request-id": "c4760e2a-301f-0040-353a-f39503000000",
-        "x-ms-version": "2019-10-10"
-=======
         "x-ms-request-id": "fa43fc80-201f-0097-4afa-091bad000000",
         "x-ms-version": "2019-12-12"
->>>>>>> 32e373e2
-      },
-      "ResponseBody": []
-    },
-    {
-<<<<<<< HEAD
-      "RequestUri": "https://seanstagehierarchical.blob.core.windows.net/test-filesystem-8c05aece-54b8-2701-6e2b-7aedf49787d3/test-directory-4dd5611e-d75a-7030-9d85-3a01791e73c4",
-=======
+      },
+      "ResponseBody": []
+    },
+    {
       "RequestUri": "http://seannsecanary.blob.core.windows.net/test-filesystem-8c05aece-54b8-2701-6e2b-7aedf49787d3/test-directory-4dd5611e-d75a-7030-9d85-3a01791e73c4",
->>>>>>> 32e373e2
       "RequestMethod": "HEAD",
       "RequestHeaders": {
         "Authorization": "Sanitized",
         "User-Agent": [
-<<<<<<< HEAD
-          "azsdk-net-Storage.Files.DataLake/12.0.0-dev.20200305.1",
-          "(.NET Core 4.6.28325.01; Microsoft Windows 10.0.18363 )"
+          "azsdk-net-Storage.Files.DataLake/12.1.0-dev.20200403.1",
+          "(.NET Core 4.6.28325.01; Microsoft Windows 10.0.18362 )"
         ],
         "x-ms-client-request-id": "714e329e-1f59-d0f0-36bc-7ce34e4e6d98",
-        "x-ms-date": "Thu, 05 Mar 2020 22:10:31 GMT",
-        "x-ms-return-client-request-id": "true",
-        "x-ms-version": "2019-10-10"
-=======
-          "azsdk-net-Storage.Files.DataLake/12.1.0-dev.20200403.1",
-          "(.NET Core 4.6.28325.01; Microsoft Windows 10.0.18362 )"
-        ],
-        "x-ms-client-request-id": "714e329e-1f59-d0f0-36bc-7ce34e4e6d98",
-        "x-ms-date": "Fri, 03 Apr 2020 20:56:03 GMT",
-        "x-ms-return-client-request-id": "true",
-        "x-ms-version": "2019-12-12"
->>>>>>> 32e373e2
+        "x-ms-date": "Fri, 03 Apr 2020 20:56:03 GMT",
+        "x-ms-return-client-request-id": "true",
+        "x-ms-version": "2019-12-12"
       },
       "RequestBody": null,
       "StatusCode": 200,
@@ -862,15 +471,9 @@
         "Accept-Ranges": "bytes",
         "Content-Length": "0",
         "Content-Type": "application/octet-stream",
-<<<<<<< HEAD
-        "Date": "Thu, 05 Mar 2020 22:10:31 GMT",
-        "ETag": "\u00220x8D7C1520567A4D8\u0022",
-        "Last-Modified": "Thu, 05 Mar 2020 22:10:31 GMT",
-=======
         "Date": "Fri, 03 Apr 2020 20:56:02 GMT",
         "ETag": "\u00220x8D7D8116B6B891A\u0022",
         "Last-Modified": "Fri, 03 Apr 2020 20:56:02 GMT",
->>>>>>> 32e373e2
         "Server": [
           "Windows-Azure-Blob/1.0",
           "Microsoft-HTTPAPI/2.0"
@@ -879,15 +482,6 @@
         "x-ms-access-tier-inferred": "true",
         "x-ms-blob-type": "BlockBlob",
         "x-ms-client-request-id": "714e329e-1f59-d0f0-36bc-7ce34e4e6d98",
-<<<<<<< HEAD
-        "x-ms-creation-time": "Thu, 05 Mar 2020 22:10:31 GMT",
-        "x-ms-lease-state": "available",
-        "x-ms-lease-status": "unlocked",
-        "x-ms-meta-hdi_isfolder": "true",
-        "x-ms-request-id": "809526b9-a01e-0020-793a-f3e99c000000",
-        "x-ms-server-encrypted": "true",
-        "x-ms-version": "2019-10-10"
-=======
         "x-ms-creation-time": "Fri, 03 Apr 2020 20:56:02 GMT",
         "x-ms-lease-state": "available",
         "x-ms-lease-status": "unlocked",
@@ -895,27 +489,10 @@
         "x-ms-request-id": "9621a6da-f01e-0012-3afa-093670000000",
         "x-ms-server-encrypted": "true",
         "x-ms-version": "2019-12-12"
->>>>>>> 32e373e2
-      },
-      "ResponseBody": []
-    },
-    {
-<<<<<<< HEAD
-      "RequestUri": "https://seanstagehierarchical.dfs.core.windows.net/test-filesystem-8c05aece-54b8-2701-6e2b-7aedf49787d3/test-directory-4dd5611e-d75a-7030-9d85-3a01791e73c4?action=setAccessControl",
-      "RequestMethod": "PATCH",
-      "RequestHeaders": {
-        "Authorization": "Sanitized",
-        "If-Match": "\u00220x8D7C1520567A4D8\u0022",
-        "User-Agent": [
-          "azsdk-net-Storage.Files.DataLake/12.0.0-dev.20200305.1",
-          "(.NET Core 4.6.28325.01; Microsoft Windows 10.0.18363 )"
-        ],
-        "x-ms-client-request-id": "e061ea21-083d-181a-3aae-b7a4e7eab3c4",
-        "x-ms-date": "Thu, 05 Mar 2020 22:10:32 GMT",
-        "x-ms-permissions": "rwxrwxrwx",
-        "x-ms-return-client-request-id": "true",
-        "x-ms-version": "2019-10-10"
-=======
+      },
+      "ResponseBody": []
+    },
+    {
       "RequestUri": "http://seannsecanary.dfs.core.windows.net/test-filesystem-8c05aece-54b8-2701-6e2b-7aedf49787d3/test-directory-4dd5611e-d75a-7030-9d85-3a01791e73c4?action=setAccessControl",
       "RequestMethod": "PATCH",
       "RequestHeaders": {
@@ -930,53 +507,26 @@
         "x-ms-permissions": "rwxrwxrwx",
         "x-ms-return-client-request-id": "true",
         "x-ms-version": "2019-12-12"
->>>>>>> 32e373e2
       },
       "RequestBody": null,
       "StatusCode": 200,
       "ResponseHeaders": {
         "Content-Length": "0",
-<<<<<<< HEAD
-        "Date": "Thu, 05 Mar 2020 22:10:32 GMT",
-        "ETag": "\u00220x8D7C1520567A4D8\u0022",
-        "Last-Modified": "Thu, 05 Mar 2020 22:10:31 GMT",
-=======
         "Date": "Fri, 03 Apr 2020 20:56:02 GMT",
         "ETag": "\u00220x8D7D8116B6B891A\u0022",
         "Last-Modified": "Fri, 03 Apr 2020 20:56:02 GMT",
->>>>>>> 32e373e2
         "Server": [
           "Windows-Azure-HDFS/1.0",
           "Microsoft-HTTPAPI/2.0"
         ],
         "x-ms-client-request-id": "e061ea21-083d-181a-3aae-b7a4e7eab3c4",
         "x-ms-namespace-enabled": "true",
-<<<<<<< HEAD
-        "x-ms-request-id": "c4760e2b-301f-0040-363a-f39503000000",
-        "x-ms-version": "2019-10-10"
-=======
         "x-ms-request-id": "fa43fc81-201f-0097-4bfa-091bad000000",
         "x-ms-version": "2019-12-12"
->>>>>>> 32e373e2
-      },
-      "ResponseBody": []
-    },
-    {
-<<<<<<< HEAD
-      "RequestUri": "https://seanstagehierarchical.blob.core.windows.net/test-filesystem-8c05aece-54b8-2701-6e2b-7aedf49787d3?restype=container",
-      "RequestMethod": "DELETE",
-      "RequestHeaders": {
-        "Authorization": "Sanitized",
-        "traceparent": "00-1d382d72d237a74a81db470b5836fdc7-c9662bfa36837742-00",
-        "User-Agent": [
-          "azsdk-net-Storage.Files.DataLake/12.0.0-dev.20200305.1",
-          "(.NET Core 4.6.28325.01; Microsoft Windows 10.0.18363 )"
-        ],
-        "x-ms-client-request-id": "63c193f0-8cec-795b-e9a5-0a8d41026751",
-        "x-ms-date": "Thu, 05 Mar 2020 22:10:33 GMT",
-        "x-ms-return-client-request-id": "true",
-        "x-ms-version": "2019-10-10"
-=======
+      },
+      "ResponseBody": []
+    },
+    {
       "RequestUri": "http://seannsecanary.blob.core.windows.net/test-filesystem-8c05aece-54b8-2701-6e2b-7aedf49787d3?restype=container",
       "RequestMethod": "DELETE",
       "RequestHeaders": {
@@ -990,228 +540,122 @@
         "x-ms-date": "Fri, 03 Apr 2020 20:56:04 GMT",
         "x-ms-return-client-request-id": "true",
         "x-ms-version": "2019-12-12"
->>>>>>> 32e373e2
       },
       "RequestBody": null,
       "StatusCode": 202,
       "ResponseHeaders": {
         "Content-Length": "0",
-<<<<<<< HEAD
-        "Date": "Thu, 05 Mar 2020 22:10:33 GMT",
-=======
-        "Date": "Fri, 03 Apr 2020 20:56:02 GMT",
->>>>>>> 32e373e2
+        "Date": "Fri, 03 Apr 2020 20:56:02 GMT",
         "Server": [
           "Windows-Azure-Blob/1.0",
           "Microsoft-HTTPAPI/2.0"
         ],
         "x-ms-client-request-id": "63c193f0-8cec-795b-e9a5-0a8d41026751",
-<<<<<<< HEAD
-        "x-ms-request-id": "809526c0-a01e-0020-803a-f3e99c000000",
-        "x-ms-version": "2019-10-10"
-=======
         "x-ms-request-id": "9621a6e3-f01e-0012-43fa-093670000000",
         "x-ms-version": "2019-12-12"
->>>>>>> 32e373e2
-      },
-      "ResponseBody": []
-    },
-    {
-<<<<<<< HEAD
-      "RequestUri": "https://seanstagehierarchical.blob.core.windows.net/test-filesystem-4c997b0e-6f3a-656c-42bc-543dd28339c9?restype=container",
-      "RequestMethod": "PUT",
-      "RequestHeaders": {
-        "Authorization": "Sanitized",
-        "traceparent": "00-7add5a98776ac5439b4fe8428a6a71fd-79f7c090f862464d-00",
-        "User-Agent": [
-          "azsdk-net-Storage.Files.DataLake/12.0.0-dev.20200305.1",
-          "(.NET Core 4.6.28325.01; Microsoft Windows 10.0.18363 )"
+      },
+      "ResponseBody": []
+    },
+    {
+      "RequestUri": "http://seannsecanary.blob.core.windows.net/test-filesystem-4c997b0e-6f3a-656c-42bc-543dd28339c9?restype=container",
+      "RequestMethod": "PUT",
+      "RequestHeaders": {
+        "Authorization": "Sanitized",
+        "traceparent": "00-17a23f6d2bb4b446ba62413bf3d0a745-0aa102a974a3fb49-00",
+        "User-Agent": [
+          "azsdk-net-Storage.Files.DataLake/12.1.0-dev.20200403.1",
+          "(.NET Core 4.6.28325.01; Microsoft Windows 10.0.18362 )"
         ],
         "x-ms-blob-public-access": "container",
         "x-ms-client-request-id": "6388e498-a7d6-81e5-265c-202f381ea665",
-        "x-ms-date": "Thu, 05 Mar 2020 22:10:33 GMT",
-        "x-ms-return-client-request-id": "true",
-        "x-ms-version": "2019-10-10"
-=======
-      "RequestUri": "http://seannsecanary.blob.core.windows.net/test-filesystem-4c997b0e-6f3a-656c-42bc-543dd28339c9?restype=container",
-      "RequestMethod": "PUT",
-      "RequestHeaders": {
-        "Authorization": "Sanitized",
-        "traceparent": "00-17a23f6d2bb4b446ba62413bf3d0a745-0aa102a974a3fb49-00",
-        "User-Agent": [
-          "azsdk-net-Storage.Files.DataLake/12.1.0-dev.20200403.1",
-          "(.NET Core 4.6.28325.01; Microsoft Windows 10.0.18362 )"
-        ],
-        "x-ms-blob-public-access": "container",
-        "x-ms-client-request-id": "6388e498-a7d6-81e5-265c-202f381ea665",
-        "x-ms-date": "Fri, 03 Apr 2020 20:56:04 GMT",
-        "x-ms-return-client-request-id": "true",
-        "x-ms-version": "2019-12-12"
->>>>>>> 32e373e2
-      },
-      "RequestBody": null,
-      "StatusCode": 201,
-      "ResponseHeaders": {
-        "Content-Length": "0",
-<<<<<<< HEAD
-        "Date": "Thu, 05 Mar 2020 22:10:32 GMT",
-        "ETag": "\u00220x8D7C152064FD9F2\u0022",
-        "Last-Modified": "Thu, 05 Mar 2020 22:10:33 GMT",
-=======
+        "x-ms-date": "Fri, 03 Apr 2020 20:56:04 GMT",
+        "x-ms-return-client-request-id": "true",
+        "x-ms-version": "2019-12-12"
+      },
+      "RequestBody": null,
+      "StatusCode": 201,
+      "ResponseHeaders": {
+        "Content-Length": "0",
         "Date": "Fri, 03 Apr 2020 20:56:02 GMT",
         "ETag": "\u00220x8D7D8116B9F18A8\u0022",
         "Last-Modified": "Fri, 03 Apr 2020 20:56:02 GMT",
->>>>>>> 32e373e2
         "Server": [
           "Windows-Azure-Blob/1.0",
           "Microsoft-HTTPAPI/2.0"
         ],
         "x-ms-client-request-id": "6388e498-a7d6-81e5-265c-202f381ea665",
-<<<<<<< HEAD
-        "x-ms-request-id": "589c036b-e01e-0021-683a-f3b640000000",
-        "x-ms-version": "2019-10-10"
-=======
         "x-ms-request-id": "9621a6e6-f01e-0012-46fa-093670000000",
         "x-ms-version": "2019-12-12"
->>>>>>> 32e373e2
-      },
-      "ResponseBody": []
-    },
-    {
-<<<<<<< HEAD
-      "RequestUri": "https://seanstagehierarchical.dfs.core.windows.net/test-filesystem-4c997b0e-6f3a-656c-42bc-543dd28339c9/test-directory-a9d2406b-134f-be28-a340-17d6fc96b328?resource=directory",
-      "RequestMethod": "PUT",
-      "RequestHeaders": {
-        "Authorization": "Sanitized",
-        "traceparent": "00-7b39508e828f1043a0a8a48558b46eb1-f37d7139a25dba42-00",
-        "User-Agent": [
-          "azsdk-net-Storage.Files.DataLake/12.0.0-dev.20200305.1",
-          "(.NET Core 4.6.28325.01; Microsoft Windows 10.0.18363 )"
+      },
+      "ResponseBody": []
+    },
+    {
+      "RequestUri": "http://seannsecanary.dfs.core.windows.net/test-filesystem-4c997b0e-6f3a-656c-42bc-543dd28339c9/test-directory-a9d2406b-134f-be28-a340-17d6fc96b328?resource=directory",
+      "RequestMethod": "PUT",
+      "RequestHeaders": {
+        "Authorization": "Sanitized",
+        "traceparent": "00-1e23dd221fb00a4d8a2ac81537c08c44-b9171694ca793447-00",
+        "User-Agent": [
+          "azsdk-net-Storage.Files.DataLake/12.1.0-dev.20200403.1",
+          "(.NET Core 4.6.28325.01; Microsoft Windows 10.0.18362 )"
         ],
         "x-ms-client-request-id": "716a0dbc-ba47-8439-bbc9-c0968f0e8590",
-        "x-ms-date": "Thu, 05 Mar 2020 22:10:33 GMT",
-        "x-ms-return-client-request-id": "true",
-        "x-ms-version": "2019-10-10"
-=======
-      "RequestUri": "http://seannsecanary.dfs.core.windows.net/test-filesystem-4c997b0e-6f3a-656c-42bc-543dd28339c9/test-directory-a9d2406b-134f-be28-a340-17d6fc96b328?resource=directory",
-      "RequestMethod": "PUT",
-      "RequestHeaders": {
-        "Authorization": "Sanitized",
-        "traceparent": "00-1e23dd221fb00a4d8a2ac81537c08c44-b9171694ca793447-00",
-        "User-Agent": [
-          "azsdk-net-Storage.Files.DataLake/12.1.0-dev.20200403.1",
-          "(.NET Core 4.6.28325.01; Microsoft Windows 10.0.18362 )"
-        ],
-        "x-ms-client-request-id": "716a0dbc-ba47-8439-bbc9-c0968f0e8590",
-        "x-ms-date": "Fri, 03 Apr 2020 20:56:04 GMT",
-        "x-ms-return-client-request-id": "true",
-        "x-ms-version": "2019-12-12"
->>>>>>> 32e373e2
-      },
-      "RequestBody": null,
-      "StatusCode": 201,
-      "ResponseHeaders": {
-        "Content-Length": "0",
-<<<<<<< HEAD
-        "Date": "Thu, 05 Mar 2020 22:10:33 GMT",
-        "ETag": "\u00220x8D7C1520681999B\u0022",
-        "Last-Modified": "Thu, 05 Mar 2020 22:10:33 GMT",
-=======
+        "x-ms-date": "Fri, 03 Apr 2020 20:56:04 GMT",
+        "x-ms-return-client-request-id": "true",
+        "x-ms-version": "2019-12-12"
+      },
+      "RequestBody": null,
+      "StatusCode": 201,
+      "ResponseHeaders": {
+        "Content-Length": "0",
         "Date": "Fri, 03 Apr 2020 20:56:02 GMT",
         "ETag": "\u00220x8D7D8116BADBDFF\u0022",
         "Last-Modified": "Fri, 03 Apr 2020 20:56:02 GMT",
->>>>>>> 32e373e2
         "Server": [
           "Windows-Azure-HDFS/1.0",
           "Microsoft-HTTPAPI/2.0"
         ],
         "x-ms-client-request-id": "716a0dbc-ba47-8439-bbc9-c0968f0e8590",
-<<<<<<< HEAD
-        "x-ms-request-id": "8a0a22b4-701f-0041-4b3a-f3cadf000000",
-        "x-ms-version": "2019-10-10"
-=======
         "x-ms-request-id": "fa43fc82-201f-0097-4cfa-091bad000000",
         "x-ms-version": "2019-12-12"
->>>>>>> 32e373e2
-      },
-      "ResponseBody": []
-    },
-    {
-<<<<<<< HEAD
-      "RequestUri": "https://seanstagehierarchical.dfs.core.windows.net/test-filesystem-4c997b0e-6f3a-656c-42bc-543dd28339c9/test-directory-a9d2406b-134f-be28-a340-17d6fc96b328?action=setAccessControl",
-=======
+      },
+      "ResponseBody": []
+    },
+    {
       "RequestUri": "http://seannsecanary.dfs.core.windows.net/test-filesystem-4c997b0e-6f3a-656c-42bc-543dd28339c9/test-directory-a9d2406b-134f-be28-a340-17d6fc96b328?action=setAccessControl",
->>>>>>> 32e373e2
       "RequestMethod": "PATCH",
       "RequestHeaders": {
         "Authorization": "Sanitized",
         "If-None-Match": "\u0022garbage\u0022",
         "User-Agent": [
-<<<<<<< HEAD
-          "azsdk-net-Storage.Files.DataLake/12.0.0-dev.20200305.1",
-          "(.NET Core 4.6.28325.01; Microsoft Windows 10.0.18363 )"
+          "azsdk-net-Storage.Files.DataLake/12.1.0-dev.20200403.1",
+          "(.NET Core 4.6.28325.01; Microsoft Windows 10.0.18362 )"
         ],
         "x-ms-client-request-id": "ee19001f-422b-9ee1-9121-3232155c83a4",
-        "x-ms-date": "Thu, 05 Mar 2020 22:10:33 GMT",
+        "x-ms-date": "Fri, 03 Apr 2020 20:56:04 GMT",
         "x-ms-permissions": "rwxrwxrwx",
         "x-ms-return-client-request-id": "true",
-        "x-ms-version": "2019-10-10"
-=======
-          "azsdk-net-Storage.Files.DataLake/12.1.0-dev.20200403.1",
-          "(.NET Core 4.6.28325.01; Microsoft Windows 10.0.18362 )"
-        ],
-        "x-ms-client-request-id": "ee19001f-422b-9ee1-9121-3232155c83a4",
-        "x-ms-date": "Fri, 03 Apr 2020 20:56:04 GMT",
-        "x-ms-permissions": "rwxrwxrwx",
-        "x-ms-return-client-request-id": "true",
-        "x-ms-version": "2019-12-12"
->>>>>>> 32e373e2
+        "x-ms-version": "2019-12-12"
       },
       "RequestBody": null,
       "StatusCode": 200,
       "ResponseHeaders": {
         "Content-Length": "0",
-<<<<<<< HEAD
-        "Date": "Thu, 05 Mar 2020 22:10:33 GMT",
-        "ETag": "\u00220x8D7C1520681999B\u0022",
-        "Last-Modified": "Thu, 05 Mar 2020 22:10:33 GMT",
-=======
         "Date": "Fri, 03 Apr 2020 20:56:02 GMT",
         "ETag": "\u00220x8D7D8116BADBDFF\u0022",
         "Last-Modified": "Fri, 03 Apr 2020 20:56:02 GMT",
->>>>>>> 32e373e2
         "Server": [
           "Windows-Azure-HDFS/1.0",
           "Microsoft-HTTPAPI/2.0"
         ],
         "x-ms-client-request-id": "ee19001f-422b-9ee1-9121-3232155c83a4",
         "x-ms-namespace-enabled": "true",
-<<<<<<< HEAD
-        "x-ms-request-id": "8a0a22b5-701f-0041-4c3a-f3cadf000000",
-        "x-ms-version": "2019-10-10"
-=======
         "x-ms-request-id": "fa43fc83-201f-0097-4dfa-091bad000000",
         "x-ms-version": "2019-12-12"
->>>>>>> 32e373e2
-      },
-      "ResponseBody": []
-    },
-    {
-<<<<<<< HEAD
-      "RequestUri": "https://seanstagehierarchical.blob.core.windows.net/test-filesystem-4c997b0e-6f3a-656c-42bc-543dd28339c9?restype=container",
-      "RequestMethod": "DELETE",
-      "RequestHeaders": {
-        "Authorization": "Sanitized",
-        "traceparent": "00-eac4553c1655a14d88fe23d628f14f9a-77f74632102fec47-00",
-        "User-Agent": [
-          "azsdk-net-Storage.Files.DataLake/12.0.0-dev.20200305.1",
-          "(.NET Core 4.6.28325.01; Microsoft Windows 10.0.18363 )"
-        ],
-        "x-ms-client-request-id": "8f77c639-97f5-6665-1636-db57863780f0",
-        "x-ms-date": "Thu, 05 Mar 2020 22:10:33 GMT",
-        "x-ms-return-client-request-id": "true",
-        "x-ms-version": "2019-10-10"
-=======
+      },
+      "ResponseBody": []
+    },
+    {
       "RequestUri": "http://seannsecanary.blob.core.windows.net/test-filesystem-4c997b0e-6f3a-656c-42bc-543dd28339c9?restype=container",
       "RequestMethod": "DELETE",
       "RequestHeaders": {
@@ -1225,294 +669,158 @@
         "x-ms-date": "Fri, 03 Apr 2020 20:56:04 GMT",
         "x-ms-return-client-request-id": "true",
         "x-ms-version": "2019-12-12"
->>>>>>> 32e373e2
       },
       "RequestBody": null,
       "StatusCode": 202,
       "ResponseHeaders": {
         "Content-Length": "0",
-<<<<<<< HEAD
-        "Date": "Thu, 05 Mar 2020 22:10:33 GMT",
-=======
-        "Date": "Fri, 03 Apr 2020 20:56:02 GMT",
->>>>>>> 32e373e2
+        "Date": "Fri, 03 Apr 2020 20:56:02 GMT",
         "Server": [
           "Windows-Azure-Blob/1.0",
           "Microsoft-HTTPAPI/2.0"
         ],
         "x-ms-client-request-id": "8f77c639-97f5-6665-1636-db57863780f0",
-<<<<<<< HEAD
-        "x-ms-request-id": "589c0377-e01e-0021-703a-f3b640000000",
-        "x-ms-version": "2019-10-10"
-=======
         "x-ms-request-id": "9621a700-f01e-0012-5cfa-093670000000",
         "x-ms-version": "2019-12-12"
->>>>>>> 32e373e2
-      },
-      "ResponseBody": []
-    },
-    {
-<<<<<<< HEAD
-      "RequestUri": "https://seanstagehierarchical.blob.core.windows.net/test-filesystem-4a71513b-583a-6a25-6215-4a561e59da75?restype=container",
-      "RequestMethod": "PUT",
-      "RequestHeaders": {
-        "Authorization": "Sanitized",
-        "traceparent": "00-285dc104194aa948973e0e61d0304cd0-8bf6443b96018640-00",
-        "User-Agent": [
-          "azsdk-net-Storage.Files.DataLake/12.0.0-dev.20200305.1",
-          "(.NET Core 4.6.28325.01; Microsoft Windows 10.0.18363 )"
+      },
+      "ResponseBody": []
+    },
+    {
+      "RequestUri": "http://seannsecanary.blob.core.windows.net/test-filesystem-4a71513b-583a-6a25-6215-4a561e59da75?restype=container",
+      "RequestMethod": "PUT",
+      "RequestHeaders": {
+        "Authorization": "Sanitized",
+        "traceparent": "00-87faa2f5044b38448d1887089d42ddd8-547c171780449145-00",
+        "User-Agent": [
+          "azsdk-net-Storage.Files.DataLake/12.1.0-dev.20200403.1",
+          "(.NET Core 4.6.28325.01; Microsoft Windows 10.0.18362 )"
         ],
         "x-ms-blob-public-access": "container",
         "x-ms-client-request-id": "734c3354-52aa-e124-a00c-2cdf4c0f48bc",
-        "x-ms-date": "Thu, 05 Mar 2020 22:10:34 GMT",
-        "x-ms-return-client-request-id": "true",
-        "x-ms-version": "2019-10-10"
-=======
-      "RequestUri": "http://seannsecanary.blob.core.windows.net/test-filesystem-4a71513b-583a-6a25-6215-4a561e59da75?restype=container",
-      "RequestMethod": "PUT",
-      "RequestHeaders": {
-        "Authorization": "Sanitized",
-        "traceparent": "00-87faa2f5044b38448d1887089d42ddd8-547c171780449145-00",
-        "User-Agent": [
-          "azsdk-net-Storage.Files.DataLake/12.1.0-dev.20200403.1",
-          "(.NET Core 4.6.28325.01; Microsoft Windows 10.0.18362 )"
-        ],
-        "x-ms-blob-public-access": "container",
-        "x-ms-client-request-id": "734c3354-52aa-e124-a00c-2cdf4c0f48bc",
-        "x-ms-date": "Fri, 03 Apr 2020 20:56:04 GMT",
-        "x-ms-return-client-request-id": "true",
-        "x-ms-version": "2019-12-12"
->>>>>>> 32e373e2
-      },
-      "RequestBody": null,
-      "StatusCode": 201,
-      "ResponseHeaders": {
-        "Content-Length": "0",
-<<<<<<< HEAD
-        "Date": "Thu, 05 Mar 2020 22:10:33 GMT",
-        "ETag": "\u00220x8D7C15206D1A63D\u0022",
-        "Last-Modified": "Thu, 05 Mar 2020 22:10:34 GMT",
-=======
+        "x-ms-date": "Fri, 03 Apr 2020 20:56:04 GMT",
+        "x-ms-return-client-request-id": "true",
+        "x-ms-version": "2019-12-12"
+      },
+      "RequestBody": null,
+      "StatusCode": 201,
+      "ResponseHeaders": {
+        "Content-Length": "0",
         "Date": "Fri, 03 Apr 2020 20:56:02 GMT",
         "ETag": "\u00220x8D7D8116BD39FAE\u0022",
         "Last-Modified": "Fri, 03 Apr 2020 20:56:03 GMT",
->>>>>>> 32e373e2
         "Server": [
           "Windows-Azure-Blob/1.0",
           "Microsoft-HTTPAPI/2.0"
         ],
         "x-ms-client-request-id": "734c3354-52aa-e124-a00c-2cdf4c0f48bc",
-<<<<<<< HEAD
-        "x-ms-request-id": "c8d7f371-701e-000c-0b3a-f30533000000",
-        "x-ms-version": "2019-10-10"
-=======
         "x-ms-request-id": "9621a710-f01e-0012-6afa-093670000000",
         "x-ms-version": "2019-12-12"
->>>>>>> 32e373e2
-      },
-      "ResponseBody": []
-    },
-    {
-<<<<<<< HEAD
-      "RequestUri": "https://seanstagehierarchical.dfs.core.windows.net/test-filesystem-4a71513b-583a-6a25-6215-4a561e59da75/test-directory-b2d3655c-303f-460a-a25c-137e3789911b?resource=directory",
-      "RequestMethod": "PUT",
-      "RequestHeaders": {
-        "Authorization": "Sanitized",
-        "traceparent": "00-37fd71786338004cb33870517fb6fb1f-2563dd7cf724f143-00",
-        "User-Agent": [
-          "azsdk-net-Storage.Files.DataLake/12.0.0-dev.20200305.1",
-          "(.NET Core 4.6.28325.01; Microsoft Windows 10.0.18363 )"
+      },
+      "ResponseBody": []
+    },
+    {
+      "RequestUri": "http://seannsecanary.dfs.core.windows.net/test-filesystem-4a71513b-583a-6a25-6215-4a561e59da75/test-directory-b2d3655c-303f-460a-a25c-137e3789911b?resource=directory",
+      "RequestMethod": "PUT",
+      "RequestHeaders": {
+        "Authorization": "Sanitized",
+        "traceparent": "00-18034211faf91348afcd9f36a86ae886-340b47ee710f504b-00",
+        "User-Agent": [
+          "azsdk-net-Storage.Files.DataLake/12.1.0-dev.20200403.1",
+          "(.NET Core 4.6.28325.01; Microsoft Windows 10.0.18362 )"
         ],
         "x-ms-client-request-id": "73406373-cb73-232c-2905-d14d3ea5a917",
-        "x-ms-date": "Thu, 05 Mar 2020 22:10:34 GMT",
-        "x-ms-return-client-request-id": "true",
-        "x-ms-version": "2019-10-10"
-=======
-      "RequestUri": "http://seannsecanary.dfs.core.windows.net/test-filesystem-4a71513b-583a-6a25-6215-4a561e59da75/test-directory-b2d3655c-303f-460a-a25c-137e3789911b?resource=directory",
-      "RequestMethod": "PUT",
-      "RequestHeaders": {
-        "Authorization": "Sanitized",
-        "traceparent": "00-18034211faf91348afcd9f36a86ae886-340b47ee710f504b-00",
-        "User-Agent": [
-          "azsdk-net-Storage.Files.DataLake/12.1.0-dev.20200403.1",
-          "(.NET Core 4.6.28325.01; Microsoft Windows 10.0.18362 )"
-        ],
-        "x-ms-client-request-id": "73406373-cb73-232c-2905-d14d3ea5a917",
-        "x-ms-date": "Fri, 03 Apr 2020 20:56:04 GMT",
-        "x-ms-return-client-request-id": "true",
-        "x-ms-version": "2019-12-12"
->>>>>>> 32e373e2
-      },
-      "RequestBody": null,
-      "StatusCode": 201,
-      "ResponseHeaders": {
-        "Content-Length": "0",
-<<<<<<< HEAD
-        "Date": "Thu, 05 Mar 2020 22:10:33 GMT",
-        "ETag": "\u00220x8D7C15207011C04\u0022",
-        "Last-Modified": "Thu, 05 Mar 2020 22:10:34 GMT",
-=======
+        "x-ms-date": "Fri, 03 Apr 2020 20:56:04 GMT",
+        "x-ms-return-client-request-id": "true",
+        "x-ms-version": "2019-12-12"
+      },
+      "RequestBody": null,
+      "StatusCode": 201,
+      "ResponseHeaders": {
+        "Content-Length": "0",
         "Date": "Fri, 03 Apr 2020 20:56:03 GMT",
         "ETag": "\u00220x8D7D8116BE3BF9E\u0022",
         "Last-Modified": "Fri, 03 Apr 2020 20:56:03 GMT",
->>>>>>> 32e373e2
         "Server": [
           "Windows-Azure-HDFS/1.0",
           "Microsoft-HTTPAPI/2.0"
         ],
         "x-ms-client-request-id": "73406373-cb73-232c-2905-d14d3ea5a917",
-<<<<<<< HEAD
-        "x-ms-request-id": "cc91da99-f01f-0002-223a-f32c83000000",
-        "x-ms-version": "2019-10-10"
-=======
         "x-ms-request-id": "fa43fc84-201f-0097-4efa-091bad000000",
         "x-ms-version": "2019-12-12"
->>>>>>> 32e373e2
-      },
-      "ResponseBody": []
-    },
-    {
-<<<<<<< HEAD
-      "RequestUri": "https://seanstagehierarchical.blob.core.windows.net/test-filesystem-4a71513b-583a-6a25-6215-4a561e59da75/test-directory-b2d3655c-303f-460a-a25c-137e3789911b?comp=lease",
-      "RequestMethod": "PUT",
-      "RequestHeaders": {
-        "Authorization": "Sanitized",
-        "traceparent": "00-c8c5386783b592439eb417fad5eb8362-a774c40cdcf04a49-00",
-        "User-Agent": [
-          "azsdk-net-Storage.Files.DataLake/12.0.0-dev.20200305.1",
-          "(.NET Core 4.6.28325.01; Microsoft Windows 10.0.18363 )"
+      },
+      "ResponseBody": []
+    },
+    {
+      "RequestUri": "http://seannsecanary.blob.core.windows.net/test-filesystem-4a71513b-583a-6a25-6215-4a561e59da75/test-directory-b2d3655c-303f-460a-a25c-137e3789911b?comp=lease",
+      "RequestMethod": "PUT",
+      "RequestHeaders": {
+        "Authorization": "Sanitized",
+        "traceparent": "00-39df38088bd6c44e865c357faaeb3ed4-d6f152b130e81f48-00",
+        "User-Agent": [
+          "azsdk-net-Storage.Files.DataLake/12.1.0-dev.20200403.1",
+          "(.NET Core 4.6.28325.01; Microsoft Windows 10.0.18362 )"
         ],
         "x-ms-client-request-id": "b65e976d-5a86-1519-b44a-d9d0c804a1f8",
-        "x-ms-date": "Thu, 05 Mar 2020 22:10:34 GMT",
-=======
-      "RequestUri": "http://seannsecanary.blob.core.windows.net/test-filesystem-4a71513b-583a-6a25-6215-4a561e59da75/test-directory-b2d3655c-303f-460a-a25c-137e3789911b?comp=lease",
-      "RequestMethod": "PUT",
-      "RequestHeaders": {
-        "Authorization": "Sanitized",
-        "traceparent": "00-39df38088bd6c44e865c357faaeb3ed4-d6f152b130e81f48-00",
-        "User-Agent": [
-          "azsdk-net-Storage.Files.DataLake/12.1.0-dev.20200403.1",
-          "(.NET Core 4.6.28325.01; Microsoft Windows 10.0.18362 )"
-        ],
-        "x-ms-client-request-id": "b65e976d-5a86-1519-b44a-d9d0c804a1f8",
-        "x-ms-date": "Fri, 03 Apr 2020 20:56:04 GMT",
->>>>>>> 32e373e2
+        "x-ms-date": "Fri, 03 Apr 2020 20:56:04 GMT",
         "x-ms-lease-action": "acquire",
         "x-ms-lease-duration": "-1",
         "x-ms-proposed-lease-id": "6e49117b-5d0d-f5af-99a2-032882317ed2",
         "x-ms-return-client-request-id": "true",
-<<<<<<< HEAD
-        "x-ms-version": "2019-10-10"
-=======
-        "x-ms-version": "2019-12-12"
->>>>>>> 32e373e2
-      },
-      "RequestBody": null,
-      "StatusCode": 201,
-      "ResponseHeaders": {
-        "Content-Length": "0",
-<<<<<<< HEAD
-        "Date": "Thu, 05 Mar 2020 22:10:34 GMT",
-        "ETag": "\u00220x8D7C15207011C04\u0022",
-        "Last-Modified": "Thu, 05 Mar 2020 22:10:34 GMT",
-=======
+        "x-ms-version": "2019-12-12"
+      },
+      "RequestBody": null,
+      "StatusCode": 201,
+      "ResponseHeaders": {
+        "Content-Length": "0",
         "Date": "Fri, 03 Apr 2020 20:56:03 GMT",
         "ETag": "\u00220x8D7D8116BE3BF9E\u0022",
         "Last-Modified": "Fri, 03 Apr 2020 20:56:03 GMT",
->>>>>>> 32e373e2
         "Server": [
           "Windows-Azure-Blob/1.0",
           "Microsoft-HTTPAPI/2.0"
         ],
         "x-ms-client-request-id": "b65e976d-5a86-1519-b44a-d9d0c804a1f8",
         "x-ms-lease-id": "6e49117b-5d0d-f5af-99a2-032882317ed2",
-<<<<<<< HEAD
-        "x-ms-request-id": "c8d7f37e-701e-000c-143a-f30533000000",
-        "x-ms-version": "2019-10-10"
-=======
         "x-ms-request-id": "9621a72f-f01e-0012-03fa-093670000000",
         "x-ms-version": "2019-12-12"
->>>>>>> 32e373e2
-      },
-      "ResponseBody": []
-    },
-    {
-<<<<<<< HEAD
-      "RequestUri": "https://seanstagehierarchical.dfs.core.windows.net/test-filesystem-4a71513b-583a-6a25-6215-4a561e59da75/test-directory-b2d3655c-303f-460a-a25c-137e3789911b?action=setAccessControl",
-=======
+      },
+      "ResponseBody": []
+    },
+    {
       "RequestUri": "http://seannsecanary.dfs.core.windows.net/test-filesystem-4a71513b-583a-6a25-6215-4a561e59da75/test-directory-b2d3655c-303f-460a-a25c-137e3789911b?action=setAccessControl",
->>>>>>> 32e373e2
       "RequestMethod": "PATCH",
       "RequestHeaders": {
         "Authorization": "Sanitized",
         "User-Agent": [
-<<<<<<< HEAD
-          "azsdk-net-Storage.Files.DataLake/12.0.0-dev.20200305.1",
-          "(.NET Core 4.6.28325.01; Microsoft Windows 10.0.18363 )"
+          "azsdk-net-Storage.Files.DataLake/12.1.0-dev.20200403.1",
+          "(.NET Core 4.6.28325.01; Microsoft Windows 10.0.18362 )"
         ],
         "x-ms-client-request-id": "ebbbfab0-c7d2-394c-d2f5-1ffe43d703ad",
-        "x-ms-date": "Thu, 05 Mar 2020 22:10:34 GMT",
+        "x-ms-date": "Fri, 03 Apr 2020 20:56:04 GMT",
         "x-ms-lease-id": "6e49117b-5d0d-f5af-99a2-032882317ed2",
         "x-ms-permissions": "rwxrwxrwx",
         "x-ms-return-client-request-id": "true",
-        "x-ms-version": "2019-10-10"
-=======
-          "azsdk-net-Storage.Files.DataLake/12.1.0-dev.20200403.1",
-          "(.NET Core 4.6.28325.01; Microsoft Windows 10.0.18362 )"
-        ],
-        "x-ms-client-request-id": "ebbbfab0-c7d2-394c-d2f5-1ffe43d703ad",
-        "x-ms-date": "Fri, 03 Apr 2020 20:56:04 GMT",
-        "x-ms-lease-id": "6e49117b-5d0d-f5af-99a2-032882317ed2",
-        "x-ms-permissions": "rwxrwxrwx",
-        "x-ms-return-client-request-id": "true",
-        "x-ms-version": "2019-12-12"
->>>>>>> 32e373e2
+        "x-ms-version": "2019-12-12"
       },
       "RequestBody": null,
       "StatusCode": 200,
       "ResponseHeaders": {
         "Content-Length": "0",
-<<<<<<< HEAD
-        "Date": "Thu, 05 Mar 2020 22:10:33 GMT",
-        "ETag": "\u00220x8D7C15207011C04\u0022",
-        "Last-Modified": "Thu, 05 Mar 2020 22:10:34 GMT",
-=======
         "Date": "Fri, 03 Apr 2020 20:56:03 GMT",
         "ETag": "\u00220x8D7D8116BE3BF9E\u0022",
         "Last-Modified": "Fri, 03 Apr 2020 20:56:03 GMT",
->>>>>>> 32e373e2
         "Server": [
           "Windows-Azure-HDFS/1.0",
           "Microsoft-HTTPAPI/2.0"
         ],
         "x-ms-client-request-id": "ebbbfab0-c7d2-394c-d2f5-1ffe43d703ad",
         "x-ms-namespace-enabled": "true",
-<<<<<<< HEAD
-        "x-ms-request-id": "cc91da9b-f01f-0002-243a-f32c83000000",
-        "x-ms-version": "2019-10-10"
-=======
         "x-ms-request-id": "fa43fc85-201f-0097-4ffa-091bad000000",
         "x-ms-version": "2019-12-12"
->>>>>>> 32e373e2
-      },
-      "ResponseBody": []
-    },
-    {
-<<<<<<< HEAD
-      "RequestUri": "https://seanstagehierarchical.blob.core.windows.net/test-filesystem-4a71513b-583a-6a25-6215-4a561e59da75?restype=container",
-      "RequestMethod": "DELETE",
-      "RequestHeaders": {
-        "Authorization": "Sanitized",
-        "traceparent": "00-72f6b7fc6473b14bae804dad85aaa317-665c92aa9a0b7042-00",
-        "User-Agent": [
-          "azsdk-net-Storage.Files.DataLake/12.0.0-dev.20200305.1",
-          "(.NET Core 4.6.28325.01; Microsoft Windows 10.0.18363 )"
-        ],
-        "x-ms-client-request-id": "ce20bdea-b649-bf25-b280-80a5b6cf1a92",
-        "x-ms-date": "Thu, 05 Mar 2020 22:10:34 GMT",
-        "x-ms-return-client-request-id": "true",
-        "x-ms-version": "2019-10-10"
-=======
+      },
+      "ResponseBody": []
+    },
+    {
       "RequestUri": "http://seannsecanary.blob.core.windows.net/test-filesystem-4a71513b-583a-6a25-6215-4a561e59da75?restype=container",
       "RequestMethod": "DELETE",
       "RequestHeaders": {
@@ -1526,42 +834,26 @@
         "x-ms-date": "Fri, 03 Apr 2020 20:56:04 GMT",
         "x-ms-return-client-request-id": "true",
         "x-ms-version": "2019-12-12"
->>>>>>> 32e373e2
       },
       "RequestBody": null,
       "StatusCode": 202,
       "ResponseHeaders": {
         "Content-Length": "0",
-<<<<<<< HEAD
-        "Date": "Thu, 05 Mar 2020 22:10:34 GMT",
-=======
         "Date": "Fri, 03 Apr 2020 20:56:03 GMT",
->>>>>>> 32e373e2
         "Server": [
           "Windows-Azure-Blob/1.0",
           "Microsoft-HTTPAPI/2.0"
         ],
         "x-ms-client-request-id": "ce20bdea-b649-bf25-b280-80a5b6cf1a92",
-<<<<<<< HEAD
-        "x-ms-request-id": "c8d7f383-701e-000c-193a-f30533000000",
-        "x-ms-version": "2019-10-10"
-=======
         "x-ms-request-id": "9621a73f-f01e-0012-11fa-093670000000",
         "x-ms-version": "2019-12-12"
->>>>>>> 32e373e2
       },
       "ResponseBody": []
     }
   ],
   "Variables": {
-<<<<<<< HEAD
-    "DateTimeOffsetNow": "2020-03-05T14:10:28.5930073-08:00",
-    "RandomSeed": "756233866",
-    "Storage_TestConfigHierarchicalNamespace": "NamespaceTenant\nseanstagehierarchical\nU2FuaXRpemVk\nhttps://seanstagehierarchical.blob.core.windows.net\nhttp://seanstagehierarchical.file.core.windows.net\nhttp://seanstagehierarchical.queue.core.windows.net\nhttp://seanstagehierarchical.table.core.windows.net\n\n\n\n\nhttp://seanstagehierarchical-secondary.blob.core.windows.net\nhttp://seanstagehierarchical-secondary.file.core.windows.net\nhttp://seanstagehierarchical-secondary.queue.core.windows.net\nhttp://seanstagehierarchical-secondary.table.core.windows.net\n68390a19-a643-458b-b726-408abf67b4fc\nSanitized\n72f988bf-86f1-41af-91ab-2d7cd011db47\nhttps://login.microsoftonline.com/\nCloud\nBlobEndpoint=https://seanstagehierarchical.blob.core.windows.net/;QueueEndpoint=http://seanstagehierarchical.queue.core.windows.net/;FileEndpoint=http://seanstagehierarchical.file.core.windows.net/;BlobSecondaryEndpoint=http://seanstagehierarchical-secondary.blob.core.windows.net/;QueueSecondaryEndpoint=http://seanstagehierarchical-secondary.queue.core.windows.net/;FileSecondaryEndpoint=http://seanstagehierarchical-secondary.file.core.windows.net/;AccountName=seanstagehierarchical;AccountKey=Sanitized\n"
-=======
     "DateTimeOffsetNow": "2020-04-03T13:56:02.7030435-07:00",
     "RandomSeed": "756233866",
     "Storage_TestConfigHierarchicalNamespace": "NamespaceTenant\nseannsecanary\nU2FuaXRpemVk\nhttp://seannsecanary.blob.core.windows.net\nhttp://seannsecanary.file.core.windows.net\nhttp://seannsecanary.queue.core.windows.net\nhttp://seannsecanary.table.core.windows.net\n\n\n\n\nhttp://seannsecanary-secondary.blob.core.windows.net\nhttp://seannsecanary-secondary.file.core.windows.net\nhttp://seannsecanary-secondary.queue.core.windows.net\nhttp://seannsecanary-secondary.table.core.windows.net\n68390a19-a643-458b-b726-408abf67b4fc\nSanitized\n72f988bf-86f1-41af-91ab-2d7cd011db47\nhttps://login.microsoftonline.com/\nCloud\nBlobEndpoint=http://seannsecanary.blob.core.windows.net/;QueueEndpoint=http://seannsecanary.queue.core.windows.net/;FileEndpoint=http://seannsecanary.file.core.windows.net/;BlobSecondaryEndpoint=http://seannsecanary-secondary.blob.core.windows.net/;QueueSecondaryEndpoint=http://seannsecanary-secondary.queue.core.windows.net/;FileSecondaryEndpoint=http://seannsecanary-secondary.file.core.windows.net/;AccountName=seannsecanary;AccountKey=Sanitized\n"
->>>>>>> 32e373e2
   }
 }