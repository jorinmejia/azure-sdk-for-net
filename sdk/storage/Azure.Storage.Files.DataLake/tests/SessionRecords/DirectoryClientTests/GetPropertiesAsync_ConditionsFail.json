{
  "Entries": [
    {
<<<<<<< HEAD
      "RequestUri": "https://seanstagehierarchical.blob.core.windows.net/test-filesystem-6e6207a2-7170-5828-6648-a23198199a23?restype=container",
      "RequestMethod": "PUT",
      "RequestHeaders": {
        "Authorization": "Sanitized",
        "traceparent": "00-674247618c61b64386dfdab8dd854f44-b41e0c28c70be64a-00",
        "User-Agent": [
          "azsdk-net-Storage.Files.DataLake/12.0.0-dev.20200305.1",
          "(.NET Core 4.6.28325.01; Microsoft Windows 10.0.18363 )"
        ],
        "x-ms-blob-public-access": "container",
        "x-ms-client-request-id": "6f5e969f-c103-9b90-b3a6-0e5349ea5b92",
        "x-ms-date": "Thu, 05 Mar 2020 22:08:49 GMT",
        "x-ms-return-client-request-id": "true",
        "x-ms-version": "2019-10-10"
=======
      "RequestUri": "http://seannsecanary.blob.core.windows.net/test-filesystem-6e6207a2-7170-5828-6648-a23198199a23?restype=container",
      "RequestMethod": "PUT",
      "RequestHeaders": {
        "Authorization": "Sanitized",
        "traceparent": "00-f3fdf54f84b1434c924653eeda0f5fdf-5159b1d1062ad04a-00",
        "User-Agent": [
          "azsdk-net-Storage.Files.DataLake/12.1.0-dev.20200403.1",
          "(.NET Core 4.6.28325.01; Microsoft Windows 10.0.18362 )"
        ],
        "x-ms-blob-public-access": "container",
        "x-ms-client-request-id": "6f5e969f-c103-9b90-b3a6-0e5349ea5b92",
        "x-ms-date": "Fri, 03 Apr 2020 20:53:51 GMT",
        "x-ms-return-client-request-id": "true",
        "x-ms-version": "2019-12-12"
>>>>>>> 32e373e2
      },
      "RequestBody": null,
      "StatusCode": 201,
      "ResponseHeaders": {
        "Content-Length": "0",
<<<<<<< HEAD
        "Date": "Thu, 05 Mar 2020 22:08:49 GMT",
        "ETag": "\u00220x8D7C151C89FC14A\u0022",
        "Last-Modified": "Thu, 05 Mar 2020 22:08:49 GMT",
=======
        "Date": "Fri, 03 Apr 2020 20:53:49 GMT",
        "ETag": "\u00220x8D7D8111CA5A19C\u0022",
        "Last-Modified": "Fri, 03 Apr 2020 20:53:50 GMT",
>>>>>>> 32e373e2
        "Server": [
          "Windows-Azure-Blob/1.0",
          "Microsoft-HTTPAPI/2.0"
        ],
        "x-ms-client-request-id": "6f5e969f-c103-9b90-b3a6-0e5349ea5b92",
<<<<<<< HEAD
        "x-ms-request-id": "8d52af5b-d01e-0048-7f3a-f38f0c000000",
        "x-ms-version": "2019-10-10"
=======
        "x-ms-request-id": "96216df7-f01e-0012-2ef9-093670000000",
        "x-ms-version": "2019-12-12"
>>>>>>> 32e373e2
      },
      "ResponseBody": []
    },
    {
<<<<<<< HEAD
      "RequestUri": "https://seanstagehierarchical.dfs.core.windows.net/test-filesystem-6e6207a2-7170-5828-6648-a23198199a23/test-directory-c108db14-052d-c4fa-7667-2a0edb4dffb4?resource=directory",
      "RequestMethod": "PUT",
      "RequestHeaders": {
        "Authorization": "Sanitized",
        "traceparent": "00-29afb35931121d468248a3a25320559e-e8cbcff7b2a90e44-00",
        "User-Agent": [
          "azsdk-net-Storage.Files.DataLake/12.0.0-dev.20200305.1",
          "(.NET Core 4.6.28325.01; Microsoft Windows 10.0.18363 )"
        ],
        "x-ms-client-request-id": "7dc60306-94a9-9a80-9c99-f89c9681c066",
        "x-ms-date": "Thu, 05 Mar 2020 22:08:50 GMT",
        "x-ms-return-client-request-id": "true",
        "x-ms-version": "2019-10-10"
=======
      "RequestUri": "http://seannsecanary.dfs.core.windows.net/test-filesystem-6e6207a2-7170-5828-6648-a23198199a23/test-directory-c108db14-052d-c4fa-7667-2a0edb4dffb4?resource=directory",
      "RequestMethod": "PUT",
      "RequestHeaders": {
        "Authorization": "Sanitized",
        "traceparent": "00-61a6d25d7b923e41ab36df7f5c41a0c5-53080db739dc4a43-00",
        "User-Agent": [
          "azsdk-net-Storage.Files.DataLake/12.1.0-dev.20200403.1",
          "(.NET Core 4.6.28325.01; Microsoft Windows 10.0.18362 )"
        ],
        "x-ms-client-request-id": "7dc60306-94a9-9a80-9c99-f89c9681c066",
        "x-ms-date": "Fri, 03 Apr 2020 20:53:51 GMT",
        "x-ms-return-client-request-id": "true",
        "x-ms-version": "2019-12-12"
>>>>>>> 32e373e2
      },
      "RequestBody": null,
      "StatusCode": 201,
      "ResponseHeaders": {
        "Content-Length": "0",
<<<<<<< HEAD
        "Date": "Thu, 05 Mar 2020 22:08:50 GMT",
        "ETag": "\u00220x8D7C151C8D16A06\u0022",
        "Last-Modified": "Thu, 05 Mar 2020 22:08:50 GMT",
=======
        "Date": "Fri, 03 Apr 2020 20:53:49 GMT",
        "ETag": "\u00220x8D7D8111CBDE796\u0022",
        "Last-Modified": "Fri, 03 Apr 2020 20:53:50 GMT",
>>>>>>> 32e373e2
        "Server": [
          "Windows-Azure-HDFS/1.0",
          "Microsoft-HTTPAPI/2.0"
        ],
        "x-ms-client-request-id": "7dc60306-94a9-9a80-9c99-f89c9681c066",
<<<<<<< HEAD
        "x-ms-request-id": "2891ce93-f01f-002d-393a-f32148000000",
        "x-ms-version": "2019-10-10"
=======
        "x-ms-request-id": "fa43fb64-201f-0097-11f9-091bad000000",
        "x-ms-version": "2019-12-12"
>>>>>>> 32e373e2
      },
      "ResponseBody": []
    },
    {
<<<<<<< HEAD
      "RequestUri": "https://seanstagehierarchical.blob.core.windows.net/test-filesystem-6e6207a2-7170-5828-6648-a23198199a23/test-directory-c108db14-052d-c4fa-7667-2a0edb4dffb4",
      "RequestMethod": "HEAD",
      "RequestHeaders": {
        "Authorization": "Sanitized",
        "If-Modified-Since": "Fri, 06 Mar 2020 22:08:49 GMT",
        "User-Agent": [
          "azsdk-net-Storage.Files.DataLake/12.0.0-dev.20200305.1",
          "(.NET Core 4.6.28325.01; Microsoft Windows 10.0.18363 )"
        ],
        "x-ms-client-request-id": "d708d1b6-8286-5f0b-73f7-66223284004a",
        "x-ms-date": "Thu, 05 Mar 2020 22:08:50 GMT",
        "x-ms-return-client-request-id": "true",
        "x-ms-version": "2019-10-10"
=======
      "RequestUri": "http://seannsecanary.blob.core.windows.net/test-filesystem-6e6207a2-7170-5828-6648-a23198199a23/test-directory-c108db14-052d-c4fa-7667-2a0edb4dffb4",
      "RequestMethod": "HEAD",
      "RequestHeaders": {
        "Authorization": "Sanitized",
        "If-Modified-Since": "Sat, 04 Apr 2020 20:53:51 GMT",
        "User-Agent": [
          "azsdk-net-Storage.Files.DataLake/12.1.0-dev.20200403.1",
          "(.NET Core 4.6.28325.01; Microsoft Windows 10.0.18362 )"
        ],
        "x-ms-client-request-id": "d708d1b6-8286-5f0b-73f7-66223284004a",
        "x-ms-date": "Fri, 03 Apr 2020 20:53:51 GMT",
        "x-ms-return-client-request-id": "true",
        "x-ms-version": "2019-12-12"
>>>>>>> 32e373e2
      },
      "RequestBody": null,
      "StatusCode": 304,
      "ResponseHeaders": {
        "Content-Length": "0",
<<<<<<< HEAD
        "Date": "Thu, 05 Mar 2020 22:08:49 GMT",
=======
        "Date": "Fri, 03 Apr 2020 20:53:49 GMT",
>>>>>>> 32e373e2
        "Server": [
          "Windows-Azure-Blob/1.0",
          "Microsoft-HTTPAPI/2.0"
        ],
        "x-ms-client-request-id": "d708d1b6-8286-5f0b-73f7-66223284004a",
        "x-ms-error-code": "ConditionNotMet",
<<<<<<< HEAD
        "x-ms-request-id": "8d52af63-d01e-0048-033a-f38f0c000000",
        "x-ms-version": "2019-10-10"
=======
        "x-ms-request-id": "96216e0b-f01e-0012-3ff9-093670000000",
        "x-ms-version": "2019-12-12"
>>>>>>> 32e373e2
      },
      "ResponseBody": []
    },
    {
<<<<<<< HEAD
      "RequestUri": "https://seanstagehierarchical.blob.core.windows.net/test-filesystem-6e6207a2-7170-5828-6648-a23198199a23?restype=container",
      "RequestMethod": "DELETE",
      "RequestHeaders": {
        "Authorization": "Sanitized",
        "traceparent": "00-6dd66d21916c724faa5da71a538a99af-f66e5ebc4e567147-00",
        "User-Agent": [
          "azsdk-net-Storage.Files.DataLake/12.0.0-dev.20200305.1",
          "(.NET Core 4.6.28325.01; Microsoft Windows 10.0.18363 )"
        ],
        "x-ms-client-request-id": "c5e5bfa3-e879-23df-4e00-e162f2b5b637",
        "x-ms-date": "Thu, 05 Mar 2020 22:08:50 GMT",
        "x-ms-return-client-request-id": "true",
        "x-ms-version": "2019-10-10"
=======
      "RequestUri": "http://seannsecanary.blob.core.windows.net/test-filesystem-6e6207a2-7170-5828-6648-a23198199a23?restype=container",
      "RequestMethod": "DELETE",
      "RequestHeaders": {
        "Authorization": "Sanitized",
        "traceparent": "00-2f5f904b734b754fa8556cf07ef1139c-fc90fe8442a1174b-00",
        "User-Agent": [
          "azsdk-net-Storage.Files.DataLake/12.1.0-dev.20200403.1",
          "(.NET Core 4.6.28325.01; Microsoft Windows 10.0.18362 )"
        ],
        "x-ms-client-request-id": "c5e5bfa3-e879-23df-4e00-e162f2b5b637",
        "x-ms-date": "Fri, 03 Apr 2020 20:53:52 GMT",
        "x-ms-return-client-request-id": "true",
        "x-ms-version": "2019-12-12"
>>>>>>> 32e373e2
      },
      "RequestBody": null,
      "StatusCode": 202,
      "ResponseHeaders": {
        "Content-Length": "0",
<<<<<<< HEAD
        "Date": "Thu, 05 Mar 2020 22:08:49 GMT",
=======
        "Date": "Fri, 03 Apr 2020 20:53:49 GMT",
>>>>>>> 32e373e2
        "Server": [
          "Windows-Azure-Blob/1.0",
          "Microsoft-HTTPAPI/2.0"
        ],
        "x-ms-client-request-id": "c5e5bfa3-e879-23df-4e00-e162f2b5b637",
<<<<<<< HEAD
        "x-ms-request-id": "8d52af66-d01e-0048-053a-f38f0c000000",
        "x-ms-version": "2019-10-10"
=======
        "x-ms-request-id": "96216e0f-f01e-0012-43f9-093670000000",
        "x-ms-version": "2019-12-12"
>>>>>>> 32e373e2
      },
      "ResponseBody": []
    },
    {
<<<<<<< HEAD
      "RequestUri": "https://seanstagehierarchical.blob.core.windows.net/test-filesystem-ec4aaa71-80c0-5a5b-d15b-aba9c1d3c04f?restype=container",
      "RequestMethod": "PUT",
      "RequestHeaders": {
        "Authorization": "Sanitized",
        "traceparent": "00-568b576d3177714da2442bab325f8a3e-0c4048c9c1d7e442-00",
        "User-Agent": [
          "azsdk-net-Storage.Files.DataLake/12.0.0-dev.20200305.1",
          "(.NET Core 4.6.28325.01; Microsoft Windows 10.0.18363 )"
        ],
        "x-ms-blob-public-access": "container",
        "x-ms-client-request-id": "f4c68a27-e8da-22d1-648b-f41d3d36627b",
        "x-ms-date": "Thu, 05 Mar 2020 22:08:50 GMT",
        "x-ms-return-client-request-id": "true",
        "x-ms-version": "2019-10-10"
=======
      "RequestUri": "http://seannsecanary.blob.core.windows.net/test-filesystem-ec4aaa71-80c0-5a5b-d15b-aba9c1d3c04f?restype=container",
      "RequestMethod": "PUT",
      "RequestHeaders": {
        "Authorization": "Sanitized",
        "traceparent": "00-7b691ec379f90b40912e15f739275868-be10da0af572b54c-00",
        "User-Agent": [
          "azsdk-net-Storage.Files.DataLake/12.1.0-dev.20200403.1",
          "(.NET Core 4.6.28325.01; Microsoft Windows 10.0.18362 )"
        ],
        "x-ms-blob-public-access": "container",
        "x-ms-client-request-id": "f4c68a27-e8da-22d1-648b-f41d3d36627b",
        "x-ms-date": "Fri, 03 Apr 2020 20:53:52 GMT",
        "x-ms-return-client-request-id": "true",
        "x-ms-version": "2019-12-12"
>>>>>>> 32e373e2
      },
      "RequestBody": null,
      "StatusCode": 201,
      "ResponseHeaders": {
        "Content-Length": "0",
<<<<<<< HEAD
        "Date": "Thu, 05 Mar 2020 22:08:50 GMT",
        "ETag": "\u00220x8D7C151C9257FEA\u0022",
        "Last-Modified": "Thu, 05 Mar 2020 22:08:50 GMT",
=======
        "Date": "Fri, 03 Apr 2020 20:53:49 GMT",
        "ETag": "\u00220x8D7D8111CE6AE27\u0022",
        "Last-Modified": "Fri, 03 Apr 2020 20:53:50 GMT",
>>>>>>> 32e373e2
        "Server": [
          "Windows-Azure-Blob/1.0",
          "Microsoft-HTTPAPI/2.0"
        ],
        "x-ms-client-request-id": "f4c68a27-e8da-22d1-648b-f41d3d36627b",
<<<<<<< HEAD
        "x-ms-request-id": "09b5d571-a01e-0030-113a-f32cf4000000",
        "x-ms-version": "2019-10-10"
=======
        "x-ms-request-id": "96216e15-f01e-0012-49f9-093670000000",
        "x-ms-version": "2019-12-12"
>>>>>>> 32e373e2
      },
      "ResponseBody": []
    },
    {
<<<<<<< HEAD
      "RequestUri": "https://seanstagehierarchical.dfs.core.windows.net/test-filesystem-ec4aaa71-80c0-5a5b-d15b-aba9c1d3c04f/test-directory-1e3f9240-4236-3699-d921-f29a5a7edf33?resource=directory",
      "RequestMethod": "PUT",
      "RequestHeaders": {
        "Authorization": "Sanitized",
        "traceparent": "00-3d6b9e725fa35c43bd686b81ad0439c8-4d45181f2afa2a46-00",
        "User-Agent": [
          "azsdk-net-Storage.Files.DataLake/12.0.0-dev.20200305.1",
          "(.NET Core 4.6.28325.01; Microsoft Windows 10.0.18363 )"
        ],
        "x-ms-client-request-id": "e79caac3-9b5d-e440-f190-1ab8f537c7e5",
        "x-ms-date": "Thu, 05 Mar 2020 22:08:50 GMT",
        "x-ms-return-client-request-id": "true",
        "x-ms-version": "2019-10-10"
=======
      "RequestUri": "http://seannsecanary.dfs.core.windows.net/test-filesystem-ec4aaa71-80c0-5a5b-d15b-aba9c1d3c04f/test-directory-1e3f9240-4236-3699-d921-f29a5a7edf33?resource=directory",
      "RequestMethod": "PUT",
      "RequestHeaders": {
        "Authorization": "Sanitized",
        "traceparent": "00-ceb09134f8855a47b430cf481f6d94e3-f3da5f4ac3afda48-00",
        "User-Agent": [
          "azsdk-net-Storage.Files.DataLake/12.1.0-dev.20200403.1",
          "(.NET Core 4.6.28325.01; Microsoft Windows 10.0.18362 )"
        ],
        "x-ms-client-request-id": "e79caac3-9b5d-e440-f190-1ab8f537c7e5",
        "x-ms-date": "Fri, 03 Apr 2020 20:53:52 GMT",
        "x-ms-return-client-request-id": "true",
        "x-ms-version": "2019-12-12"
>>>>>>> 32e373e2
      },
      "RequestBody": null,
      "StatusCode": 201,
      "ResponseHeaders": {
        "Content-Length": "0",
<<<<<<< HEAD
        "Date": "Thu, 05 Mar 2020 22:08:50 GMT",
        "ETag": "\u00220x8D7C151C9570F70\u0022",
        "Last-Modified": "Thu, 05 Mar 2020 22:08:51 GMT",
=======
        "Date": "Fri, 03 Apr 2020 20:53:49 GMT",
        "ETag": "\u00220x8D7D8111CF771D5\u0022",
        "Last-Modified": "Fri, 03 Apr 2020 20:53:50 GMT",
>>>>>>> 32e373e2
        "Server": [
          "Windows-Azure-HDFS/1.0",
          "Microsoft-HTTPAPI/2.0"
        ],
        "x-ms-client-request-id": "e79caac3-9b5d-e440-f190-1ab8f537c7e5",
<<<<<<< HEAD
        "x-ms-request-id": "c0bb0d49-501f-0024-073a-f3649b000000",
        "x-ms-version": "2019-10-10"
=======
        "x-ms-request-id": "fa43fb65-201f-0097-12f9-091bad000000",
        "x-ms-version": "2019-12-12"
>>>>>>> 32e373e2
      },
      "ResponseBody": []
    },
    {
<<<<<<< HEAD
      "RequestUri": "https://seanstagehierarchical.blob.core.windows.net/test-filesystem-ec4aaa71-80c0-5a5b-d15b-aba9c1d3c04f/test-directory-1e3f9240-4236-3699-d921-f29a5a7edf33",
      "RequestMethod": "HEAD",
      "RequestHeaders": {
        "Authorization": "Sanitized",
        "If-Unmodified-Since": "Wed, 04 Mar 2020 22:08:49 GMT",
        "User-Agent": [
          "azsdk-net-Storage.Files.DataLake/12.0.0-dev.20200305.1",
          "(.NET Core 4.6.28325.01; Microsoft Windows 10.0.18363 )"
        ],
        "x-ms-client-request-id": "b0d62f36-f8e2-06d5-f39d-457bb0bc44cc",
        "x-ms-date": "Thu, 05 Mar 2020 22:08:51 GMT",
        "x-ms-return-client-request-id": "true",
        "x-ms-version": "2019-10-10"
=======
      "RequestUri": "http://seannsecanary.blob.core.windows.net/test-filesystem-ec4aaa71-80c0-5a5b-d15b-aba9c1d3c04f/test-directory-1e3f9240-4236-3699-d921-f29a5a7edf33",
      "RequestMethod": "HEAD",
      "RequestHeaders": {
        "Authorization": "Sanitized",
        "If-Unmodified-Since": "Thu, 02 Apr 2020 20:53:51 GMT",
        "User-Agent": [
          "azsdk-net-Storage.Files.DataLake/12.1.0-dev.20200403.1",
          "(.NET Core 4.6.28325.01; Microsoft Windows 10.0.18362 )"
        ],
        "x-ms-client-request-id": "b0d62f36-f8e2-06d5-f39d-457bb0bc44cc",
        "x-ms-date": "Fri, 03 Apr 2020 20:53:52 GMT",
        "x-ms-return-client-request-id": "true",
        "x-ms-version": "2019-12-12"
>>>>>>> 32e373e2
      },
      "RequestBody": null,
      "StatusCode": 412,
      "ResponseHeaders": {
<<<<<<< HEAD
        "Date": "Thu, 05 Mar 2020 22:08:50 GMT",
=======
        "Date": "Fri, 03 Apr 2020 20:53:50 GMT",
>>>>>>> 32e373e2
        "Server": [
          "Windows-Azure-Blob/1.0",
          "Microsoft-HTTPAPI/2.0"
        ],
        "Transfer-Encoding": "chunked",
        "x-ms-client-request-id": "b0d62f36-f8e2-06d5-f39d-457bb0bc44cc",
        "x-ms-error-code": "ConditionNotMet",
<<<<<<< HEAD
        "x-ms-request-id": "09b5d583-a01e-0030-1c3a-f32cf4000000",
        "x-ms-version": "2019-10-10"
=======
        "x-ms-request-id": "96216e48-f01e-0012-76f9-093670000000",
        "x-ms-version": "2019-12-12"
>>>>>>> 32e373e2
      },
      "ResponseBody": []
    },
    {
<<<<<<< HEAD
      "RequestUri": "https://seanstagehierarchical.blob.core.windows.net/test-filesystem-ec4aaa71-80c0-5a5b-d15b-aba9c1d3c04f?restype=container",
      "RequestMethod": "DELETE",
      "RequestHeaders": {
        "Authorization": "Sanitized",
        "traceparent": "00-33fdaa89ac23c847a8ab5fd4ed9dc857-e261625b288fe048-00",
        "User-Agent": [
          "azsdk-net-Storage.Files.DataLake/12.0.0-dev.20200305.1",
          "(.NET Core 4.6.28325.01; Microsoft Windows 10.0.18363 )"
        ],
        "x-ms-client-request-id": "c682f3a1-1760-b303-eb75-1416e6f3c461",
        "x-ms-date": "Thu, 05 Mar 2020 22:08:51 GMT",
        "x-ms-return-client-request-id": "true",
        "x-ms-version": "2019-10-10"
=======
      "RequestUri": "http://seannsecanary.blob.core.windows.net/test-filesystem-ec4aaa71-80c0-5a5b-d15b-aba9c1d3c04f?restype=container",
      "RequestMethod": "DELETE",
      "RequestHeaders": {
        "Authorization": "Sanitized",
        "traceparent": "00-83e44860f1231f4596eeac37ff9ad726-285d92cdc1645542-00",
        "User-Agent": [
          "azsdk-net-Storage.Files.DataLake/12.1.0-dev.20200403.1",
          "(.NET Core 4.6.28325.01; Microsoft Windows 10.0.18362 )"
        ],
        "x-ms-client-request-id": "c682f3a1-1760-b303-eb75-1416e6f3c461",
        "x-ms-date": "Fri, 03 Apr 2020 20:53:52 GMT",
        "x-ms-return-client-request-id": "true",
        "x-ms-version": "2019-12-12"
>>>>>>> 32e373e2
      },
      "RequestBody": null,
      "StatusCode": 202,
      "ResponseHeaders": {
        "Content-Length": "0",
<<<<<<< HEAD
        "Date": "Thu, 05 Mar 2020 22:08:50 GMT",
=======
        "Date": "Fri, 03 Apr 2020 20:53:50 GMT",
>>>>>>> 32e373e2
        "Server": [
          "Windows-Azure-Blob/1.0",
          "Microsoft-HTTPAPI/2.0"
        ],
        "x-ms-client-request-id": "c682f3a1-1760-b303-eb75-1416e6f3c461",
<<<<<<< HEAD
        "x-ms-request-id": "09b5d588-a01e-0030-1f3a-f32cf4000000",
        "x-ms-version": "2019-10-10"
=======
        "x-ms-request-id": "96216e61-f01e-0012-0ff9-093670000000",
        "x-ms-version": "2019-12-12"
>>>>>>> 32e373e2
      },
      "ResponseBody": []
    },
    {
<<<<<<< HEAD
      "RequestUri": "https://seanstagehierarchical.blob.core.windows.net/test-filesystem-0a454ec1-6920-52ef-1f3e-75bb2f7d868c?restype=container",
      "RequestMethod": "PUT",
      "RequestHeaders": {
        "Authorization": "Sanitized",
        "traceparent": "00-ec873a4b88156b4fa53ca666c42976c5-d0510849fc504949-00",
        "User-Agent": [
          "azsdk-net-Storage.Files.DataLake/12.0.0-dev.20200305.1",
          "(.NET Core 4.6.28325.01; Microsoft Windows 10.0.18363 )"
        ],
        "x-ms-blob-public-access": "container",
        "x-ms-client-request-id": "31966862-a622-374a-042f-a622a248846d",
        "x-ms-date": "Thu, 05 Mar 2020 22:08:51 GMT",
        "x-ms-return-client-request-id": "true",
        "x-ms-version": "2019-10-10"
=======
      "RequestUri": "http://seannsecanary.blob.core.windows.net/test-filesystem-0a454ec1-6920-52ef-1f3e-75bb2f7d868c?restype=container",
      "RequestMethod": "PUT",
      "RequestHeaders": {
        "Authorization": "Sanitized",
        "traceparent": "00-1b2433289a40db4ba8c8f72d640a5296-ab3196f1fde8714b-00",
        "User-Agent": [
          "azsdk-net-Storage.Files.DataLake/12.1.0-dev.20200403.1",
          "(.NET Core 4.6.28325.01; Microsoft Windows 10.0.18362 )"
        ],
        "x-ms-blob-public-access": "container",
        "x-ms-client-request-id": "31966862-a622-374a-042f-a622a248846d",
        "x-ms-date": "Fri, 03 Apr 2020 20:53:52 GMT",
        "x-ms-return-client-request-id": "true",
        "x-ms-version": "2019-12-12"
>>>>>>> 32e373e2
      },
      "RequestBody": null,
      "StatusCode": 201,
      "ResponseHeaders": {
        "Content-Length": "0",
<<<<<<< HEAD
        "Date": "Thu, 05 Mar 2020 22:08:51 GMT",
        "ETag": "\u00220x8D7C151C9B034FE\u0022",
        "Last-Modified": "Thu, 05 Mar 2020 22:08:51 GMT",
=======
        "Date": "Fri, 03 Apr 2020 20:53:50 GMT",
        "ETag": "\u00220x8D7D8111D2FD27E\u0022",
        "Last-Modified": "Fri, 03 Apr 2020 20:53:51 GMT",
>>>>>>> 32e373e2
        "Server": [
          "Windows-Azure-Blob/1.0",
          "Microsoft-HTTPAPI/2.0"
        ],
        "x-ms-client-request-id": "31966862-a622-374a-042f-a622a248846d",
<<<<<<< HEAD
        "x-ms-request-id": "a8f4c295-c01e-0019-0c3a-f31280000000",
        "x-ms-version": "2019-10-10"
=======
        "x-ms-request-id": "96216e77-f01e-0012-21f9-093670000000",
        "x-ms-version": "2019-12-12"
>>>>>>> 32e373e2
      },
      "ResponseBody": []
    },
    {
<<<<<<< HEAD
      "RequestUri": "https://seanstagehierarchical.dfs.core.windows.net/test-filesystem-0a454ec1-6920-52ef-1f3e-75bb2f7d868c/test-directory-0b2887ef-0718-4326-e3c8-e46dce2e8426?resource=directory",
      "RequestMethod": "PUT",
      "RequestHeaders": {
        "Authorization": "Sanitized",
        "traceparent": "00-a188f76275ba9a4e8af74c1a9ca6a3c7-bf83316a1f612445-00",
        "User-Agent": [
          "azsdk-net-Storage.Files.DataLake/12.0.0-dev.20200305.1",
          "(.NET Core 4.6.28325.01; Microsoft Windows 10.0.18363 )"
        ],
        "x-ms-client-request-id": "47d22d2e-a5d0-5b2e-4153-4e59c1dc69d6",
        "x-ms-date": "Thu, 05 Mar 2020 22:08:51 GMT",
        "x-ms-return-client-request-id": "true",
        "x-ms-version": "2019-10-10"
=======
      "RequestUri": "http://seannsecanary.dfs.core.windows.net/test-filesystem-0a454ec1-6920-52ef-1f3e-75bb2f7d868c/test-directory-0b2887ef-0718-4326-e3c8-e46dce2e8426?resource=directory",
      "RequestMethod": "PUT",
      "RequestHeaders": {
        "Authorization": "Sanitized",
        "traceparent": "00-60953018b179514c91a963bdd1284713-e55095b5a979ce40-00",
        "User-Agent": [
          "azsdk-net-Storage.Files.DataLake/12.1.0-dev.20200403.1",
          "(.NET Core 4.6.28325.01; Microsoft Windows 10.0.18362 )"
        ],
        "x-ms-client-request-id": "47d22d2e-a5d0-5b2e-4153-4e59c1dc69d6",
        "x-ms-date": "Fri, 03 Apr 2020 20:53:52 GMT",
        "x-ms-return-client-request-id": "true",
        "x-ms-version": "2019-12-12"
>>>>>>> 32e373e2
      },
      "RequestBody": null,
      "StatusCode": 201,
      "ResponseHeaders": {
        "Content-Length": "0",
<<<<<<< HEAD
        "Date": "Thu, 05 Mar 2020 22:08:51 GMT",
        "ETag": "\u00220x8D7C151C9E1F06B\u0022",
        "Last-Modified": "Thu, 05 Mar 2020 22:08:51 GMT",
=======
        "Date": "Fri, 03 Apr 2020 20:53:50 GMT",
        "ETag": "\u00220x8D7D8111D446FF0\u0022",
        "Last-Modified": "Fri, 03 Apr 2020 20:53:51 GMT",
>>>>>>> 32e373e2
        "Server": [
          "Windows-Azure-HDFS/1.0",
          "Microsoft-HTTPAPI/2.0"
        ],
        "x-ms-client-request-id": "47d22d2e-a5d0-5b2e-4153-4e59c1dc69d6",
<<<<<<< HEAD
        "x-ms-request-id": "bc4e6cc6-801f-0018-6b3a-f34d5c000000",
        "x-ms-version": "2019-10-10"
=======
        "x-ms-request-id": "fa43fb66-201f-0097-13f9-091bad000000",
        "x-ms-version": "2019-12-12"
>>>>>>> 32e373e2
      },
      "ResponseBody": []
    },
    {
<<<<<<< HEAD
      "RequestUri": "https://seanstagehierarchical.blob.core.windows.net/test-filesystem-0a454ec1-6920-52ef-1f3e-75bb2f7d868c/test-directory-0b2887ef-0718-4326-e3c8-e46dce2e8426",
=======
      "RequestUri": "http://seannsecanary.blob.core.windows.net/test-filesystem-0a454ec1-6920-52ef-1f3e-75bb2f7d868c/test-directory-0b2887ef-0718-4326-e3c8-e46dce2e8426",
>>>>>>> 32e373e2
      "RequestMethod": "HEAD",
      "RequestHeaders": {
        "Authorization": "Sanitized",
        "If-Match": "\u0022garbage\u0022",
        "User-Agent": [
<<<<<<< HEAD
          "azsdk-net-Storage.Files.DataLake/12.0.0-dev.20200305.1",
          "(.NET Core 4.6.28325.01; Microsoft Windows 10.0.18363 )"
        ],
        "x-ms-client-request-id": "a03f06ee-3c5b-e755-fefd-8593061085b4",
        "x-ms-date": "Thu, 05 Mar 2020 22:08:52 GMT",
        "x-ms-return-client-request-id": "true",
        "x-ms-version": "2019-10-10"
=======
          "azsdk-net-Storage.Files.DataLake/12.1.0-dev.20200403.1",
          "(.NET Core 4.6.28325.01; Microsoft Windows 10.0.18362 )"
        ],
        "x-ms-client-request-id": "a03f06ee-3c5b-e755-fefd-8593061085b4",
        "x-ms-date": "Fri, 03 Apr 2020 20:53:52 GMT",
        "x-ms-return-client-request-id": "true",
        "x-ms-version": "2019-12-12"
>>>>>>> 32e373e2
      },
      "RequestBody": null,
      "StatusCode": 412,
      "ResponseHeaders": {
<<<<<<< HEAD
        "Date": "Thu, 05 Mar 2020 22:08:51 GMT",
=======
        "Date": "Fri, 03 Apr 2020 20:53:50 GMT",
>>>>>>> 32e373e2
        "Server": [
          "Windows-Azure-Blob/1.0",
          "Microsoft-HTTPAPI/2.0"
        ],
        "Transfer-Encoding": "chunked",
        "x-ms-client-request-id": "a03f06ee-3c5b-e755-fefd-8593061085b4",
        "x-ms-error-code": "ConditionNotMet",
<<<<<<< HEAD
        "x-ms-request-id": "a8f4c29a-c01e-0019-0e3a-f31280000000",
        "x-ms-version": "2019-10-10"
=======
        "x-ms-request-id": "96216e87-f01e-0012-2ff9-093670000000",
        "x-ms-version": "2019-12-12"
>>>>>>> 32e373e2
      },
      "ResponseBody": []
    },
    {
<<<<<<< HEAD
      "RequestUri": "https://seanstagehierarchical.blob.core.windows.net/test-filesystem-0a454ec1-6920-52ef-1f3e-75bb2f7d868c?restype=container",
      "RequestMethod": "DELETE",
      "RequestHeaders": {
        "Authorization": "Sanitized",
        "traceparent": "00-2944c4ef215ff840b6a3f348f1929959-c625699e3ecfe140-00",
        "User-Agent": [
          "azsdk-net-Storage.Files.DataLake/12.0.0-dev.20200305.1",
          "(.NET Core 4.6.28325.01; Microsoft Windows 10.0.18363 )"
        ],
        "x-ms-client-request-id": "ba6bb4e7-c89d-6e7a-2aad-76f137f3940c",
        "x-ms-date": "Thu, 05 Mar 2020 22:08:52 GMT",
        "x-ms-return-client-request-id": "true",
        "x-ms-version": "2019-10-10"
=======
      "RequestUri": "http://seannsecanary.blob.core.windows.net/test-filesystem-0a454ec1-6920-52ef-1f3e-75bb2f7d868c?restype=container",
      "RequestMethod": "DELETE",
      "RequestHeaders": {
        "Authorization": "Sanitized",
        "traceparent": "00-921263595c78bd4aa55623d190221492-b346f3833d000344-00",
        "User-Agent": [
          "azsdk-net-Storage.Files.DataLake/12.1.0-dev.20200403.1",
          "(.NET Core 4.6.28325.01; Microsoft Windows 10.0.18362 )"
        ],
        "x-ms-client-request-id": "ba6bb4e7-c89d-6e7a-2aad-76f137f3940c",
        "x-ms-date": "Fri, 03 Apr 2020 20:53:52 GMT",
        "x-ms-return-client-request-id": "true",
        "x-ms-version": "2019-12-12"
>>>>>>> 32e373e2
      },
      "RequestBody": null,
      "StatusCode": 202,
      "ResponseHeaders": {
        "Content-Length": "0",
<<<<<<< HEAD
        "Date": "Thu, 05 Mar 2020 22:08:52 GMT",
=======
        "Date": "Fri, 03 Apr 2020 20:53:50 GMT",
>>>>>>> 32e373e2
        "Server": [
          "Windows-Azure-Blob/1.0",
          "Microsoft-HTTPAPI/2.0"
        ],
        "x-ms-client-request-id": "ba6bb4e7-c89d-6e7a-2aad-76f137f3940c",
<<<<<<< HEAD
        "x-ms-request-id": "a8f4c29b-c01e-0019-0f3a-f31280000000",
        "x-ms-version": "2019-10-10"
=======
        "x-ms-request-id": "96216e98-f01e-0012-3cf9-093670000000",
        "x-ms-version": "2019-12-12"
>>>>>>> 32e373e2
      },
      "ResponseBody": []
    },
    {
<<<<<<< HEAD
      "RequestUri": "https://seanstagehierarchical.blob.core.windows.net/test-filesystem-6b3cc65b-13bb-89e5-18ce-fa241366bc46?restype=container",
      "RequestMethod": "PUT",
      "RequestHeaders": {
        "Authorization": "Sanitized",
        "traceparent": "00-a6eec1b1c10a2642a9f96faa4c988553-3ad56080b6a8f349-00",
        "User-Agent": [
          "azsdk-net-Storage.Files.DataLake/12.0.0-dev.20200305.1",
          "(.NET Core 4.6.28325.01; Microsoft Windows 10.0.18363 )"
        ],
        "x-ms-blob-public-access": "container",
        "x-ms-client-request-id": "64931da2-a07b-d469-cee2-a2cece555bc3",
        "x-ms-date": "Thu, 05 Mar 2020 22:08:52 GMT",
        "x-ms-return-client-request-id": "true",
        "x-ms-version": "2019-10-10"
=======
      "RequestUri": "http://seannsecanary.blob.core.windows.net/test-filesystem-6b3cc65b-13bb-89e5-18ce-fa241366bc46?restype=container",
      "RequestMethod": "PUT",
      "RequestHeaders": {
        "Authorization": "Sanitized",
        "traceparent": "00-a67e304ba8adf84794b82e67d0830cfc-70f3db73e0d63947-00",
        "User-Agent": [
          "azsdk-net-Storage.Files.DataLake/12.1.0-dev.20200403.1",
          "(.NET Core 4.6.28325.01; Microsoft Windows 10.0.18362 )"
        ],
        "x-ms-blob-public-access": "container",
        "x-ms-client-request-id": "64931da2-a07b-d469-cee2-a2cece555bc3",
        "x-ms-date": "Fri, 03 Apr 2020 20:53:53 GMT",
        "x-ms-return-client-request-id": "true",
        "x-ms-version": "2019-12-12"
>>>>>>> 32e373e2
      },
      "RequestBody": null,
      "StatusCode": 201,
      "ResponseHeaders": {
        "Content-Length": "0",
<<<<<<< HEAD
        "Date": "Thu, 05 Mar 2020 22:08:52 GMT",
        "ETag": "\u00220x8D7C151CA3B6712\u0022",
        "Last-Modified": "Thu, 05 Mar 2020 22:08:52 GMT",
=======
        "Date": "Fri, 03 Apr 2020 20:53:50 GMT",
        "ETag": "\u00220x8D7D8111D6C716A\u0022",
        "Last-Modified": "Fri, 03 Apr 2020 20:53:51 GMT",
>>>>>>> 32e373e2
        "Server": [
          "Windows-Azure-Blob/1.0",
          "Microsoft-HTTPAPI/2.0"
        ],
        "x-ms-client-request-id": "64931da2-a07b-d469-cee2-a2cece555bc3",
<<<<<<< HEAD
        "x-ms-request-id": "b9eb45f1-001e-0016-463a-f364ec000000",
        "x-ms-version": "2019-10-10"
=======
        "x-ms-request-id": "96216e9f-f01e-0012-43f9-093670000000",
        "x-ms-version": "2019-12-12"
>>>>>>> 32e373e2
      },
      "ResponseBody": []
    },
    {
<<<<<<< HEAD
      "RequestUri": "https://seanstagehierarchical.dfs.core.windows.net/test-filesystem-6b3cc65b-13bb-89e5-18ce-fa241366bc46/test-directory-d7002ff0-4247-9068-afcb-03cae6df9a1b?resource=directory",
      "RequestMethod": "PUT",
      "RequestHeaders": {
        "Authorization": "Sanitized",
        "traceparent": "00-37e770b6140e2b4286bbc253a818d691-e166cedfafbdac4d-00",
        "User-Agent": [
          "azsdk-net-Storage.Files.DataLake/12.0.0-dev.20200305.1",
          "(.NET Core 4.6.28325.01; Microsoft Windows 10.0.18363 )"
        ],
        "x-ms-client-request-id": "bf156996-61fc-5f6b-b402-b5b09d9fedef",
        "x-ms-date": "Thu, 05 Mar 2020 22:08:52 GMT",
        "x-ms-return-client-request-id": "true",
        "x-ms-version": "2019-10-10"
=======
      "RequestUri": "http://seannsecanary.dfs.core.windows.net/test-filesystem-6b3cc65b-13bb-89e5-18ce-fa241366bc46/test-directory-d7002ff0-4247-9068-afcb-03cae6df9a1b?resource=directory",
      "RequestMethod": "PUT",
      "RequestHeaders": {
        "Authorization": "Sanitized",
        "traceparent": "00-0731b511fd583d4c9afc90211bbf088a-0f1232e81ff69345-00",
        "User-Agent": [
          "azsdk-net-Storage.Files.DataLake/12.1.0-dev.20200403.1",
          "(.NET Core 4.6.28325.01; Microsoft Windows 10.0.18362 )"
        ],
        "x-ms-client-request-id": "bf156996-61fc-5f6b-b402-b5b09d9fedef",
        "x-ms-date": "Fri, 03 Apr 2020 20:53:53 GMT",
        "x-ms-return-client-request-id": "true",
        "x-ms-version": "2019-12-12"
>>>>>>> 32e373e2
      },
      "RequestBody": null,
      "StatusCode": 201,
      "ResponseHeaders": {
        "Content-Length": "0",
<<<<<<< HEAD
        "Date": "Thu, 05 Mar 2020 22:08:52 GMT",
        "ETag": "\u00220x8D7C151CA6C439D\u0022",
        "Last-Modified": "Thu, 05 Mar 2020 22:08:52 GMT",
=======
        "Date": "Fri, 03 Apr 2020 20:53:50 GMT",
        "ETag": "\u00220x8D7D8111D7C39DF\u0022",
        "Last-Modified": "Fri, 03 Apr 2020 20:53:51 GMT",
>>>>>>> 32e373e2
        "Server": [
          "Windows-Azure-HDFS/1.0",
          "Microsoft-HTTPAPI/2.0"
        ],
        "x-ms-client-request-id": "bf156996-61fc-5f6b-b402-b5b09d9fedef",
<<<<<<< HEAD
        "x-ms-request-id": "30548aa1-501f-000b-453a-f36950000000",
        "x-ms-version": "2019-10-10"
=======
        "x-ms-request-id": "fa43fb67-201f-0097-14f9-091bad000000",
        "x-ms-version": "2019-12-12"
>>>>>>> 32e373e2
      },
      "ResponseBody": []
    },
    {
<<<<<<< HEAD
      "RequestUri": "https://seanstagehierarchical.blob.core.windows.net/test-filesystem-6b3cc65b-13bb-89e5-18ce-fa241366bc46/test-directory-d7002ff0-4247-9068-afcb-03cae6df9a1b",
=======
      "RequestUri": "http://seannsecanary.blob.core.windows.net/test-filesystem-6b3cc65b-13bb-89e5-18ce-fa241366bc46/test-directory-d7002ff0-4247-9068-afcb-03cae6df9a1b",
>>>>>>> 32e373e2
      "RequestMethod": "HEAD",
      "RequestHeaders": {
        "Authorization": "Sanitized",
        "User-Agent": [
<<<<<<< HEAD
          "azsdk-net-Storage.Files.DataLake/12.0.0-dev.20200305.1",
          "(.NET Core 4.6.28325.01; Microsoft Windows 10.0.18363 )"
        ],
        "x-ms-client-request-id": "7c34f028-dbc9-341e-db22-41d0a31ab256",
        "x-ms-date": "Thu, 05 Mar 2020 22:08:52 GMT",
        "x-ms-return-client-request-id": "true",
        "x-ms-version": "2019-10-10"
=======
          "azsdk-net-Storage.Files.DataLake/12.1.0-dev.20200403.1",
          "(.NET Core 4.6.28325.01; Microsoft Windows 10.0.18362 )"
        ],
        "x-ms-client-request-id": "7c34f028-dbc9-341e-db22-41d0a31ab256",
        "x-ms-date": "Fri, 03 Apr 2020 20:53:53 GMT",
        "x-ms-return-client-request-id": "true",
        "x-ms-version": "2019-12-12"
>>>>>>> 32e373e2
      },
      "RequestBody": null,
      "StatusCode": 200,
      "ResponseHeaders": {
        "Accept-Ranges": "bytes",
        "Content-Length": "0",
        "Content-Type": "application/octet-stream",
<<<<<<< HEAD
        "Date": "Thu, 05 Mar 2020 22:08:52 GMT",
        "ETag": "\u00220x8D7C151CA6C439D\u0022",
        "Last-Modified": "Thu, 05 Mar 2020 22:08:52 GMT",
=======
        "Date": "Fri, 03 Apr 2020 20:53:50 GMT",
        "ETag": "\u00220x8D7D8111D7C39DF\u0022",
        "Last-Modified": "Fri, 03 Apr 2020 20:53:51 GMT",
>>>>>>> 32e373e2
        "Server": [
          "Windows-Azure-Blob/1.0",
          "Microsoft-HTTPAPI/2.0"
        ],
        "x-ms-access-tier": "Hot",
        "x-ms-access-tier-inferred": "true",
        "x-ms-blob-type": "BlockBlob",
        "x-ms-client-request-id": "7c34f028-dbc9-341e-db22-41d0a31ab256",
<<<<<<< HEAD
        "x-ms-creation-time": "Thu, 05 Mar 2020 22:08:52 GMT",
        "x-ms-lease-state": "available",
        "x-ms-lease-status": "unlocked",
        "x-ms-meta-hdi_isfolder": "true",
        "x-ms-request-id": "b9eb45fd-001e-0016-4d3a-f364ec000000",
        "x-ms-server-encrypted": "true",
        "x-ms-version": "2019-10-10"
=======
        "x-ms-creation-time": "Fri, 03 Apr 2020 20:53:51 GMT",
        "x-ms-lease-state": "available",
        "x-ms-lease-status": "unlocked",
        "x-ms-meta-hdi_isfolder": "true",
        "x-ms-request-id": "96216ec0-f01e-0012-59f9-093670000000",
        "x-ms-server-encrypted": "true",
        "x-ms-version": "2019-12-12"
>>>>>>> 32e373e2
      },
      "ResponseBody": []
    },
    {
<<<<<<< HEAD
      "RequestUri": "https://seanstagehierarchical.blob.core.windows.net/test-filesystem-6b3cc65b-13bb-89e5-18ce-fa241366bc46/test-directory-d7002ff0-4247-9068-afcb-03cae6df9a1b",
      "RequestMethod": "HEAD",
      "RequestHeaders": {
        "Authorization": "Sanitized",
        "If-None-Match": "\u00220x8D7C151CA6C439D\u0022",
        "User-Agent": [
          "azsdk-net-Storage.Files.DataLake/12.0.0-dev.20200305.1",
          "(.NET Core 4.6.28325.01; Microsoft Windows 10.0.18363 )"
        ],
        "x-ms-client-request-id": "ad874e9a-716b-6d25-6805-abb12420f54a",
        "x-ms-date": "Thu, 05 Mar 2020 22:08:53 GMT",
        "x-ms-return-client-request-id": "true",
        "x-ms-version": "2019-10-10"
=======
      "RequestUri": "http://seannsecanary.blob.core.windows.net/test-filesystem-6b3cc65b-13bb-89e5-18ce-fa241366bc46/test-directory-d7002ff0-4247-9068-afcb-03cae6df9a1b",
      "RequestMethod": "HEAD",
      "RequestHeaders": {
        "Authorization": "Sanitized",
        "If-None-Match": "\u00220x8D7D8111D7C39DF\u0022",
        "User-Agent": [
          "azsdk-net-Storage.Files.DataLake/12.1.0-dev.20200403.1",
          "(.NET Core 4.6.28325.01; Microsoft Windows 10.0.18362 )"
        ],
        "x-ms-client-request-id": "ad874e9a-716b-6d25-6805-abb12420f54a",
        "x-ms-date": "Fri, 03 Apr 2020 20:53:53 GMT",
        "x-ms-return-client-request-id": "true",
        "x-ms-version": "2019-12-12"
>>>>>>> 32e373e2
      },
      "RequestBody": null,
      "StatusCode": 304,
      "ResponseHeaders": {
        "Content-Length": "0",
<<<<<<< HEAD
        "Date": "Thu, 05 Mar 2020 22:08:52 GMT",
=======
        "Date": "Fri, 03 Apr 2020 20:53:50 GMT",
>>>>>>> 32e373e2
        "Server": [
          "Windows-Azure-Blob/1.0",
          "Microsoft-HTTPAPI/2.0"
        ],
        "x-ms-client-request-id": "ad874e9a-716b-6d25-6805-abb12420f54a",
        "x-ms-error-code": "ConditionNotMet",
<<<<<<< HEAD
        "x-ms-request-id": "b9eb4600-001e-0016-4f3a-f364ec000000",
        "x-ms-version": "2019-10-10"
=======
        "x-ms-request-id": "96216eca-f01e-0012-62f9-093670000000",
        "x-ms-version": "2019-12-12"
>>>>>>> 32e373e2
      },
      "ResponseBody": []
    },
    {
<<<<<<< HEAD
      "RequestUri": "https://seanstagehierarchical.blob.core.windows.net/test-filesystem-6b3cc65b-13bb-89e5-18ce-fa241366bc46?restype=container",
      "RequestMethod": "DELETE",
      "RequestHeaders": {
        "Authorization": "Sanitized",
        "traceparent": "00-ae5530921c0c48478c4cafd344671c57-ff5deef179eec943-00",
        "User-Agent": [
          "azsdk-net-Storage.Files.DataLake/12.0.0-dev.20200305.1",
          "(.NET Core 4.6.28325.01; Microsoft Windows 10.0.18363 )"
        ],
        "x-ms-client-request-id": "54363280-0593-78ea-6e0c-3809708e0c58",
        "x-ms-date": "Thu, 05 Mar 2020 22:08:53 GMT",
        "x-ms-return-client-request-id": "true",
        "x-ms-version": "2019-10-10"
=======
      "RequestUri": "http://seannsecanary.blob.core.windows.net/test-filesystem-6b3cc65b-13bb-89e5-18ce-fa241366bc46?restype=container",
      "RequestMethod": "DELETE",
      "RequestHeaders": {
        "Authorization": "Sanitized",
        "traceparent": "00-0c8b356005c8c74a830259d5e6d12b69-0201c2cc50f60a43-00",
        "User-Agent": [
          "azsdk-net-Storage.Files.DataLake/12.1.0-dev.20200403.1",
          "(.NET Core 4.6.28325.01; Microsoft Windows 10.0.18362 )"
        ],
        "x-ms-client-request-id": "54363280-0593-78ea-6e0c-3809708e0c58",
        "x-ms-date": "Fri, 03 Apr 2020 20:53:53 GMT",
        "x-ms-return-client-request-id": "true",
        "x-ms-version": "2019-12-12"
>>>>>>> 32e373e2
      },
      "RequestBody": null,
      "StatusCode": 202,
      "ResponseHeaders": {
        "Content-Length": "0",
<<<<<<< HEAD
        "Date": "Thu, 05 Mar 2020 22:08:52 GMT",
=======
        "Date": "Fri, 03 Apr 2020 20:53:51 GMT",
>>>>>>> 32e373e2
        "Server": [
          "Windows-Azure-Blob/1.0",
          "Microsoft-HTTPAPI/2.0"
        ],
        "x-ms-client-request-id": "54363280-0593-78ea-6e0c-3809708e0c58",
<<<<<<< HEAD
        "x-ms-request-id": "b9eb4601-001e-0016-503a-f364ec000000",
        "x-ms-version": "2019-10-10"
=======
        "x-ms-request-id": "96216ed6-f01e-0012-6df9-093670000000",
        "x-ms-version": "2019-12-12"
>>>>>>> 32e373e2
      },
      "ResponseBody": []
    },
    {
<<<<<<< HEAD
      "RequestUri": "https://seanstagehierarchical.blob.core.windows.net/test-filesystem-f34f1087-7874-d3e2-f67a-fc686dd9ec96?restype=container",
      "RequestMethod": "PUT",
      "RequestHeaders": {
        "Authorization": "Sanitized",
        "traceparent": "00-72d1e5e9280b76489d7c0aa270cced13-a73b1ecf6815a54a-00",
        "User-Agent": [
          "azsdk-net-Storage.Files.DataLake/12.0.0-dev.20200305.1",
          "(.NET Core 4.6.28325.01; Microsoft Windows 10.0.18363 )"
        ],
        "x-ms-blob-public-access": "container",
        "x-ms-client-request-id": "70c4abf6-c182-086d-4f63-5e1909820b95",
        "x-ms-date": "Thu, 05 Mar 2020 22:08:53 GMT",
        "x-ms-return-client-request-id": "true",
        "x-ms-version": "2019-10-10"
=======
      "RequestUri": "http://seannsecanary.blob.core.windows.net/test-filesystem-f34f1087-7874-d3e2-f67a-fc686dd9ec96?restype=container",
      "RequestMethod": "PUT",
      "RequestHeaders": {
        "Authorization": "Sanitized",
        "traceparent": "00-784f79719e7af645a8925081fe222b9c-93f60cd495fe2a45-00",
        "User-Agent": [
          "azsdk-net-Storage.Files.DataLake/12.1.0-dev.20200403.1",
          "(.NET Core 4.6.28325.01; Microsoft Windows 10.0.18362 )"
        ],
        "x-ms-blob-public-access": "container",
        "x-ms-client-request-id": "70c4abf6-c182-086d-4f63-5e1909820b95",
        "x-ms-date": "Fri, 03 Apr 2020 20:53:53 GMT",
        "x-ms-return-client-request-id": "true",
        "x-ms-version": "2019-12-12"
>>>>>>> 32e373e2
      },
      "RequestBody": null,
      "StatusCode": 201,
      "ResponseHeaders": {
        "Content-Length": "0",
<<<<<<< HEAD
        "Date": "Thu, 05 Mar 2020 22:08:53 GMT",
        "ETag": "\u00220x8D7C151CAD49A26\u0022",
        "Last-Modified": "Thu, 05 Mar 2020 22:08:53 GMT",
=======
        "Date": "Fri, 03 Apr 2020 20:53:51 GMT",
        "ETag": "\u00220x8D7D8111DAF530C\u0022",
        "Last-Modified": "Fri, 03 Apr 2020 20:53:52 GMT",
>>>>>>> 32e373e2
        "Server": [
          "Windows-Azure-Blob/1.0",
          "Microsoft-HTTPAPI/2.0"
        ],
        "x-ms-client-request-id": "70c4abf6-c182-086d-4f63-5e1909820b95",
<<<<<<< HEAD
        "x-ms-request-id": "809521d1-a01e-0020-1c3a-f3e99c000000",
        "x-ms-version": "2019-10-10"
=======
        "x-ms-request-id": "96216ee4-f01e-0012-79f9-093670000000",
        "x-ms-version": "2019-12-12"
>>>>>>> 32e373e2
      },
      "ResponseBody": []
    },
    {
<<<<<<< HEAD
      "RequestUri": "https://seanstagehierarchical.dfs.core.windows.net/test-filesystem-f34f1087-7874-d3e2-f67a-fc686dd9ec96/test-directory-a6b9a120-1a5d-e66e-5957-5265bdc245a7?resource=directory",
      "RequestMethod": "PUT",
      "RequestHeaders": {
        "Authorization": "Sanitized",
        "traceparent": "00-351e9f168386ab42aa85593111ce0295-a76c21ddb747084b-00",
        "User-Agent": [
          "azsdk-net-Storage.Files.DataLake/12.0.0-dev.20200305.1",
          "(.NET Core 4.6.28325.01; Microsoft Windows 10.0.18363 )"
        ],
        "x-ms-client-request-id": "ecff2502-f594-dbc5-3cdd-172b6f074a8c",
        "x-ms-date": "Thu, 05 Mar 2020 22:08:53 GMT",
        "x-ms-return-client-request-id": "true",
        "x-ms-version": "2019-10-10"
=======
      "RequestUri": "http://seannsecanary.dfs.core.windows.net/test-filesystem-f34f1087-7874-d3e2-f67a-fc686dd9ec96/test-directory-a6b9a120-1a5d-e66e-5957-5265bdc245a7?resource=directory",
      "RequestMethod": "PUT",
      "RequestHeaders": {
        "Authorization": "Sanitized",
        "traceparent": "00-300d0885df1e764594bacb675feaad78-e37419c873752a41-00",
        "User-Agent": [
          "azsdk-net-Storage.Files.DataLake/12.1.0-dev.20200403.1",
          "(.NET Core 4.6.28325.01; Microsoft Windows 10.0.18362 )"
        ],
        "x-ms-client-request-id": "ecff2502-f594-dbc5-3cdd-172b6f074a8c",
        "x-ms-date": "Fri, 03 Apr 2020 20:53:53 GMT",
        "x-ms-return-client-request-id": "true",
        "x-ms-version": "2019-12-12"
>>>>>>> 32e373e2
      },
      "RequestBody": null,
      "StatusCode": 201,
      "ResponseHeaders": {
        "Content-Length": "0",
<<<<<<< HEAD
        "Date": "Thu, 05 Mar 2020 22:08:53 GMT",
        "ETag": "\u00220x8D7C151CB056EF6\u0022",
        "Last-Modified": "Thu, 05 Mar 2020 22:08:53 GMT",
=======
        "Date": "Fri, 03 Apr 2020 20:53:51 GMT",
        "ETag": "\u00220x8D7D8111DC02456\u0022",
        "Last-Modified": "Fri, 03 Apr 2020 20:53:52 GMT",
>>>>>>> 32e373e2
        "Server": [
          "Windows-Azure-HDFS/1.0",
          "Microsoft-HTTPAPI/2.0"
        ],
        "x-ms-client-request-id": "ecff2502-f594-dbc5-3cdd-172b6f074a8c",
<<<<<<< HEAD
        "x-ms-request-id": "c41c3c15-301f-0022-353a-f35724000000",
        "x-ms-version": "2019-10-10"
=======
        "x-ms-request-id": "fa43fb69-201f-0097-15f9-091bad000000",
        "x-ms-version": "2019-12-12"
>>>>>>> 32e373e2
      },
      "ResponseBody": []
    },
    {
<<<<<<< HEAD
      "RequestUri": "https://seanstagehierarchical.blob.core.windows.net/test-filesystem-f34f1087-7874-d3e2-f67a-fc686dd9ec96/test-directory-a6b9a120-1a5d-e66e-5957-5265bdc245a7",
=======
      "RequestUri": "http://seannsecanary.blob.core.windows.net/test-filesystem-f34f1087-7874-d3e2-f67a-fc686dd9ec96/test-directory-a6b9a120-1a5d-e66e-5957-5265bdc245a7",
>>>>>>> 32e373e2
      "RequestMethod": "HEAD",
      "RequestHeaders": {
        "Authorization": "Sanitized",
        "User-Agent": [
<<<<<<< HEAD
          "azsdk-net-Storage.Files.DataLake/12.0.0-dev.20200305.1",
          "(.NET Core 4.6.28325.01; Microsoft Windows 10.0.18363 )"
        ],
        "x-ms-client-request-id": "98633368-59c3-e712-1495-853763e91f55",
        "x-ms-date": "Thu, 05 Mar 2020 22:08:54 GMT",
        "x-ms-lease-id": "75fedc0c-eb9b-f41c-acaf-ff611d9bf890",
        "x-ms-return-client-request-id": "true",
        "x-ms-version": "2019-10-10"
=======
          "azsdk-net-Storage.Files.DataLake/12.1.0-dev.20200403.1",
          "(.NET Core 4.6.28325.01; Microsoft Windows 10.0.18362 )"
        ],
        "x-ms-client-request-id": "98633368-59c3-e712-1495-853763e91f55",
        "x-ms-date": "Fri, 03 Apr 2020 20:53:53 GMT",
        "x-ms-lease-id": "75fedc0c-eb9b-f41c-acaf-ff611d9bf890",
        "x-ms-return-client-request-id": "true",
        "x-ms-version": "2019-12-12"
>>>>>>> 32e373e2
      },
      "RequestBody": null,
      "StatusCode": 412,
      "ResponseHeaders": {
<<<<<<< HEAD
        "Date": "Thu, 05 Mar 2020 22:08:53 GMT",
=======
        "Date": "Fri, 03 Apr 2020 20:53:51 GMT",
>>>>>>> 32e373e2
        "Server": [
          "Windows-Azure-Blob/1.0",
          "Microsoft-HTTPAPI/2.0"
        ],
        "Transfer-Encoding": "chunked",
        "x-ms-client-request-id": "98633368-59c3-e712-1495-853763e91f55",
        "x-ms-error-code": "LeaseNotPresentWithBlobOperation",
<<<<<<< HEAD
        "x-ms-request-id": "809521db-a01e-0020-233a-f3e99c000000",
        "x-ms-version": "2019-10-10"
=======
        "x-ms-request-id": "96216efb-f01e-0012-0ef9-093670000000",
        "x-ms-version": "2019-12-12"
>>>>>>> 32e373e2
      },
      "ResponseBody": []
    },
    {
<<<<<<< HEAD
      "RequestUri": "https://seanstagehierarchical.blob.core.windows.net/test-filesystem-f34f1087-7874-d3e2-f67a-fc686dd9ec96?restype=container",
      "RequestMethod": "DELETE",
      "RequestHeaders": {
        "Authorization": "Sanitized",
        "traceparent": "00-8a93da9010a5e2498e9195da492234fb-f496db1e76781a4b-00",
        "User-Agent": [
          "azsdk-net-Storage.Files.DataLake/12.0.0-dev.20200305.1",
          "(.NET Core 4.6.28325.01; Microsoft Windows 10.0.18363 )"
        ],
        "x-ms-client-request-id": "3bc25c39-b2a3-c4c9-a453-1b7bc34841a4",
        "x-ms-date": "Thu, 05 Mar 2020 22:08:54 GMT",
        "x-ms-return-client-request-id": "true",
        "x-ms-version": "2019-10-10"
=======
      "RequestUri": "http://seannsecanary.blob.core.windows.net/test-filesystem-f34f1087-7874-d3e2-f67a-fc686dd9ec96?restype=container",
      "RequestMethod": "DELETE",
      "RequestHeaders": {
        "Authorization": "Sanitized",
        "traceparent": "00-429d3d9c06f5d14d831f0aecb35323b2-a1e6d44c04f0594f-00",
        "User-Agent": [
          "azsdk-net-Storage.Files.DataLake/12.1.0-dev.20200403.1",
          "(.NET Core 4.6.28325.01; Microsoft Windows 10.0.18362 )"
        ],
        "x-ms-client-request-id": "3bc25c39-b2a3-c4c9-a453-1b7bc34841a4",
        "x-ms-date": "Fri, 03 Apr 2020 20:53:53 GMT",
        "x-ms-return-client-request-id": "true",
        "x-ms-version": "2019-12-12"
>>>>>>> 32e373e2
      },
      "RequestBody": null,
      "StatusCode": 202,
      "ResponseHeaders": {
        "Content-Length": "0",
<<<<<<< HEAD
        "Date": "Thu, 05 Mar 2020 22:08:53 GMT",
=======
        "Date": "Fri, 03 Apr 2020 20:53:51 GMT",
>>>>>>> 32e373e2
        "Server": [
          "Windows-Azure-Blob/1.0",
          "Microsoft-HTTPAPI/2.0"
        ],
        "x-ms-client-request-id": "3bc25c39-b2a3-c4c9-a453-1b7bc34841a4",
<<<<<<< HEAD
        "x-ms-request-id": "809521df-a01e-0020-273a-f3e99c000000",
        "x-ms-version": "2019-10-10"
=======
        "x-ms-request-id": "96216f06-f01e-0012-19f9-093670000000",
        "x-ms-version": "2019-12-12"
>>>>>>> 32e373e2
      },
      "ResponseBody": []
    }
  ],
  "Variables": {
<<<<<<< HEAD
    "DateTimeOffsetNow": "2020-03-05T14:08:49.6767864-08:00",
    "RandomSeed": "1883997701",
    "Storage_TestConfigHierarchicalNamespace": "NamespaceTenant\nseanstagehierarchical\nU2FuaXRpemVk\nhttps://seanstagehierarchical.blob.core.windows.net\nhttp://seanstagehierarchical.file.core.windows.net\nhttp://seanstagehierarchical.queue.core.windows.net\nhttp://seanstagehierarchical.table.core.windows.net\n\n\n\n\nhttp://seanstagehierarchical-secondary.blob.core.windows.net\nhttp://seanstagehierarchical-secondary.file.core.windows.net\nhttp://seanstagehierarchical-secondary.queue.core.windows.net\nhttp://seanstagehierarchical-secondary.table.core.windows.net\n68390a19-a643-458b-b726-408abf67b4fc\nSanitized\n72f988bf-86f1-41af-91ab-2d7cd011db47\nhttps://login.microsoftonline.com/\nCloud\nBlobEndpoint=https://seanstagehierarchical.blob.core.windows.net/;QueueEndpoint=http://seanstagehierarchical.queue.core.windows.net/;FileEndpoint=http://seanstagehierarchical.file.core.windows.net/;BlobSecondaryEndpoint=http://seanstagehierarchical-secondary.blob.core.windows.net/;QueueSecondaryEndpoint=http://seanstagehierarchical-secondary.queue.core.windows.net/;FileSecondaryEndpoint=http://seanstagehierarchical-secondary.file.core.windows.net/;AccountName=seanstagehierarchical;AccountKey=Sanitized\n"
=======
    "DateTimeOffsetNow": "2020-04-03T13:53:51.7243109-07:00",
    "RandomSeed": "1883997701",
    "Storage_TestConfigHierarchicalNamespace": "NamespaceTenant\nseannsecanary\nU2FuaXRpemVk\nhttp://seannsecanary.blob.core.windows.net\nhttp://seannsecanary.file.core.windows.net\nhttp://seannsecanary.queue.core.windows.net\nhttp://seannsecanary.table.core.windows.net\n\n\n\n\nhttp://seannsecanary-secondary.blob.core.windows.net\nhttp://seannsecanary-secondary.file.core.windows.net\nhttp://seannsecanary-secondary.queue.core.windows.net\nhttp://seannsecanary-secondary.table.core.windows.net\n68390a19-a643-458b-b726-408abf67b4fc\nSanitized\n72f988bf-86f1-41af-91ab-2d7cd011db47\nhttps://login.microsoftonline.com/\nCloud\nBlobEndpoint=http://seannsecanary.blob.core.windows.net/;QueueEndpoint=http://seannsecanary.queue.core.windows.net/;FileEndpoint=http://seannsecanary.file.core.windows.net/;BlobSecondaryEndpoint=http://seannsecanary-secondary.blob.core.windows.net/;QueueSecondaryEndpoint=http://seannsecanary-secondary.queue.core.windows.net/;FileSecondaryEndpoint=http://seannsecanary-secondary.file.core.windows.net/;AccountName=seannsecanary;AccountKey=Sanitized\n"
>>>>>>> 32e373e2
  }
}<|MERGE_RESOLUTION|>--- conflicted
+++ resolved
@@ -1,22 +1,6 @@
 {
   "Entries": [
     {
-<<<<<<< HEAD
-      "RequestUri": "https://seanstagehierarchical.blob.core.windows.net/test-filesystem-6e6207a2-7170-5828-6648-a23198199a23?restype=container",
-      "RequestMethod": "PUT",
-      "RequestHeaders": {
-        "Authorization": "Sanitized",
-        "traceparent": "00-674247618c61b64386dfdab8dd854f44-b41e0c28c70be64a-00",
-        "User-Agent": [
-          "azsdk-net-Storage.Files.DataLake/12.0.0-dev.20200305.1",
-          "(.NET Core 4.6.28325.01; Microsoft Windows 10.0.18363 )"
-        ],
-        "x-ms-blob-public-access": "container",
-        "x-ms-client-request-id": "6f5e969f-c103-9b90-b3a6-0e5349ea5b92",
-        "x-ms-date": "Thu, 05 Mar 2020 22:08:49 GMT",
-        "x-ms-return-client-request-id": "true",
-        "x-ms-version": "2019-10-10"
-=======
       "RequestUri": "http://seannsecanary.blob.core.windows.net/test-filesystem-6e6207a2-7170-5828-6648-a23198199a23?restype=container",
       "RequestMethod": "PUT",
       "RequestHeaders": {
@@ -31,52 +15,25 @@
         "x-ms-date": "Fri, 03 Apr 2020 20:53:51 GMT",
         "x-ms-return-client-request-id": "true",
         "x-ms-version": "2019-12-12"
->>>>>>> 32e373e2
-      },
-      "RequestBody": null,
-      "StatusCode": 201,
-      "ResponseHeaders": {
-        "Content-Length": "0",
-<<<<<<< HEAD
-        "Date": "Thu, 05 Mar 2020 22:08:49 GMT",
-        "ETag": "\u00220x8D7C151C89FC14A\u0022",
-        "Last-Modified": "Thu, 05 Mar 2020 22:08:49 GMT",
-=======
+      },
+      "RequestBody": null,
+      "StatusCode": 201,
+      "ResponseHeaders": {
+        "Content-Length": "0",
         "Date": "Fri, 03 Apr 2020 20:53:49 GMT",
         "ETag": "\u00220x8D7D8111CA5A19C\u0022",
         "Last-Modified": "Fri, 03 Apr 2020 20:53:50 GMT",
->>>>>>> 32e373e2
         "Server": [
           "Windows-Azure-Blob/1.0",
           "Microsoft-HTTPAPI/2.0"
         ],
         "x-ms-client-request-id": "6f5e969f-c103-9b90-b3a6-0e5349ea5b92",
-<<<<<<< HEAD
-        "x-ms-request-id": "8d52af5b-d01e-0048-7f3a-f38f0c000000",
-        "x-ms-version": "2019-10-10"
-=======
         "x-ms-request-id": "96216df7-f01e-0012-2ef9-093670000000",
         "x-ms-version": "2019-12-12"
->>>>>>> 32e373e2
-      },
-      "ResponseBody": []
-    },
-    {
-<<<<<<< HEAD
-      "RequestUri": "https://seanstagehierarchical.dfs.core.windows.net/test-filesystem-6e6207a2-7170-5828-6648-a23198199a23/test-directory-c108db14-052d-c4fa-7667-2a0edb4dffb4?resource=directory",
-      "RequestMethod": "PUT",
-      "RequestHeaders": {
-        "Authorization": "Sanitized",
-        "traceparent": "00-29afb35931121d468248a3a25320559e-e8cbcff7b2a90e44-00",
-        "User-Agent": [
-          "azsdk-net-Storage.Files.DataLake/12.0.0-dev.20200305.1",
-          "(.NET Core 4.6.28325.01; Microsoft Windows 10.0.18363 )"
-        ],
-        "x-ms-client-request-id": "7dc60306-94a9-9a80-9c99-f89c9681c066",
-        "x-ms-date": "Thu, 05 Mar 2020 22:08:50 GMT",
-        "x-ms-return-client-request-id": "true",
-        "x-ms-version": "2019-10-10"
-=======
+      },
+      "ResponseBody": []
+    },
+    {
       "RequestUri": "http://seannsecanary.dfs.core.windows.net/test-filesystem-6e6207a2-7170-5828-6648-a23198199a23/test-directory-c108db14-052d-c4fa-7667-2a0edb4dffb4?resource=directory",
       "RequestMethod": "PUT",
       "RequestHeaders": {
@@ -90,52 +47,25 @@
         "x-ms-date": "Fri, 03 Apr 2020 20:53:51 GMT",
         "x-ms-return-client-request-id": "true",
         "x-ms-version": "2019-12-12"
->>>>>>> 32e373e2
-      },
-      "RequestBody": null,
-      "StatusCode": 201,
-      "ResponseHeaders": {
-        "Content-Length": "0",
-<<<<<<< HEAD
-        "Date": "Thu, 05 Mar 2020 22:08:50 GMT",
-        "ETag": "\u00220x8D7C151C8D16A06\u0022",
-        "Last-Modified": "Thu, 05 Mar 2020 22:08:50 GMT",
-=======
+      },
+      "RequestBody": null,
+      "StatusCode": 201,
+      "ResponseHeaders": {
+        "Content-Length": "0",
         "Date": "Fri, 03 Apr 2020 20:53:49 GMT",
         "ETag": "\u00220x8D7D8111CBDE796\u0022",
         "Last-Modified": "Fri, 03 Apr 2020 20:53:50 GMT",
->>>>>>> 32e373e2
         "Server": [
           "Windows-Azure-HDFS/1.0",
           "Microsoft-HTTPAPI/2.0"
         ],
         "x-ms-client-request-id": "7dc60306-94a9-9a80-9c99-f89c9681c066",
-<<<<<<< HEAD
-        "x-ms-request-id": "2891ce93-f01f-002d-393a-f32148000000",
-        "x-ms-version": "2019-10-10"
-=======
         "x-ms-request-id": "fa43fb64-201f-0097-11f9-091bad000000",
         "x-ms-version": "2019-12-12"
->>>>>>> 32e373e2
-      },
-      "ResponseBody": []
-    },
-    {
-<<<<<<< HEAD
-      "RequestUri": "https://seanstagehierarchical.blob.core.windows.net/test-filesystem-6e6207a2-7170-5828-6648-a23198199a23/test-directory-c108db14-052d-c4fa-7667-2a0edb4dffb4",
-      "RequestMethod": "HEAD",
-      "RequestHeaders": {
-        "Authorization": "Sanitized",
-        "If-Modified-Since": "Fri, 06 Mar 2020 22:08:49 GMT",
-        "User-Agent": [
-          "azsdk-net-Storage.Files.DataLake/12.0.0-dev.20200305.1",
-          "(.NET Core 4.6.28325.01; Microsoft Windows 10.0.18363 )"
-        ],
-        "x-ms-client-request-id": "d708d1b6-8286-5f0b-73f7-66223284004a",
-        "x-ms-date": "Thu, 05 Mar 2020 22:08:50 GMT",
-        "x-ms-return-client-request-id": "true",
-        "x-ms-version": "2019-10-10"
-=======
+      },
+      "ResponseBody": []
+    },
+    {
       "RequestUri": "http://seannsecanary.blob.core.windows.net/test-filesystem-6e6207a2-7170-5828-6648-a23198199a23/test-directory-c108db14-052d-c4fa-7667-2a0edb4dffb4",
       "RequestMethod": "HEAD",
       "RequestHeaders": {
@@ -149,49 +79,24 @@
         "x-ms-date": "Fri, 03 Apr 2020 20:53:51 GMT",
         "x-ms-return-client-request-id": "true",
         "x-ms-version": "2019-12-12"
->>>>>>> 32e373e2
       },
       "RequestBody": null,
       "StatusCode": 304,
       "ResponseHeaders": {
         "Content-Length": "0",
-<<<<<<< HEAD
-        "Date": "Thu, 05 Mar 2020 22:08:49 GMT",
-=======
         "Date": "Fri, 03 Apr 2020 20:53:49 GMT",
->>>>>>> 32e373e2
         "Server": [
           "Windows-Azure-Blob/1.0",
           "Microsoft-HTTPAPI/2.0"
         ],
         "x-ms-client-request-id": "d708d1b6-8286-5f0b-73f7-66223284004a",
         "x-ms-error-code": "ConditionNotMet",
-<<<<<<< HEAD
-        "x-ms-request-id": "8d52af63-d01e-0048-033a-f38f0c000000",
-        "x-ms-version": "2019-10-10"
-=======
         "x-ms-request-id": "96216e0b-f01e-0012-3ff9-093670000000",
         "x-ms-version": "2019-12-12"
->>>>>>> 32e373e2
-      },
-      "ResponseBody": []
-    },
-    {
-<<<<<<< HEAD
-      "RequestUri": "https://seanstagehierarchical.blob.core.windows.net/test-filesystem-6e6207a2-7170-5828-6648-a23198199a23?restype=container",
-      "RequestMethod": "DELETE",
-      "RequestHeaders": {
-        "Authorization": "Sanitized",
-        "traceparent": "00-6dd66d21916c724faa5da71a538a99af-f66e5ebc4e567147-00",
-        "User-Agent": [
-          "azsdk-net-Storage.Files.DataLake/12.0.0-dev.20200305.1",
-          "(.NET Core 4.6.28325.01; Microsoft Windows 10.0.18363 )"
-        ],
-        "x-ms-client-request-id": "c5e5bfa3-e879-23df-4e00-e162f2b5b637",
-        "x-ms-date": "Thu, 05 Mar 2020 22:08:50 GMT",
-        "x-ms-return-client-request-id": "true",
-        "x-ms-version": "2019-10-10"
-=======
+      },
+      "ResponseBody": []
+    },
+    {
       "RequestUri": "http://seannsecanary.blob.core.windows.net/test-filesystem-6e6207a2-7170-5828-6648-a23198199a23?restype=container",
       "RequestMethod": "DELETE",
       "RequestHeaders": {
@@ -205,168 +110,88 @@
         "x-ms-date": "Fri, 03 Apr 2020 20:53:52 GMT",
         "x-ms-return-client-request-id": "true",
         "x-ms-version": "2019-12-12"
->>>>>>> 32e373e2
       },
       "RequestBody": null,
       "StatusCode": 202,
       "ResponseHeaders": {
         "Content-Length": "0",
-<<<<<<< HEAD
-        "Date": "Thu, 05 Mar 2020 22:08:49 GMT",
-=======
         "Date": "Fri, 03 Apr 2020 20:53:49 GMT",
->>>>>>> 32e373e2
         "Server": [
           "Windows-Azure-Blob/1.0",
           "Microsoft-HTTPAPI/2.0"
         ],
         "x-ms-client-request-id": "c5e5bfa3-e879-23df-4e00-e162f2b5b637",
-<<<<<<< HEAD
-        "x-ms-request-id": "8d52af66-d01e-0048-053a-f38f0c000000",
-        "x-ms-version": "2019-10-10"
-=======
         "x-ms-request-id": "96216e0f-f01e-0012-43f9-093670000000",
         "x-ms-version": "2019-12-12"
->>>>>>> 32e373e2
-      },
-      "ResponseBody": []
-    },
-    {
-<<<<<<< HEAD
-      "RequestUri": "https://seanstagehierarchical.blob.core.windows.net/test-filesystem-ec4aaa71-80c0-5a5b-d15b-aba9c1d3c04f?restype=container",
-      "RequestMethod": "PUT",
-      "RequestHeaders": {
-        "Authorization": "Sanitized",
-        "traceparent": "00-568b576d3177714da2442bab325f8a3e-0c4048c9c1d7e442-00",
-        "User-Agent": [
-          "azsdk-net-Storage.Files.DataLake/12.0.0-dev.20200305.1",
-          "(.NET Core 4.6.28325.01; Microsoft Windows 10.0.18363 )"
+      },
+      "ResponseBody": []
+    },
+    {
+      "RequestUri": "http://seannsecanary.blob.core.windows.net/test-filesystem-ec4aaa71-80c0-5a5b-d15b-aba9c1d3c04f?restype=container",
+      "RequestMethod": "PUT",
+      "RequestHeaders": {
+        "Authorization": "Sanitized",
+        "traceparent": "00-7b691ec379f90b40912e15f739275868-be10da0af572b54c-00",
+        "User-Agent": [
+          "azsdk-net-Storage.Files.DataLake/12.1.0-dev.20200403.1",
+          "(.NET Core 4.6.28325.01; Microsoft Windows 10.0.18362 )"
         ],
         "x-ms-blob-public-access": "container",
         "x-ms-client-request-id": "f4c68a27-e8da-22d1-648b-f41d3d36627b",
-        "x-ms-date": "Thu, 05 Mar 2020 22:08:50 GMT",
-        "x-ms-return-client-request-id": "true",
-        "x-ms-version": "2019-10-10"
-=======
-      "RequestUri": "http://seannsecanary.blob.core.windows.net/test-filesystem-ec4aaa71-80c0-5a5b-d15b-aba9c1d3c04f?restype=container",
-      "RequestMethod": "PUT",
-      "RequestHeaders": {
-        "Authorization": "Sanitized",
-        "traceparent": "00-7b691ec379f90b40912e15f739275868-be10da0af572b54c-00",
-        "User-Agent": [
-          "azsdk-net-Storage.Files.DataLake/12.1.0-dev.20200403.1",
-          "(.NET Core 4.6.28325.01; Microsoft Windows 10.0.18362 )"
-        ],
-        "x-ms-blob-public-access": "container",
-        "x-ms-client-request-id": "f4c68a27-e8da-22d1-648b-f41d3d36627b",
-        "x-ms-date": "Fri, 03 Apr 2020 20:53:52 GMT",
-        "x-ms-return-client-request-id": "true",
-        "x-ms-version": "2019-12-12"
->>>>>>> 32e373e2
-      },
-      "RequestBody": null,
-      "StatusCode": 201,
-      "ResponseHeaders": {
-        "Content-Length": "0",
-<<<<<<< HEAD
-        "Date": "Thu, 05 Mar 2020 22:08:50 GMT",
-        "ETag": "\u00220x8D7C151C9257FEA\u0022",
-        "Last-Modified": "Thu, 05 Mar 2020 22:08:50 GMT",
-=======
+        "x-ms-date": "Fri, 03 Apr 2020 20:53:52 GMT",
+        "x-ms-return-client-request-id": "true",
+        "x-ms-version": "2019-12-12"
+      },
+      "RequestBody": null,
+      "StatusCode": 201,
+      "ResponseHeaders": {
+        "Content-Length": "0",
         "Date": "Fri, 03 Apr 2020 20:53:49 GMT",
         "ETag": "\u00220x8D7D8111CE6AE27\u0022",
         "Last-Modified": "Fri, 03 Apr 2020 20:53:50 GMT",
->>>>>>> 32e373e2
         "Server": [
           "Windows-Azure-Blob/1.0",
           "Microsoft-HTTPAPI/2.0"
         ],
         "x-ms-client-request-id": "f4c68a27-e8da-22d1-648b-f41d3d36627b",
-<<<<<<< HEAD
-        "x-ms-request-id": "09b5d571-a01e-0030-113a-f32cf4000000",
-        "x-ms-version": "2019-10-10"
-=======
         "x-ms-request-id": "96216e15-f01e-0012-49f9-093670000000",
         "x-ms-version": "2019-12-12"
->>>>>>> 32e373e2
-      },
-      "ResponseBody": []
-    },
-    {
-<<<<<<< HEAD
-      "RequestUri": "https://seanstagehierarchical.dfs.core.windows.net/test-filesystem-ec4aaa71-80c0-5a5b-d15b-aba9c1d3c04f/test-directory-1e3f9240-4236-3699-d921-f29a5a7edf33?resource=directory",
-      "RequestMethod": "PUT",
-      "RequestHeaders": {
-        "Authorization": "Sanitized",
-        "traceparent": "00-3d6b9e725fa35c43bd686b81ad0439c8-4d45181f2afa2a46-00",
-        "User-Agent": [
-          "azsdk-net-Storage.Files.DataLake/12.0.0-dev.20200305.1",
-          "(.NET Core 4.6.28325.01; Microsoft Windows 10.0.18363 )"
+      },
+      "ResponseBody": []
+    },
+    {
+      "RequestUri": "http://seannsecanary.dfs.core.windows.net/test-filesystem-ec4aaa71-80c0-5a5b-d15b-aba9c1d3c04f/test-directory-1e3f9240-4236-3699-d921-f29a5a7edf33?resource=directory",
+      "RequestMethod": "PUT",
+      "RequestHeaders": {
+        "Authorization": "Sanitized",
+        "traceparent": "00-ceb09134f8855a47b430cf481f6d94e3-f3da5f4ac3afda48-00",
+        "User-Agent": [
+          "azsdk-net-Storage.Files.DataLake/12.1.0-dev.20200403.1",
+          "(.NET Core 4.6.28325.01; Microsoft Windows 10.0.18362 )"
         ],
         "x-ms-client-request-id": "e79caac3-9b5d-e440-f190-1ab8f537c7e5",
-        "x-ms-date": "Thu, 05 Mar 2020 22:08:50 GMT",
-        "x-ms-return-client-request-id": "true",
-        "x-ms-version": "2019-10-10"
-=======
-      "RequestUri": "http://seannsecanary.dfs.core.windows.net/test-filesystem-ec4aaa71-80c0-5a5b-d15b-aba9c1d3c04f/test-directory-1e3f9240-4236-3699-d921-f29a5a7edf33?resource=directory",
-      "RequestMethod": "PUT",
-      "RequestHeaders": {
-        "Authorization": "Sanitized",
-        "traceparent": "00-ceb09134f8855a47b430cf481f6d94e3-f3da5f4ac3afda48-00",
-        "User-Agent": [
-          "azsdk-net-Storage.Files.DataLake/12.1.0-dev.20200403.1",
-          "(.NET Core 4.6.28325.01; Microsoft Windows 10.0.18362 )"
-        ],
-        "x-ms-client-request-id": "e79caac3-9b5d-e440-f190-1ab8f537c7e5",
-        "x-ms-date": "Fri, 03 Apr 2020 20:53:52 GMT",
-        "x-ms-return-client-request-id": "true",
-        "x-ms-version": "2019-12-12"
->>>>>>> 32e373e2
-      },
-      "RequestBody": null,
-      "StatusCode": 201,
-      "ResponseHeaders": {
-        "Content-Length": "0",
-<<<<<<< HEAD
-        "Date": "Thu, 05 Mar 2020 22:08:50 GMT",
-        "ETag": "\u00220x8D7C151C9570F70\u0022",
-        "Last-Modified": "Thu, 05 Mar 2020 22:08:51 GMT",
-=======
+        "x-ms-date": "Fri, 03 Apr 2020 20:53:52 GMT",
+        "x-ms-return-client-request-id": "true",
+        "x-ms-version": "2019-12-12"
+      },
+      "RequestBody": null,
+      "StatusCode": 201,
+      "ResponseHeaders": {
+        "Content-Length": "0",
         "Date": "Fri, 03 Apr 2020 20:53:49 GMT",
         "ETag": "\u00220x8D7D8111CF771D5\u0022",
         "Last-Modified": "Fri, 03 Apr 2020 20:53:50 GMT",
->>>>>>> 32e373e2
         "Server": [
           "Windows-Azure-HDFS/1.0",
           "Microsoft-HTTPAPI/2.0"
         ],
         "x-ms-client-request-id": "e79caac3-9b5d-e440-f190-1ab8f537c7e5",
-<<<<<<< HEAD
-        "x-ms-request-id": "c0bb0d49-501f-0024-073a-f3649b000000",
-        "x-ms-version": "2019-10-10"
-=======
         "x-ms-request-id": "fa43fb65-201f-0097-12f9-091bad000000",
         "x-ms-version": "2019-12-12"
->>>>>>> 32e373e2
-      },
-      "ResponseBody": []
-    },
-    {
-<<<<<<< HEAD
-      "RequestUri": "https://seanstagehierarchical.blob.core.windows.net/test-filesystem-ec4aaa71-80c0-5a5b-d15b-aba9c1d3c04f/test-directory-1e3f9240-4236-3699-d921-f29a5a7edf33",
-      "RequestMethod": "HEAD",
-      "RequestHeaders": {
-        "Authorization": "Sanitized",
-        "If-Unmodified-Since": "Wed, 04 Mar 2020 22:08:49 GMT",
-        "User-Agent": [
-          "azsdk-net-Storage.Files.DataLake/12.0.0-dev.20200305.1",
-          "(.NET Core 4.6.28325.01; Microsoft Windows 10.0.18363 )"
-        ],
-        "x-ms-client-request-id": "b0d62f36-f8e2-06d5-f39d-457bb0bc44cc",
-        "x-ms-date": "Thu, 05 Mar 2020 22:08:51 GMT",
-        "x-ms-return-client-request-id": "true",
-        "x-ms-version": "2019-10-10"
-=======
+      },
+      "ResponseBody": []
+    },
+    {
       "RequestUri": "http://seannsecanary.blob.core.windows.net/test-filesystem-ec4aaa71-80c0-5a5b-d15b-aba9c1d3c04f/test-directory-1e3f9240-4236-3699-d921-f29a5a7edf33",
       "RequestMethod": "HEAD",
       "RequestHeaders": {
@@ -380,16 +205,11 @@
         "x-ms-date": "Fri, 03 Apr 2020 20:53:52 GMT",
         "x-ms-return-client-request-id": "true",
         "x-ms-version": "2019-12-12"
->>>>>>> 32e373e2
       },
       "RequestBody": null,
       "StatusCode": 412,
       "ResponseHeaders": {
-<<<<<<< HEAD
-        "Date": "Thu, 05 Mar 2020 22:08:50 GMT",
-=======
-        "Date": "Fri, 03 Apr 2020 20:53:50 GMT",
->>>>>>> 32e373e2
+        "Date": "Fri, 03 Apr 2020 20:53:50 GMT",
         "Server": [
           "Windows-Azure-Blob/1.0",
           "Microsoft-HTTPAPI/2.0"
@@ -397,32 +217,12 @@
         "Transfer-Encoding": "chunked",
         "x-ms-client-request-id": "b0d62f36-f8e2-06d5-f39d-457bb0bc44cc",
         "x-ms-error-code": "ConditionNotMet",
-<<<<<<< HEAD
-        "x-ms-request-id": "09b5d583-a01e-0030-1c3a-f32cf4000000",
-        "x-ms-version": "2019-10-10"
-=======
         "x-ms-request-id": "96216e48-f01e-0012-76f9-093670000000",
         "x-ms-version": "2019-12-12"
->>>>>>> 32e373e2
-      },
-      "ResponseBody": []
-    },
-    {
-<<<<<<< HEAD
-      "RequestUri": "https://seanstagehierarchical.blob.core.windows.net/test-filesystem-ec4aaa71-80c0-5a5b-d15b-aba9c1d3c04f?restype=container",
-      "RequestMethod": "DELETE",
-      "RequestHeaders": {
-        "Authorization": "Sanitized",
-        "traceparent": "00-33fdaa89ac23c847a8ab5fd4ed9dc857-e261625b288fe048-00",
-        "User-Agent": [
-          "azsdk-net-Storage.Files.DataLake/12.0.0-dev.20200305.1",
-          "(.NET Core 4.6.28325.01; Microsoft Windows 10.0.18363 )"
-        ],
-        "x-ms-client-request-id": "c682f3a1-1760-b303-eb75-1416e6f3c461",
-        "x-ms-date": "Thu, 05 Mar 2020 22:08:51 GMT",
-        "x-ms-return-client-request-id": "true",
-        "x-ms-version": "2019-10-10"
-=======
+      },
+      "ResponseBody": []
+    },
+    {
       "RequestUri": "http://seannsecanary.blob.core.windows.net/test-filesystem-ec4aaa71-80c0-5a5b-d15b-aba9c1d3c04f?restype=container",
       "RequestMethod": "DELETE",
       "RequestHeaders": {
@@ -436,189 +236,106 @@
         "x-ms-date": "Fri, 03 Apr 2020 20:53:52 GMT",
         "x-ms-return-client-request-id": "true",
         "x-ms-version": "2019-12-12"
->>>>>>> 32e373e2
       },
       "RequestBody": null,
       "StatusCode": 202,
       "ResponseHeaders": {
         "Content-Length": "0",
-<<<<<<< HEAD
-        "Date": "Thu, 05 Mar 2020 22:08:50 GMT",
-=======
-        "Date": "Fri, 03 Apr 2020 20:53:50 GMT",
->>>>>>> 32e373e2
+        "Date": "Fri, 03 Apr 2020 20:53:50 GMT",
         "Server": [
           "Windows-Azure-Blob/1.0",
           "Microsoft-HTTPAPI/2.0"
         ],
         "x-ms-client-request-id": "c682f3a1-1760-b303-eb75-1416e6f3c461",
-<<<<<<< HEAD
-        "x-ms-request-id": "09b5d588-a01e-0030-1f3a-f32cf4000000",
-        "x-ms-version": "2019-10-10"
-=======
         "x-ms-request-id": "96216e61-f01e-0012-0ff9-093670000000",
         "x-ms-version": "2019-12-12"
->>>>>>> 32e373e2
-      },
-      "ResponseBody": []
-    },
-    {
-<<<<<<< HEAD
-      "RequestUri": "https://seanstagehierarchical.blob.core.windows.net/test-filesystem-0a454ec1-6920-52ef-1f3e-75bb2f7d868c?restype=container",
-      "RequestMethod": "PUT",
-      "RequestHeaders": {
-        "Authorization": "Sanitized",
-        "traceparent": "00-ec873a4b88156b4fa53ca666c42976c5-d0510849fc504949-00",
-        "User-Agent": [
-          "azsdk-net-Storage.Files.DataLake/12.0.0-dev.20200305.1",
-          "(.NET Core 4.6.28325.01; Microsoft Windows 10.0.18363 )"
+      },
+      "ResponseBody": []
+    },
+    {
+      "RequestUri": "http://seannsecanary.blob.core.windows.net/test-filesystem-0a454ec1-6920-52ef-1f3e-75bb2f7d868c?restype=container",
+      "RequestMethod": "PUT",
+      "RequestHeaders": {
+        "Authorization": "Sanitized",
+        "traceparent": "00-1b2433289a40db4ba8c8f72d640a5296-ab3196f1fde8714b-00",
+        "User-Agent": [
+          "azsdk-net-Storage.Files.DataLake/12.1.0-dev.20200403.1",
+          "(.NET Core 4.6.28325.01; Microsoft Windows 10.0.18362 )"
         ],
         "x-ms-blob-public-access": "container",
         "x-ms-client-request-id": "31966862-a622-374a-042f-a622a248846d",
-        "x-ms-date": "Thu, 05 Mar 2020 22:08:51 GMT",
-        "x-ms-return-client-request-id": "true",
-        "x-ms-version": "2019-10-10"
-=======
-      "RequestUri": "http://seannsecanary.blob.core.windows.net/test-filesystem-0a454ec1-6920-52ef-1f3e-75bb2f7d868c?restype=container",
-      "RequestMethod": "PUT",
-      "RequestHeaders": {
-        "Authorization": "Sanitized",
-        "traceparent": "00-1b2433289a40db4ba8c8f72d640a5296-ab3196f1fde8714b-00",
-        "User-Agent": [
-          "azsdk-net-Storage.Files.DataLake/12.1.0-dev.20200403.1",
-          "(.NET Core 4.6.28325.01; Microsoft Windows 10.0.18362 )"
-        ],
-        "x-ms-blob-public-access": "container",
-        "x-ms-client-request-id": "31966862-a622-374a-042f-a622a248846d",
-        "x-ms-date": "Fri, 03 Apr 2020 20:53:52 GMT",
-        "x-ms-return-client-request-id": "true",
-        "x-ms-version": "2019-12-12"
->>>>>>> 32e373e2
-      },
-      "RequestBody": null,
-      "StatusCode": 201,
-      "ResponseHeaders": {
-        "Content-Length": "0",
-<<<<<<< HEAD
-        "Date": "Thu, 05 Mar 2020 22:08:51 GMT",
-        "ETag": "\u00220x8D7C151C9B034FE\u0022",
-        "Last-Modified": "Thu, 05 Mar 2020 22:08:51 GMT",
-=======
+        "x-ms-date": "Fri, 03 Apr 2020 20:53:52 GMT",
+        "x-ms-return-client-request-id": "true",
+        "x-ms-version": "2019-12-12"
+      },
+      "RequestBody": null,
+      "StatusCode": 201,
+      "ResponseHeaders": {
+        "Content-Length": "0",
         "Date": "Fri, 03 Apr 2020 20:53:50 GMT",
         "ETag": "\u00220x8D7D8111D2FD27E\u0022",
         "Last-Modified": "Fri, 03 Apr 2020 20:53:51 GMT",
->>>>>>> 32e373e2
         "Server": [
           "Windows-Azure-Blob/1.0",
           "Microsoft-HTTPAPI/2.0"
         ],
         "x-ms-client-request-id": "31966862-a622-374a-042f-a622a248846d",
-<<<<<<< HEAD
-        "x-ms-request-id": "a8f4c295-c01e-0019-0c3a-f31280000000",
-        "x-ms-version": "2019-10-10"
-=======
         "x-ms-request-id": "96216e77-f01e-0012-21f9-093670000000",
         "x-ms-version": "2019-12-12"
->>>>>>> 32e373e2
-      },
-      "ResponseBody": []
-    },
-    {
-<<<<<<< HEAD
-      "RequestUri": "https://seanstagehierarchical.dfs.core.windows.net/test-filesystem-0a454ec1-6920-52ef-1f3e-75bb2f7d868c/test-directory-0b2887ef-0718-4326-e3c8-e46dce2e8426?resource=directory",
-      "RequestMethod": "PUT",
-      "RequestHeaders": {
-        "Authorization": "Sanitized",
-        "traceparent": "00-a188f76275ba9a4e8af74c1a9ca6a3c7-bf83316a1f612445-00",
-        "User-Agent": [
-          "azsdk-net-Storage.Files.DataLake/12.0.0-dev.20200305.1",
-          "(.NET Core 4.6.28325.01; Microsoft Windows 10.0.18363 )"
+      },
+      "ResponseBody": []
+    },
+    {
+      "RequestUri": "http://seannsecanary.dfs.core.windows.net/test-filesystem-0a454ec1-6920-52ef-1f3e-75bb2f7d868c/test-directory-0b2887ef-0718-4326-e3c8-e46dce2e8426?resource=directory",
+      "RequestMethod": "PUT",
+      "RequestHeaders": {
+        "Authorization": "Sanitized",
+        "traceparent": "00-60953018b179514c91a963bdd1284713-e55095b5a979ce40-00",
+        "User-Agent": [
+          "azsdk-net-Storage.Files.DataLake/12.1.0-dev.20200403.1",
+          "(.NET Core 4.6.28325.01; Microsoft Windows 10.0.18362 )"
         ],
         "x-ms-client-request-id": "47d22d2e-a5d0-5b2e-4153-4e59c1dc69d6",
-        "x-ms-date": "Thu, 05 Mar 2020 22:08:51 GMT",
-        "x-ms-return-client-request-id": "true",
-        "x-ms-version": "2019-10-10"
-=======
-      "RequestUri": "http://seannsecanary.dfs.core.windows.net/test-filesystem-0a454ec1-6920-52ef-1f3e-75bb2f7d868c/test-directory-0b2887ef-0718-4326-e3c8-e46dce2e8426?resource=directory",
-      "RequestMethod": "PUT",
-      "RequestHeaders": {
-        "Authorization": "Sanitized",
-        "traceparent": "00-60953018b179514c91a963bdd1284713-e55095b5a979ce40-00",
-        "User-Agent": [
-          "azsdk-net-Storage.Files.DataLake/12.1.0-dev.20200403.1",
-          "(.NET Core 4.6.28325.01; Microsoft Windows 10.0.18362 )"
-        ],
-        "x-ms-client-request-id": "47d22d2e-a5d0-5b2e-4153-4e59c1dc69d6",
-        "x-ms-date": "Fri, 03 Apr 2020 20:53:52 GMT",
-        "x-ms-return-client-request-id": "true",
-        "x-ms-version": "2019-12-12"
->>>>>>> 32e373e2
-      },
-      "RequestBody": null,
-      "StatusCode": 201,
-      "ResponseHeaders": {
-        "Content-Length": "0",
-<<<<<<< HEAD
-        "Date": "Thu, 05 Mar 2020 22:08:51 GMT",
-        "ETag": "\u00220x8D7C151C9E1F06B\u0022",
-        "Last-Modified": "Thu, 05 Mar 2020 22:08:51 GMT",
-=======
+        "x-ms-date": "Fri, 03 Apr 2020 20:53:52 GMT",
+        "x-ms-return-client-request-id": "true",
+        "x-ms-version": "2019-12-12"
+      },
+      "RequestBody": null,
+      "StatusCode": 201,
+      "ResponseHeaders": {
+        "Content-Length": "0",
         "Date": "Fri, 03 Apr 2020 20:53:50 GMT",
         "ETag": "\u00220x8D7D8111D446FF0\u0022",
         "Last-Modified": "Fri, 03 Apr 2020 20:53:51 GMT",
->>>>>>> 32e373e2
         "Server": [
           "Windows-Azure-HDFS/1.0",
           "Microsoft-HTTPAPI/2.0"
         ],
         "x-ms-client-request-id": "47d22d2e-a5d0-5b2e-4153-4e59c1dc69d6",
-<<<<<<< HEAD
-        "x-ms-request-id": "bc4e6cc6-801f-0018-6b3a-f34d5c000000",
-        "x-ms-version": "2019-10-10"
-=======
         "x-ms-request-id": "fa43fb66-201f-0097-13f9-091bad000000",
         "x-ms-version": "2019-12-12"
->>>>>>> 32e373e2
-      },
-      "ResponseBody": []
-    },
-    {
-<<<<<<< HEAD
-      "RequestUri": "https://seanstagehierarchical.blob.core.windows.net/test-filesystem-0a454ec1-6920-52ef-1f3e-75bb2f7d868c/test-directory-0b2887ef-0718-4326-e3c8-e46dce2e8426",
-=======
+      },
+      "ResponseBody": []
+    },
+    {
       "RequestUri": "http://seannsecanary.blob.core.windows.net/test-filesystem-0a454ec1-6920-52ef-1f3e-75bb2f7d868c/test-directory-0b2887ef-0718-4326-e3c8-e46dce2e8426",
->>>>>>> 32e373e2
       "RequestMethod": "HEAD",
       "RequestHeaders": {
         "Authorization": "Sanitized",
         "If-Match": "\u0022garbage\u0022",
         "User-Agent": [
-<<<<<<< HEAD
-          "azsdk-net-Storage.Files.DataLake/12.0.0-dev.20200305.1",
-          "(.NET Core 4.6.28325.01; Microsoft Windows 10.0.18363 )"
+          "azsdk-net-Storage.Files.DataLake/12.1.0-dev.20200403.1",
+          "(.NET Core 4.6.28325.01; Microsoft Windows 10.0.18362 )"
         ],
         "x-ms-client-request-id": "a03f06ee-3c5b-e755-fefd-8593061085b4",
-        "x-ms-date": "Thu, 05 Mar 2020 22:08:52 GMT",
-        "x-ms-return-client-request-id": "true",
-        "x-ms-version": "2019-10-10"
-=======
-          "azsdk-net-Storage.Files.DataLake/12.1.0-dev.20200403.1",
-          "(.NET Core 4.6.28325.01; Microsoft Windows 10.0.18362 )"
-        ],
-        "x-ms-client-request-id": "a03f06ee-3c5b-e755-fefd-8593061085b4",
-        "x-ms-date": "Fri, 03 Apr 2020 20:53:52 GMT",
-        "x-ms-return-client-request-id": "true",
-        "x-ms-version": "2019-12-12"
->>>>>>> 32e373e2
+        "x-ms-date": "Fri, 03 Apr 2020 20:53:52 GMT",
+        "x-ms-return-client-request-id": "true",
+        "x-ms-version": "2019-12-12"
       },
       "RequestBody": null,
       "StatusCode": 412,
       "ResponseHeaders": {
-<<<<<<< HEAD
-        "Date": "Thu, 05 Mar 2020 22:08:51 GMT",
-=======
-        "Date": "Fri, 03 Apr 2020 20:53:50 GMT",
->>>>>>> 32e373e2
+        "Date": "Fri, 03 Apr 2020 20:53:50 GMT",
         "Server": [
           "Windows-Azure-Blob/1.0",
           "Microsoft-HTTPAPI/2.0"
@@ -626,32 +343,12 @@
         "Transfer-Encoding": "chunked",
         "x-ms-client-request-id": "a03f06ee-3c5b-e755-fefd-8593061085b4",
         "x-ms-error-code": "ConditionNotMet",
-<<<<<<< HEAD
-        "x-ms-request-id": "a8f4c29a-c01e-0019-0e3a-f31280000000",
-        "x-ms-version": "2019-10-10"
-=======
         "x-ms-request-id": "96216e87-f01e-0012-2ff9-093670000000",
         "x-ms-version": "2019-12-12"
->>>>>>> 32e373e2
-      },
-      "ResponseBody": []
-    },
-    {
-<<<<<<< HEAD
-      "RequestUri": "https://seanstagehierarchical.blob.core.windows.net/test-filesystem-0a454ec1-6920-52ef-1f3e-75bb2f7d868c?restype=container",
-      "RequestMethod": "DELETE",
-      "RequestHeaders": {
-        "Authorization": "Sanitized",
-        "traceparent": "00-2944c4ef215ff840b6a3f348f1929959-c625699e3ecfe140-00",
-        "User-Agent": [
-          "azsdk-net-Storage.Files.DataLake/12.0.0-dev.20200305.1",
-          "(.NET Core 4.6.28325.01; Microsoft Windows 10.0.18363 )"
-        ],
-        "x-ms-client-request-id": "ba6bb4e7-c89d-6e7a-2aad-76f137f3940c",
-        "x-ms-date": "Thu, 05 Mar 2020 22:08:52 GMT",
-        "x-ms-return-client-request-id": "true",
-        "x-ms-version": "2019-10-10"
-=======
+      },
+      "ResponseBody": []
+    },
+    {
       "RequestUri": "http://seannsecanary.blob.core.windows.net/test-filesystem-0a454ec1-6920-52ef-1f3e-75bb2f7d868c?restype=container",
       "RequestMethod": "DELETE",
       "RequestHeaders": {
@@ -665,179 +362,100 @@
         "x-ms-date": "Fri, 03 Apr 2020 20:53:52 GMT",
         "x-ms-return-client-request-id": "true",
         "x-ms-version": "2019-12-12"
->>>>>>> 32e373e2
       },
       "RequestBody": null,
       "StatusCode": 202,
       "ResponseHeaders": {
         "Content-Length": "0",
-<<<<<<< HEAD
-        "Date": "Thu, 05 Mar 2020 22:08:52 GMT",
-=======
-        "Date": "Fri, 03 Apr 2020 20:53:50 GMT",
->>>>>>> 32e373e2
+        "Date": "Fri, 03 Apr 2020 20:53:50 GMT",
         "Server": [
           "Windows-Azure-Blob/1.0",
           "Microsoft-HTTPAPI/2.0"
         ],
         "x-ms-client-request-id": "ba6bb4e7-c89d-6e7a-2aad-76f137f3940c",
-<<<<<<< HEAD
-        "x-ms-request-id": "a8f4c29b-c01e-0019-0f3a-f31280000000",
-        "x-ms-version": "2019-10-10"
-=======
         "x-ms-request-id": "96216e98-f01e-0012-3cf9-093670000000",
         "x-ms-version": "2019-12-12"
->>>>>>> 32e373e2
-      },
-      "ResponseBody": []
-    },
-    {
-<<<<<<< HEAD
-      "RequestUri": "https://seanstagehierarchical.blob.core.windows.net/test-filesystem-6b3cc65b-13bb-89e5-18ce-fa241366bc46?restype=container",
-      "RequestMethod": "PUT",
-      "RequestHeaders": {
-        "Authorization": "Sanitized",
-        "traceparent": "00-a6eec1b1c10a2642a9f96faa4c988553-3ad56080b6a8f349-00",
-        "User-Agent": [
-          "azsdk-net-Storage.Files.DataLake/12.0.0-dev.20200305.1",
-          "(.NET Core 4.6.28325.01; Microsoft Windows 10.0.18363 )"
+      },
+      "ResponseBody": []
+    },
+    {
+      "RequestUri": "http://seannsecanary.blob.core.windows.net/test-filesystem-6b3cc65b-13bb-89e5-18ce-fa241366bc46?restype=container",
+      "RequestMethod": "PUT",
+      "RequestHeaders": {
+        "Authorization": "Sanitized",
+        "traceparent": "00-a67e304ba8adf84794b82e67d0830cfc-70f3db73e0d63947-00",
+        "User-Agent": [
+          "azsdk-net-Storage.Files.DataLake/12.1.0-dev.20200403.1",
+          "(.NET Core 4.6.28325.01; Microsoft Windows 10.0.18362 )"
         ],
         "x-ms-blob-public-access": "container",
         "x-ms-client-request-id": "64931da2-a07b-d469-cee2-a2cece555bc3",
-        "x-ms-date": "Thu, 05 Mar 2020 22:08:52 GMT",
-        "x-ms-return-client-request-id": "true",
-        "x-ms-version": "2019-10-10"
-=======
-      "RequestUri": "http://seannsecanary.blob.core.windows.net/test-filesystem-6b3cc65b-13bb-89e5-18ce-fa241366bc46?restype=container",
-      "RequestMethod": "PUT",
-      "RequestHeaders": {
-        "Authorization": "Sanitized",
-        "traceparent": "00-a67e304ba8adf84794b82e67d0830cfc-70f3db73e0d63947-00",
-        "User-Agent": [
-          "azsdk-net-Storage.Files.DataLake/12.1.0-dev.20200403.1",
-          "(.NET Core 4.6.28325.01; Microsoft Windows 10.0.18362 )"
-        ],
-        "x-ms-blob-public-access": "container",
-        "x-ms-client-request-id": "64931da2-a07b-d469-cee2-a2cece555bc3",
-        "x-ms-date": "Fri, 03 Apr 2020 20:53:53 GMT",
-        "x-ms-return-client-request-id": "true",
-        "x-ms-version": "2019-12-12"
->>>>>>> 32e373e2
-      },
-      "RequestBody": null,
-      "StatusCode": 201,
-      "ResponseHeaders": {
-        "Content-Length": "0",
-<<<<<<< HEAD
-        "Date": "Thu, 05 Mar 2020 22:08:52 GMT",
-        "ETag": "\u00220x8D7C151CA3B6712\u0022",
-        "Last-Modified": "Thu, 05 Mar 2020 22:08:52 GMT",
-=======
+        "x-ms-date": "Fri, 03 Apr 2020 20:53:53 GMT",
+        "x-ms-return-client-request-id": "true",
+        "x-ms-version": "2019-12-12"
+      },
+      "RequestBody": null,
+      "StatusCode": 201,
+      "ResponseHeaders": {
+        "Content-Length": "0",
         "Date": "Fri, 03 Apr 2020 20:53:50 GMT",
         "ETag": "\u00220x8D7D8111D6C716A\u0022",
         "Last-Modified": "Fri, 03 Apr 2020 20:53:51 GMT",
->>>>>>> 32e373e2
         "Server": [
           "Windows-Azure-Blob/1.0",
           "Microsoft-HTTPAPI/2.0"
         ],
         "x-ms-client-request-id": "64931da2-a07b-d469-cee2-a2cece555bc3",
-<<<<<<< HEAD
-        "x-ms-request-id": "b9eb45f1-001e-0016-463a-f364ec000000",
-        "x-ms-version": "2019-10-10"
-=======
         "x-ms-request-id": "96216e9f-f01e-0012-43f9-093670000000",
         "x-ms-version": "2019-12-12"
->>>>>>> 32e373e2
-      },
-      "ResponseBody": []
-    },
-    {
-<<<<<<< HEAD
-      "RequestUri": "https://seanstagehierarchical.dfs.core.windows.net/test-filesystem-6b3cc65b-13bb-89e5-18ce-fa241366bc46/test-directory-d7002ff0-4247-9068-afcb-03cae6df9a1b?resource=directory",
-      "RequestMethod": "PUT",
-      "RequestHeaders": {
-        "Authorization": "Sanitized",
-        "traceparent": "00-37e770b6140e2b4286bbc253a818d691-e166cedfafbdac4d-00",
-        "User-Agent": [
-          "azsdk-net-Storage.Files.DataLake/12.0.0-dev.20200305.1",
-          "(.NET Core 4.6.28325.01; Microsoft Windows 10.0.18363 )"
+      },
+      "ResponseBody": []
+    },
+    {
+      "RequestUri": "http://seannsecanary.dfs.core.windows.net/test-filesystem-6b3cc65b-13bb-89e5-18ce-fa241366bc46/test-directory-d7002ff0-4247-9068-afcb-03cae6df9a1b?resource=directory",
+      "RequestMethod": "PUT",
+      "RequestHeaders": {
+        "Authorization": "Sanitized",
+        "traceparent": "00-0731b511fd583d4c9afc90211bbf088a-0f1232e81ff69345-00",
+        "User-Agent": [
+          "azsdk-net-Storage.Files.DataLake/12.1.0-dev.20200403.1",
+          "(.NET Core 4.6.28325.01; Microsoft Windows 10.0.18362 )"
         ],
         "x-ms-client-request-id": "bf156996-61fc-5f6b-b402-b5b09d9fedef",
-        "x-ms-date": "Thu, 05 Mar 2020 22:08:52 GMT",
-        "x-ms-return-client-request-id": "true",
-        "x-ms-version": "2019-10-10"
-=======
-      "RequestUri": "http://seannsecanary.dfs.core.windows.net/test-filesystem-6b3cc65b-13bb-89e5-18ce-fa241366bc46/test-directory-d7002ff0-4247-9068-afcb-03cae6df9a1b?resource=directory",
-      "RequestMethod": "PUT",
-      "RequestHeaders": {
-        "Authorization": "Sanitized",
-        "traceparent": "00-0731b511fd583d4c9afc90211bbf088a-0f1232e81ff69345-00",
-        "User-Agent": [
-          "azsdk-net-Storage.Files.DataLake/12.1.0-dev.20200403.1",
-          "(.NET Core 4.6.28325.01; Microsoft Windows 10.0.18362 )"
-        ],
-        "x-ms-client-request-id": "bf156996-61fc-5f6b-b402-b5b09d9fedef",
-        "x-ms-date": "Fri, 03 Apr 2020 20:53:53 GMT",
-        "x-ms-return-client-request-id": "true",
-        "x-ms-version": "2019-12-12"
->>>>>>> 32e373e2
-      },
-      "RequestBody": null,
-      "StatusCode": 201,
-      "ResponseHeaders": {
-        "Content-Length": "0",
-<<<<<<< HEAD
-        "Date": "Thu, 05 Mar 2020 22:08:52 GMT",
-        "ETag": "\u00220x8D7C151CA6C439D\u0022",
-        "Last-Modified": "Thu, 05 Mar 2020 22:08:52 GMT",
-=======
+        "x-ms-date": "Fri, 03 Apr 2020 20:53:53 GMT",
+        "x-ms-return-client-request-id": "true",
+        "x-ms-version": "2019-12-12"
+      },
+      "RequestBody": null,
+      "StatusCode": 201,
+      "ResponseHeaders": {
+        "Content-Length": "0",
         "Date": "Fri, 03 Apr 2020 20:53:50 GMT",
         "ETag": "\u00220x8D7D8111D7C39DF\u0022",
         "Last-Modified": "Fri, 03 Apr 2020 20:53:51 GMT",
->>>>>>> 32e373e2
         "Server": [
           "Windows-Azure-HDFS/1.0",
           "Microsoft-HTTPAPI/2.0"
         ],
         "x-ms-client-request-id": "bf156996-61fc-5f6b-b402-b5b09d9fedef",
-<<<<<<< HEAD
-        "x-ms-request-id": "30548aa1-501f-000b-453a-f36950000000",
-        "x-ms-version": "2019-10-10"
-=======
         "x-ms-request-id": "fa43fb67-201f-0097-14f9-091bad000000",
         "x-ms-version": "2019-12-12"
->>>>>>> 32e373e2
-      },
-      "ResponseBody": []
-    },
-    {
-<<<<<<< HEAD
-      "RequestUri": "https://seanstagehierarchical.blob.core.windows.net/test-filesystem-6b3cc65b-13bb-89e5-18ce-fa241366bc46/test-directory-d7002ff0-4247-9068-afcb-03cae6df9a1b",
-=======
+      },
+      "ResponseBody": []
+    },
+    {
       "RequestUri": "http://seannsecanary.blob.core.windows.net/test-filesystem-6b3cc65b-13bb-89e5-18ce-fa241366bc46/test-directory-d7002ff0-4247-9068-afcb-03cae6df9a1b",
->>>>>>> 32e373e2
       "RequestMethod": "HEAD",
       "RequestHeaders": {
         "Authorization": "Sanitized",
         "User-Agent": [
-<<<<<<< HEAD
-          "azsdk-net-Storage.Files.DataLake/12.0.0-dev.20200305.1",
-          "(.NET Core 4.6.28325.01; Microsoft Windows 10.0.18363 )"
+          "azsdk-net-Storage.Files.DataLake/12.1.0-dev.20200403.1",
+          "(.NET Core 4.6.28325.01; Microsoft Windows 10.0.18362 )"
         ],
         "x-ms-client-request-id": "7c34f028-dbc9-341e-db22-41d0a31ab256",
-        "x-ms-date": "Thu, 05 Mar 2020 22:08:52 GMT",
-        "x-ms-return-client-request-id": "true",
-        "x-ms-version": "2019-10-10"
-=======
-          "azsdk-net-Storage.Files.DataLake/12.1.0-dev.20200403.1",
-          "(.NET Core 4.6.28325.01; Microsoft Windows 10.0.18362 )"
-        ],
-        "x-ms-client-request-id": "7c34f028-dbc9-341e-db22-41d0a31ab256",
-        "x-ms-date": "Fri, 03 Apr 2020 20:53:53 GMT",
-        "x-ms-return-client-request-id": "true",
-        "x-ms-version": "2019-12-12"
->>>>>>> 32e373e2
+        "x-ms-date": "Fri, 03 Apr 2020 20:53:53 GMT",
+        "x-ms-return-client-request-id": "true",
+        "x-ms-version": "2019-12-12"
       },
       "RequestBody": null,
       "StatusCode": 200,
@@ -845,15 +463,9 @@
         "Accept-Ranges": "bytes",
         "Content-Length": "0",
         "Content-Type": "application/octet-stream",
-<<<<<<< HEAD
-        "Date": "Thu, 05 Mar 2020 22:08:52 GMT",
-        "ETag": "\u00220x8D7C151CA6C439D\u0022",
-        "Last-Modified": "Thu, 05 Mar 2020 22:08:52 GMT",
-=======
         "Date": "Fri, 03 Apr 2020 20:53:50 GMT",
         "ETag": "\u00220x8D7D8111D7C39DF\u0022",
         "Last-Modified": "Fri, 03 Apr 2020 20:53:51 GMT",
->>>>>>> 32e373e2
         "Server": [
           "Windows-Azure-Blob/1.0",
           "Microsoft-HTTPAPI/2.0"
@@ -862,15 +474,6 @@
         "x-ms-access-tier-inferred": "true",
         "x-ms-blob-type": "BlockBlob",
         "x-ms-client-request-id": "7c34f028-dbc9-341e-db22-41d0a31ab256",
-<<<<<<< HEAD
-        "x-ms-creation-time": "Thu, 05 Mar 2020 22:08:52 GMT",
-        "x-ms-lease-state": "available",
-        "x-ms-lease-status": "unlocked",
-        "x-ms-meta-hdi_isfolder": "true",
-        "x-ms-request-id": "b9eb45fd-001e-0016-4d3a-f364ec000000",
-        "x-ms-server-encrypted": "true",
-        "x-ms-version": "2019-10-10"
-=======
         "x-ms-creation-time": "Fri, 03 Apr 2020 20:53:51 GMT",
         "x-ms-lease-state": "available",
         "x-ms-lease-status": "unlocked",
@@ -878,26 +481,10 @@
         "x-ms-request-id": "96216ec0-f01e-0012-59f9-093670000000",
         "x-ms-server-encrypted": "true",
         "x-ms-version": "2019-12-12"
->>>>>>> 32e373e2
-      },
-      "ResponseBody": []
-    },
-    {
-<<<<<<< HEAD
-      "RequestUri": "https://seanstagehierarchical.blob.core.windows.net/test-filesystem-6b3cc65b-13bb-89e5-18ce-fa241366bc46/test-directory-d7002ff0-4247-9068-afcb-03cae6df9a1b",
-      "RequestMethod": "HEAD",
-      "RequestHeaders": {
-        "Authorization": "Sanitized",
-        "If-None-Match": "\u00220x8D7C151CA6C439D\u0022",
-        "User-Agent": [
-          "azsdk-net-Storage.Files.DataLake/12.0.0-dev.20200305.1",
-          "(.NET Core 4.6.28325.01; Microsoft Windows 10.0.18363 )"
-        ],
-        "x-ms-client-request-id": "ad874e9a-716b-6d25-6805-abb12420f54a",
-        "x-ms-date": "Thu, 05 Mar 2020 22:08:53 GMT",
-        "x-ms-return-client-request-id": "true",
-        "x-ms-version": "2019-10-10"
-=======
+      },
+      "ResponseBody": []
+    },
+    {
       "RequestUri": "http://seannsecanary.blob.core.windows.net/test-filesystem-6b3cc65b-13bb-89e5-18ce-fa241366bc46/test-directory-d7002ff0-4247-9068-afcb-03cae6df9a1b",
       "RequestMethod": "HEAD",
       "RequestHeaders": {
@@ -911,49 +498,24 @@
         "x-ms-date": "Fri, 03 Apr 2020 20:53:53 GMT",
         "x-ms-return-client-request-id": "true",
         "x-ms-version": "2019-12-12"
->>>>>>> 32e373e2
       },
       "RequestBody": null,
       "StatusCode": 304,
       "ResponseHeaders": {
         "Content-Length": "0",
-<<<<<<< HEAD
-        "Date": "Thu, 05 Mar 2020 22:08:52 GMT",
-=======
-        "Date": "Fri, 03 Apr 2020 20:53:50 GMT",
->>>>>>> 32e373e2
+        "Date": "Fri, 03 Apr 2020 20:53:50 GMT",
         "Server": [
           "Windows-Azure-Blob/1.0",
           "Microsoft-HTTPAPI/2.0"
         ],
         "x-ms-client-request-id": "ad874e9a-716b-6d25-6805-abb12420f54a",
         "x-ms-error-code": "ConditionNotMet",
-<<<<<<< HEAD
-        "x-ms-request-id": "b9eb4600-001e-0016-4f3a-f364ec000000",
-        "x-ms-version": "2019-10-10"
-=======
         "x-ms-request-id": "96216eca-f01e-0012-62f9-093670000000",
         "x-ms-version": "2019-12-12"
->>>>>>> 32e373e2
-      },
-      "ResponseBody": []
-    },
-    {
-<<<<<<< HEAD
-      "RequestUri": "https://seanstagehierarchical.blob.core.windows.net/test-filesystem-6b3cc65b-13bb-89e5-18ce-fa241366bc46?restype=container",
-      "RequestMethod": "DELETE",
-      "RequestHeaders": {
-        "Authorization": "Sanitized",
-        "traceparent": "00-ae5530921c0c48478c4cafd344671c57-ff5deef179eec943-00",
-        "User-Agent": [
-          "azsdk-net-Storage.Files.DataLake/12.0.0-dev.20200305.1",
-          "(.NET Core 4.6.28325.01; Microsoft Windows 10.0.18363 )"
-        ],
-        "x-ms-client-request-id": "54363280-0593-78ea-6e0c-3809708e0c58",
-        "x-ms-date": "Thu, 05 Mar 2020 22:08:53 GMT",
-        "x-ms-return-client-request-id": "true",
-        "x-ms-version": "2019-10-10"
-=======
+      },
+      "ResponseBody": []
+    },
+    {
       "RequestUri": "http://seannsecanary.blob.core.windows.net/test-filesystem-6b3cc65b-13bb-89e5-18ce-fa241366bc46?restype=container",
       "RequestMethod": "DELETE",
       "RequestHeaders": {
@@ -967,190 +529,106 @@
         "x-ms-date": "Fri, 03 Apr 2020 20:53:53 GMT",
         "x-ms-return-client-request-id": "true",
         "x-ms-version": "2019-12-12"
->>>>>>> 32e373e2
       },
       "RequestBody": null,
       "StatusCode": 202,
       "ResponseHeaders": {
         "Content-Length": "0",
-<<<<<<< HEAD
-        "Date": "Thu, 05 Mar 2020 22:08:52 GMT",
-=======
         "Date": "Fri, 03 Apr 2020 20:53:51 GMT",
->>>>>>> 32e373e2
         "Server": [
           "Windows-Azure-Blob/1.0",
           "Microsoft-HTTPAPI/2.0"
         ],
         "x-ms-client-request-id": "54363280-0593-78ea-6e0c-3809708e0c58",
-<<<<<<< HEAD
-        "x-ms-request-id": "b9eb4601-001e-0016-503a-f364ec000000",
-        "x-ms-version": "2019-10-10"
-=======
         "x-ms-request-id": "96216ed6-f01e-0012-6df9-093670000000",
         "x-ms-version": "2019-12-12"
->>>>>>> 32e373e2
-      },
-      "ResponseBody": []
-    },
-    {
-<<<<<<< HEAD
-      "RequestUri": "https://seanstagehierarchical.blob.core.windows.net/test-filesystem-f34f1087-7874-d3e2-f67a-fc686dd9ec96?restype=container",
-      "RequestMethod": "PUT",
-      "RequestHeaders": {
-        "Authorization": "Sanitized",
-        "traceparent": "00-72d1e5e9280b76489d7c0aa270cced13-a73b1ecf6815a54a-00",
-        "User-Agent": [
-          "azsdk-net-Storage.Files.DataLake/12.0.0-dev.20200305.1",
-          "(.NET Core 4.6.28325.01; Microsoft Windows 10.0.18363 )"
+      },
+      "ResponseBody": []
+    },
+    {
+      "RequestUri": "http://seannsecanary.blob.core.windows.net/test-filesystem-f34f1087-7874-d3e2-f67a-fc686dd9ec96?restype=container",
+      "RequestMethod": "PUT",
+      "RequestHeaders": {
+        "Authorization": "Sanitized",
+        "traceparent": "00-784f79719e7af645a8925081fe222b9c-93f60cd495fe2a45-00",
+        "User-Agent": [
+          "azsdk-net-Storage.Files.DataLake/12.1.0-dev.20200403.1",
+          "(.NET Core 4.6.28325.01; Microsoft Windows 10.0.18362 )"
         ],
         "x-ms-blob-public-access": "container",
         "x-ms-client-request-id": "70c4abf6-c182-086d-4f63-5e1909820b95",
-        "x-ms-date": "Thu, 05 Mar 2020 22:08:53 GMT",
-        "x-ms-return-client-request-id": "true",
-        "x-ms-version": "2019-10-10"
-=======
-      "RequestUri": "http://seannsecanary.blob.core.windows.net/test-filesystem-f34f1087-7874-d3e2-f67a-fc686dd9ec96?restype=container",
-      "RequestMethod": "PUT",
-      "RequestHeaders": {
-        "Authorization": "Sanitized",
-        "traceparent": "00-784f79719e7af645a8925081fe222b9c-93f60cd495fe2a45-00",
-        "User-Agent": [
-          "azsdk-net-Storage.Files.DataLake/12.1.0-dev.20200403.1",
-          "(.NET Core 4.6.28325.01; Microsoft Windows 10.0.18362 )"
-        ],
-        "x-ms-blob-public-access": "container",
-        "x-ms-client-request-id": "70c4abf6-c182-086d-4f63-5e1909820b95",
-        "x-ms-date": "Fri, 03 Apr 2020 20:53:53 GMT",
-        "x-ms-return-client-request-id": "true",
-        "x-ms-version": "2019-12-12"
->>>>>>> 32e373e2
-      },
-      "RequestBody": null,
-      "StatusCode": 201,
-      "ResponseHeaders": {
-        "Content-Length": "0",
-<<<<<<< HEAD
-        "Date": "Thu, 05 Mar 2020 22:08:53 GMT",
-        "ETag": "\u00220x8D7C151CAD49A26\u0022",
-        "Last-Modified": "Thu, 05 Mar 2020 22:08:53 GMT",
-=======
+        "x-ms-date": "Fri, 03 Apr 2020 20:53:53 GMT",
+        "x-ms-return-client-request-id": "true",
+        "x-ms-version": "2019-12-12"
+      },
+      "RequestBody": null,
+      "StatusCode": 201,
+      "ResponseHeaders": {
+        "Content-Length": "0",
         "Date": "Fri, 03 Apr 2020 20:53:51 GMT",
         "ETag": "\u00220x8D7D8111DAF530C\u0022",
         "Last-Modified": "Fri, 03 Apr 2020 20:53:52 GMT",
->>>>>>> 32e373e2
         "Server": [
           "Windows-Azure-Blob/1.0",
           "Microsoft-HTTPAPI/2.0"
         ],
         "x-ms-client-request-id": "70c4abf6-c182-086d-4f63-5e1909820b95",
-<<<<<<< HEAD
-        "x-ms-request-id": "809521d1-a01e-0020-1c3a-f3e99c000000",
-        "x-ms-version": "2019-10-10"
-=======
         "x-ms-request-id": "96216ee4-f01e-0012-79f9-093670000000",
         "x-ms-version": "2019-12-12"
->>>>>>> 32e373e2
-      },
-      "ResponseBody": []
-    },
-    {
-<<<<<<< HEAD
-      "RequestUri": "https://seanstagehierarchical.dfs.core.windows.net/test-filesystem-f34f1087-7874-d3e2-f67a-fc686dd9ec96/test-directory-a6b9a120-1a5d-e66e-5957-5265bdc245a7?resource=directory",
-      "RequestMethod": "PUT",
-      "RequestHeaders": {
-        "Authorization": "Sanitized",
-        "traceparent": "00-351e9f168386ab42aa85593111ce0295-a76c21ddb747084b-00",
-        "User-Agent": [
-          "azsdk-net-Storage.Files.DataLake/12.0.0-dev.20200305.1",
-          "(.NET Core 4.6.28325.01; Microsoft Windows 10.0.18363 )"
+      },
+      "ResponseBody": []
+    },
+    {
+      "RequestUri": "http://seannsecanary.dfs.core.windows.net/test-filesystem-f34f1087-7874-d3e2-f67a-fc686dd9ec96/test-directory-a6b9a120-1a5d-e66e-5957-5265bdc245a7?resource=directory",
+      "RequestMethod": "PUT",
+      "RequestHeaders": {
+        "Authorization": "Sanitized",
+        "traceparent": "00-300d0885df1e764594bacb675feaad78-e37419c873752a41-00",
+        "User-Agent": [
+          "azsdk-net-Storage.Files.DataLake/12.1.0-dev.20200403.1",
+          "(.NET Core 4.6.28325.01; Microsoft Windows 10.0.18362 )"
         ],
         "x-ms-client-request-id": "ecff2502-f594-dbc5-3cdd-172b6f074a8c",
-        "x-ms-date": "Thu, 05 Mar 2020 22:08:53 GMT",
-        "x-ms-return-client-request-id": "true",
-        "x-ms-version": "2019-10-10"
-=======
-      "RequestUri": "http://seannsecanary.dfs.core.windows.net/test-filesystem-f34f1087-7874-d3e2-f67a-fc686dd9ec96/test-directory-a6b9a120-1a5d-e66e-5957-5265bdc245a7?resource=directory",
-      "RequestMethod": "PUT",
-      "RequestHeaders": {
-        "Authorization": "Sanitized",
-        "traceparent": "00-300d0885df1e764594bacb675feaad78-e37419c873752a41-00",
-        "User-Agent": [
-          "azsdk-net-Storage.Files.DataLake/12.1.0-dev.20200403.1",
-          "(.NET Core 4.6.28325.01; Microsoft Windows 10.0.18362 )"
-        ],
-        "x-ms-client-request-id": "ecff2502-f594-dbc5-3cdd-172b6f074a8c",
-        "x-ms-date": "Fri, 03 Apr 2020 20:53:53 GMT",
-        "x-ms-return-client-request-id": "true",
-        "x-ms-version": "2019-12-12"
->>>>>>> 32e373e2
-      },
-      "RequestBody": null,
-      "StatusCode": 201,
-      "ResponseHeaders": {
-        "Content-Length": "0",
-<<<<<<< HEAD
-        "Date": "Thu, 05 Mar 2020 22:08:53 GMT",
-        "ETag": "\u00220x8D7C151CB056EF6\u0022",
-        "Last-Modified": "Thu, 05 Mar 2020 22:08:53 GMT",
-=======
+        "x-ms-date": "Fri, 03 Apr 2020 20:53:53 GMT",
+        "x-ms-return-client-request-id": "true",
+        "x-ms-version": "2019-12-12"
+      },
+      "RequestBody": null,
+      "StatusCode": 201,
+      "ResponseHeaders": {
+        "Content-Length": "0",
         "Date": "Fri, 03 Apr 2020 20:53:51 GMT",
         "ETag": "\u00220x8D7D8111DC02456\u0022",
         "Last-Modified": "Fri, 03 Apr 2020 20:53:52 GMT",
->>>>>>> 32e373e2
         "Server": [
           "Windows-Azure-HDFS/1.0",
           "Microsoft-HTTPAPI/2.0"
         ],
         "x-ms-client-request-id": "ecff2502-f594-dbc5-3cdd-172b6f074a8c",
-<<<<<<< HEAD
-        "x-ms-request-id": "c41c3c15-301f-0022-353a-f35724000000",
-        "x-ms-version": "2019-10-10"
-=======
         "x-ms-request-id": "fa43fb69-201f-0097-15f9-091bad000000",
         "x-ms-version": "2019-12-12"
->>>>>>> 32e373e2
-      },
-      "ResponseBody": []
-    },
-    {
-<<<<<<< HEAD
-      "RequestUri": "https://seanstagehierarchical.blob.core.windows.net/test-filesystem-f34f1087-7874-d3e2-f67a-fc686dd9ec96/test-directory-a6b9a120-1a5d-e66e-5957-5265bdc245a7",
-=======
+      },
+      "ResponseBody": []
+    },
+    {
       "RequestUri": "http://seannsecanary.blob.core.windows.net/test-filesystem-f34f1087-7874-d3e2-f67a-fc686dd9ec96/test-directory-a6b9a120-1a5d-e66e-5957-5265bdc245a7",
->>>>>>> 32e373e2
       "RequestMethod": "HEAD",
       "RequestHeaders": {
         "Authorization": "Sanitized",
         "User-Agent": [
-<<<<<<< HEAD
-          "azsdk-net-Storage.Files.DataLake/12.0.0-dev.20200305.1",
-          "(.NET Core 4.6.28325.01; Microsoft Windows 10.0.18363 )"
+          "azsdk-net-Storage.Files.DataLake/12.1.0-dev.20200403.1",
+          "(.NET Core 4.6.28325.01; Microsoft Windows 10.0.18362 )"
         ],
         "x-ms-client-request-id": "98633368-59c3-e712-1495-853763e91f55",
-        "x-ms-date": "Thu, 05 Mar 2020 22:08:54 GMT",
+        "x-ms-date": "Fri, 03 Apr 2020 20:53:53 GMT",
         "x-ms-lease-id": "75fedc0c-eb9b-f41c-acaf-ff611d9bf890",
         "x-ms-return-client-request-id": "true",
-        "x-ms-version": "2019-10-10"
-=======
-          "azsdk-net-Storage.Files.DataLake/12.1.0-dev.20200403.1",
-          "(.NET Core 4.6.28325.01; Microsoft Windows 10.0.18362 )"
-        ],
-        "x-ms-client-request-id": "98633368-59c3-e712-1495-853763e91f55",
-        "x-ms-date": "Fri, 03 Apr 2020 20:53:53 GMT",
-        "x-ms-lease-id": "75fedc0c-eb9b-f41c-acaf-ff611d9bf890",
-        "x-ms-return-client-request-id": "true",
-        "x-ms-version": "2019-12-12"
->>>>>>> 32e373e2
+        "x-ms-version": "2019-12-12"
       },
       "RequestBody": null,
       "StatusCode": 412,
       "ResponseHeaders": {
-<<<<<<< HEAD
-        "Date": "Thu, 05 Mar 2020 22:08:53 GMT",
-=======
         "Date": "Fri, 03 Apr 2020 20:53:51 GMT",
->>>>>>> 32e373e2
         "Server": [
           "Windows-Azure-Blob/1.0",
           "Microsoft-HTTPAPI/2.0"
@@ -1158,32 +636,12 @@
         "Transfer-Encoding": "chunked",
         "x-ms-client-request-id": "98633368-59c3-e712-1495-853763e91f55",
         "x-ms-error-code": "LeaseNotPresentWithBlobOperation",
-<<<<<<< HEAD
-        "x-ms-request-id": "809521db-a01e-0020-233a-f3e99c000000",
-        "x-ms-version": "2019-10-10"
-=======
         "x-ms-request-id": "96216efb-f01e-0012-0ef9-093670000000",
         "x-ms-version": "2019-12-12"
->>>>>>> 32e373e2
-      },
-      "ResponseBody": []
-    },
-    {
-<<<<<<< HEAD
-      "RequestUri": "https://seanstagehierarchical.blob.core.windows.net/test-filesystem-f34f1087-7874-d3e2-f67a-fc686dd9ec96?restype=container",
-      "RequestMethod": "DELETE",
-      "RequestHeaders": {
-        "Authorization": "Sanitized",
-        "traceparent": "00-8a93da9010a5e2498e9195da492234fb-f496db1e76781a4b-00",
-        "User-Agent": [
-          "azsdk-net-Storage.Files.DataLake/12.0.0-dev.20200305.1",
-          "(.NET Core 4.6.28325.01; Microsoft Windows 10.0.18363 )"
-        ],
-        "x-ms-client-request-id": "3bc25c39-b2a3-c4c9-a453-1b7bc34841a4",
-        "x-ms-date": "Thu, 05 Mar 2020 22:08:54 GMT",
-        "x-ms-return-client-request-id": "true",
-        "x-ms-version": "2019-10-10"
-=======
+      },
+      "ResponseBody": []
+    },
+    {
       "RequestUri": "http://seannsecanary.blob.core.windows.net/test-filesystem-f34f1087-7874-d3e2-f67a-fc686dd9ec96?restype=container",
       "RequestMethod": "DELETE",
       "RequestHeaders": {
@@ -1197,42 +655,26 @@
         "x-ms-date": "Fri, 03 Apr 2020 20:53:53 GMT",
         "x-ms-return-client-request-id": "true",
         "x-ms-version": "2019-12-12"
->>>>>>> 32e373e2
       },
       "RequestBody": null,
       "StatusCode": 202,
       "ResponseHeaders": {
         "Content-Length": "0",
-<<<<<<< HEAD
-        "Date": "Thu, 05 Mar 2020 22:08:53 GMT",
-=======
         "Date": "Fri, 03 Apr 2020 20:53:51 GMT",
->>>>>>> 32e373e2
         "Server": [
           "Windows-Azure-Blob/1.0",
           "Microsoft-HTTPAPI/2.0"
         ],
         "x-ms-client-request-id": "3bc25c39-b2a3-c4c9-a453-1b7bc34841a4",
-<<<<<<< HEAD
-        "x-ms-request-id": "809521df-a01e-0020-273a-f3e99c000000",
-        "x-ms-version": "2019-10-10"
-=======
         "x-ms-request-id": "96216f06-f01e-0012-19f9-093670000000",
         "x-ms-version": "2019-12-12"
->>>>>>> 32e373e2
       },
       "ResponseBody": []
     }
   ],
   "Variables": {
-<<<<<<< HEAD
-    "DateTimeOffsetNow": "2020-03-05T14:08:49.6767864-08:00",
-    "RandomSeed": "1883997701",
-    "Storage_TestConfigHierarchicalNamespace": "NamespaceTenant\nseanstagehierarchical\nU2FuaXRpemVk\nhttps://seanstagehierarchical.blob.core.windows.net\nhttp://seanstagehierarchical.file.core.windows.net\nhttp://seanstagehierarchical.queue.core.windows.net\nhttp://seanstagehierarchical.table.core.windows.net\n\n\n\n\nhttp://seanstagehierarchical-secondary.blob.core.windows.net\nhttp://seanstagehierarchical-secondary.file.core.windows.net\nhttp://seanstagehierarchical-secondary.queue.core.windows.net\nhttp://seanstagehierarchical-secondary.table.core.windows.net\n68390a19-a643-458b-b726-408abf67b4fc\nSanitized\n72f988bf-86f1-41af-91ab-2d7cd011db47\nhttps://login.microsoftonline.com/\nCloud\nBlobEndpoint=https://seanstagehierarchical.blob.core.windows.net/;QueueEndpoint=http://seanstagehierarchical.queue.core.windows.net/;FileEndpoint=http://seanstagehierarchical.file.core.windows.net/;BlobSecondaryEndpoint=http://seanstagehierarchical-secondary.blob.core.windows.net/;QueueSecondaryEndpoint=http://seanstagehierarchical-secondary.queue.core.windows.net/;FileSecondaryEndpoint=http://seanstagehierarchical-secondary.file.core.windows.net/;AccountName=seanstagehierarchical;AccountKey=Sanitized\n"
-=======
     "DateTimeOffsetNow": "2020-04-03T13:53:51.7243109-07:00",
     "RandomSeed": "1883997701",
     "Storage_TestConfigHierarchicalNamespace": "NamespaceTenant\nseannsecanary\nU2FuaXRpemVk\nhttp://seannsecanary.blob.core.windows.net\nhttp://seannsecanary.file.core.windows.net\nhttp://seannsecanary.queue.core.windows.net\nhttp://seannsecanary.table.core.windows.net\n\n\n\n\nhttp://seannsecanary-secondary.blob.core.windows.net\nhttp://seannsecanary-secondary.file.core.windows.net\nhttp://seannsecanary-secondary.queue.core.windows.net\nhttp://seannsecanary-secondary.table.core.windows.net\n68390a19-a643-458b-b726-408abf67b4fc\nSanitized\n72f988bf-86f1-41af-91ab-2d7cd011db47\nhttps://login.microsoftonline.com/\nCloud\nBlobEndpoint=http://seannsecanary.blob.core.windows.net/;QueueEndpoint=http://seannsecanary.queue.core.windows.net/;FileEndpoint=http://seannsecanary.file.core.windows.net/;BlobSecondaryEndpoint=http://seannsecanary-secondary.blob.core.windows.net/;QueueSecondaryEndpoint=http://seannsecanary-secondary.queue.core.windows.net/;FileSecondaryEndpoint=http://seannsecanary-secondary.file.core.windows.net/;AccountName=seannsecanary;AccountKey=Sanitized\n"
->>>>>>> 32e373e2
   }
 }