--- conflicted
+++ resolved
@@ -1,22 +1,6 @@
 {
   "Entries": [
     {
-<<<<<<< HEAD
-      "RequestUri": "https://seanstagehierarchical.blob.core.windows.net/test-filesystem-817a265b-ff3f-396e-5588-2450a2e8c089?restype=container",
-      "RequestMethod": "PUT",
-      "RequestHeaders": {
-        "Authorization": "Sanitized",
-        "traceparent": "00-c480010b749db94bb024e46fe6e53c4f-318e4e95511eaf4c-00",
-        "User-Agent": [
-          "azsdk-net-Storage.Files.DataLake/12.0.0-dev.20200305.1",
-          "(.NET Core 4.6.28325.01; Microsoft Windows 10.0.18363 )"
-        ],
-        "x-ms-blob-public-access": "container",
-        "x-ms-client-request-id": "e6d3291e-dc86-acad-57d1-92309b9b6473",
-        "x-ms-date": "Thu, 05 Mar 2020 22:33:06 GMT",
-        "x-ms-return-client-request-id": "true",
-        "x-ms-version": "2019-10-10"
-=======
       "RequestUri": "http://seannsecanary.blob.core.windows.net/test-filesystem-817a265b-ff3f-396e-5588-2450a2e8c089?restype=container",
       "RequestMethod": "PUT",
       "RequestHeaders": {
@@ -31,52 +15,25 @@
         "x-ms-date": "Fri, 03 Apr 2020 21:13:26 GMT",
         "x-ms-return-client-request-id": "true",
         "x-ms-version": "2019-12-12"
->>>>>>> 32e373e2
       },
       "RequestBody": null,
       "StatusCode": 201,
       "ResponseHeaders": {
         "Content-Length": "0",
-<<<<<<< HEAD
-        "Date": "Thu, 05 Mar 2020 22:33:06 GMT",
-        "ETag": "\u00220x8D7C1552D2CBEBA\u0022",
-        "Last-Modified": "Thu, 05 Mar 2020 22:33:07 GMT",
-=======
         "Date": "Fri, 03 Apr 2020 21:13:24 GMT",
         "ETag": "\u00220x8D7D813D91E2C4C\u0022",
         "Last-Modified": "Fri, 03 Apr 2020 21:13:25 GMT",
->>>>>>> 32e373e2
         "Server": [
           "Windows-Azure-Blob/1.0",
           "Microsoft-HTTPAPI/2.0"
         ],
         "x-ms-client-request-id": "e6d3291e-dc86-acad-57d1-92309b9b6473",
-<<<<<<< HEAD
-        "x-ms-request-id": "9d52bc30-c01e-0044-493e-f31804000000",
-        "x-ms-version": "2019-10-10"
-=======
         "x-ms-request-id": "5699f250-501e-0079-7cfc-09b184000000",
         "x-ms-version": "2019-12-12"
->>>>>>> 32e373e2
       },
       "ResponseBody": []
     },
     {
-<<<<<<< HEAD
-      "RequestUri": "https://seanstagehierarchical.dfs.core.windows.net/test-filesystem-817a265b-ff3f-396e-5588-2450a2e8c089/test-directory-6696ef0b-af5c-a9cf-ef0f-63d2d5e251dd?resource=directory",
-      "RequestMethod": "PUT",
-      "RequestHeaders": {
-        "Authorization": "Sanitized",
-        "traceparent": "00-ededbfe9fb46aa458b7b1963dead42cb-a75373cba72b1447-00",
-        "User-Agent": [
-          "azsdk-net-Storage.Files.DataLake/12.0.0-dev.20200305.1",
-          "(.NET Core 4.6.28325.01; Microsoft Windows 10.0.18363 )"
-        ],
-        "x-ms-client-request-id": "acb3d316-6b0e-9657-8d30-ab151c635c23",
-        "x-ms-date": "Thu, 05 Mar 2020 22:33:07 GMT",
-        "x-ms-return-client-request-id": "true",
-        "x-ms-version": "2019-10-10"
-=======
       "RequestUri": "http://seannsecanary.dfs.core.windows.net/test-filesystem-817a265b-ff3f-396e-5588-2450a2e8c089/test-directory-6696ef0b-af5c-a9cf-ef0f-63d2d5e251dd?resource=directory",
       "RequestMethod": "PUT",
       "RequestHeaders": {
@@ -90,50 +47,25 @@
         "x-ms-date": "Fri, 03 Apr 2020 21:13:27 GMT",
         "x-ms-return-client-request-id": "true",
         "x-ms-version": "2019-12-12"
->>>>>>> 32e373e2
       },
       "RequestBody": null,
       "StatusCode": 201,
       "ResponseHeaders": {
         "Content-Length": "0",
-<<<<<<< HEAD
-        "Date": "Thu, 05 Mar 2020 22:33:07 GMT",
-        "ETag": "\u00220x8D7C1552D5DBB5C\u0022",
-        "Last-Modified": "Thu, 05 Mar 2020 22:33:07 GMT",
-=======
         "Date": "Fri, 03 Apr 2020 21:13:25 GMT",
         "ETag": "\u00220x8D7D813D92D1CCA\u0022",
         "Last-Modified": "Fri, 03 Apr 2020 21:13:25 GMT",
->>>>>>> 32e373e2
         "Server": [
           "Windows-Azure-HDFS/1.0",
           "Microsoft-HTTPAPI/2.0"
         ],
         "x-ms-client-request-id": "acb3d316-6b0e-9657-8d30-ab151c635c23",
-<<<<<<< HEAD
-        "x-ms-request-id": "66a94061-b01f-0003-7c3e-f3735f000000",
-        "x-ms-version": "2019-10-10"
-=======
         "x-ms-request-id": "4ae6a21c-401f-0038-42fc-09e960000000",
         "x-ms-version": "2019-12-12"
->>>>>>> 32e373e2
       },
       "ResponseBody": []
     },
     {
-<<<<<<< HEAD
-      "RequestUri": "https://seanstagehierarchical.dfs.core.windows.net/test-filesystem-817a265b-ff3f-396e-5588-2450a2e8c089/test-directory-6696ef0b-af5c-a9cf-ef0f-63d2d5e251dd?sv=2019-10-10\u0026st=2020-03-05T21%3A33%3A07Z\u0026se=2020-03-05T23%3A33%3A07Z\u0026sr=c\u0026sp=racwdl\u0026sig=Sanitized\u0026action=getAccessControl",
-      "RequestMethod": "HEAD",
-      "RequestHeaders": {
-        "traceparent": "00-f623bccbb3e031438e1424a2ee67b5a1-733ed660993fb048-00",
-        "User-Agent": [
-          "azsdk-net-Storage.Files.DataLake/12.0.0-dev.20200305.1",
-          "(.NET Core 4.6.28325.01; Microsoft Windows 10.0.18363 )"
-        ],
-        "x-ms-client-request-id": "c81ae20c-b8e8-cb64-ef46-d9da128c40f8",
-        "x-ms-return-client-request-id": "true",
-        "x-ms-version": "2019-10-10"
-=======
       "RequestUri": "http://seannsecanary.dfs.core.windows.net/test-filesystem-817a265b-ff3f-396e-5588-2450a2e8c089/test-directory-6696ef0b-af5c-a9cf-ef0f-63d2d5e251dd?sv=2019-07-07\u0026st=2020-04-03T20%3A13%3A27Z\u0026se=2020-04-03T22%3A13%3A27Z\u0026sr=c\u0026sp=racwdl\u0026sig=Sanitized\u0026action=getAccessControl",
       "RequestMethod": "HEAD",
       "RequestHeaders": {
@@ -145,20 +77,13 @@
         "x-ms-client-request-id": "c81ae20c-b8e8-cb64-ef46-d9da128c40f8",
         "x-ms-return-client-request-id": "true",
         "x-ms-version": "2019-12-12"
->>>>>>> 32e373e2
       },
       "RequestBody": null,
       "StatusCode": 200,
       "ResponseHeaders": {
-<<<<<<< HEAD
-        "Date": "Thu, 05 Mar 2020 22:33:07 GMT",
-        "ETag": "\u00220x8D7C1552D5DBB5C\u0022",
-        "Last-Modified": "Thu, 05 Mar 2020 22:33:07 GMT",
-=======
         "Date": "Fri, 03 Apr 2020 21:13:25 GMT",
         "ETag": "\u00220x8D7D813D92D1CCA\u0022",
         "Last-Modified": "Fri, 03 Apr 2020 21:13:25 GMT",
->>>>>>> 32e373e2
         "Server": [
           "Windows-Azure-HDFS/1.0",
           "Microsoft-HTTPAPI/2.0"
@@ -168,32 +93,12 @@
         "x-ms-group": "$superuser",
         "x-ms-owner": "$superuser",
         "x-ms-permissions": "rwxr-x---",
-<<<<<<< HEAD
-        "x-ms-request-id": "22528f92-001f-0006-3a3e-f3a184000000",
-        "x-ms-version": "2019-10-10"
-=======
         "x-ms-request-id": "4ae6a21d-401f-0038-43fc-09e960000000",
         "x-ms-version": "2019-12-12"
->>>>>>> 32e373e2
       },
       "ResponseBody": []
     },
     {
-<<<<<<< HEAD
-      "RequestUri": "https://seanstagehierarchical.blob.core.windows.net/test-filesystem-817a265b-ff3f-396e-5588-2450a2e8c089?restype=container",
-      "RequestMethod": "DELETE",
-      "RequestHeaders": {
-        "Authorization": "Sanitized",
-        "traceparent": "00-4ffc02582242cd47a5edccf290b43fa5-7dd5382555680a42-00",
-        "User-Agent": [
-          "azsdk-net-Storage.Files.DataLake/12.0.0-dev.20200305.1",
-          "(.NET Core 4.6.28325.01; Microsoft Windows 10.0.18363 )"
-        ],
-        "x-ms-client-request-id": "39092ced-9349-033b-6df4-ae1bb7aa4ef9",
-        "x-ms-date": "Thu, 05 Mar 2020 22:33:07 GMT",
-        "x-ms-return-client-request-id": "true",
-        "x-ms-version": "2019-10-10"
-=======
       "RequestUri": "http://seannsecanary.blob.core.windows.net/test-filesystem-817a265b-ff3f-396e-5588-2450a2e8c089?restype=container",
       "RequestMethod": "DELETE",
       "RequestHeaders": {
@@ -207,42 +112,26 @@
         "x-ms-date": "Fri, 03 Apr 2020 21:13:27 GMT",
         "x-ms-return-client-request-id": "true",
         "x-ms-version": "2019-12-12"
->>>>>>> 32e373e2
       },
       "RequestBody": null,
       "StatusCode": 202,
       "ResponseHeaders": {
         "Content-Length": "0",
-<<<<<<< HEAD
-        "Date": "Thu, 05 Mar 2020 22:33:06 GMT",
-=======
         "Date": "Fri, 03 Apr 2020 21:13:24 GMT",
->>>>>>> 32e373e2
         "Server": [
           "Windows-Azure-Blob/1.0",
           "Microsoft-HTTPAPI/2.0"
         ],
         "x-ms-client-request-id": "39092ced-9349-033b-6df4-ae1bb7aa4ef9",
-<<<<<<< HEAD
-        "x-ms-request-id": "9d52bc3a-c01e-0044-503e-f31804000000",
-        "x-ms-version": "2019-10-10"
-=======
         "x-ms-request-id": "5699f270-501e-0079-11fc-09b184000000",
         "x-ms-version": "2019-12-12"
->>>>>>> 32e373e2
       },
       "ResponseBody": []
     }
   ],
   "Variables": {
-<<<<<<< HEAD
-    "DateTimeOffsetNow": "2020-03-05T14:33:07.4793588-08:00",
-    "RandomSeed": "1863567859",
-    "Storage_TestConfigHierarchicalNamespace": "NamespaceTenant\nseanstagehierarchical\nU2FuaXRpemVk\nhttps://seanstagehierarchical.blob.core.windows.net\nhttp://seanstagehierarchical.file.core.windows.net\nhttp://seanstagehierarchical.queue.core.windows.net\nhttp://seanstagehierarchical.table.core.windows.net\n\n\n\n\nhttp://seanstagehierarchical-secondary.blob.core.windows.net\nhttp://seanstagehierarchical-secondary.file.core.windows.net\nhttp://seanstagehierarchical-secondary.queue.core.windows.net\nhttp://seanstagehierarchical-secondary.table.core.windows.net\n68390a19-a643-458b-b726-408abf67b4fc\nSanitized\n72f988bf-86f1-41af-91ab-2d7cd011db47\nhttps://login.microsoftonline.com/\nCloud\nBlobEndpoint=https://seanstagehierarchical.blob.core.windows.net/;QueueEndpoint=http://seanstagehierarchical.queue.core.windows.net/;FileEndpoint=http://seanstagehierarchical.file.core.windows.net/;BlobSecondaryEndpoint=http://seanstagehierarchical-secondary.blob.core.windows.net/;QueueSecondaryEndpoint=http://seanstagehierarchical-secondary.queue.core.windows.net/;FileSecondaryEndpoint=http://seanstagehierarchical-secondary.file.core.windows.net/;AccountName=seanstagehierarchical;AccountKey=Sanitized\n"
-=======
     "DateTimeOffsetNow": "2020-04-03T14:13:27.1124995-07:00",
     "RandomSeed": "1863567859",
     "Storage_TestConfigHierarchicalNamespace": "NamespaceTenant\nseannsecanary\nU2FuaXRpemVk\nhttp://seannsecanary.blob.core.windows.net\nhttp://seannsecanary.file.core.windows.net\nhttp://seannsecanary.queue.core.windows.net\nhttp://seannsecanary.table.core.windows.net\n\n\n\n\nhttp://seannsecanary-secondary.blob.core.windows.net\nhttp://seannsecanary-secondary.file.core.windows.net\nhttp://seannsecanary-secondary.queue.core.windows.net\nhttp://seannsecanary-secondary.table.core.windows.net\n68390a19-a643-458b-b726-408abf67b4fc\nSanitized\n72f988bf-86f1-41af-91ab-2d7cd011db47\nhttps://login.microsoftonline.com/\nCloud\nBlobEndpoint=http://seannsecanary.blob.core.windows.net/;QueueEndpoint=http://seannsecanary.queue.core.windows.net/;FileEndpoint=http://seannsecanary.file.core.windows.net/;BlobSecondaryEndpoint=http://seannsecanary-secondary.blob.core.windows.net/;QueueSecondaryEndpoint=http://seannsecanary-secondary.queue.core.windows.net/;FileSecondaryEndpoint=http://seannsecanary-secondary.file.core.windows.net/;AccountName=seannsecanary;AccountKey=Sanitized\n"
->>>>>>> 32e373e2
   }
 }