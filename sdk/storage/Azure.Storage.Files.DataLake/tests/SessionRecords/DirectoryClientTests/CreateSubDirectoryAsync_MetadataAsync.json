--- conflicted
+++ resolved
@@ -1,22 +1,6 @@
 {
   "Entries": [
     {
-<<<<<<< HEAD
-      "RequestUri": "https://seanstagehierarchical.blob.core.windows.net/test-filesystem-1d816928-71df-26b2-eab3-757a5d953dcd?restype=container",
-      "RequestMethod": "PUT",
-      "RequestHeaders": {
-        "Authorization": "Sanitized",
-        "traceparent": "00-63da9a69ee86094a91d3413096eeefa1-a29581c1e1e4fe45-00",
-        "User-Agent": [
-          "azsdk-net-Storage.Files.DataLake/12.0.0-dev.20200305.1",
-          "(.NET Core 4.6.28325.01; Microsoft Windows 10.0.18363 )"
-        ],
-        "x-ms-blob-public-access": "container",
-        "x-ms-client-request-id": "9375f370-df38-1c6c-79b2-51ca73d209e0",
-        "x-ms-date": "Thu, 05 Mar 2020 22:11:42 GMT",
-        "x-ms-return-client-request-id": "true",
-        "x-ms-version": "2019-10-10"
-=======
       "RequestUri": "http://seannsecanary.blob.core.windows.net/test-filesystem-1d816928-71df-26b2-eab3-757a5d953dcd?restype=container",
       "RequestMethod": "PUT",
       "RequestHeaders": {
@@ -31,52 +15,25 @@
         "x-ms-date": "Fri, 03 Apr 2020 20:56:40 GMT",
         "x-ms-return-client-request-id": "true",
         "x-ms-version": "2019-12-12"
->>>>>>> 32e373e2
       },
       "RequestBody": null,
       "StatusCode": 201,
       "ResponseHeaders": {
         "Content-Length": "0",
-<<<<<<< HEAD
-        "Date": "Thu, 05 Mar 2020 22:11:42 GMT",
-        "ETag": "\u00220x8D7C1522FA83E5E\u0022",
-        "Last-Modified": "Thu, 05 Mar 2020 22:11:42 GMT",
-=======
         "Date": "Fri, 03 Apr 2020 20:56:38 GMT",
         "ETag": "\u00220x8D7D811815F50FE\u0022",
         "Last-Modified": "Fri, 03 Apr 2020 20:56:39 GMT",
->>>>>>> 32e373e2
         "Server": [
           "Windows-Azure-Blob/1.0",
           "Microsoft-HTTPAPI/2.0"
         ],
         "x-ms-client-request-id": "9375f370-df38-1c6c-79b2-51ca73d209e0",
-<<<<<<< HEAD
-        "x-ms-request-id": "6090b517-901e-0049-5d3b-f3d0d0000000",
-        "x-ms-version": "2019-10-10"
-=======
         "x-ms-request-id": "9621b8c0-f01e-0012-5efa-093670000000",
         "x-ms-version": "2019-12-12"
->>>>>>> 32e373e2
       },
       "ResponseBody": []
     },
     {
-<<<<<<< HEAD
-      "RequestUri": "https://seanstagehierarchical.dfs.core.windows.net/test-filesystem-1d816928-71df-26b2-eab3-757a5d953dcd/test-directory-1983acd5-0edd-535e-bf9a-776dab431bec?resource=directory",
-      "RequestMethod": "PUT",
-      "RequestHeaders": {
-        "Authorization": "Sanitized",
-        "traceparent": "00-681865b7a4c75b4dac7e0ffb51ba53bc-e5de1c4acfdca94f-00",
-        "User-Agent": [
-          "azsdk-net-Storage.Files.DataLake/12.0.0-dev.20200305.1",
-          "(.NET Core 4.6.28325.01; Microsoft Windows 10.0.18363 )"
-        ],
-        "x-ms-client-request-id": "5e99e668-3b7b-613e-9521-d49e68ff7035",
-        "x-ms-date": "Thu, 05 Mar 2020 22:11:42 GMT",
-        "x-ms-return-client-request-id": "true",
-        "x-ms-version": "2019-10-10"
-=======
       "RequestUri": "http://seannsecanary.dfs.core.windows.net/test-filesystem-1d816928-71df-26b2-eab3-757a5d953dcd/test-directory-1983acd5-0edd-535e-bf9a-776dab431bec?resource=directory",
       "RequestMethod": "PUT",
       "RequestHeaders": {
@@ -90,56 +47,30 @@
         "x-ms-date": "Fri, 03 Apr 2020 20:56:40 GMT",
         "x-ms-return-client-request-id": "true",
         "x-ms-version": "2019-12-12"
->>>>>>> 32e373e2
       },
       "RequestBody": null,
       "StatusCode": 201,
       "ResponseHeaders": {
         "Content-Length": "0",
-<<<<<<< HEAD
-        "Date": "Thu, 05 Mar 2020 22:11:42 GMT",
-        "ETag": "\u00220x8D7C1522FD78864\u0022",
-        "Last-Modified": "Thu, 05 Mar 2020 22:11:43 GMT",
-=======
         "Date": "Fri, 03 Apr 2020 20:56:39 GMT",
         "ETag": "\u00220x8D7D811816F312F\u0022",
         "Last-Modified": "Fri, 03 Apr 2020 20:56:39 GMT",
->>>>>>> 32e373e2
         "Server": [
           "Windows-Azure-HDFS/1.0",
           "Microsoft-HTTPAPI/2.0"
         ],
         "x-ms-client-request-id": "5e99e668-3b7b-613e-9521-d49e68ff7035",
-<<<<<<< HEAD
-        "x-ms-request-id": "cd6e4261-001f-0016-583b-f364ec000000",
-        "x-ms-version": "2019-10-10"
-=======
         "x-ms-request-id": "fa43fd25-201f-0097-52fa-091bad000000",
         "x-ms-version": "2019-12-12"
->>>>>>> 32e373e2
       },
       "ResponseBody": []
     },
     {
-<<<<<<< HEAD
-      "RequestUri": "https://seanstagehierarchical.dfs.core.windows.net/test-filesystem-1d816928-71df-26b2-eab3-757a5d953dcd/test-directory-1983acd5-0edd-535e-bf9a-776dab431bec/test-directory-196b6596-9fc8-2bc0-1771-773422d6d1df?resource=directory",
-=======
       "RequestUri": "http://seannsecanary.dfs.core.windows.net/test-filesystem-1d816928-71df-26b2-eab3-757a5d953dcd/test-directory-1983acd5-0edd-535e-bf9a-776dab431bec/test-directory-196b6596-9fc8-2bc0-1771-773422d6d1df?resource=directory",
->>>>>>> 32e373e2
       "RequestMethod": "PUT",
       "RequestHeaders": {
         "Authorization": "Sanitized",
         "User-Agent": [
-<<<<<<< HEAD
-          "azsdk-net-Storage.Files.DataLake/12.0.0-dev.20200305.1",
-          "(.NET Core 4.6.28325.01; Microsoft Windows 10.0.18363 )"
-        ],
-        "x-ms-client-request-id": "1df0b638-5974-c90c-256d-4609c40a3ebf",
-        "x-ms-date": "Thu, 05 Mar 2020 22:11:43 GMT",
-        "x-ms-properties": "foo=YmFy,meta=ZGF0YQ==,Capital=bGV0dGVy,UPPER=Y2FzZQ==",
-        "x-ms-return-client-request-id": "true",
-        "x-ms-version": "2019-10-10"
-=======
           "azsdk-net-Storage.Files.DataLake/12.1.0-dev.20200403.1",
           "(.NET Core 4.6.28325.01; Microsoft Windows 10.0.18362 )"
         ],
@@ -148,55 +79,30 @@
         "x-ms-properties": "foo=YmFy,meta=ZGF0YQ==,Capital=bGV0dGVy,UPPER=Y2FzZQ==",
         "x-ms-return-client-request-id": "true",
         "x-ms-version": "2019-12-12"
->>>>>>> 32e373e2
       },
       "RequestBody": null,
       "StatusCode": 201,
       "ResponseHeaders": {
         "Content-Length": "0",
-<<<<<<< HEAD
-        "Date": "Thu, 05 Mar 2020 22:11:42 GMT",
-        "ETag": "\u00220x8D7C1522FE3F31B\u0022",
-        "Last-Modified": "Thu, 05 Mar 2020 22:11:43 GMT",
-=======
         "Date": "Fri, 03 Apr 2020 20:56:39 GMT",
         "ETag": "\u00220x8D7D811817B527E\u0022",
         "Last-Modified": "Fri, 03 Apr 2020 20:56:39 GMT",
->>>>>>> 32e373e2
         "Server": [
           "Windows-Azure-HDFS/1.0",
           "Microsoft-HTTPAPI/2.0"
         ],
         "x-ms-client-request-id": "1df0b638-5974-c90c-256d-4609c40a3ebf",
-<<<<<<< HEAD
-        "x-ms-request-id": "cd6e4262-001f-0016-593b-f364ec000000",
-        "x-ms-version": "2019-10-10"
-=======
         "x-ms-request-id": "fa43fd26-201f-0097-53fa-091bad000000",
         "x-ms-version": "2019-12-12"
->>>>>>> 32e373e2
       },
       "ResponseBody": []
     },
     {
-<<<<<<< HEAD
-      "RequestUri": "https://seanstagehierarchical.blob.core.windows.net/test-filesystem-1d816928-71df-26b2-eab3-757a5d953dcd/test-directory-1983acd5-0edd-535e-bf9a-776dab431bec/test-directory-196b6596-9fc8-2bc0-1771-773422d6d1df",
-=======
       "RequestUri": "http://seannsecanary.blob.core.windows.net/test-filesystem-1d816928-71df-26b2-eab3-757a5d953dcd/test-directory-1983acd5-0edd-535e-bf9a-776dab431bec/test-directory-196b6596-9fc8-2bc0-1771-773422d6d1df",
->>>>>>> 32e373e2
       "RequestMethod": "HEAD",
       "RequestHeaders": {
         "Authorization": "Sanitized",
         "User-Agent": [
-<<<<<<< HEAD
-          "azsdk-net-Storage.Files.DataLake/12.0.0-dev.20200305.1",
-          "(.NET Core 4.6.28325.01; Microsoft Windows 10.0.18363 )"
-        ],
-        "x-ms-client-request-id": "6bfbd3c7-b3e5-cd6a-963b-9f3d77675e0f",
-        "x-ms-date": "Thu, 05 Mar 2020 22:11:43 GMT",
-        "x-ms-return-client-request-id": "true",
-        "x-ms-version": "2019-10-10"
-=======
           "azsdk-net-Storage.Files.DataLake/12.1.0-dev.20200403.1",
           "(.NET Core 4.6.28325.01; Microsoft Windows 10.0.18362 )"
         ],
@@ -204,7 +110,6 @@
         "x-ms-date": "Fri, 03 Apr 2020 20:56:40 GMT",
         "x-ms-return-client-request-id": "true",
         "x-ms-version": "2019-12-12"
->>>>>>> 32e373e2
       },
       "RequestBody": null,
       "StatusCode": 200,
@@ -212,15 +117,9 @@
         "Accept-Ranges": "bytes",
         "Content-Length": "0",
         "Content-Type": "application/octet-stream",
-<<<<<<< HEAD
-        "Date": "Thu, 05 Mar 2020 22:11:42 GMT",
-        "ETag": "\u00220x8D7C1522FE3F31B\u0022",
-        "Last-Modified": "Thu, 05 Mar 2020 22:11:43 GMT",
-=======
         "Date": "Fri, 03 Apr 2020 20:56:39 GMT",
         "ETag": "\u00220x8D7D811817B527E\u0022",
         "Last-Modified": "Fri, 03 Apr 2020 20:56:39 GMT",
->>>>>>> 32e373e2
         "Server": [
           "Windows-Azure-Blob/1.0",
           "Microsoft-HTTPAPI/2.0"
@@ -229,11 +128,7 @@
         "x-ms-access-tier-inferred": "true",
         "x-ms-blob-type": "BlockBlob",
         "x-ms-client-request-id": "6bfbd3c7-b3e5-cd6a-963b-9f3d77675e0f",
-<<<<<<< HEAD
-        "x-ms-creation-time": "Thu, 05 Mar 2020 22:11:43 GMT",
-=======
         "x-ms-creation-time": "Fri, 03 Apr 2020 20:56:39 GMT",
->>>>>>> 32e373e2
         "x-ms-lease-state": "available",
         "x-ms-lease-status": "unlocked",
         "x-ms-meta-Capital": "letter",
@@ -241,34 +136,13 @@
         "x-ms-meta-hdi_isfolder": "true",
         "x-ms-meta-meta": "data",
         "x-ms-meta-UPPER": "case",
-<<<<<<< HEAD
-        "x-ms-request-id": "6090b534-901e-0049-793b-f3d0d0000000",
-        "x-ms-server-encrypted": "true",
-        "x-ms-version": "2019-10-10"
-=======
         "x-ms-request-id": "9621b8e2-f01e-0012-7cfa-093670000000",
         "x-ms-server-encrypted": "true",
         "x-ms-version": "2019-12-12"
->>>>>>> 32e373e2
       },
       "ResponseBody": []
     },
     {
-<<<<<<< HEAD
-      "RequestUri": "https://seanstagehierarchical.blob.core.windows.net/test-filesystem-1d816928-71df-26b2-eab3-757a5d953dcd?restype=container",
-      "RequestMethod": "DELETE",
-      "RequestHeaders": {
-        "Authorization": "Sanitized",
-        "traceparent": "00-47b1852fc0dca040acccde4457b0c7b9-139e088c7aeca843-00",
-        "User-Agent": [
-          "azsdk-net-Storage.Files.DataLake/12.0.0-dev.20200305.1",
-          "(.NET Core 4.6.28325.01; Microsoft Windows 10.0.18363 )"
-        ],
-        "x-ms-client-request-id": "f0412517-d30f-9cd9-8aa9-30bf0c4d628c",
-        "x-ms-date": "Thu, 05 Mar 2020 22:11:43 GMT",
-        "x-ms-return-client-request-id": "true",
-        "x-ms-version": "2019-10-10"
-=======
       "RequestUri": "http://seannsecanary.blob.core.windows.net/test-filesystem-1d816928-71df-26b2-eab3-757a5d953dcd?restype=container",
       "RequestMethod": "DELETE",
       "RequestHeaders": {
@@ -282,39 +156,25 @@
         "x-ms-date": "Fri, 03 Apr 2020 20:56:41 GMT",
         "x-ms-return-client-request-id": "true",
         "x-ms-version": "2019-12-12"
->>>>>>> 32e373e2
       },
       "RequestBody": null,
       "StatusCode": 202,
       "ResponseHeaders": {
         "Content-Length": "0",
-<<<<<<< HEAD
-        "Date": "Thu, 05 Mar 2020 22:11:43 GMT",
-=======
         "Date": "Fri, 03 Apr 2020 20:56:39 GMT",
->>>>>>> 32e373e2
         "Server": [
           "Windows-Azure-Blob/1.0",
           "Microsoft-HTTPAPI/2.0"
         ],
         "x-ms-client-request-id": "f0412517-d30f-9cd9-8aa9-30bf0c4d628c",
-<<<<<<< HEAD
-        "x-ms-request-id": "6090b537-901e-0049-7c3b-f3d0d0000000",
-        "x-ms-version": "2019-10-10"
-=======
         "x-ms-request-id": "9621b8ea-f01e-0012-02fa-093670000000",
         "x-ms-version": "2019-12-12"
->>>>>>> 32e373e2
       },
       "ResponseBody": []
     }
   ],
   "Variables": {
     "RandomSeed": "330821317",
-<<<<<<< HEAD
-    "Storage_TestConfigHierarchicalNamespace": "NamespaceTenant\nseanstagehierarchical\nU2FuaXRpemVk\nhttps://seanstagehierarchical.blob.core.windows.net\nhttp://seanstagehierarchical.file.core.windows.net\nhttp://seanstagehierarchical.queue.core.windows.net\nhttp://seanstagehierarchical.table.core.windows.net\n\n\n\n\nhttp://seanstagehierarchical-secondary.blob.core.windows.net\nhttp://seanstagehierarchical-secondary.file.core.windows.net\nhttp://seanstagehierarchical-secondary.queue.core.windows.net\nhttp://seanstagehierarchical-secondary.table.core.windows.net\n68390a19-a643-458b-b726-408abf67b4fc\nSanitized\n72f988bf-86f1-41af-91ab-2d7cd011db47\nhttps://login.microsoftonline.com/\nCloud\nBlobEndpoint=https://seanstagehierarchical.blob.core.windows.net/;QueueEndpoint=http://seanstagehierarchical.queue.core.windows.net/;FileEndpoint=http://seanstagehierarchical.file.core.windows.net/;BlobSecondaryEndpoint=http://seanstagehierarchical-secondary.blob.core.windows.net/;QueueSecondaryEndpoint=http://seanstagehierarchical-secondary.queue.core.windows.net/;FileSecondaryEndpoint=http://seanstagehierarchical-secondary.file.core.windows.net/;AccountName=seanstagehierarchical;AccountKey=Sanitized\n"
-=======
     "Storage_TestConfigHierarchicalNamespace": "NamespaceTenant\nseannsecanary\nU2FuaXRpemVk\nhttp://seannsecanary.blob.core.windows.net\nhttp://seannsecanary.file.core.windows.net\nhttp://seannsecanary.queue.core.windows.net\nhttp://seannsecanary.table.core.windows.net\n\n\n\n\nhttp://seannsecanary-secondary.blob.core.windows.net\nhttp://seannsecanary-secondary.file.core.windows.net\nhttp://seannsecanary-secondary.queue.core.windows.net\nhttp://seannsecanary-secondary.table.core.windows.net\n68390a19-a643-458b-b726-408abf67b4fc\nSanitized\n72f988bf-86f1-41af-91ab-2d7cd011db47\nhttps://login.microsoftonline.com/\nCloud\nBlobEndpoint=http://seannsecanary.blob.core.windows.net/;QueueEndpoint=http://seannsecanary.queue.core.windows.net/;FileEndpoint=http://seannsecanary.file.core.windows.net/;BlobSecondaryEndpoint=http://seannsecanary-secondary.blob.core.windows.net/;QueueSecondaryEndpoint=http://seannsecanary-secondary.queue.core.windows.net/;FileSecondaryEndpoint=http://seannsecanary-secondary.file.core.windows.net/;AccountName=seannsecanary;AccountKey=Sanitized\n"
->>>>>>> 32e373e2
   }
 }