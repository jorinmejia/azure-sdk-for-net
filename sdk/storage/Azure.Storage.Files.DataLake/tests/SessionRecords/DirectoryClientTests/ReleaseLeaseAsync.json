--- conflicted
+++ resolved
@@ -1,22 +1,6 @@
 {
   "Entries": [
     {
-<<<<<<< HEAD
-      "RequestUri": "https://seanstagehierarchical.blob.core.windows.net/test-filesystem-e0be4092-5a04-fdff-2334-3cb3c95ab291?restype=container",
-      "RequestMethod": "PUT",
-      "RequestHeaders": {
-        "Authorization": "Sanitized",
-        "traceparent": "00-7a941f84f77d7c4087b26bab36acd04b-79631bb3c328d943-00",
-        "User-Agent": [
-          "azsdk-net-Storage.Files.DataLake/12.0.0-dev.20200305.1",
-          "(.NET Core 4.6.28325.01; Microsoft Windows 10.0.18363 )"
-        ],
-        "x-ms-blob-public-access": "container",
-        "x-ms-client-request-id": "b4a6c59d-c1df-7a01-06a2-c4cdf6f14170",
-        "x-ms-date": "Thu, 05 Mar 2020 22:09:03 GMT",
-        "x-ms-return-client-request-id": "true",
-        "x-ms-version": "2019-10-10"
-=======
       "RequestUri": "http://seannsecanary.blob.core.windows.net/test-filesystem-e0be4092-5a04-fdff-2334-3cb3c95ab291?restype=container",
       "RequestMethod": "PUT",
       "RequestHeaders": {
@@ -31,52 +15,25 @@
         "x-ms-date": "Fri, 03 Apr 2020 20:55:22 GMT",
         "x-ms-return-client-request-id": "true",
         "x-ms-version": "2019-12-12"
->>>>>>> 32e373e2
       },
       "RequestBody": null,
       "StatusCode": 201,
       "ResponseHeaders": {
         "Content-Length": "0",
-<<<<<<< HEAD
-        "Date": "Thu, 05 Mar 2020 22:09:03 GMT",
-        "ETag": "\u00220x8D7C151D11B33BB\u0022",
-        "Last-Modified": "Thu, 05 Mar 2020 22:09:04 GMT",
-=======
         "Date": "Fri, 03 Apr 2020 20:55:21 GMT",
         "ETag": "\u00220x8D7D81152F5DF0D\u0022",
         "Last-Modified": "Fri, 03 Apr 2020 20:55:21 GMT",
->>>>>>> 32e373e2
         "Server": [
           "Windows-Azure-Blob/1.0",
           "Microsoft-HTTPAPI/2.0"
         ],
         "x-ms-client-request-id": "b4a6c59d-c1df-7a01-06a2-c4cdf6f14170",
-<<<<<<< HEAD
-        "x-ms-request-id": "4281be7e-601e-003f-183a-f35a98000000",
-        "x-ms-version": "2019-10-10"
-=======
         "x-ms-request-id": "96219424-f01e-0012-30fa-093670000000",
         "x-ms-version": "2019-12-12"
->>>>>>> 32e373e2
       },
       "ResponseBody": []
     },
     {
-<<<<<<< HEAD
-      "RequestUri": "https://seanstagehierarchical.dfs.core.windows.net/test-filesystem-e0be4092-5a04-fdff-2334-3cb3c95ab291/test-directory-d895f83e-fcb7-01a5-ca3c-b2f2e1953928?resource=directory",
-      "RequestMethod": "PUT",
-      "RequestHeaders": {
-        "Authorization": "Sanitized",
-        "traceparent": "00-0f8e8db07f111c48b6d5ae141bd515ea-2000bf10bb6dce49-00",
-        "User-Agent": [
-          "azsdk-net-Storage.Files.DataLake/12.0.0-dev.20200305.1",
-          "(.NET Core 4.6.28325.01; Microsoft Windows 10.0.18363 )"
-        ],
-        "x-ms-client-request-id": "cb2b08d0-e865-a0d4-20a4-e9a30e0f9871",
-        "x-ms-date": "Thu, 05 Mar 2020 22:09:04 GMT",
-        "x-ms-return-client-request-id": "true",
-        "x-ms-version": "2019-10-10"
-=======
       "RequestUri": "http://seannsecanary.dfs.core.windows.net/test-filesystem-e0be4092-5a04-fdff-2334-3cb3c95ab291/test-directory-d895f83e-fcb7-01a5-ca3c-b2f2e1953928?resource=directory",
       "RequestMethod": "PUT",
       "RequestHeaders": {
@@ -90,50 +47,25 @@
         "x-ms-date": "Fri, 03 Apr 2020 20:55:22 GMT",
         "x-ms-return-client-request-id": "true",
         "x-ms-version": "2019-12-12"
->>>>>>> 32e373e2
       },
       "RequestBody": null,
       "StatusCode": 201,
       "ResponseHeaders": {
         "Content-Length": "0",
-<<<<<<< HEAD
-        "Date": "Thu, 05 Mar 2020 22:09:03 GMT",
-        "ETag": "\u00220x8D7C151D14B58B4\u0022",
-        "Last-Modified": "Thu, 05 Mar 2020 22:09:04 GMT",
-=======
         "Date": "Fri, 03 Apr 2020 20:55:21 GMT",
         "ETag": "\u00220x8D7D81153043BD3\u0022",
         "Last-Modified": "Fri, 03 Apr 2020 20:55:21 GMT",
->>>>>>> 32e373e2
         "Server": [
           "Windows-Azure-HDFS/1.0",
           "Microsoft-HTTPAPI/2.0"
         ],
         "x-ms-client-request-id": "cb2b08d0-e865-a0d4-20a4-e9a30e0f9871",
-<<<<<<< HEAD
-        "x-ms-request-id": "bd87f592-a01f-0030-0f3a-f32cf4000000",
-        "x-ms-version": "2019-10-10"
-=======
         "x-ms-request-id": "fa43fbc5-201f-0097-2efa-091bad000000",
         "x-ms-version": "2019-12-12"
->>>>>>> 32e373e2
       },
       "ResponseBody": []
     },
     {
-<<<<<<< HEAD
-      "RequestUri": "https://seanstagehierarchical.blob.core.windows.net/test-filesystem-e0be4092-5a04-fdff-2334-3cb3c95ab291/test-directory-d895f83e-fcb7-01a5-ca3c-b2f2e1953928?comp=lease",
-      "RequestMethod": "PUT",
-      "RequestHeaders": {
-        "Authorization": "Sanitized",
-        "traceparent": "00-2228500fdcf3564a9ce9d4cb346553d5-7e210efe71179245-00",
-        "User-Agent": [
-          "azsdk-net-Storage.Files.DataLake/12.0.0-dev.20200305.1",
-          "(.NET Core 4.6.28325.01; Microsoft Windows 10.0.18363 )"
-        ],
-        "x-ms-client-request-id": "30cb839d-464d-9261-4cea-851aff5399af",
-        "x-ms-date": "Thu, 05 Mar 2020 22:09:04 GMT",
-=======
       "RequestUri": "http://seannsecanary.blob.core.windows.net/test-filesystem-e0be4092-5a04-fdff-2334-3cb3c95ab291/test-directory-d895f83e-fcb7-01a5-ca3c-b2f2e1953928?comp=lease",
       "RequestMethod": "PUT",
       "RequestHeaders": {
@@ -145,64 +77,31 @@
         ],
         "x-ms-client-request-id": "30cb839d-464d-9261-4cea-851aff5399af",
         "x-ms-date": "Fri, 03 Apr 2020 20:55:23 GMT",
->>>>>>> 32e373e2
         "x-ms-lease-action": "acquire",
         "x-ms-lease-duration": "15",
         "x-ms-proposed-lease-id": "455a9c68-3ddb-40bb-464a-e88107703522",
         "x-ms-return-client-request-id": "true",
-<<<<<<< HEAD
-        "x-ms-version": "2019-10-10"
-=======
         "x-ms-version": "2019-12-12"
->>>>>>> 32e373e2
       },
       "RequestBody": null,
       "StatusCode": 201,
       "ResponseHeaders": {
         "Content-Length": "0",
-<<<<<<< HEAD
-        "Date": "Thu, 05 Mar 2020 22:09:04 GMT",
-        "ETag": "\u00220x8D7C151D14B58B4\u0022",
-        "Last-Modified": "Thu, 05 Mar 2020 22:09:04 GMT",
-=======
         "Date": "Fri, 03 Apr 2020 20:55:21 GMT",
         "ETag": "\u00220x8D7D81153043BD3\u0022",
         "Last-Modified": "Fri, 03 Apr 2020 20:55:21 GMT",
->>>>>>> 32e373e2
         "Server": [
           "Windows-Azure-Blob/1.0",
           "Microsoft-HTTPAPI/2.0"
         ],
         "x-ms-client-request-id": "30cb839d-464d-9261-4cea-851aff5399af",
         "x-ms-lease-id": "455a9c68-3ddb-40bb-464a-e88107703522",
-<<<<<<< HEAD
-        "x-ms-request-id": "4281be82-601e-003f-193a-f35a98000000",
-        "x-ms-version": "2019-10-10"
-=======
         "x-ms-request-id": "96219447-f01e-0012-50fa-093670000000",
         "x-ms-version": "2019-12-12"
->>>>>>> 32e373e2
       },
       "ResponseBody": []
     },
     {
-<<<<<<< HEAD
-      "RequestUri": "https://seanstagehierarchical.blob.core.windows.net/test-filesystem-e0be4092-5a04-fdff-2334-3cb3c95ab291/test-directory-d895f83e-fcb7-01a5-ca3c-b2f2e1953928?comp=lease",
-      "RequestMethod": "PUT",
-      "RequestHeaders": {
-        "Authorization": "Sanitized",
-        "traceparent": "00-c9be1bf87a7f584192b13b1b473100fd-3afe23451671a74a-00",
-        "User-Agent": [
-          "azsdk-net-Storage.Files.DataLake/12.0.0-dev.20200305.1",
-          "(.NET Core 4.6.28325.01; Microsoft Windows 10.0.18363 )"
-        ],
-        "x-ms-client-request-id": "83e3080e-05a5-6ad4-148e-8c80e8a88989",
-        "x-ms-date": "Thu, 05 Mar 2020 22:09:04 GMT",
-        "x-ms-lease-action": "release",
-        "x-ms-lease-id": "455a9c68-3ddb-40bb-464a-e88107703522",
-        "x-ms-return-client-request-id": "true",
-        "x-ms-version": "2019-10-10"
-=======
       "RequestUri": "http://seannsecanary.blob.core.windows.net/test-filesystem-e0be4092-5a04-fdff-2334-3cb3c95ab291/test-directory-d895f83e-fcb7-01a5-ca3c-b2f2e1953928?comp=lease",
       "RequestMethod": "PUT",
       "RequestHeaders": {
@@ -218,52 +117,25 @@
         "x-ms-lease-id": "455a9c68-3ddb-40bb-464a-e88107703522",
         "x-ms-return-client-request-id": "true",
         "x-ms-version": "2019-12-12"
->>>>>>> 32e373e2
       },
       "RequestBody": null,
       "StatusCode": 200,
       "ResponseHeaders": {
         "Content-Length": "0",
-<<<<<<< HEAD
-        "Date": "Thu, 05 Mar 2020 22:09:04 GMT",
-        "ETag": "\u00220x8D7C151D14B58B4\u0022",
-        "Last-Modified": "Thu, 05 Mar 2020 22:09:04 GMT",
-=======
         "Date": "Fri, 03 Apr 2020 20:55:21 GMT",
         "ETag": "\u00220x8D7D81153043BD3\u0022",
         "Last-Modified": "Fri, 03 Apr 2020 20:55:21 GMT",
->>>>>>> 32e373e2
         "Server": [
           "Windows-Azure-Blob/1.0",
           "Microsoft-HTTPAPI/2.0"
         ],
         "x-ms-client-request-id": "83e3080e-05a5-6ad4-148e-8c80e8a88989",
-<<<<<<< HEAD
-        "x-ms-request-id": "4281be83-601e-003f-1a3a-f35a98000000",
-        "x-ms-version": "2019-10-10"
-=======
         "x-ms-request-id": "96219451-f01e-0012-58fa-093670000000",
         "x-ms-version": "2019-12-12"
->>>>>>> 32e373e2
       },
       "ResponseBody": []
     },
     {
-<<<<<<< HEAD
-      "RequestUri": "https://seanstagehierarchical.blob.core.windows.net/test-filesystem-e0be4092-5a04-fdff-2334-3cb3c95ab291?restype=container",
-      "RequestMethod": "DELETE",
-      "RequestHeaders": {
-        "Authorization": "Sanitized",
-        "traceparent": "00-ef2c005b98a3144fbf80893508cf779a-ebe4ca871df1f445-00",
-        "User-Agent": [
-          "azsdk-net-Storage.Files.DataLake/12.0.0-dev.20200305.1",
-          "(.NET Core 4.6.28325.01; Microsoft Windows 10.0.18363 )"
-        ],
-        "x-ms-client-request-id": "f70c4cbf-1570-6a0a-f388-845f31861131",
-        "x-ms-date": "Thu, 05 Mar 2020 22:09:04 GMT",
-        "x-ms-return-client-request-id": "true",
-        "x-ms-version": "2019-10-10"
-=======
       "RequestUri": "http://seannsecanary.blob.core.windows.net/test-filesystem-e0be4092-5a04-fdff-2334-3cb3c95ab291?restype=container",
       "RequestMethod": "DELETE",
       "RequestHeaders": {
@@ -277,39 +149,25 @@
         "x-ms-date": "Fri, 03 Apr 2020 20:55:23 GMT",
         "x-ms-return-client-request-id": "true",
         "x-ms-version": "2019-12-12"
->>>>>>> 32e373e2
       },
       "RequestBody": null,
       "StatusCode": 202,
       "ResponseHeaders": {
         "Content-Length": "0",
-<<<<<<< HEAD
-        "Date": "Thu, 05 Mar 2020 22:09:04 GMT",
-=======
         "Date": "Fri, 03 Apr 2020 20:55:21 GMT",
->>>>>>> 32e373e2
         "Server": [
           "Windows-Azure-Blob/1.0",
           "Microsoft-HTTPAPI/2.0"
         ],
         "x-ms-client-request-id": "f70c4cbf-1570-6a0a-f388-845f31861131",
-<<<<<<< HEAD
-        "x-ms-request-id": "4281be84-601e-003f-1b3a-f35a98000000",
-        "x-ms-version": "2019-10-10"
-=======
         "x-ms-request-id": "96219457-f01e-0012-5dfa-093670000000",
         "x-ms-version": "2019-12-12"
->>>>>>> 32e373e2
       },
       "ResponseBody": []
     }
   ],
   "Variables": {
     "RandomSeed": "445096104",
-<<<<<<< HEAD
-    "Storage_TestConfigHierarchicalNamespace": "NamespaceTenant\nseanstagehierarchical\nU2FuaXRpemVk\nhttps://seanstagehierarchical.blob.core.windows.net\nhttp://seanstagehierarchical.file.core.windows.net\nhttp://seanstagehierarchical.queue.core.windows.net\nhttp://seanstagehierarchical.table.core.windows.net\n\n\n\n\nhttp://seanstagehierarchical-secondary.blob.core.windows.net\nhttp://seanstagehierarchical-secondary.file.core.windows.net\nhttp://seanstagehierarchical-secondary.queue.core.windows.net\nhttp://seanstagehierarchical-secondary.table.core.windows.net\n68390a19-a643-458b-b726-408abf67b4fc\nSanitized\n72f988bf-86f1-41af-91ab-2d7cd011db47\nhttps://login.microsoftonline.com/\nCloud\nBlobEndpoint=https://seanstagehierarchical.blob.core.windows.net/;QueueEndpoint=http://seanstagehierarchical.queue.core.windows.net/;FileEndpoint=http://seanstagehierarchical.file.core.windows.net/;BlobSecondaryEndpoint=http://seanstagehierarchical-secondary.blob.core.windows.net/;QueueSecondaryEndpoint=http://seanstagehierarchical-secondary.queue.core.windows.net/;FileSecondaryEndpoint=http://seanstagehierarchical-secondary.file.core.windows.net/;AccountName=seanstagehierarchical;AccountKey=Sanitized\n"
-=======
     "Storage_TestConfigHierarchicalNamespace": "NamespaceTenant\nseannsecanary\nU2FuaXRpemVk\nhttp://seannsecanary.blob.core.windows.net\nhttp://seannsecanary.file.core.windows.net\nhttp://seannsecanary.queue.core.windows.net\nhttp://seannsecanary.table.core.windows.net\n\n\n\n\nhttp://seannsecanary-secondary.blob.core.windows.net\nhttp://seannsecanary-secondary.file.core.windows.net\nhttp://seannsecanary-secondary.queue.core.windows.net\nhttp://seannsecanary-secondary.table.core.windows.net\n68390a19-a643-458b-b726-408abf67b4fc\nSanitized\n72f988bf-86f1-41af-91ab-2d7cd011db47\nhttps://login.microsoftonline.com/\nCloud\nBlobEndpoint=http://seannsecanary.blob.core.windows.net/;QueueEndpoint=http://seannsecanary.queue.core.windows.net/;FileEndpoint=http://seannsecanary.file.core.windows.net/;BlobSecondaryEndpoint=http://seannsecanary-secondary.blob.core.windows.net/;QueueSecondaryEndpoint=http://seannsecanary-secondary.queue.core.windows.net/;FileSecondaryEndpoint=http://seannsecanary-secondary.file.core.windows.net/;AccountName=seannsecanary;AccountKey=Sanitized\n"
->>>>>>> 32e373e2
   }
 }