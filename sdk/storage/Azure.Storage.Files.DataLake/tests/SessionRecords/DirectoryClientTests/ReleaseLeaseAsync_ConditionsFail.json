{
  "Entries": [
    {
<<<<<<< HEAD
      "RequestUri": "https://seanstagehierarchical.blob.core.windows.net/test-filesystem-9e2d1118-3beb-cef8-d641-c4df57c2f51f?restype=container",
      "RequestMethod": "PUT",
      "RequestHeaders": {
        "Authorization": "Sanitized",
        "traceparent": "00-53f2aff9fd1e284894ddfcc0a1e852a7-cfc4dd96d5465746-00",
        "User-Agent": [
          "azsdk-net-Storage.Files.DataLake/12.0.0-dev.20200305.1",
          "(.NET Core 4.6.28325.01; Microsoft Windows 10.0.18363 )"
        ],
        "x-ms-blob-public-access": "container",
        "x-ms-client-request-id": "c79e7354-84bc-1bb4-2fdb-d83505a3e9a6",
        "x-ms-date": "Thu, 05 Mar 2020 22:09:09 GMT",
        "x-ms-return-client-request-id": "true",
        "x-ms-version": "2019-10-10"
=======
      "RequestUri": "http://seannsecanary.blob.core.windows.net/test-filesystem-9e2d1118-3beb-cef8-d641-c4df57c2f51f?restype=container",
      "RequestMethod": "PUT",
      "RequestHeaders": {
        "Authorization": "Sanitized",
        "traceparent": "00-72d06ea63ea53a49a3147a8e7704dfbf-9a8742236bfe134b-00",
        "User-Agent": [
          "azsdk-net-Storage.Files.DataLake/12.1.0-dev.20200403.1",
          "(.NET Core 4.6.28325.01; Microsoft Windows 10.0.18362 )"
        ],
        "x-ms-blob-public-access": "container",
        "x-ms-client-request-id": "c79e7354-84bc-1bb4-2fdb-d83505a3e9a6",
        "x-ms-date": "Fri, 03 Apr 2020 20:55:25 GMT",
        "x-ms-return-client-request-id": "true",
        "x-ms-version": "2019-12-12"
>>>>>>> 32e373e2
      },
      "RequestBody": null,
      "StatusCode": 201,
      "ResponseHeaders": {
        "Content-Length": "0",
<<<<<<< HEAD
        "Date": "Thu, 05 Mar 2020 22:09:09 GMT",
        "ETag": "\u00220x8D7C151D494EDAD\u0022",
        "Last-Modified": "Thu, 05 Mar 2020 22:09:09 GMT",
=======
        "Date": "Fri, 03 Apr 2020 20:55:24 GMT",
        "ETag": "\u00220x8D7D811549905C0\u0022",
        "Last-Modified": "Fri, 03 Apr 2020 20:55:24 GMT",
>>>>>>> 32e373e2
        "Server": [
          "Windows-Azure-Blob/1.0",
          "Microsoft-HTTPAPI/2.0"
        ],
        "x-ms-client-request-id": "c79e7354-84bc-1bb4-2fdb-d83505a3e9a6",
<<<<<<< HEAD
        "x-ms-request-id": "6afb317b-f01e-0012-393a-f3e9eb000000",
        "x-ms-version": "2019-10-10"
=======
        "x-ms-request-id": "96219580-f01e-0012-57fa-093670000000",
        "x-ms-version": "2019-12-12"
>>>>>>> 32e373e2
      },
      "ResponseBody": []
    },
    {
<<<<<<< HEAD
      "RequestUri": "https://seanstagehierarchical.dfs.core.windows.net/test-filesystem-9e2d1118-3beb-cef8-d641-c4df57c2f51f/test-directory-949693ae-b42a-fa3e-cedb-d159ba2ba5ce?resource=directory",
      "RequestMethod": "PUT",
      "RequestHeaders": {
        "Authorization": "Sanitized",
        "traceparent": "00-bb13e5fc07eef04d8e716b3d5e110ae3-5163f4dfdb240440-00",
        "User-Agent": [
          "azsdk-net-Storage.Files.DataLake/12.0.0-dev.20200305.1",
          "(.NET Core 4.6.28325.01; Microsoft Windows 10.0.18363 )"
        ],
        "x-ms-client-request-id": "951ddaa8-9572-9fdd-34a3-f9e1b35a6103",
        "x-ms-date": "Thu, 05 Mar 2020 22:09:10 GMT",
        "x-ms-return-client-request-id": "true",
        "x-ms-version": "2019-10-10"
=======
      "RequestUri": "http://seannsecanary.dfs.core.windows.net/test-filesystem-9e2d1118-3beb-cef8-d641-c4df57c2f51f/test-directory-949693ae-b42a-fa3e-cedb-d159ba2ba5ce?resource=directory",
      "RequestMethod": "PUT",
      "RequestHeaders": {
        "Authorization": "Sanitized",
        "traceparent": "00-da63802204c59a469403217f6ab6c58b-5e07921b68c4844c-00",
        "User-Agent": [
          "azsdk-net-Storage.Files.DataLake/12.1.0-dev.20200403.1",
          "(.NET Core 4.6.28325.01; Microsoft Windows 10.0.18362 )"
        ],
        "x-ms-client-request-id": "951ddaa8-9572-9fdd-34a3-f9e1b35a6103",
        "x-ms-date": "Fri, 03 Apr 2020 20:55:25 GMT",
        "x-ms-return-client-request-id": "true",
        "x-ms-version": "2019-12-12"
>>>>>>> 32e373e2
      },
      "RequestBody": null,
      "StatusCode": 201,
      "ResponseHeaders": {
        "Content-Length": "0",
<<<<<<< HEAD
        "Date": "Thu, 05 Mar 2020 22:09:10 GMT",
        "ETag": "\u00220x8D7C151D4C42DE8\u0022",
        "Last-Modified": "Thu, 05 Mar 2020 22:09:10 GMT",
=======
        "Date": "Fri, 03 Apr 2020 20:55:24 GMT",
        "ETag": "\u00220x8D7D81154A764A9\u0022",
        "Last-Modified": "Fri, 03 Apr 2020 20:55:24 GMT",
>>>>>>> 32e373e2
        "Server": [
          "Windows-Azure-HDFS/1.0",
          "Microsoft-HTTPAPI/2.0"
        ],
        "x-ms-client-request-id": "951ddaa8-9572-9fdd-34a3-f9e1b35a6103",
<<<<<<< HEAD
        "x-ms-request-id": "eca3c090-b01f-003c-773a-f3bbfc000000",
        "x-ms-version": "2019-10-10"
=======
        "x-ms-request-id": "fa43fbcb-201f-0097-34fa-091bad000000",
        "x-ms-version": "2019-12-12"
>>>>>>> 32e373e2
      },
      "ResponseBody": []
    },
    {
<<<<<<< HEAD
      "RequestUri": "https://seanstagehierarchical.blob.core.windows.net/test-filesystem-9e2d1118-3beb-cef8-d641-c4df57c2f51f/test-directory-949693ae-b42a-fa3e-cedb-d159ba2ba5ce?comp=lease",
      "RequestMethod": "PUT",
      "RequestHeaders": {
        "Authorization": "Sanitized",
        "traceparent": "00-96f764d22c88224e92bbd029a4e626db-53b3a45b8ecfcf4d-00",
        "User-Agent": [
          "azsdk-net-Storage.Files.DataLake/12.0.0-dev.20200305.1",
          "(.NET Core 4.6.28325.01; Microsoft Windows 10.0.18363 )"
        ],
        "x-ms-client-request-id": "39acbf86-03ee-a311-579d-6405dc9aaed9",
        "x-ms-date": "Thu, 05 Mar 2020 22:09:10 GMT",
=======
      "RequestUri": "http://seannsecanary.blob.core.windows.net/test-filesystem-9e2d1118-3beb-cef8-d641-c4df57c2f51f/test-directory-949693ae-b42a-fa3e-cedb-d159ba2ba5ce?comp=lease",
      "RequestMethod": "PUT",
      "RequestHeaders": {
        "Authorization": "Sanitized",
        "traceparent": "00-a4d5054f035a7741b4738446ec90b37f-2fac0ba247e37949-00",
        "User-Agent": [
          "azsdk-net-Storage.Files.DataLake/12.1.0-dev.20200403.1",
          "(.NET Core 4.6.28325.01; Microsoft Windows 10.0.18362 )"
        ],
        "x-ms-client-request-id": "39acbf86-03ee-a311-579d-6405dc9aaed9",
        "x-ms-date": "Fri, 03 Apr 2020 20:55:25 GMT",
>>>>>>> 32e373e2
        "x-ms-lease-action": "acquire",
        "x-ms-lease-duration": "15",
        "x-ms-proposed-lease-id": "481d0a35-0518-8082-306d-b942f15bb6c2",
        "x-ms-return-client-request-id": "true",
<<<<<<< HEAD
        "x-ms-version": "2019-10-10"
=======
        "x-ms-version": "2019-12-12"
>>>>>>> 32e373e2
      },
      "RequestBody": null,
      "StatusCode": 201,
      "ResponseHeaders": {
        "Content-Length": "0",
<<<<<<< HEAD
        "Date": "Thu, 05 Mar 2020 22:09:09 GMT",
        "ETag": "\u00220x8D7C151D4C42DE8\u0022",
        "Last-Modified": "Thu, 05 Mar 2020 22:09:10 GMT",
=======
        "Date": "Fri, 03 Apr 2020 20:55:24 GMT",
        "ETag": "\u00220x8D7D81154A764A9\u0022",
        "Last-Modified": "Fri, 03 Apr 2020 20:55:24 GMT",
>>>>>>> 32e373e2
        "Server": [
          "Windows-Azure-Blob/1.0",
          "Microsoft-HTTPAPI/2.0"
        ],
        "x-ms-client-request-id": "39acbf86-03ee-a311-579d-6405dc9aaed9",
        "x-ms-lease-id": "481d0a35-0518-8082-306d-b942f15bb6c2",
<<<<<<< HEAD
        "x-ms-request-id": "6afb3181-f01e-0012-3b3a-f3e9eb000000",
        "x-ms-version": "2019-10-10"
=======
        "x-ms-request-id": "9621959f-f01e-0012-6ffa-093670000000",
        "x-ms-version": "2019-12-12"
>>>>>>> 32e373e2
      },
      "ResponseBody": []
    },
    {
<<<<<<< HEAD
      "RequestUri": "https://seanstagehierarchical.blob.core.windows.net/test-filesystem-9e2d1118-3beb-cef8-d641-c4df57c2f51f/test-directory-949693ae-b42a-fa3e-cedb-d159ba2ba5ce?comp=lease",
      "RequestMethod": "PUT",
      "RequestHeaders": {
        "Authorization": "Sanitized",
        "If-Modified-Since": "Fri, 06 Mar 2020 22:09:09 GMT",
        "traceparent": "00-f257418da0e72d499c9e8f5a9988a8ba-aab53fe65e038446-00",
        "User-Agent": [
          "azsdk-net-Storage.Files.DataLake/12.0.0-dev.20200305.1",
          "(.NET Core 4.6.28325.01; Microsoft Windows 10.0.18363 )"
        ],
        "x-ms-client-request-id": "32bc38f7-7caf-8ad3-960d-8870aa55a545",
        "x-ms-date": "Thu, 05 Mar 2020 22:09:10 GMT",
        "x-ms-lease-action": "release",
        "x-ms-lease-id": "481d0a35-0518-8082-306d-b942f15bb6c2",
        "x-ms-return-client-request-id": "true",
        "x-ms-version": "2019-10-10"
=======
      "RequestUri": "http://seannsecanary.blob.core.windows.net/test-filesystem-9e2d1118-3beb-cef8-d641-c4df57c2f51f/test-directory-949693ae-b42a-fa3e-cedb-d159ba2ba5ce?comp=lease",
      "RequestMethod": "PUT",
      "RequestHeaders": {
        "Authorization": "Sanitized",
        "If-Modified-Since": "Sat, 04 Apr 2020 20:55:25 GMT",
        "traceparent": "00-d91da7cadddfaa48b5f8192870350178-c48e3d6270be3345-00",
        "User-Agent": [
          "azsdk-net-Storage.Files.DataLake/12.1.0-dev.20200403.1",
          "(.NET Core 4.6.28325.01; Microsoft Windows 10.0.18362 )"
        ],
        "x-ms-client-request-id": "32bc38f7-7caf-8ad3-960d-8870aa55a545",
        "x-ms-date": "Fri, 03 Apr 2020 20:55:25 GMT",
        "x-ms-lease-action": "release",
        "x-ms-lease-id": "481d0a35-0518-8082-306d-b942f15bb6c2",
        "x-ms-return-client-request-id": "true",
        "x-ms-version": "2019-12-12"
>>>>>>> 32e373e2
      },
      "RequestBody": null,
      "StatusCode": 412,
      "ResponseHeaders": {
        "Content-Length": "252",
        "Content-Type": "application/xml",
<<<<<<< HEAD
        "Date": "Thu, 05 Mar 2020 22:09:09 GMT",
=======
        "Date": "Fri, 03 Apr 2020 20:55:24 GMT",
>>>>>>> 32e373e2
        "Server": [
          "Windows-Azure-Blob/1.0",
          "Microsoft-HTTPAPI/2.0"
        ],
        "x-ms-client-request-id": "32bc38f7-7caf-8ad3-960d-8870aa55a545",
        "x-ms-error-code": "ConditionNotMet",
<<<<<<< HEAD
        "x-ms-request-id": "6afb3186-f01e-0012-3e3a-f3e9eb000000",
        "x-ms-version": "2019-10-10"
      },
      "ResponseBody": [
        "\uFEFF\u003C?xml version=\u00221.0\u0022 encoding=\u0022utf-8\u0022?\u003E\u003CError\u003E\u003CCode\u003EConditionNotMet\u003C/Code\u003E\u003CMessage\u003EThe condition specified using HTTP conditional header(s) is not met.\n",
        "RequestId:6afb3186-f01e-0012-3e3a-f3e9eb000000\n",
        "Time:2020-03-05T22:09:10.5816284Z\u003C/Message\u003E\u003C/Error\u003E"
      ]
    },
    {
      "RequestUri": "https://seanstagehierarchical.blob.core.windows.net/test-filesystem-9e2d1118-3beb-cef8-d641-c4df57c2f51f?restype=container",
      "RequestMethod": "DELETE",
      "RequestHeaders": {
        "Authorization": "Sanitized",
        "traceparent": "00-d269e4b94465d1439033ad028460cd29-3b0fe86d0641c34a-00",
        "User-Agent": [
          "azsdk-net-Storage.Files.DataLake/12.0.0-dev.20200305.1",
          "(.NET Core 4.6.28325.01; Microsoft Windows 10.0.18363 )"
        ],
        "x-ms-client-request-id": "a30eb550-7cde-702a-63c7-759bf8857c59",
        "x-ms-date": "Thu, 05 Mar 2020 22:09:10 GMT",
        "x-ms-return-client-request-id": "true",
        "x-ms-version": "2019-10-10"
=======
        "x-ms-request-id": "962195a5-f01e-0012-74fa-093670000000",
        "x-ms-version": "2019-12-12"
      },
      "ResponseBody": [
        "\uFEFF\u003C?xml version=\u00221.0\u0022 encoding=\u0022utf-8\u0022?\u003E\u003CError\u003E\u003CCode\u003EConditionNotMet\u003C/Code\u003E\u003CMessage\u003EThe condition specified using HTTP conditional header(s) is not met.\n",
        "RequestId:962195a5-f01e-0012-74fa-093670000000\n",
        "Time:2020-04-03T20:55:24.4134618Z\u003C/Message\u003E\u003C/Error\u003E"
      ]
    },
    {
      "RequestUri": "http://seannsecanary.blob.core.windows.net/test-filesystem-9e2d1118-3beb-cef8-d641-c4df57c2f51f?restype=container",
      "RequestMethod": "DELETE",
      "RequestHeaders": {
        "Authorization": "Sanitized",
        "traceparent": "00-ba7724952dee10409307e87435d58932-babce935d84d7e49-00",
        "User-Agent": [
          "azsdk-net-Storage.Files.DataLake/12.1.0-dev.20200403.1",
          "(.NET Core 4.6.28325.01; Microsoft Windows 10.0.18362 )"
        ],
        "x-ms-client-request-id": "a30eb550-7cde-702a-63c7-759bf8857c59",
        "x-ms-date": "Fri, 03 Apr 2020 20:55:25 GMT",
        "x-ms-return-client-request-id": "true",
        "x-ms-version": "2019-12-12"
>>>>>>> 32e373e2
      },
      "RequestBody": null,
      "StatusCode": 202,
      "ResponseHeaders": {
        "Content-Length": "0",
<<<<<<< HEAD
        "Date": "Thu, 05 Mar 2020 22:09:09 GMT",
=======
        "Date": "Fri, 03 Apr 2020 20:55:24 GMT",
>>>>>>> 32e373e2
        "Server": [
          "Windows-Azure-Blob/1.0",
          "Microsoft-HTTPAPI/2.0"
        ],
        "x-ms-client-request-id": "a30eb550-7cde-702a-63c7-759bf8857c59",
<<<<<<< HEAD
        "x-ms-request-id": "6afb3187-f01e-0012-3f3a-f3e9eb000000",
        "x-ms-version": "2019-10-10"
=======
        "x-ms-request-id": "962195ad-f01e-0012-7cfa-093670000000",
        "x-ms-version": "2019-12-12"
>>>>>>> 32e373e2
      },
      "ResponseBody": []
    },
    {
<<<<<<< HEAD
      "RequestUri": "https://seanstagehierarchical.blob.core.windows.net/test-filesystem-7fef23f6-4e6f-8d81-61b6-6828f280efb2?restype=container",
      "RequestMethod": "PUT",
      "RequestHeaders": {
        "Authorization": "Sanitized",
        "traceparent": "00-a1768e5f3fd1d84aba664d5183370577-2149ff0eab77ff43-00",
        "User-Agent": [
          "azsdk-net-Storage.Files.DataLake/12.0.0-dev.20200305.1",
          "(.NET Core 4.6.28325.01; Microsoft Windows 10.0.18363 )"
        ],
        "x-ms-blob-public-access": "container",
        "x-ms-client-request-id": "775c300a-cdf4-02e5-3480-422713017ee3",
        "x-ms-date": "Thu, 05 Mar 2020 22:09:10 GMT",
        "x-ms-return-client-request-id": "true",
        "x-ms-version": "2019-10-10"
=======
      "RequestUri": "http://seannsecanary.blob.core.windows.net/test-filesystem-7fef23f6-4e6f-8d81-61b6-6828f280efb2?restype=container",
      "RequestMethod": "PUT",
      "RequestHeaders": {
        "Authorization": "Sanitized",
        "traceparent": "00-0c18efdfcb78634da7ca4fc0d371003d-47831aad174e5f42-00",
        "User-Agent": [
          "azsdk-net-Storage.Files.DataLake/12.1.0-dev.20200403.1",
          "(.NET Core 4.6.28325.01; Microsoft Windows 10.0.18362 )"
        ],
        "x-ms-blob-public-access": "container",
        "x-ms-client-request-id": "775c300a-cdf4-02e5-3480-422713017ee3",
        "x-ms-date": "Fri, 03 Apr 2020 20:55:26 GMT",
        "x-ms-return-client-request-id": "true",
        "x-ms-version": "2019-12-12"
>>>>>>> 32e373e2
      },
      "RequestBody": null,
      "StatusCode": 201,
      "ResponseHeaders": {
        "Content-Length": "0",
<<<<<<< HEAD
        "Date": "Thu, 05 Mar 2020 22:09:10 GMT",
        "ETag": "\u00220x8D7C151D535BE83\u0022",
        "Last-Modified": "Thu, 05 Mar 2020 22:09:10 GMT",
=======
        "Date": "Fri, 03 Apr 2020 20:55:24 GMT",
        "ETag": "\u00220x8D7D81154DA605B\u0022",
        "Last-Modified": "Fri, 03 Apr 2020 20:55:24 GMT",
>>>>>>> 32e373e2
        "Server": [
          "Windows-Azure-Blob/1.0",
          "Microsoft-HTTPAPI/2.0"
        ],
        "x-ms-client-request-id": "775c300a-cdf4-02e5-3480-422713017ee3",
<<<<<<< HEAD
        "x-ms-request-id": "5f1aedc2-901e-003b-323a-f3d79f000000",
        "x-ms-version": "2019-10-10"
=======
        "x-ms-request-id": "962195b7-f01e-0012-06fa-093670000000",
        "x-ms-version": "2019-12-12"
>>>>>>> 32e373e2
      },
      "ResponseBody": []
    },
    {
<<<<<<< HEAD
      "RequestUri": "https://seanstagehierarchical.dfs.core.windows.net/test-filesystem-7fef23f6-4e6f-8d81-61b6-6828f280efb2/test-directory-c5dbc3d8-8665-f512-bc2f-d34db51a9926?resource=directory",
      "RequestMethod": "PUT",
      "RequestHeaders": {
        "Authorization": "Sanitized",
        "traceparent": "00-61519fbf4c1b094cbe9985c5a4227436-80ee1e7cff43d442-00",
        "User-Agent": [
          "azsdk-net-Storage.Files.DataLake/12.0.0-dev.20200305.1",
          "(.NET Core 4.6.28325.01; Microsoft Windows 10.0.18363 )"
        ],
        "x-ms-client-request-id": "318eb5a3-475f-83de-1e66-bbc5f9984c1a",
        "x-ms-date": "Thu, 05 Mar 2020 22:09:11 GMT",
        "x-ms-return-client-request-id": "true",
        "x-ms-version": "2019-10-10"
=======
      "RequestUri": "http://seannsecanary.dfs.core.windows.net/test-filesystem-7fef23f6-4e6f-8d81-61b6-6828f280efb2/test-directory-c5dbc3d8-8665-f512-bc2f-d34db51a9926?resource=directory",
      "RequestMethod": "PUT",
      "RequestHeaders": {
        "Authorization": "Sanitized",
        "traceparent": "00-f545e7bfa4cb8248a3685a78c6307267-0cfcf5dcae271c44-00",
        "User-Agent": [
          "azsdk-net-Storage.Files.DataLake/12.1.0-dev.20200403.1",
          "(.NET Core 4.6.28325.01; Microsoft Windows 10.0.18362 )"
        ],
        "x-ms-client-request-id": "318eb5a3-475f-83de-1e66-bbc5f9984c1a",
        "x-ms-date": "Fri, 03 Apr 2020 20:55:26 GMT",
        "x-ms-return-client-request-id": "true",
        "x-ms-version": "2019-12-12"
>>>>>>> 32e373e2
      },
      "RequestBody": null,
      "StatusCode": 201,
      "ResponseHeaders": {
        "Content-Length": "0",
<<<<<<< HEAD
        "Date": "Thu, 05 Mar 2020 22:09:10 GMT",
        "ETag": "\u00220x8D7C151D56A1BD5\u0022",
        "Last-Modified": "Thu, 05 Mar 2020 22:09:11 GMT",
=======
        "Date": "Fri, 03 Apr 2020 20:55:24 GMT",
        "ETag": "\u00220x8D7D81154ED22A0\u0022",
        "Last-Modified": "Fri, 03 Apr 2020 20:55:24 GMT",
>>>>>>> 32e373e2
        "Server": [
          "Windows-Azure-HDFS/1.0",
          "Microsoft-HTTPAPI/2.0"
        ],
        "x-ms-client-request-id": "318eb5a3-475f-83de-1e66-bbc5f9984c1a",
<<<<<<< HEAD
        "x-ms-request-id": "81a511b8-a01f-0042-0a3a-f32bbb000000",
        "x-ms-version": "2019-10-10"
=======
        "x-ms-request-id": "fa43fbcd-201f-0097-35fa-091bad000000",
        "x-ms-version": "2019-12-12"
>>>>>>> 32e373e2
      },
      "ResponseBody": []
    },
    {
<<<<<<< HEAD
      "RequestUri": "https://seanstagehierarchical.blob.core.windows.net/test-filesystem-7fef23f6-4e6f-8d81-61b6-6828f280efb2/test-directory-c5dbc3d8-8665-f512-bc2f-d34db51a9926?comp=lease",
      "RequestMethod": "PUT",
      "RequestHeaders": {
        "Authorization": "Sanitized",
        "traceparent": "00-561ac36a6dc87f4a91051cde6bce8b8b-d33e333c126a8b41-00",
        "User-Agent": [
          "azsdk-net-Storage.Files.DataLake/12.0.0-dev.20200305.1",
          "(.NET Core 4.6.28325.01; Microsoft Windows 10.0.18363 )"
        ],
        "x-ms-client-request-id": "a3e0a6d0-bdc2-e6c8-f52e-2c77ce95bdd3",
        "x-ms-date": "Thu, 05 Mar 2020 22:09:11 GMT",
=======
      "RequestUri": "http://seannsecanary.blob.core.windows.net/test-filesystem-7fef23f6-4e6f-8d81-61b6-6828f280efb2/test-directory-c5dbc3d8-8665-f512-bc2f-d34db51a9926?comp=lease",
      "RequestMethod": "PUT",
      "RequestHeaders": {
        "Authorization": "Sanitized",
        "traceparent": "00-da70c41d78ee28438ce5ffde25837af3-70924459ffbc9d42-00",
        "User-Agent": [
          "azsdk-net-Storage.Files.DataLake/12.1.0-dev.20200403.1",
          "(.NET Core 4.6.28325.01; Microsoft Windows 10.0.18362 )"
        ],
        "x-ms-client-request-id": "a3e0a6d0-bdc2-e6c8-f52e-2c77ce95bdd3",
        "x-ms-date": "Fri, 03 Apr 2020 20:55:26 GMT",
>>>>>>> 32e373e2
        "x-ms-lease-action": "acquire",
        "x-ms-lease-duration": "15",
        "x-ms-proposed-lease-id": "ef7d1be7-bde2-60bf-05e8-7848c54b367c",
        "x-ms-return-client-request-id": "true",
<<<<<<< HEAD
        "x-ms-version": "2019-10-10"
=======
        "x-ms-version": "2019-12-12"
>>>>>>> 32e373e2
      },
      "RequestBody": null,
      "StatusCode": 201,
      "ResponseHeaders": {
        "Content-Length": "0",
<<<<<<< HEAD
        "Date": "Thu, 05 Mar 2020 22:09:11 GMT",
        "ETag": "\u00220x8D7C151D56A1BD5\u0022",
        "Last-Modified": "Thu, 05 Mar 2020 22:09:11 GMT",
=======
        "Date": "Fri, 03 Apr 2020 20:55:24 GMT",
        "ETag": "\u00220x8D7D81154ED22A0\u0022",
        "Last-Modified": "Fri, 03 Apr 2020 20:55:24 GMT",
>>>>>>> 32e373e2
        "Server": [
          "Windows-Azure-Blob/1.0",
          "Microsoft-HTTPAPI/2.0"
        ],
        "x-ms-client-request-id": "a3e0a6d0-bdc2-e6c8-f52e-2c77ce95bdd3",
        "x-ms-lease-id": "ef7d1be7-bde2-60bf-05e8-7848c54b367c",
<<<<<<< HEAD
        "x-ms-request-id": "5f1aedc9-901e-003b-353a-f3d79f000000",
        "x-ms-version": "2019-10-10"
=======
        "x-ms-request-id": "962195c9-f01e-0012-15fa-093670000000",
        "x-ms-version": "2019-12-12"
>>>>>>> 32e373e2
      },
      "ResponseBody": []
    },
    {
<<<<<<< HEAD
      "RequestUri": "https://seanstagehierarchical.blob.core.windows.net/test-filesystem-7fef23f6-4e6f-8d81-61b6-6828f280efb2/test-directory-c5dbc3d8-8665-f512-bc2f-d34db51a9926?comp=lease",
      "RequestMethod": "PUT",
      "RequestHeaders": {
        "Authorization": "Sanitized",
        "If-Unmodified-Since": "Wed, 04 Mar 2020 22:09:09 GMT",
        "traceparent": "00-b23379e7e64f9c43ab9a3ca80302f691-75812043fd91744a-00",
        "User-Agent": [
          "azsdk-net-Storage.Files.DataLake/12.0.0-dev.20200305.1",
          "(.NET Core 4.6.28325.01; Microsoft Windows 10.0.18363 )"
        ],
        "x-ms-client-request-id": "1e77c4ef-926a-c4ba-60c4-095c3b4f93b0",
        "x-ms-date": "Thu, 05 Mar 2020 22:09:11 GMT",
        "x-ms-lease-action": "release",
        "x-ms-lease-id": "ef7d1be7-bde2-60bf-05e8-7848c54b367c",
        "x-ms-return-client-request-id": "true",
        "x-ms-version": "2019-10-10"
=======
      "RequestUri": "http://seannsecanary.blob.core.windows.net/test-filesystem-7fef23f6-4e6f-8d81-61b6-6828f280efb2/test-directory-c5dbc3d8-8665-f512-bc2f-d34db51a9926?comp=lease",
      "RequestMethod": "PUT",
      "RequestHeaders": {
        "Authorization": "Sanitized",
        "If-Unmodified-Since": "Thu, 02 Apr 2020 20:55:25 GMT",
        "traceparent": "00-9c144227c9503d4ebae190386459d023-c9ef6bb8dcbbc941-00",
        "User-Agent": [
          "azsdk-net-Storage.Files.DataLake/12.1.0-dev.20200403.1",
          "(.NET Core 4.6.28325.01; Microsoft Windows 10.0.18362 )"
        ],
        "x-ms-client-request-id": "1e77c4ef-926a-c4ba-60c4-095c3b4f93b0",
        "x-ms-date": "Fri, 03 Apr 2020 20:55:26 GMT",
        "x-ms-lease-action": "release",
        "x-ms-lease-id": "ef7d1be7-bde2-60bf-05e8-7848c54b367c",
        "x-ms-return-client-request-id": "true",
        "x-ms-version": "2019-12-12"
>>>>>>> 32e373e2
      },
      "RequestBody": null,
      "StatusCode": 412,
      "ResponseHeaders": {
        "Content-Length": "252",
        "Content-Type": "application/xml",
<<<<<<< HEAD
        "Date": "Thu, 05 Mar 2020 22:09:11 GMT",
=======
        "Date": "Fri, 03 Apr 2020 20:55:24 GMT",
>>>>>>> 32e373e2
        "Server": [
          "Windows-Azure-Blob/1.0",
          "Microsoft-HTTPAPI/2.0"
        ],
        "x-ms-client-request-id": "1e77c4ef-926a-c4ba-60c4-095c3b4f93b0",
        "x-ms-error-code": "ConditionNotMet",
<<<<<<< HEAD
        "x-ms-request-id": "5f1aedce-901e-003b-373a-f3d79f000000",
        "x-ms-version": "2019-10-10"
      },
      "ResponseBody": [
        "\uFEFF\u003C?xml version=\u00221.0\u0022 encoding=\u0022utf-8\u0022?\u003E\u003CError\u003E\u003CCode\u003EConditionNotMet\u003C/Code\u003E\u003CMessage\u003EThe condition specified using HTTP conditional header(s) is not met.\n",
        "RequestId:5f1aedce-901e-003b-373a-f3d79f000000\n",
        "Time:2020-03-05T22:09:11.6435468Z\u003C/Message\u003E\u003C/Error\u003E"
      ]
    },
    {
      "RequestUri": "https://seanstagehierarchical.blob.core.windows.net/test-filesystem-7fef23f6-4e6f-8d81-61b6-6828f280efb2?restype=container",
      "RequestMethod": "DELETE",
      "RequestHeaders": {
        "Authorization": "Sanitized",
        "traceparent": "00-83b3a9dfbda3a24ba4a175a096e3560e-fc9a15f17dd15344-00",
        "User-Agent": [
          "azsdk-net-Storage.Files.DataLake/12.0.0-dev.20200305.1",
          "(.NET Core 4.6.28325.01; Microsoft Windows 10.0.18363 )"
        ],
        "x-ms-client-request-id": "0a871f8a-9e1d-9d68-847d-702943314304",
        "x-ms-date": "Thu, 05 Mar 2020 22:09:11 GMT",
        "x-ms-return-client-request-id": "true",
        "x-ms-version": "2019-10-10"
=======
        "x-ms-request-id": "962195d5-f01e-0012-20fa-093670000000",
        "x-ms-version": "2019-12-12"
      },
      "ResponseBody": [
        "\uFEFF\u003C?xml version=\u00221.0\u0022 encoding=\u0022utf-8\u0022?\u003E\u003CError\u003E\u003CCode\u003EConditionNotMet\u003C/Code\u003E\u003CMessage\u003EThe condition specified using HTTP conditional header(s) is not met.\n",
        "RequestId:962195d5-f01e-0012-20fa-093670000000\n",
        "Time:2020-04-03T20:55:24.8928018Z\u003C/Message\u003E\u003C/Error\u003E"
      ]
    },
    {
      "RequestUri": "http://seannsecanary.blob.core.windows.net/test-filesystem-7fef23f6-4e6f-8d81-61b6-6828f280efb2?restype=container",
      "RequestMethod": "DELETE",
      "RequestHeaders": {
        "Authorization": "Sanitized",
        "traceparent": "00-727d664223503a44aad86a67ae459c61-d9c1053f5023c54c-00",
        "User-Agent": [
          "azsdk-net-Storage.Files.DataLake/12.1.0-dev.20200403.1",
          "(.NET Core 4.6.28325.01; Microsoft Windows 10.0.18362 )"
        ],
        "x-ms-client-request-id": "0a871f8a-9e1d-9d68-847d-702943314304",
        "x-ms-date": "Fri, 03 Apr 2020 20:55:26 GMT",
        "x-ms-return-client-request-id": "true",
        "x-ms-version": "2019-12-12"
>>>>>>> 32e373e2
      },
      "RequestBody": null,
      "StatusCode": 202,
      "ResponseHeaders": {
        "Content-Length": "0",
<<<<<<< HEAD
        "Date": "Thu, 05 Mar 2020 22:09:11 GMT",
=======
        "Date": "Fri, 03 Apr 2020 20:55:24 GMT",
>>>>>>> 32e373e2
        "Server": [
          "Windows-Azure-Blob/1.0",
          "Microsoft-HTTPAPI/2.0"
        ],
        "x-ms-client-request-id": "0a871f8a-9e1d-9d68-847d-702943314304",
<<<<<<< HEAD
        "x-ms-request-id": "5f1aedd0-901e-003b-393a-f3d79f000000",
        "x-ms-version": "2019-10-10"
=======
        "x-ms-request-id": "962195da-f01e-0012-25fa-093670000000",
        "x-ms-version": "2019-12-12"
>>>>>>> 32e373e2
      },
      "ResponseBody": []
    },
    {
<<<<<<< HEAD
      "RequestUri": "https://seanstagehierarchical.blob.core.windows.net/test-filesystem-4a69f887-2575-c756-fdf4-060a4313b0df?restype=container",
      "RequestMethod": "PUT",
      "RequestHeaders": {
        "Authorization": "Sanitized",
        "traceparent": "00-bcd771e9fc652342bd17b26e4cf0cff3-3a5dca42a12f8645-00",
        "User-Agent": [
          "azsdk-net-Storage.Files.DataLake/12.0.0-dev.20200305.1",
          "(.NET Core 4.6.28325.01; Microsoft Windows 10.0.18363 )"
        ],
        "x-ms-blob-public-access": "container",
        "x-ms-client-request-id": "1c1f4a1d-8117-657d-c9c0-0d28985e5970",
        "x-ms-date": "Thu, 05 Mar 2020 22:09:11 GMT",
        "x-ms-return-client-request-id": "true",
        "x-ms-version": "2019-10-10"
=======
      "RequestUri": "http://seannsecanary.blob.core.windows.net/test-filesystem-4a69f887-2575-c756-fdf4-060a4313b0df?restype=container",
      "RequestMethod": "PUT",
      "RequestHeaders": {
        "Authorization": "Sanitized",
        "traceparent": "00-1ecb205278dbb44bbb4a034fd8584871-470164dff7fd294c-00",
        "User-Agent": [
          "azsdk-net-Storage.Files.DataLake/12.1.0-dev.20200403.1",
          "(.NET Core 4.6.28325.01; Microsoft Windows 10.0.18362 )"
        ],
        "x-ms-blob-public-access": "container",
        "x-ms-client-request-id": "1c1f4a1d-8117-657d-c9c0-0d28985e5970",
        "x-ms-date": "Fri, 03 Apr 2020 20:55:26 GMT",
        "x-ms-return-client-request-id": "true",
        "x-ms-version": "2019-12-12"
>>>>>>> 32e373e2
      },
      "RequestBody": null,
      "StatusCode": 201,
      "ResponseHeaders": {
        "Content-Length": "0",
<<<<<<< HEAD
        "Date": "Thu, 05 Mar 2020 22:09:11 GMT",
        "ETag": "\u00220x8D7C151D5D87EDE\u0022",
        "Last-Modified": "Thu, 05 Mar 2020 22:09:12 GMT",
=======
        "Date": "Fri, 03 Apr 2020 20:55:24 GMT",
        "ETag": "\u00220x8D7D81155235D80\u0022",
        "Last-Modified": "Fri, 03 Apr 2020 20:55:25 GMT",
>>>>>>> 32e373e2
        "Server": [
          "Windows-Azure-Blob/1.0",
          "Microsoft-HTTPAPI/2.0"
        ],
        "x-ms-client-request-id": "1c1f4a1d-8117-657d-c9c0-0d28985e5970",
<<<<<<< HEAD
        "x-ms-request-id": "c8d7ee0c-701e-000c-7e3a-f30533000000",
        "x-ms-version": "2019-10-10"
=======
        "x-ms-request-id": "962195e3-f01e-0012-2dfa-093670000000",
        "x-ms-version": "2019-12-12"
>>>>>>> 32e373e2
      },
      "ResponseBody": []
    },
    {
<<<<<<< HEAD
      "RequestUri": "https://seanstagehierarchical.dfs.core.windows.net/test-filesystem-4a69f887-2575-c756-fdf4-060a4313b0df/test-directory-2d3090cd-285f-ff3c-652a-e2862b1e0f5f?resource=directory",
      "RequestMethod": "PUT",
      "RequestHeaders": {
        "Authorization": "Sanitized",
        "traceparent": "00-30d385450d59ff46adb7ba0d3060cf1b-018ac561d1533241-00",
        "User-Agent": [
          "azsdk-net-Storage.Files.DataLake/12.0.0-dev.20200305.1",
          "(.NET Core 4.6.28325.01; Microsoft Windows 10.0.18363 )"
        ],
        "x-ms-client-request-id": "276b8995-116c-f586-0e1f-b7ed9ef739ab",
        "x-ms-date": "Thu, 05 Mar 2020 22:09:12 GMT",
        "x-ms-return-client-request-id": "true",
        "x-ms-version": "2019-10-10"
=======
      "RequestUri": "http://seannsecanary.dfs.core.windows.net/test-filesystem-4a69f887-2575-c756-fdf4-060a4313b0df/test-directory-2d3090cd-285f-ff3c-652a-e2862b1e0f5f?resource=directory",
      "RequestMethod": "PUT",
      "RequestHeaders": {
        "Authorization": "Sanitized",
        "traceparent": "00-d715f43d93d6384cb7f675429539a81e-61e7eddab11f0c45-00",
        "User-Agent": [
          "azsdk-net-Storage.Files.DataLake/12.1.0-dev.20200403.1",
          "(.NET Core 4.6.28325.01; Microsoft Windows 10.0.18362 )"
        ],
        "x-ms-client-request-id": "276b8995-116c-f586-0e1f-b7ed9ef739ab",
        "x-ms-date": "Fri, 03 Apr 2020 20:55:26 GMT",
        "x-ms-return-client-request-id": "true",
        "x-ms-version": "2019-12-12"
>>>>>>> 32e373e2
      },
      "RequestBody": null,
      "StatusCode": 201,
      "ResponseHeaders": {
        "Content-Length": "0",
<<<<<<< HEAD
        "Date": "Thu, 05 Mar 2020 22:09:12 GMT",
        "ETag": "\u00220x8D7C151D60C93F4\u0022",
        "Last-Modified": "Thu, 05 Mar 2020 22:09:12 GMT",
=======
        "Date": "Fri, 03 Apr 2020 20:55:25 GMT",
        "ETag": "\u00220x8D7D8115532B542\u0022",
        "Last-Modified": "Fri, 03 Apr 2020 20:55:25 GMT",
>>>>>>> 32e373e2
        "Server": [
          "Windows-Azure-HDFS/1.0",
          "Microsoft-HTTPAPI/2.0"
        ],
        "x-ms-client-request-id": "276b8995-116c-f586-0e1f-b7ed9ef739ab",
<<<<<<< HEAD
        "x-ms-request-id": "0234ff5d-701f-0033-1d3a-f3cd90000000",
        "x-ms-version": "2019-10-10"
=======
        "x-ms-request-id": "fa43fbce-201f-0097-36fa-091bad000000",
        "x-ms-version": "2019-12-12"
>>>>>>> 32e373e2
      },
      "ResponseBody": []
    },
    {
<<<<<<< HEAD
      "RequestUri": "https://seanstagehierarchical.blob.core.windows.net/test-filesystem-4a69f887-2575-c756-fdf4-060a4313b0df/test-directory-2d3090cd-285f-ff3c-652a-e2862b1e0f5f?comp=lease",
      "RequestMethod": "PUT",
      "RequestHeaders": {
        "Authorization": "Sanitized",
        "traceparent": "00-4db8523787ef5c498a0c3d5e57288afb-6f9c4d36d8aa1741-00",
        "User-Agent": [
          "azsdk-net-Storage.Files.DataLake/12.0.0-dev.20200305.1",
          "(.NET Core 4.6.28325.01; Microsoft Windows 10.0.18363 )"
        ],
        "x-ms-client-request-id": "cc57a632-2ff6-3597-0c32-5eb27d931eda",
        "x-ms-date": "Thu, 05 Mar 2020 22:09:12 GMT",
=======
      "RequestUri": "http://seannsecanary.blob.core.windows.net/test-filesystem-4a69f887-2575-c756-fdf4-060a4313b0df/test-directory-2d3090cd-285f-ff3c-652a-e2862b1e0f5f?comp=lease",
      "RequestMethod": "PUT",
      "RequestHeaders": {
        "Authorization": "Sanitized",
        "traceparent": "00-24a089c40b2b8343b462763bd5e60ca3-8ab34347ca95dc4b-00",
        "User-Agent": [
          "azsdk-net-Storage.Files.DataLake/12.1.0-dev.20200403.1",
          "(.NET Core 4.6.28325.01; Microsoft Windows 10.0.18362 )"
        ],
        "x-ms-client-request-id": "cc57a632-2ff6-3597-0c32-5eb27d931eda",
        "x-ms-date": "Fri, 03 Apr 2020 20:55:26 GMT",
>>>>>>> 32e373e2
        "x-ms-lease-action": "acquire",
        "x-ms-lease-duration": "15",
        "x-ms-proposed-lease-id": "7873aeb0-6071-387c-c8ba-94f3d63384fa",
        "x-ms-return-client-request-id": "true",
<<<<<<< HEAD
        "x-ms-version": "2019-10-10"
=======
        "x-ms-version": "2019-12-12"
>>>>>>> 32e373e2
      },
      "RequestBody": null,
      "StatusCode": 201,
      "ResponseHeaders": {
        "Content-Length": "0",
<<<<<<< HEAD
        "Date": "Thu, 05 Mar 2020 22:09:12 GMT",
        "ETag": "\u00220x8D7C151D60C93F4\u0022",
        "Last-Modified": "Thu, 05 Mar 2020 22:09:12 GMT",
=======
        "Date": "Fri, 03 Apr 2020 20:55:25 GMT",
        "ETag": "\u00220x8D7D8115532B542\u0022",
        "Last-Modified": "Fri, 03 Apr 2020 20:55:25 GMT",
>>>>>>> 32e373e2
        "Server": [
          "Windows-Azure-Blob/1.0",
          "Microsoft-HTTPAPI/2.0"
        ],
        "x-ms-client-request-id": "cc57a632-2ff6-3597-0c32-5eb27d931eda",
        "x-ms-lease-id": "7873aeb0-6071-387c-c8ba-94f3d63384fa",
<<<<<<< HEAD
        "x-ms-request-id": "c8d7ee12-701e-000c-013a-f30533000000",
        "x-ms-version": "2019-10-10"
=======
        "x-ms-request-id": "96219603-f01e-0012-47fa-093670000000",
        "x-ms-version": "2019-12-12"
>>>>>>> 32e373e2
      },
      "ResponseBody": []
    },
    {
<<<<<<< HEAD
      "RequestUri": "https://seanstagehierarchical.blob.core.windows.net/test-filesystem-4a69f887-2575-c756-fdf4-060a4313b0df/test-directory-2d3090cd-285f-ff3c-652a-e2862b1e0f5f?comp=lease",
=======
      "RequestUri": "http://seannsecanary.blob.core.windows.net/test-filesystem-4a69f887-2575-c756-fdf4-060a4313b0df/test-directory-2d3090cd-285f-ff3c-652a-e2862b1e0f5f?comp=lease",
>>>>>>> 32e373e2
      "RequestMethod": "PUT",
      "RequestHeaders": {
        "Authorization": "Sanitized",
        "If-Match": "\u0022garbage\u0022",
<<<<<<< HEAD
        "traceparent": "00-e50ceea176f4774091df1df7ed612ae6-2314ee29fa8c5343-00",
        "User-Agent": [
          "azsdk-net-Storage.Files.DataLake/12.0.0-dev.20200305.1",
          "(.NET Core 4.6.28325.01; Microsoft Windows 10.0.18363 )"
        ],
        "x-ms-client-request-id": "2fc0f3e2-b7dc-5404-41bb-958189402605",
        "x-ms-date": "Thu, 05 Mar 2020 22:09:12 GMT",
        "x-ms-lease-action": "release",
        "x-ms-lease-id": "7873aeb0-6071-387c-c8ba-94f3d63384fa",
        "x-ms-return-client-request-id": "true",
        "x-ms-version": "2019-10-10"
=======
        "traceparent": "00-2e9d21ce7cf85d4e8adb50edf77a0ba1-f9e3cee34a9d5e44-00",
        "User-Agent": [
          "azsdk-net-Storage.Files.DataLake/12.1.0-dev.20200403.1",
          "(.NET Core 4.6.28325.01; Microsoft Windows 10.0.18362 )"
        ],
        "x-ms-client-request-id": "2fc0f3e2-b7dc-5404-41bb-958189402605",
        "x-ms-date": "Fri, 03 Apr 2020 20:55:26 GMT",
        "x-ms-lease-action": "release",
        "x-ms-lease-id": "7873aeb0-6071-387c-c8ba-94f3d63384fa",
        "x-ms-return-client-request-id": "true",
        "x-ms-version": "2019-12-12"
>>>>>>> 32e373e2
      },
      "RequestBody": null,
      "StatusCode": 412,
      "ResponseHeaders": {
        "Content-Length": "252",
        "Content-Type": "application/xml",
<<<<<<< HEAD
        "Date": "Thu, 05 Mar 2020 22:09:12 GMT",
=======
        "Date": "Fri, 03 Apr 2020 20:55:25 GMT",
>>>>>>> 32e373e2
        "Server": [
          "Windows-Azure-Blob/1.0",
          "Microsoft-HTTPAPI/2.0"
        ],
        "x-ms-client-request-id": "2fc0f3e2-b7dc-5404-41bb-958189402605",
        "x-ms-error-code": "ConditionNotMet",
<<<<<<< HEAD
        "x-ms-request-id": "c8d7ee13-701e-000c-023a-f30533000000",
        "x-ms-version": "2019-10-10"
      },
      "ResponseBody": [
        "\uFEFF\u003C?xml version=\u00221.0\u0022 encoding=\u0022utf-8\u0022?\u003E\u003CError\u003E\u003CCode\u003EConditionNotMet\u003C/Code\u003E\u003CMessage\u003EThe condition specified using HTTP conditional header(s) is not met.\n",
        "RequestId:c8d7ee13-701e-000c-023a-f30533000000\n",
        "Time:2020-03-05T22:09:12.5471561Z\u003C/Message\u003E\u003C/Error\u003E"
      ]
    },
    {
      "RequestUri": "https://seanstagehierarchical.blob.core.windows.net/test-filesystem-4a69f887-2575-c756-fdf4-060a4313b0df?restype=container",
      "RequestMethod": "DELETE",
      "RequestHeaders": {
        "Authorization": "Sanitized",
        "traceparent": "00-4d43f2d9113ebc4e93e7121e30537e1d-9b6de51f7473484e-00",
        "User-Agent": [
          "azsdk-net-Storage.Files.DataLake/12.0.0-dev.20200305.1",
          "(.NET Core 4.6.28325.01; Microsoft Windows 10.0.18363 )"
        ],
        "x-ms-client-request-id": "89cf71d6-efd3-e4fe-b715-834b02773f7b",
        "x-ms-date": "Thu, 05 Mar 2020 22:09:12 GMT",
        "x-ms-return-client-request-id": "true",
        "x-ms-version": "2019-10-10"
=======
        "x-ms-request-id": "9621960c-f01e-0012-4efa-093670000000",
        "x-ms-version": "2019-12-12"
      },
      "ResponseBody": [
        "\uFEFF\u003C?xml version=\u00221.0\u0022 encoding=\u0022utf-8\u0022?\u003E\u003CError\u003E\u003CCode\u003EConditionNotMet\u003C/Code\u003E\u003CMessage\u003EThe condition specified using HTTP conditional header(s) is not met.\n",
        "RequestId:9621960c-f01e-0012-4efa-093670000000\n",
        "Time:2020-04-03T20:55:25.3211057Z\u003C/Message\u003E\u003C/Error\u003E"
      ]
    },
    {
      "RequestUri": "http://seannsecanary.blob.core.windows.net/test-filesystem-4a69f887-2575-c756-fdf4-060a4313b0df?restype=container",
      "RequestMethod": "DELETE",
      "RequestHeaders": {
        "Authorization": "Sanitized",
        "traceparent": "00-c103d1fe957513489d8e5ab401e268f2-f8b5c54416340542-00",
        "User-Agent": [
          "azsdk-net-Storage.Files.DataLake/12.1.0-dev.20200403.1",
          "(.NET Core 4.6.28325.01; Microsoft Windows 10.0.18362 )"
        ],
        "x-ms-client-request-id": "89cf71d6-efd3-e4fe-b715-834b02773f7b",
        "x-ms-date": "Fri, 03 Apr 2020 20:55:26 GMT",
        "x-ms-return-client-request-id": "true",
        "x-ms-version": "2019-12-12"
>>>>>>> 32e373e2
      },
      "RequestBody": null,
      "StatusCode": 202,
      "ResponseHeaders": {
        "Content-Length": "0",
<<<<<<< HEAD
        "Date": "Thu, 05 Mar 2020 22:09:12 GMT",
=======
        "Date": "Fri, 03 Apr 2020 20:55:25 GMT",
>>>>>>> 32e373e2
        "Server": [
          "Windows-Azure-Blob/1.0",
          "Microsoft-HTTPAPI/2.0"
        ],
        "x-ms-client-request-id": "89cf71d6-efd3-e4fe-b715-834b02773f7b",
<<<<<<< HEAD
        "x-ms-request-id": "c8d7ee14-701e-000c-033a-f30533000000",
        "x-ms-version": "2019-10-10"
=======
        "x-ms-request-id": "96219619-f01e-0012-59fa-093670000000",
        "x-ms-version": "2019-12-12"
>>>>>>> 32e373e2
      },
      "ResponseBody": []
    },
    {
<<<<<<< HEAD
      "RequestUri": "https://seanstagehierarchical.blob.core.windows.net/test-filesystem-65a0d9a9-3a6e-d07c-5824-814da5dd0423?restype=container",
      "RequestMethod": "PUT",
      "RequestHeaders": {
        "Authorization": "Sanitized",
        "traceparent": "00-a0bec0b307b39844a75f79c81af510c1-564f7d633982b34e-00",
        "User-Agent": [
          "azsdk-net-Storage.Files.DataLake/12.0.0-dev.20200305.1",
          "(.NET Core 4.6.28325.01; Microsoft Windows 10.0.18363 )"
        ],
        "x-ms-blob-public-access": "container",
        "x-ms-client-request-id": "767d964f-5a7e-9cf6-f4fe-30ae6eb03eda",
        "x-ms-date": "Thu, 05 Mar 2020 22:09:12 GMT",
        "x-ms-return-client-request-id": "true",
        "x-ms-version": "2019-10-10"
=======
      "RequestUri": "http://seannsecanary.blob.core.windows.net/test-filesystem-65a0d9a9-3a6e-d07c-5824-814da5dd0423?restype=container",
      "RequestMethod": "PUT",
      "RequestHeaders": {
        "Authorization": "Sanitized",
        "traceparent": "00-7bb3b85e2b16a24b99d2df56f89f4976-0d035d79d8171847-00",
        "User-Agent": [
          "azsdk-net-Storage.Files.DataLake/12.1.0-dev.20200403.1",
          "(.NET Core 4.6.28325.01; Microsoft Windows 10.0.18362 )"
        ],
        "x-ms-blob-public-access": "container",
        "x-ms-client-request-id": "767d964f-5a7e-9cf6-f4fe-30ae6eb03eda",
        "x-ms-date": "Fri, 03 Apr 2020 20:55:26 GMT",
        "x-ms-return-client-request-id": "true",
        "x-ms-version": "2019-12-12"
>>>>>>> 32e373e2
      },
      "RequestBody": null,
      "StatusCode": 201,
      "ResponseHeaders": {
        "Content-Length": "0",
<<<<<<< HEAD
        "Date": "Thu, 05 Mar 2020 22:09:12 GMT",
        "ETag": "\u00220x8D7C151D663BFCD\u0022",
        "Last-Modified": "Thu, 05 Mar 2020 22:09:12 GMT",
=======
        "Date": "Fri, 03 Apr 2020 20:55:25 GMT",
        "ETag": "\u00220x8D7D8115565064D\u0022",
        "Last-Modified": "Fri, 03 Apr 2020 20:55:25 GMT",
>>>>>>> 32e373e2
        "Server": [
          "Windows-Azure-Blob/1.0",
          "Microsoft-HTTPAPI/2.0"
        ],
        "x-ms-client-request-id": "767d964f-5a7e-9cf6-f4fe-30ae6eb03eda",
<<<<<<< HEAD
        "x-ms-request-id": "1dff4e37-501e-000b-3f3a-f36950000000",
        "x-ms-version": "2019-10-10"
=======
        "x-ms-request-id": "9621961e-f01e-0012-5dfa-093670000000",
        "x-ms-version": "2019-12-12"
>>>>>>> 32e373e2
      },
      "ResponseBody": []
    },
    {
<<<<<<< HEAD
      "RequestUri": "https://seanstagehierarchical.dfs.core.windows.net/test-filesystem-65a0d9a9-3a6e-d07c-5824-814da5dd0423/test-directory-d1505f11-27cc-0c0a-a8b6-531ad021410a?resource=directory",
      "RequestMethod": "PUT",
      "RequestHeaders": {
        "Authorization": "Sanitized",
        "traceparent": "00-1ce5ad154f39d043a7366ef89ea5a979-53acf2d3b837d54a-00",
        "User-Agent": [
          "azsdk-net-Storage.Files.DataLake/12.0.0-dev.20200305.1",
          "(.NET Core 4.6.28325.01; Microsoft Windows 10.0.18363 )"
        ],
        "x-ms-client-request-id": "2f498f15-c7fd-276a-8b71-cdc707dccbd2",
        "x-ms-date": "Thu, 05 Mar 2020 22:09:13 GMT",
        "x-ms-return-client-request-id": "true",
        "x-ms-version": "2019-10-10"
=======
      "RequestUri": "http://seannsecanary.dfs.core.windows.net/test-filesystem-65a0d9a9-3a6e-d07c-5824-814da5dd0423/test-directory-d1505f11-27cc-0c0a-a8b6-531ad021410a?resource=directory",
      "RequestMethod": "PUT",
      "RequestHeaders": {
        "Authorization": "Sanitized",
        "traceparent": "00-b69ce2d47d363a4bb14ca544d299fb2d-e4687310a9e9db49-00",
        "User-Agent": [
          "azsdk-net-Storage.Files.DataLake/12.1.0-dev.20200403.1",
          "(.NET Core 4.6.28325.01; Microsoft Windows 10.0.18362 )"
        ],
        "x-ms-client-request-id": "2f498f15-c7fd-276a-8b71-cdc707dccbd2",
        "x-ms-date": "Fri, 03 Apr 2020 20:55:27 GMT",
        "x-ms-return-client-request-id": "true",
        "x-ms-version": "2019-12-12"
>>>>>>> 32e373e2
      },
      "RequestBody": null,
      "StatusCode": 201,
      "ResponseHeaders": {
        "Content-Length": "0",
<<<<<<< HEAD
        "Date": "Thu, 05 Mar 2020 22:09:12 GMT",
        "ETag": "\u00220x8D7C151D694D885\u0022",
        "Last-Modified": "Thu, 05 Mar 2020 22:09:13 GMT",
=======
        "Date": "Fri, 03 Apr 2020 20:55:25 GMT",
        "ETag": "\u00220x8D7D81155762719\u0022",
        "Last-Modified": "Fri, 03 Apr 2020 20:55:25 GMT",
>>>>>>> 32e373e2
        "Server": [
          "Windows-Azure-HDFS/1.0",
          "Microsoft-HTTPAPI/2.0"
        ],
        "x-ms-client-request-id": "2f498f15-c7fd-276a-8b71-cdc707dccbd2",
<<<<<<< HEAD
        "x-ms-request-id": "6c25551a-a01f-0020-353a-f3e99c000000",
        "x-ms-version": "2019-10-10"
=======
        "x-ms-request-id": "fa43fbcf-201f-0097-37fa-091bad000000",
        "x-ms-version": "2019-12-12"
>>>>>>> 32e373e2
      },
      "ResponseBody": []
    },
    {
<<<<<<< HEAD
      "RequestUri": "https://seanstagehierarchical.blob.core.windows.net/test-filesystem-65a0d9a9-3a6e-d07c-5824-814da5dd0423/test-directory-d1505f11-27cc-0c0a-a8b6-531ad021410a",
=======
      "RequestUri": "http://seannsecanary.blob.core.windows.net/test-filesystem-65a0d9a9-3a6e-d07c-5824-814da5dd0423/test-directory-d1505f11-27cc-0c0a-a8b6-531ad021410a",
>>>>>>> 32e373e2
      "RequestMethod": "HEAD",
      "RequestHeaders": {
        "Authorization": "Sanitized",
        "User-Agent": [
<<<<<<< HEAD
          "azsdk-net-Storage.Files.DataLake/12.0.0-dev.20200305.1",
          "(.NET Core 4.6.28325.01; Microsoft Windows 10.0.18363 )"
        ],
        "x-ms-client-request-id": "44b55143-565f-e6ae-14c5-744d2fab23f4",
        "x-ms-date": "Thu, 05 Mar 2020 22:09:13 GMT",
        "x-ms-return-client-request-id": "true",
        "x-ms-version": "2019-10-10"
=======
          "azsdk-net-Storage.Files.DataLake/12.1.0-dev.20200403.1",
          "(.NET Core 4.6.28325.01; Microsoft Windows 10.0.18362 )"
        ],
        "x-ms-client-request-id": "44b55143-565f-e6ae-14c5-744d2fab23f4",
        "x-ms-date": "Fri, 03 Apr 2020 20:55:27 GMT",
        "x-ms-return-client-request-id": "true",
        "x-ms-version": "2019-12-12"
>>>>>>> 32e373e2
      },
      "RequestBody": null,
      "StatusCode": 200,
      "ResponseHeaders": {
        "Accept-Ranges": "bytes",
        "Content-Length": "0",
        "Content-Type": "application/octet-stream",
<<<<<<< HEAD
        "Date": "Thu, 05 Mar 2020 22:09:13 GMT",
        "ETag": "\u00220x8D7C151D694D885\u0022",
        "Last-Modified": "Thu, 05 Mar 2020 22:09:13 GMT",
=======
        "Date": "Fri, 03 Apr 2020 20:55:25 GMT",
        "ETag": "\u00220x8D7D81155762719\u0022",
        "Last-Modified": "Fri, 03 Apr 2020 20:55:25 GMT",
>>>>>>> 32e373e2
        "Server": [
          "Windows-Azure-Blob/1.0",
          "Microsoft-HTTPAPI/2.0"
        ],
        "x-ms-access-tier": "Hot",
        "x-ms-access-tier-inferred": "true",
        "x-ms-blob-type": "BlockBlob",
        "x-ms-client-request-id": "44b55143-565f-e6ae-14c5-744d2fab23f4",
<<<<<<< HEAD
        "x-ms-creation-time": "Thu, 05 Mar 2020 22:09:13 GMT",
        "x-ms-lease-state": "available",
        "x-ms-lease-status": "unlocked",
        "x-ms-meta-hdi_isfolder": "true",
        "x-ms-request-id": "1dff4e3f-501e-000b-433a-f36950000000",
        "x-ms-server-encrypted": "true",
        "x-ms-version": "2019-10-10"
=======
        "x-ms-creation-time": "Fri, 03 Apr 2020 20:55:25 GMT",
        "x-ms-lease-state": "available",
        "x-ms-lease-status": "unlocked",
        "x-ms-meta-hdi_isfolder": "true",
        "x-ms-request-id": "96219636-f01e-0012-72fa-093670000000",
        "x-ms-server-encrypted": "true",
        "x-ms-version": "2019-12-12"
>>>>>>> 32e373e2
      },
      "ResponseBody": []
    },
    {
<<<<<<< HEAD
      "RequestUri": "https://seanstagehierarchical.blob.core.windows.net/test-filesystem-65a0d9a9-3a6e-d07c-5824-814da5dd0423/test-directory-d1505f11-27cc-0c0a-a8b6-531ad021410a?comp=lease",
      "RequestMethod": "PUT",
      "RequestHeaders": {
        "Authorization": "Sanitized",
        "traceparent": "00-e20d468375d28049acaeb020213b080e-8936417e67442f43-00",
        "User-Agent": [
          "azsdk-net-Storage.Files.DataLake/12.0.0-dev.20200305.1",
          "(.NET Core 4.6.28325.01; Microsoft Windows 10.0.18363 )"
        ],
        "x-ms-client-request-id": "b27b3a17-5be2-e5c5-421e-2d139cbe9534",
        "x-ms-date": "Thu, 05 Mar 2020 22:09:13 GMT",
=======
      "RequestUri": "http://seannsecanary.blob.core.windows.net/test-filesystem-65a0d9a9-3a6e-d07c-5824-814da5dd0423/test-directory-d1505f11-27cc-0c0a-a8b6-531ad021410a?comp=lease",
      "RequestMethod": "PUT",
      "RequestHeaders": {
        "Authorization": "Sanitized",
        "traceparent": "00-ebbab4efc5da1a458f1b5a62fe182923-649da113eecd8c40-00",
        "User-Agent": [
          "azsdk-net-Storage.Files.DataLake/12.1.0-dev.20200403.1",
          "(.NET Core 4.6.28325.01; Microsoft Windows 10.0.18362 )"
        ],
        "x-ms-client-request-id": "b27b3a17-5be2-e5c5-421e-2d139cbe9534",
        "x-ms-date": "Fri, 03 Apr 2020 20:55:27 GMT",
>>>>>>> 32e373e2
        "x-ms-lease-action": "acquire",
        "x-ms-lease-duration": "15",
        "x-ms-proposed-lease-id": "242226bd-2fb2-837a-bab0-98be0397a025",
        "x-ms-return-client-request-id": "true",
<<<<<<< HEAD
        "x-ms-version": "2019-10-10"
=======
        "x-ms-version": "2019-12-12"
>>>>>>> 32e373e2
      },
      "RequestBody": null,
      "StatusCode": 201,
      "ResponseHeaders": {
        "Content-Length": "0",
<<<<<<< HEAD
        "Date": "Thu, 05 Mar 2020 22:09:13 GMT",
        "ETag": "\u00220x8D7C151D694D885\u0022",
        "Last-Modified": "Thu, 05 Mar 2020 22:09:13 GMT",
=======
        "Date": "Fri, 03 Apr 2020 20:55:25 GMT",
        "ETag": "\u00220x8D7D81155762719\u0022",
        "Last-Modified": "Fri, 03 Apr 2020 20:55:25 GMT",
>>>>>>> 32e373e2
        "Server": [
          "Windows-Azure-Blob/1.0",
          "Microsoft-HTTPAPI/2.0"
        ],
        "x-ms-client-request-id": "b27b3a17-5be2-e5c5-421e-2d139cbe9534",
        "x-ms-lease-id": "242226bd-2fb2-837a-bab0-98be0397a025",
<<<<<<< HEAD
        "x-ms-request-id": "1dff4e40-501e-000b-443a-f36950000000",
        "x-ms-version": "2019-10-10"
=======
        "x-ms-request-id": "9621963d-f01e-0012-79fa-093670000000",
        "x-ms-version": "2019-12-12"
>>>>>>> 32e373e2
      },
      "ResponseBody": []
    },
    {
<<<<<<< HEAD
      "RequestUri": "https://seanstagehierarchical.blob.core.windows.net/test-filesystem-65a0d9a9-3a6e-d07c-5824-814da5dd0423/test-directory-d1505f11-27cc-0c0a-a8b6-531ad021410a?comp=lease",
      "RequestMethod": "PUT",
      "RequestHeaders": {
        "Authorization": "Sanitized",
        "If-None-Match": "\u00220x8D7C151D694D885\u0022",
        "traceparent": "00-df1acb7860d09b40b1ca8e25d7650638-4a63f75718a1fd4e-00",
        "User-Agent": [
          "azsdk-net-Storage.Files.DataLake/12.0.0-dev.20200305.1",
          "(.NET Core 4.6.28325.01; Microsoft Windows 10.0.18363 )"
        ],
        "x-ms-client-request-id": "f4369702-7130-7411-e2a6-d3b85be60e5c",
        "x-ms-date": "Thu, 05 Mar 2020 22:09:13 GMT",
        "x-ms-lease-action": "release",
        "x-ms-lease-id": "242226bd-2fb2-837a-bab0-98be0397a025",
        "x-ms-return-client-request-id": "true",
        "x-ms-version": "2019-10-10"
=======
      "RequestUri": "http://seannsecanary.blob.core.windows.net/test-filesystem-65a0d9a9-3a6e-d07c-5824-814da5dd0423/test-directory-d1505f11-27cc-0c0a-a8b6-531ad021410a?comp=lease",
      "RequestMethod": "PUT",
      "RequestHeaders": {
        "Authorization": "Sanitized",
        "If-None-Match": "\u00220x8D7D81155762719\u0022",
        "traceparent": "00-6c75f5b147dc644c90108041f2ca2f9b-bfb17575f82a6840-00",
        "User-Agent": [
          "azsdk-net-Storage.Files.DataLake/12.1.0-dev.20200403.1",
          "(.NET Core 4.6.28325.01; Microsoft Windows 10.0.18362 )"
        ],
        "x-ms-client-request-id": "f4369702-7130-7411-e2a6-d3b85be60e5c",
        "x-ms-date": "Fri, 03 Apr 2020 20:55:27 GMT",
        "x-ms-lease-action": "release",
        "x-ms-lease-id": "242226bd-2fb2-837a-bab0-98be0397a025",
        "x-ms-return-client-request-id": "true",
        "x-ms-version": "2019-12-12"
>>>>>>> 32e373e2
      },
      "RequestBody": null,
      "StatusCode": 412,
      "ResponseHeaders": {
        "Content-Length": "252",
        "Content-Type": "application/xml",
<<<<<<< HEAD
        "Date": "Thu, 05 Mar 2020 22:09:13 GMT",
=======
        "Date": "Fri, 03 Apr 2020 20:55:25 GMT",
>>>>>>> 32e373e2
        "Server": [
          "Windows-Azure-Blob/1.0",
          "Microsoft-HTTPAPI/2.0"
        ],
        "x-ms-client-request-id": "f4369702-7130-7411-e2a6-d3b85be60e5c",
        "x-ms-error-code": "ConditionNotMet",
<<<<<<< HEAD
        "x-ms-request-id": "1dff4e41-501e-000b-453a-f36950000000",
        "x-ms-version": "2019-10-10"
      },
      "ResponseBody": [
        "\uFEFF\u003C?xml version=\u00221.0\u0022 encoding=\u0022utf-8\u0022?\u003E\u003CError\u003E\u003CCode\u003EConditionNotMet\u003C/Code\u003E\u003CMessage\u003EThe condition specified using HTTP conditional header(s) is not met.\n",
        "RequestId:1dff4e41-501e-000b-453a-f36950000000\n",
        "Time:2020-03-05T22:09:13.6587601Z\u003C/Message\u003E\u003C/Error\u003E"
      ]
    },
    {
      "RequestUri": "https://seanstagehierarchical.blob.core.windows.net/test-filesystem-65a0d9a9-3a6e-d07c-5824-814da5dd0423?restype=container",
      "RequestMethod": "DELETE",
      "RequestHeaders": {
        "Authorization": "Sanitized",
        "traceparent": "00-410bdce81dbf704993b418cbd4c0d9ab-086fa2299d24a94d-00",
        "User-Agent": [
          "azsdk-net-Storage.Files.DataLake/12.0.0-dev.20200305.1",
          "(.NET Core 4.6.28325.01; Microsoft Windows 10.0.18363 )"
        ],
        "x-ms-client-request-id": "0511a5e3-a187-4103-7da8-36abafce5d71",
        "x-ms-date": "Thu, 05 Mar 2020 22:09:13 GMT",
        "x-ms-return-client-request-id": "true",
        "x-ms-version": "2019-10-10"
=======
        "x-ms-request-id": "96219640-f01e-0012-7cfa-093670000000",
        "x-ms-version": "2019-12-12"
      },
      "ResponseBody": [
        "\uFEFF\u003C?xml version=\u00221.0\u0022 encoding=\u0022utf-8\u0022?\u003E\u003CError\u003E\u003CCode\u003EConditionNotMet\u003C/Code\u003E\u003CMessage\u003EThe condition specified using HTTP conditional header(s) is not met.\n",
        "RequestId:96219640-f01e-0012-7cfa-093670000000\n",
        "Time:2020-04-03T20:55:25.8454777Z\u003C/Message\u003E\u003C/Error\u003E"
      ]
    },
    {
      "RequestUri": "http://seannsecanary.blob.core.windows.net/test-filesystem-65a0d9a9-3a6e-d07c-5824-814da5dd0423?restype=container",
      "RequestMethod": "DELETE",
      "RequestHeaders": {
        "Authorization": "Sanitized",
        "traceparent": "00-6ea425889d06ad42b3bf506b25cbf8ec-14b9d8948de73d48-00",
        "User-Agent": [
          "azsdk-net-Storage.Files.DataLake/12.1.0-dev.20200403.1",
          "(.NET Core 4.6.28325.01; Microsoft Windows 10.0.18362 )"
        ],
        "x-ms-client-request-id": "0511a5e3-a187-4103-7da8-36abafce5d71",
        "x-ms-date": "Fri, 03 Apr 2020 20:55:27 GMT",
        "x-ms-return-client-request-id": "true",
        "x-ms-version": "2019-12-12"
>>>>>>> 32e373e2
      },
      "RequestBody": null,
      "StatusCode": 202,
      "ResponseHeaders": {
        "Content-Length": "0",
<<<<<<< HEAD
        "Date": "Thu, 05 Mar 2020 22:09:13 GMT",
=======
        "Date": "Fri, 03 Apr 2020 20:55:25 GMT",
>>>>>>> 32e373e2
        "Server": [
          "Windows-Azure-Blob/1.0",
          "Microsoft-HTTPAPI/2.0"
        ],
        "x-ms-client-request-id": "0511a5e3-a187-4103-7da8-36abafce5d71",
<<<<<<< HEAD
        "x-ms-request-id": "1dff4e42-501e-000b-463a-f36950000000",
        "x-ms-version": "2019-10-10"
=======
        "x-ms-request-id": "9621964b-f01e-0012-06fa-093670000000",
        "x-ms-version": "2019-12-12"
>>>>>>> 32e373e2
      },
      "ResponseBody": []
    }
  ],
  "Variables": {
<<<<<<< HEAD
    "DateTimeOffsetNow": "2020-03-05T14:09:09.7395353-08:00",
    "RandomSeed": "1061650112",
    "Storage_TestConfigHierarchicalNamespace": "NamespaceTenant\nseanstagehierarchical\nU2FuaXRpemVk\nhttps://seanstagehierarchical.blob.core.windows.net\nhttp://seanstagehierarchical.file.core.windows.net\nhttp://seanstagehierarchical.queue.core.windows.net\nhttp://seanstagehierarchical.table.core.windows.net\n\n\n\n\nhttp://seanstagehierarchical-secondary.blob.core.windows.net\nhttp://seanstagehierarchical-secondary.file.core.windows.net\nhttp://seanstagehierarchical-secondary.queue.core.windows.net\nhttp://seanstagehierarchical-secondary.table.core.windows.net\n68390a19-a643-458b-b726-408abf67b4fc\nSanitized\n72f988bf-86f1-41af-91ab-2d7cd011db47\nhttps://login.microsoftonline.com/\nCloud\nBlobEndpoint=https://seanstagehierarchical.blob.core.windows.net/;QueueEndpoint=http://seanstagehierarchical.queue.core.windows.net/;FileEndpoint=http://seanstagehierarchical.file.core.windows.net/;BlobSecondaryEndpoint=http://seanstagehierarchical-secondary.blob.core.windows.net/;QueueSecondaryEndpoint=http://seanstagehierarchical-secondary.queue.core.windows.net/;FileSecondaryEndpoint=http://seanstagehierarchical-secondary.file.core.windows.net/;AccountName=seanstagehierarchical;AccountKey=Sanitized\n"
=======
    "DateTimeOffsetNow": "2020-04-03T13:55:25.5959395-07:00",
    "RandomSeed": "1061650112",
    "Storage_TestConfigHierarchicalNamespace": "NamespaceTenant\nseannsecanary\nU2FuaXRpemVk\nhttp://seannsecanary.blob.core.windows.net\nhttp://seannsecanary.file.core.windows.net\nhttp://seannsecanary.queue.core.windows.net\nhttp://seannsecanary.table.core.windows.net\n\n\n\n\nhttp://seannsecanary-secondary.blob.core.windows.net\nhttp://seannsecanary-secondary.file.core.windows.net\nhttp://seannsecanary-secondary.queue.core.windows.net\nhttp://seannsecanary-secondary.table.core.windows.net\n68390a19-a643-458b-b726-408abf67b4fc\nSanitized\n72f988bf-86f1-41af-91ab-2d7cd011db47\nhttps://login.microsoftonline.com/\nCloud\nBlobEndpoint=http://seannsecanary.blob.core.windows.net/;QueueEndpoint=http://seannsecanary.queue.core.windows.net/;FileEndpoint=http://seannsecanary.file.core.windows.net/;BlobSecondaryEndpoint=http://seannsecanary-secondary.blob.core.windows.net/;QueueSecondaryEndpoint=http://seannsecanary-secondary.queue.core.windows.net/;FileSecondaryEndpoint=http://seannsecanary-secondary.file.core.windows.net/;AccountName=seannsecanary;AccountKey=Sanitized\n"
>>>>>>> 32e373e2
  }
}<|MERGE_RESOLUTION|>--- conflicted
+++ resolved
@@ -1,22 +1,6 @@
 {
   "Entries": [
     {
-<<<<<<< HEAD
-      "RequestUri": "https://seanstagehierarchical.blob.core.windows.net/test-filesystem-9e2d1118-3beb-cef8-d641-c4df57c2f51f?restype=container",
-      "RequestMethod": "PUT",
-      "RequestHeaders": {
-        "Authorization": "Sanitized",
-        "traceparent": "00-53f2aff9fd1e284894ddfcc0a1e852a7-cfc4dd96d5465746-00",
-        "User-Agent": [
-          "azsdk-net-Storage.Files.DataLake/12.0.0-dev.20200305.1",
-          "(.NET Core 4.6.28325.01; Microsoft Windows 10.0.18363 )"
-        ],
-        "x-ms-blob-public-access": "container",
-        "x-ms-client-request-id": "c79e7354-84bc-1bb4-2fdb-d83505a3e9a6",
-        "x-ms-date": "Thu, 05 Mar 2020 22:09:09 GMT",
-        "x-ms-return-client-request-id": "true",
-        "x-ms-version": "2019-10-10"
-=======
       "RequestUri": "http://seannsecanary.blob.core.windows.net/test-filesystem-9e2d1118-3beb-cef8-d641-c4df57c2f51f?restype=container",
       "RequestMethod": "PUT",
       "RequestHeaders": {
@@ -31,52 +15,25 @@
         "x-ms-date": "Fri, 03 Apr 2020 20:55:25 GMT",
         "x-ms-return-client-request-id": "true",
         "x-ms-version": "2019-12-12"
->>>>>>> 32e373e2
-      },
-      "RequestBody": null,
-      "StatusCode": 201,
-      "ResponseHeaders": {
-        "Content-Length": "0",
-<<<<<<< HEAD
-        "Date": "Thu, 05 Mar 2020 22:09:09 GMT",
-        "ETag": "\u00220x8D7C151D494EDAD\u0022",
-        "Last-Modified": "Thu, 05 Mar 2020 22:09:09 GMT",
-=======
+      },
+      "RequestBody": null,
+      "StatusCode": 201,
+      "ResponseHeaders": {
+        "Content-Length": "0",
         "Date": "Fri, 03 Apr 2020 20:55:24 GMT",
         "ETag": "\u00220x8D7D811549905C0\u0022",
         "Last-Modified": "Fri, 03 Apr 2020 20:55:24 GMT",
->>>>>>> 32e373e2
         "Server": [
           "Windows-Azure-Blob/1.0",
           "Microsoft-HTTPAPI/2.0"
         ],
         "x-ms-client-request-id": "c79e7354-84bc-1bb4-2fdb-d83505a3e9a6",
-<<<<<<< HEAD
-        "x-ms-request-id": "6afb317b-f01e-0012-393a-f3e9eb000000",
-        "x-ms-version": "2019-10-10"
-=======
         "x-ms-request-id": "96219580-f01e-0012-57fa-093670000000",
         "x-ms-version": "2019-12-12"
->>>>>>> 32e373e2
-      },
-      "ResponseBody": []
-    },
-    {
-<<<<<<< HEAD
-      "RequestUri": "https://seanstagehierarchical.dfs.core.windows.net/test-filesystem-9e2d1118-3beb-cef8-d641-c4df57c2f51f/test-directory-949693ae-b42a-fa3e-cedb-d159ba2ba5ce?resource=directory",
-      "RequestMethod": "PUT",
-      "RequestHeaders": {
-        "Authorization": "Sanitized",
-        "traceparent": "00-bb13e5fc07eef04d8e716b3d5e110ae3-5163f4dfdb240440-00",
-        "User-Agent": [
-          "azsdk-net-Storage.Files.DataLake/12.0.0-dev.20200305.1",
-          "(.NET Core 4.6.28325.01; Microsoft Windows 10.0.18363 )"
-        ],
-        "x-ms-client-request-id": "951ddaa8-9572-9fdd-34a3-f9e1b35a6103",
-        "x-ms-date": "Thu, 05 Mar 2020 22:09:10 GMT",
-        "x-ms-return-client-request-id": "true",
-        "x-ms-version": "2019-10-10"
-=======
+      },
+      "ResponseBody": []
+    },
+    {
       "RequestUri": "http://seannsecanary.dfs.core.windows.net/test-filesystem-9e2d1118-3beb-cef8-d641-c4df57c2f51f/test-directory-949693ae-b42a-fa3e-cedb-d159ba2ba5ce?resource=directory",
       "RequestMethod": "PUT",
       "RequestHeaders": {
@@ -90,50 +47,25 @@
         "x-ms-date": "Fri, 03 Apr 2020 20:55:25 GMT",
         "x-ms-return-client-request-id": "true",
         "x-ms-version": "2019-12-12"
->>>>>>> 32e373e2
-      },
-      "RequestBody": null,
-      "StatusCode": 201,
-      "ResponseHeaders": {
-        "Content-Length": "0",
-<<<<<<< HEAD
-        "Date": "Thu, 05 Mar 2020 22:09:10 GMT",
-        "ETag": "\u00220x8D7C151D4C42DE8\u0022",
-        "Last-Modified": "Thu, 05 Mar 2020 22:09:10 GMT",
-=======
+      },
+      "RequestBody": null,
+      "StatusCode": 201,
+      "ResponseHeaders": {
+        "Content-Length": "0",
         "Date": "Fri, 03 Apr 2020 20:55:24 GMT",
         "ETag": "\u00220x8D7D81154A764A9\u0022",
         "Last-Modified": "Fri, 03 Apr 2020 20:55:24 GMT",
->>>>>>> 32e373e2
         "Server": [
           "Windows-Azure-HDFS/1.0",
           "Microsoft-HTTPAPI/2.0"
         ],
         "x-ms-client-request-id": "951ddaa8-9572-9fdd-34a3-f9e1b35a6103",
-<<<<<<< HEAD
-        "x-ms-request-id": "eca3c090-b01f-003c-773a-f3bbfc000000",
-        "x-ms-version": "2019-10-10"
-=======
         "x-ms-request-id": "fa43fbcb-201f-0097-34fa-091bad000000",
         "x-ms-version": "2019-12-12"
->>>>>>> 32e373e2
-      },
-      "ResponseBody": []
-    },
-    {
-<<<<<<< HEAD
-      "RequestUri": "https://seanstagehierarchical.blob.core.windows.net/test-filesystem-9e2d1118-3beb-cef8-d641-c4df57c2f51f/test-directory-949693ae-b42a-fa3e-cedb-d159ba2ba5ce?comp=lease",
-      "RequestMethod": "PUT",
-      "RequestHeaders": {
-        "Authorization": "Sanitized",
-        "traceparent": "00-96f764d22c88224e92bbd029a4e626db-53b3a45b8ecfcf4d-00",
-        "User-Agent": [
-          "azsdk-net-Storage.Files.DataLake/12.0.0-dev.20200305.1",
-          "(.NET Core 4.6.28325.01; Microsoft Windows 10.0.18363 )"
-        ],
-        "x-ms-client-request-id": "39acbf86-03ee-a311-579d-6405dc9aaed9",
-        "x-ms-date": "Thu, 05 Mar 2020 22:09:10 GMT",
-=======
+      },
+      "ResponseBody": []
+    },
+    {
       "RequestUri": "http://seannsecanary.blob.core.windows.net/test-filesystem-9e2d1118-3beb-cef8-d641-c4df57c2f51f/test-directory-949693ae-b42a-fa3e-cedb-d159ba2ba5ce?comp=lease",
       "RequestMethod": "PUT",
       "RequestHeaders": {
@@ -145,65 +77,31 @@
         ],
         "x-ms-client-request-id": "39acbf86-03ee-a311-579d-6405dc9aaed9",
         "x-ms-date": "Fri, 03 Apr 2020 20:55:25 GMT",
->>>>>>> 32e373e2
         "x-ms-lease-action": "acquire",
         "x-ms-lease-duration": "15",
         "x-ms-proposed-lease-id": "481d0a35-0518-8082-306d-b942f15bb6c2",
         "x-ms-return-client-request-id": "true",
-<<<<<<< HEAD
-        "x-ms-version": "2019-10-10"
-=======
-        "x-ms-version": "2019-12-12"
->>>>>>> 32e373e2
-      },
-      "RequestBody": null,
-      "StatusCode": 201,
-      "ResponseHeaders": {
-        "Content-Length": "0",
-<<<<<<< HEAD
-        "Date": "Thu, 05 Mar 2020 22:09:09 GMT",
-        "ETag": "\u00220x8D7C151D4C42DE8\u0022",
-        "Last-Modified": "Thu, 05 Mar 2020 22:09:10 GMT",
-=======
+        "x-ms-version": "2019-12-12"
+      },
+      "RequestBody": null,
+      "StatusCode": 201,
+      "ResponseHeaders": {
+        "Content-Length": "0",
         "Date": "Fri, 03 Apr 2020 20:55:24 GMT",
         "ETag": "\u00220x8D7D81154A764A9\u0022",
         "Last-Modified": "Fri, 03 Apr 2020 20:55:24 GMT",
->>>>>>> 32e373e2
         "Server": [
           "Windows-Azure-Blob/1.0",
           "Microsoft-HTTPAPI/2.0"
         ],
         "x-ms-client-request-id": "39acbf86-03ee-a311-579d-6405dc9aaed9",
         "x-ms-lease-id": "481d0a35-0518-8082-306d-b942f15bb6c2",
-<<<<<<< HEAD
-        "x-ms-request-id": "6afb3181-f01e-0012-3b3a-f3e9eb000000",
-        "x-ms-version": "2019-10-10"
-=======
         "x-ms-request-id": "9621959f-f01e-0012-6ffa-093670000000",
         "x-ms-version": "2019-12-12"
->>>>>>> 32e373e2
-      },
-      "ResponseBody": []
-    },
-    {
-<<<<<<< HEAD
-      "RequestUri": "https://seanstagehierarchical.blob.core.windows.net/test-filesystem-9e2d1118-3beb-cef8-d641-c4df57c2f51f/test-directory-949693ae-b42a-fa3e-cedb-d159ba2ba5ce?comp=lease",
-      "RequestMethod": "PUT",
-      "RequestHeaders": {
-        "Authorization": "Sanitized",
-        "If-Modified-Since": "Fri, 06 Mar 2020 22:09:09 GMT",
-        "traceparent": "00-f257418da0e72d499c9e8f5a9988a8ba-aab53fe65e038446-00",
-        "User-Agent": [
-          "azsdk-net-Storage.Files.DataLake/12.0.0-dev.20200305.1",
-          "(.NET Core 4.6.28325.01; Microsoft Windows 10.0.18363 )"
-        ],
-        "x-ms-client-request-id": "32bc38f7-7caf-8ad3-960d-8870aa55a545",
-        "x-ms-date": "Thu, 05 Mar 2020 22:09:10 GMT",
-        "x-ms-lease-action": "release",
-        "x-ms-lease-id": "481d0a35-0518-8082-306d-b942f15bb6c2",
-        "x-ms-return-client-request-id": "true",
-        "x-ms-version": "2019-10-10"
-=======
+      },
+      "ResponseBody": []
+    },
+    {
       "RequestUri": "http://seannsecanary.blob.core.windows.net/test-filesystem-9e2d1118-3beb-cef8-d641-c4df57c2f51f/test-directory-949693ae-b42a-fa3e-cedb-d159ba2ba5ce?comp=lease",
       "RequestMethod": "PUT",
       "RequestHeaders": {
@@ -220,49 +118,19 @@
         "x-ms-lease-id": "481d0a35-0518-8082-306d-b942f15bb6c2",
         "x-ms-return-client-request-id": "true",
         "x-ms-version": "2019-12-12"
->>>>>>> 32e373e2
       },
       "RequestBody": null,
       "StatusCode": 412,
       "ResponseHeaders": {
         "Content-Length": "252",
         "Content-Type": "application/xml",
-<<<<<<< HEAD
-        "Date": "Thu, 05 Mar 2020 22:09:09 GMT",
-=======
-        "Date": "Fri, 03 Apr 2020 20:55:24 GMT",
->>>>>>> 32e373e2
+        "Date": "Fri, 03 Apr 2020 20:55:24 GMT",
         "Server": [
           "Windows-Azure-Blob/1.0",
           "Microsoft-HTTPAPI/2.0"
         ],
         "x-ms-client-request-id": "32bc38f7-7caf-8ad3-960d-8870aa55a545",
         "x-ms-error-code": "ConditionNotMet",
-<<<<<<< HEAD
-        "x-ms-request-id": "6afb3186-f01e-0012-3e3a-f3e9eb000000",
-        "x-ms-version": "2019-10-10"
-      },
-      "ResponseBody": [
-        "\uFEFF\u003C?xml version=\u00221.0\u0022 encoding=\u0022utf-8\u0022?\u003E\u003CError\u003E\u003CCode\u003EConditionNotMet\u003C/Code\u003E\u003CMessage\u003EThe condition specified using HTTP conditional header(s) is not met.\n",
-        "RequestId:6afb3186-f01e-0012-3e3a-f3e9eb000000\n",
-        "Time:2020-03-05T22:09:10.5816284Z\u003C/Message\u003E\u003C/Error\u003E"
-      ]
-    },
-    {
-      "RequestUri": "https://seanstagehierarchical.blob.core.windows.net/test-filesystem-9e2d1118-3beb-cef8-d641-c4df57c2f51f?restype=container",
-      "RequestMethod": "DELETE",
-      "RequestHeaders": {
-        "Authorization": "Sanitized",
-        "traceparent": "00-d269e4b94465d1439033ad028460cd29-3b0fe86d0641c34a-00",
-        "User-Agent": [
-          "azsdk-net-Storage.Files.DataLake/12.0.0-dev.20200305.1",
-          "(.NET Core 4.6.28325.01; Microsoft Windows 10.0.18363 )"
-        ],
-        "x-ms-client-request-id": "a30eb550-7cde-702a-63c7-759bf8857c59",
-        "x-ms-date": "Thu, 05 Mar 2020 22:09:10 GMT",
-        "x-ms-return-client-request-id": "true",
-        "x-ms-version": "2019-10-10"
-=======
         "x-ms-request-id": "962195a5-f01e-0012-74fa-093670000000",
         "x-ms-version": "2019-12-12"
       },
@@ -286,295 +154,153 @@
         "x-ms-date": "Fri, 03 Apr 2020 20:55:25 GMT",
         "x-ms-return-client-request-id": "true",
         "x-ms-version": "2019-12-12"
->>>>>>> 32e373e2
       },
       "RequestBody": null,
       "StatusCode": 202,
       "ResponseHeaders": {
         "Content-Length": "0",
-<<<<<<< HEAD
-        "Date": "Thu, 05 Mar 2020 22:09:09 GMT",
-=======
-        "Date": "Fri, 03 Apr 2020 20:55:24 GMT",
->>>>>>> 32e373e2
+        "Date": "Fri, 03 Apr 2020 20:55:24 GMT",
         "Server": [
           "Windows-Azure-Blob/1.0",
           "Microsoft-HTTPAPI/2.0"
         ],
         "x-ms-client-request-id": "a30eb550-7cde-702a-63c7-759bf8857c59",
-<<<<<<< HEAD
-        "x-ms-request-id": "6afb3187-f01e-0012-3f3a-f3e9eb000000",
-        "x-ms-version": "2019-10-10"
-=======
         "x-ms-request-id": "962195ad-f01e-0012-7cfa-093670000000",
         "x-ms-version": "2019-12-12"
->>>>>>> 32e373e2
-      },
-      "ResponseBody": []
-    },
-    {
-<<<<<<< HEAD
-      "RequestUri": "https://seanstagehierarchical.blob.core.windows.net/test-filesystem-7fef23f6-4e6f-8d81-61b6-6828f280efb2?restype=container",
-      "RequestMethod": "PUT",
-      "RequestHeaders": {
-        "Authorization": "Sanitized",
-        "traceparent": "00-a1768e5f3fd1d84aba664d5183370577-2149ff0eab77ff43-00",
-        "User-Agent": [
-          "azsdk-net-Storage.Files.DataLake/12.0.0-dev.20200305.1",
-          "(.NET Core 4.6.28325.01; Microsoft Windows 10.0.18363 )"
+      },
+      "ResponseBody": []
+    },
+    {
+      "RequestUri": "http://seannsecanary.blob.core.windows.net/test-filesystem-7fef23f6-4e6f-8d81-61b6-6828f280efb2?restype=container",
+      "RequestMethod": "PUT",
+      "RequestHeaders": {
+        "Authorization": "Sanitized",
+        "traceparent": "00-0c18efdfcb78634da7ca4fc0d371003d-47831aad174e5f42-00",
+        "User-Agent": [
+          "azsdk-net-Storage.Files.DataLake/12.1.0-dev.20200403.1",
+          "(.NET Core 4.6.28325.01; Microsoft Windows 10.0.18362 )"
         ],
         "x-ms-blob-public-access": "container",
         "x-ms-client-request-id": "775c300a-cdf4-02e5-3480-422713017ee3",
-        "x-ms-date": "Thu, 05 Mar 2020 22:09:10 GMT",
-        "x-ms-return-client-request-id": "true",
-        "x-ms-version": "2019-10-10"
-=======
-      "RequestUri": "http://seannsecanary.blob.core.windows.net/test-filesystem-7fef23f6-4e6f-8d81-61b6-6828f280efb2?restype=container",
-      "RequestMethod": "PUT",
-      "RequestHeaders": {
-        "Authorization": "Sanitized",
-        "traceparent": "00-0c18efdfcb78634da7ca4fc0d371003d-47831aad174e5f42-00",
-        "User-Agent": [
-          "azsdk-net-Storage.Files.DataLake/12.1.0-dev.20200403.1",
-          "(.NET Core 4.6.28325.01; Microsoft Windows 10.0.18362 )"
-        ],
-        "x-ms-blob-public-access": "container",
-        "x-ms-client-request-id": "775c300a-cdf4-02e5-3480-422713017ee3",
-        "x-ms-date": "Fri, 03 Apr 2020 20:55:26 GMT",
-        "x-ms-return-client-request-id": "true",
-        "x-ms-version": "2019-12-12"
->>>>>>> 32e373e2
-      },
-      "RequestBody": null,
-      "StatusCode": 201,
-      "ResponseHeaders": {
-        "Content-Length": "0",
-<<<<<<< HEAD
-        "Date": "Thu, 05 Mar 2020 22:09:10 GMT",
-        "ETag": "\u00220x8D7C151D535BE83\u0022",
-        "Last-Modified": "Thu, 05 Mar 2020 22:09:10 GMT",
-=======
+        "x-ms-date": "Fri, 03 Apr 2020 20:55:26 GMT",
+        "x-ms-return-client-request-id": "true",
+        "x-ms-version": "2019-12-12"
+      },
+      "RequestBody": null,
+      "StatusCode": 201,
+      "ResponseHeaders": {
+        "Content-Length": "0",
         "Date": "Fri, 03 Apr 2020 20:55:24 GMT",
         "ETag": "\u00220x8D7D81154DA605B\u0022",
         "Last-Modified": "Fri, 03 Apr 2020 20:55:24 GMT",
->>>>>>> 32e373e2
         "Server": [
           "Windows-Azure-Blob/1.0",
           "Microsoft-HTTPAPI/2.0"
         ],
         "x-ms-client-request-id": "775c300a-cdf4-02e5-3480-422713017ee3",
-<<<<<<< HEAD
-        "x-ms-request-id": "5f1aedc2-901e-003b-323a-f3d79f000000",
-        "x-ms-version": "2019-10-10"
-=======
         "x-ms-request-id": "962195b7-f01e-0012-06fa-093670000000",
         "x-ms-version": "2019-12-12"
->>>>>>> 32e373e2
-      },
-      "ResponseBody": []
-    },
-    {
-<<<<<<< HEAD
-      "RequestUri": "https://seanstagehierarchical.dfs.core.windows.net/test-filesystem-7fef23f6-4e6f-8d81-61b6-6828f280efb2/test-directory-c5dbc3d8-8665-f512-bc2f-d34db51a9926?resource=directory",
-      "RequestMethod": "PUT",
-      "RequestHeaders": {
-        "Authorization": "Sanitized",
-        "traceparent": "00-61519fbf4c1b094cbe9985c5a4227436-80ee1e7cff43d442-00",
-        "User-Agent": [
-          "azsdk-net-Storage.Files.DataLake/12.0.0-dev.20200305.1",
-          "(.NET Core 4.6.28325.01; Microsoft Windows 10.0.18363 )"
+      },
+      "ResponseBody": []
+    },
+    {
+      "RequestUri": "http://seannsecanary.dfs.core.windows.net/test-filesystem-7fef23f6-4e6f-8d81-61b6-6828f280efb2/test-directory-c5dbc3d8-8665-f512-bc2f-d34db51a9926?resource=directory",
+      "RequestMethod": "PUT",
+      "RequestHeaders": {
+        "Authorization": "Sanitized",
+        "traceparent": "00-f545e7bfa4cb8248a3685a78c6307267-0cfcf5dcae271c44-00",
+        "User-Agent": [
+          "azsdk-net-Storage.Files.DataLake/12.1.0-dev.20200403.1",
+          "(.NET Core 4.6.28325.01; Microsoft Windows 10.0.18362 )"
         ],
         "x-ms-client-request-id": "318eb5a3-475f-83de-1e66-bbc5f9984c1a",
-        "x-ms-date": "Thu, 05 Mar 2020 22:09:11 GMT",
-        "x-ms-return-client-request-id": "true",
-        "x-ms-version": "2019-10-10"
-=======
-      "RequestUri": "http://seannsecanary.dfs.core.windows.net/test-filesystem-7fef23f6-4e6f-8d81-61b6-6828f280efb2/test-directory-c5dbc3d8-8665-f512-bc2f-d34db51a9926?resource=directory",
-      "RequestMethod": "PUT",
-      "RequestHeaders": {
-        "Authorization": "Sanitized",
-        "traceparent": "00-f545e7bfa4cb8248a3685a78c6307267-0cfcf5dcae271c44-00",
-        "User-Agent": [
-          "azsdk-net-Storage.Files.DataLake/12.1.0-dev.20200403.1",
-          "(.NET Core 4.6.28325.01; Microsoft Windows 10.0.18362 )"
-        ],
-        "x-ms-client-request-id": "318eb5a3-475f-83de-1e66-bbc5f9984c1a",
-        "x-ms-date": "Fri, 03 Apr 2020 20:55:26 GMT",
-        "x-ms-return-client-request-id": "true",
-        "x-ms-version": "2019-12-12"
->>>>>>> 32e373e2
-      },
-      "RequestBody": null,
-      "StatusCode": 201,
-      "ResponseHeaders": {
-        "Content-Length": "0",
-<<<<<<< HEAD
-        "Date": "Thu, 05 Mar 2020 22:09:10 GMT",
-        "ETag": "\u00220x8D7C151D56A1BD5\u0022",
-        "Last-Modified": "Thu, 05 Mar 2020 22:09:11 GMT",
-=======
+        "x-ms-date": "Fri, 03 Apr 2020 20:55:26 GMT",
+        "x-ms-return-client-request-id": "true",
+        "x-ms-version": "2019-12-12"
+      },
+      "RequestBody": null,
+      "StatusCode": 201,
+      "ResponseHeaders": {
+        "Content-Length": "0",
         "Date": "Fri, 03 Apr 2020 20:55:24 GMT",
         "ETag": "\u00220x8D7D81154ED22A0\u0022",
         "Last-Modified": "Fri, 03 Apr 2020 20:55:24 GMT",
->>>>>>> 32e373e2
         "Server": [
           "Windows-Azure-HDFS/1.0",
           "Microsoft-HTTPAPI/2.0"
         ],
         "x-ms-client-request-id": "318eb5a3-475f-83de-1e66-bbc5f9984c1a",
-<<<<<<< HEAD
-        "x-ms-request-id": "81a511b8-a01f-0042-0a3a-f32bbb000000",
-        "x-ms-version": "2019-10-10"
-=======
         "x-ms-request-id": "fa43fbcd-201f-0097-35fa-091bad000000",
         "x-ms-version": "2019-12-12"
->>>>>>> 32e373e2
-      },
-      "ResponseBody": []
-    },
-    {
-<<<<<<< HEAD
-      "RequestUri": "https://seanstagehierarchical.blob.core.windows.net/test-filesystem-7fef23f6-4e6f-8d81-61b6-6828f280efb2/test-directory-c5dbc3d8-8665-f512-bc2f-d34db51a9926?comp=lease",
-      "RequestMethod": "PUT",
-      "RequestHeaders": {
-        "Authorization": "Sanitized",
-        "traceparent": "00-561ac36a6dc87f4a91051cde6bce8b8b-d33e333c126a8b41-00",
-        "User-Agent": [
-          "azsdk-net-Storage.Files.DataLake/12.0.0-dev.20200305.1",
-          "(.NET Core 4.6.28325.01; Microsoft Windows 10.0.18363 )"
+      },
+      "ResponseBody": []
+    },
+    {
+      "RequestUri": "http://seannsecanary.blob.core.windows.net/test-filesystem-7fef23f6-4e6f-8d81-61b6-6828f280efb2/test-directory-c5dbc3d8-8665-f512-bc2f-d34db51a9926?comp=lease",
+      "RequestMethod": "PUT",
+      "RequestHeaders": {
+        "Authorization": "Sanitized",
+        "traceparent": "00-da70c41d78ee28438ce5ffde25837af3-70924459ffbc9d42-00",
+        "User-Agent": [
+          "azsdk-net-Storage.Files.DataLake/12.1.0-dev.20200403.1",
+          "(.NET Core 4.6.28325.01; Microsoft Windows 10.0.18362 )"
         ],
         "x-ms-client-request-id": "a3e0a6d0-bdc2-e6c8-f52e-2c77ce95bdd3",
-        "x-ms-date": "Thu, 05 Mar 2020 22:09:11 GMT",
-=======
-      "RequestUri": "http://seannsecanary.blob.core.windows.net/test-filesystem-7fef23f6-4e6f-8d81-61b6-6828f280efb2/test-directory-c5dbc3d8-8665-f512-bc2f-d34db51a9926?comp=lease",
-      "RequestMethod": "PUT",
-      "RequestHeaders": {
-        "Authorization": "Sanitized",
-        "traceparent": "00-da70c41d78ee28438ce5ffde25837af3-70924459ffbc9d42-00",
-        "User-Agent": [
-          "azsdk-net-Storage.Files.DataLake/12.1.0-dev.20200403.1",
-          "(.NET Core 4.6.28325.01; Microsoft Windows 10.0.18362 )"
-        ],
-        "x-ms-client-request-id": "a3e0a6d0-bdc2-e6c8-f52e-2c77ce95bdd3",
-        "x-ms-date": "Fri, 03 Apr 2020 20:55:26 GMT",
->>>>>>> 32e373e2
+        "x-ms-date": "Fri, 03 Apr 2020 20:55:26 GMT",
         "x-ms-lease-action": "acquire",
         "x-ms-lease-duration": "15",
         "x-ms-proposed-lease-id": "ef7d1be7-bde2-60bf-05e8-7848c54b367c",
         "x-ms-return-client-request-id": "true",
-<<<<<<< HEAD
-        "x-ms-version": "2019-10-10"
-=======
-        "x-ms-version": "2019-12-12"
->>>>>>> 32e373e2
-      },
-      "RequestBody": null,
-      "StatusCode": 201,
-      "ResponseHeaders": {
-        "Content-Length": "0",
-<<<<<<< HEAD
-        "Date": "Thu, 05 Mar 2020 22:09:11 GMT",
-        "ETag": "\u00220x8D7C151D56A1BD5\u0022",
-        "Last-Modified": "Thu, 05 Mar 2020 22:09:11 GMT",
-=======
+        "x-ms-version": "2019-12-12"
+      },
+      "RequestBody": null,
+      "StatusCode": 201,
+      "ResponseHeaders": {
+        "Content-Length": "0",
         "Date": "Fri, 03 Apr 2020 20:55:24 GMT",
         "ETag": "\u00220x8D7D81154ED22A0\u0022",
         "Last-Modified": "Fri, 03 Apr 2020 20:55:24 GMT",
->>>>>>> 32e373e2
         "Server": [
           "Windows-Azure-Blob/1.0",
           "Microsoft-HTTPAPI/2.0"
         ],
         "x-ms-client-request-id": "a3e0a6d0-bdc2-e6c8-f52e-2c77ce95bdd3",
         "x-ms-lease-id": "ef7d1be7-bde2-60bf-05e8-7848c54b367c",
-<<<<<<< HEAD
-        "x-ms-request-id": "5f1aedc9-901e-003b-353a-f3d79f000000",
-        "x-ms-version": "2019-10-10"
-=======
         "x-ms-request-id": "962195c9-f01e-0012-15fa-093670000000",
         "x-ms-version": "2019-12-12"
->>>>>>> 32e373e2
-      },
-      "ResponseBody": []
-    },
-    {
-<<<<<<< HEAD
-      "RequestUri": "https://seanstagehierarchical.blob.core.windows.net/test-filesystem-7fef23f6-4e6f-8d81-61b6-6828f280efb2/test-directory-c5dbc3d8-8665-f512-bc2f-d34db51a9926?comp=lease",
-      "RequestMethod": "PUT",
-      "RequestHeaders": {
-        "Authorization": "Sanitized",
-        "If-Unmodified-Since": "Wed, 04 Mar 2020 22:09:09 GMT",
-        "traceparent": "00-b23379e7e64f9c43ab9a3ca80302f691-75812043fd91744a-00",
-        "User-Agent": [
-          "azsdk-net-Storage.Files.DataLake/12.0.0-dev.20200305.1",
-          "(.NET Core 4.6.28325.01; Microsoft Windows 10.0.18363 )"
+      },
+      "ResponseBody": []
+    },
+    {
+      "RequestUri": "http://seannsecanary.blob.core.windows.net/test-filesystem-7fef23f6-4e6f-8d81-61b6-6828f280efb2/test-directory-c5dbc3d8-8665-f512-bc2f-d34db51a9926?comp=lease",
+      "RequestMethod": "PUT",
+      "RequestHeaders": {
+        "Authorization": "Sanitized",
+        "If-Unmodified-Since": "Thu, 02 Apr 2020 20:55:25 GMT",
+        "traceparent": "00-9c144227c9503d4ebae190386459d023-c9ef6bb8dcbbc941-00",
+        "User-Agent": [
+          "azsdk-net-Storage.Files.DataLake/12.1.0-dev.20200403.1",
+          "(.NET Core 4.6.28325.01; Microsoft Windows 10.0.18362 )"
         ],
         "x-ms-client-request-id": "1e77c4ef-926a-c4ba-60c4-095c3b4f93b0",
-        "x-ms-date": "Thu, 05 Mar 2020 22:09:11 GMT",
+        "x-ms-date": "Fri, 03 Apr 2020 20:55:26 GMT",
         "x-ms-lease-action": "release",
         "x-ms-lease-id": "ef7d1be7-bde2-60bf-05e8-7848c54b367c",
         "x-ms-return-client-request-id": "true",
-        "x-ms-version": "2019-10-10"
-=======
-      "RequestUri": "http://seannsecanary.blob.core.windows.net/test-filesystem-7fef23f6-4e6f-8d81-61b6-6828f280efb2/test-directory-c5dbc3d8-8665-f512-bc2f-d34db51a9926?comp=lease",
-      "RequestMethod": "PUT",
-      "RequestHeaders": {
-        "Authorization": "Sanitized",
-        "If-Unmodified-Since": "Thu, 02 Apr 2020 20:55:25 GMT",
-        "traceparent": "00-9c144227c9503d4ebae190386459d023-c9ef6bb8dcbbc941-00",
-        "User-Agent": [
-          "azsdk-net-Storage.Files.DataLake/12.1.0-dev.20200403.1",
-          "(.NET Core 4.6.28325.01; Microsoft Windows 10.0.18362 )"
-        ],
-        "x-ms-client-request-id": "1e77c4ef-926a-c4ba-60c4-095c3b4f93b0",
-        "x-ms-date": "Fri, 03 Apr 2020 20:55:26 GMT",
-        "x-ms-lease-action": "release",
-        "x-ms-lease-id": "ef7d1be7-bde2-60bf-05e8-7848c54b367c",
-        "x-ms-return-client-request-id": "true",
-        "x-ms-version": "2019-12-12"
->>>>>>> 32e373e2
+        "x-ms-version": "2019-12-12"
       },
       "RequestBody": null,
       "StatusCode": 412,
       "ResponseHeaders": {
         "Content-Length": "252",
         "Content-Type": "application/xml",
-<<<<<<< HEAD
-        "Date": "Thu, 05 Mar 2020 22:09:11 GMT",
-=======
-        "Date": "Fri, 03 Apr 2020 20:55:24 GMT",
->>>>>>> 32e373e2
+        "Date": "Fri, 03 Apr 2020 20:55:24 GMT",
         "Server": [
           "Windows-Azure-Blob/1.0",
           "Microsoft-HTTPAPI/2.0"
         ],
         "x-ms-client-request-id": "1e77c4ef-926a-c4ba-60c4-095c3b4f93b0",
         "x-ms-error-code": "ConditionNotMet",
-<<<<<<< HEAD
-        "x-ms-request-id": "5f1aedce-901e-003b-373a-f3d79f000000",
-        "x-ms-version": "2019-10-10"
-      },
-      "ResponseBody": [
-        "\uFEFF\u003C?xml version=\u00221.0\u0022 encoding=\u0022utf-8\u0022?\u003E\u003CError\u003E\u003CCode\u003EConditionNotMet\u003C/Code\u003E\u003CMessage\u003EThe condition specified using HTTP conditional header(s) is not met.\n",
-        "RequestId:5f1aedce-901e-003b-373a-f3d79f000000\n",
-        "Time:2020-03-05T22:09:11.6435468Z\u003C/Message\u003E\u003C/Error\u003E"
-      ]
-    },
-    {
-      "RequestUri": "https://seanstagehierarchical.blob.core.windows.net/test-filesystem-7fef23f6-4e6f-8d81-61b6-6828f280efb2?restype=container",
-      "RequestMethod": "DELETE",
-      "RequestHeaders": {
-        "Authorization": "Sanitized",
-        "traceparent": "00-83b3a9dfbda3a24ba4a175a096e3560e-fc9a15f17dd15344-00",
-        "User-Agent": [
-          "azsdk-net-Storage.Files.DataLake/12.0.0-dev.20200305.1",
-          "(.NET Core 4.6.28325.01; Microsoft Windows 10.0.18363 )"
-        ],
-        "x-ms-client-request-id": "0a871f8a-9e1d-9d68-847d-702943314304",
-        "x-ms-date": "Thu, 05 Mar 2020 22:09:11 GMT",
-        "x-ms-return-client-request-id": "true",
-        "x-ms-version": "2019-10-10"
-=======
         "x-ms-request-id": "962195d5-f01e-0012-20fa-093670000000",
         "x-ms-version": "2019-12-12"
       },
@@ -598,294 +324,153 @@
         "x-ms-date": "Fri, 03 Apr 2020 20:55:26 GMT",
         "x-ms-return-client-request-id": "true",
         "x-ms-version": "2019-12-12"
->>>>>>> 32e373e2
       },
       "RequestBody": null,
       "StatusCode": 202,
       "ResponseHeaders": {
         "Content-Length": "0",
-<<<<<<< HEAD
-        "Date": "Thu, 05 Mar 2020 22:09:11 GMT",
-=======
-        "Date": "Fri, 03 Apr 2020 20:55:24 GMT",
->>>>>>> 32e373e2
+        "Date": "Fri, 03 Apr 2020 20:55:24 GMT",
         "Server": [
           "Windows-Azure-Blob/1.0",
           "Microsoft-HTTPAPI/2.0"
         ],
         "x-ms-client-request-id": "0a871f8a-9e1d-9d68-847d-702943314304",
-<<<<<<< HEAD
-        "x-ms-request-id": "5f1aedd0-901e-003b-393a-f3d79f000000",
-        "x-ms-version": "2019-10-10"
-=======
         "x-ms-request-id": "962195da-f01e-0012-25fa-093670000000",
         "x-ms-version": "2019-12-12"
->>>>>>> 32e373e2
-      },
-      "ResponseBody": []
-    },
-    {
-<<<<<<< HEAD
-      "RequestUri": "https://seanstagehierarchical.blob.core.windows.net/test-filesystem-4a69f887-2575-c756-fdf4-060a4313b0df?restype=container",
-      "RequestMethod": "PUT",
-      "RequestHeaders": {
-        "Authorization": "Sanitized",
-        "traceparent": "00-bcd771e9fc652342bd17b26e4cf0cff3-3a5dca42a12f8645-00",
-        "User-Agent": [
-          "azsdk-net-Storage.Files.DataLake/12.0.0-dev.20200305.1",
-          "(.NET Core 4.6.28325.01; Microsoft Windows 10.0.18363 )"
+      },
+      "ResponseBody": []
+    },
+    {
+      "RequestUri": "http://seannsecanary.blob.core.windows.net/test-filesystem-4a69f887-2575-c756-fdf4-060a4313b0df?restype=container",
+      "RequestMethod": "PUT",
+      "RequestHeaders": {
+        "Authorization": "Sanitized",
+        "traceparent": "00-1ecb205278dbb44bbb4a034fd8584871-470164dff7fd294c-00",
+        "User-Agent": [
+          "azsdk-net-Storage.Files.DataLake/12.1.0-dev.20200403.1",
+          "(.NET Core 4.6.28325.01; Microsoft Windows 10.0.18362 )"
         ],
         "x-ms-blob-public-access": "container",
         "x-ms-client-request-id": "1c1f4a1d-8117-657d-c9c0-0d28985e5970",
-        "x-ms-date": "Thu, 05 Mar 2020 22:09:11 GMT",
-        "x-ms-return-client-request-id": "true",
-        "x-ms-version": "2019-10-10"
-=======
-      "RequestUri": "http://seannsecanary.blob.core.windows.net/test-filesystem-4a69f887-2575-c756-fdf4-060a4313b0df?restype=container",
-      "RequestMethod": "PUT",
-      "RequestHeaders": {
-        "Authorization": "Sanitized",
-        "traceparent": "00-1ecb205278dbb44bbb4a034fd8584871-470164dff7fd294c-00",
-        "User-Agent": [
-          "azsdk-net-Storage.Files.DataLake/12.1.0-dev.20200403.1",
-          "(.NET Core 4.6.28325.01; Microsoft Windows 10.0.18362 )"
-        ],
-        "x-ms-blob-public-access": "container",
-        "x-ms-client-request-id": "1c1f4a1d-8117-657d-c9c0-0d28985e5970",
-        "x-ms-date": "Fri, 03 Apr 2020 20:55:26 GMT",
-        "x-ms-return-client-request-id": "true",
-        "x-ms-version": "2019-12-12"
->>>>>>> 32e373e2
-      },
-      "RequestBody": null,
-      "StatusCode": 201,
-      "ResponseHeaders": {
-        "Content-Length": "0",
-<<<<<<< HEAD
-        "Date": "Thu, 05 Mar 2020 22:09:11 GMT",
-        "ETag": "\u00220x8D7C151D5D87EDE\u0022",
-        "Last-Modified": "Thu, 05 Mar 2020 22:09:12 GMT",
-=======
+        "x-ms-date": "Fri, 03 Apr 2020 20:55:26 GMT",
+        "x-ms-return-client-request-id": "true",
+        "x-ms-version": "2019-12-12"
+      },
+      "RequestBody": null,
+      "StatusCode": 201,
+      "ResponseHeaders": {
+        "Content-Length": "0",
         "Date": "Fri, 03 Apr 2020 20:55:24 GMT",
         "ETag": "\u00220x8D7D81155235D80\u0022",
         "Last-Modified": "Fri, 03 Apr 2020 20:55:25 GMT",
->>>>>>> 32e373e2
         "Server": [
           "Windows-Azure-Blob/1.0",
           "Microsoft-HTTPAPI/2.0"
         ],
         "x-ms-client-request-id": "1c1f4a1d-8117-657d-c9c0-0d28985e5970",
-<<<<<<< HEAD
-        "x-ms-request-id": "c8d7ee0c-701e-000c-7e3a-f30533000000",
-        "x-ms-version": "2019-10-10"
-=======
         "x-ms-request-id": "962195e3-f01e-0012-2dfa-093670000000",
         "x-ms-version": "2019-12-12"
->>>>>>> 32e373e2
-      },
-      "ResponseBody": []
-    },
-    {
-<<<<<<< HEAD
-      "RequestUri": "https://seanstagehierarchical.dfs.core.windows.net/test-filesystem-4a69f887-2575-c756-fdf4-060a4313b0df/test-directory-2d3090cd-285f-ff3c-652a-e2862b1e0f5f?resource=directory",
-      "RequestMethod": "PUT",
-      "RequestHeaders": {
-        "Authorization": "Sanitized",
-        "traceparent": "00-30d385450d59ff46adb7ba0d3060cf1b-018ac561d1533241-00",
-        "User-Agent": [
-          "azsdk-net-Storage.Files.DataLake/12.0.0-dev.20200305.1",
-          "(.NET Core 4.6.28325.01; Microsoft Windows 10.0.18363 )"
+      },
+      "ResponseBody": []
+    },
+    {
+      "RequestUri": "http://seannsecanary.dfs.core.windows.net/test-filesystem-4a69f887-2575-c756-fdf4-060a4313b0df/test-directory-2d3090cd-285f-ff3c-652a-e2862b1e0f5f?resource=directory",
+      "RequestMethod": "PUT",
+      "RequestHeaders": {
+        "Authorization": "Sanitized",
+        "traceparent": "00-d715f43d93d6384cb7f675429539a81e-61e7eddab11f0c45-00",
+        "User-Agent": [
+          "azsdk-net-Storage.Files.DataLake/12.1.0-dev.20200403.1",
+          "(.NET Core 4.6.28325.01; Microsoft Windows 10.0.18362 )"
         ],
         "x-ms-client-request-id": "276b8995-116c-f586-0e1f-b7ed9ef739ab",
-        "x-ms-date": "Thu, 05 Mar 2020 22:09:12 GMT",
-        "x-ms-return-client-request-id": "true",
-        "x-ms-version": "2019-10-10"
-=======
-      "RequestUri": "http://seannsecanary.dfs.core.windows.net/test-filesystem-4a69f887-2575-c756-fdf4-060a4313b0df/test-directory-2d3090cd-285f-ff3c-652a-e2862b1e0f5f?resource=directory",
-      "RequestMethod": "PUT",
-      "RequestHeaders": {
-        "Authorization": "Sanitized",
-        "traceparent": "00-d715f43d93d6384cb7f675429539a81e-61e7eddab11f0c45-00",
-        "User-Agent": [
-          "azsdk-net-Storage.Files.DataLake/12.1.0-dev.20200403.1",
-          "(.NET Core 4.6.28325.01; Microsoft Windows 10.0.18362 )"
-        ],
-        "x-ms-client-request-id": "276b8995-116c-f586-0e1f-b7ed9ef739ab",
-        "x-ms-date": "Fri, 03 Apr 2020 20:55:26 GMT",
-        "x-ms-return-client-request-id": "true",
-        "x-ms-version": "2019-12-12"
->>>>>>> 32e373e2
-      },
-      "RequestBody": null,
-      "StatusCode": 201,
-      "ResponseHeaders": {
-        "Content-Length": "0",
-<<<<<<< HEAD
-        "Date": "Thu, 05 Mar 2020 22:09:12 GMT",
-        "ETag": "\u00220x8D7C151D60C93F4\u0022",
-        "Last-Modified": "Thu, 05 Mar 2020 22:09:12 GMT",
-=======
+        "x-ms-date": "Fri, 03 Apr 2020 20:55:26 GMT",
+        "x-ms-return-client-request-id": "true",
+        "x-ms-version": "2019-12-12"
+      },
+      "RequestBody": null,
+      "StatusCode": 201,
+      "ResponseHeaders": {
+        "Content-Length": "0",
         "Date": "Fri, 03 Apr 2020 20:55:25 GMT",
         "ETag": "\u00220x8D7D8115532B542\u0022",
         "Last-Modified": "Fri, 03 Apr 2020 20:55:25 GMT",
->>>>>>> 32e373e2
         "Server": [
           "Windows-Azure-HDFS/1.0",
           "Microsoft-HTTPAPI/2.0"
         ],
         "x-ms-client-request-id": "276b8995-116c-f586-0e1f-b7ed9ef739ab",
-<<<<<<< HEAD
-        "x-ms-request-id": "0234ff5d-701f-0033-1d3a-f3cd90000000",
-        "x-ms-version": "2019-10-10"
-=======
         "x-ms-request-id": "fa43fbce-201f-0097-36fa-091bad000000",
         "x-ms-version": "2019-12-12"
->>>>>>> 32e373e2
-      },
-      "ResponseBody": []
-    },
-    {
-<<<<<<< HEAD
-      "RequestUri": "https://seanstagehierarchical.blob.core.windows.net/test-filesystem-4a69f887-2575-c756-fdf4-060a4313b0df/test-directory-2d3090cd-285f-ff3c-652a-e2862b1e0f5f?comp=lease",
-      "RequestMethod": "PUT",
-      "RequestHeaders": {
-        "Authorization": "Sanitized",
-        "traceparent": "00-4db8523787ef5c498a0c3d5e57288afb-6f9c4d36d8aa1741-00",
-        "User-Agent": [
-          "azsdk-net-Storage.Files.DataLake/12.0.0-dev.20200305.1",
-          "(.NET Core 4.6.28325.01; Microsoft Windows 10.0.18363 )"
+      },
+      "ResponseBody": []
+    },
+    {
+      "RequestUri": "http://seannsecanary.blob.core.windows.net/test-filesystem-4a69f887-2575-c756-fdf4-060a4313b0df/test-directory-2d3090cd-285f-ff3c-652a-e2862b1e0f5f?comp=lease",
+      "RequestMethod": "PUT",
+      "RequestHeaders": {
+        "Authorization": "Sanitized",
+        "traceparent": "00-24a089c40b2b8343b462763bd5e60ca3-8ab34347ca95dc4b-00",
+        "User-Agent": [
+          "azsdk-net-Storage.Files.DataLake/12.1.0-dev.20200403.1",
+          "(.NET Core 4.6.28325.01; Microsoft Windows 10.0.18362 )"
         ],
         "x-ms-client-request-id": "cc57a632-2ff6-3597-0c32-5eb27d931eda",
-        "x-ms-date": "Thu, 05 Mar 2020 22:09:12 GMT",
-=======
-      "RequestUri": "http://seannsecanary.blob.core.windows.net/test-filesystem-4a69f887-2575-c756-fdf4-060a4313b0df/test-directory-2d3090cd-285f-ff3c-652a-e2862b1e0f5f?comp=lease",
-      "RequestMethod": "PUT",
-      "RequestHeaders": {
-        "Authorization": "Sanitized",
-        "traceparent": "00-24a089c40b2b8343b462763bd5e60ca3-8ab34347ca95dc4b-00",
-        "User-Agent": [
-          "azsdk-net-Storage.Files.DataLake/12.1.0-dev.20200403.1",
-          "(.NET Core 4.6.28325.01; Microsoft Windows 10.0.18362 )"
-        ],
-        "x-ms-client-request-id": "cc57a632-2ff6-3597-0c32-5eb27d931eda",
-        "x-ms-date": "Fri, 03 Apr 2020 20:55:26 GMT",
->>>>>>> 32e373e2
+        "x-ms-date": "Fri, 03 Apr 2020 20:55:26 GMT",
         "x-ms-lease-action": "acquire",
         "x-ms-lease-duration": "15",
         "x-ms-proposed-lease-id": "7873aeb0-6071-387c-c8ba-94f3d63384fa",
         "x-ms-return-client-request-id": "true",
-<<<<<<< HEAD
-        "x-ms-version": "2019-10-10"
-=======
-        "x-ms-version": "2019-12-12"
->>>>>>> 32e373e2
-      },
-      "RequestBody": null,
-      "StatusCode": 201,
-      "ResponseHeaders": {
-        "Content-Length": "0",
-<<<<<<< HEAD
-        "Date": "Thu, 05 Mar 2020 22:09:12 GMT",
-        "ETag": "\u00220x8D7C151D60C93F4\u0022",
-        "Last-Modified": "Thu, 05 Mar 2020 22:09:12 GMT",
-=======
+        "x-ms-version": "2019-12-12"
+      },
+      "RequestBody": null,
+      "StatusCode": 201,
+      "ResponseHeaders": {
+        "Content-Length": "0",
         "Date": "Fri, 03 Apr 2020 20:55:25 GMT",
         "ETag": "\u00220x8D7D8115532B542\u0022",
         "Last-Modified": "Fri, 03 Apr 2020 20:55:25 GMT",
->>>>>>> 32e373e2
         "Server": [
           "Windows-Azure-Blob/1.0",
           "Microsoft-HTTPAPI/2.0"
         ],
         "x-ms-client-request-id": "cc57a632-2ff6-3597-0c32-5eb27d931eda",
         "x-ms-lease-id": "7873aeb0-6071-387c-c8ba-94f3d63384fa",
-<<<<<<< HEAD
-        "x-ms-request-id": "c8d7ee12-701e-000c-013a-f30533000000",
-        "x-ms-version": "2019-10-10"
-=======
         "x-ms-request-id": "96219603-f01e-0012-47fa-093670000000",
         "x-ms-version": "2019-12-12"
->>>>>>> 32e373e2
-      },
-      "ResponseBody": []
-    },
-    {
-<<<<<<< HEAD
-      "RequestUri": "https://seanstagehierarchical.blob.core.windows.net/test-filesystem-4a69f887-2575-c756-fdf4-060a4313b0df/test-directory-2d3090cd-285f-ff3c-652a-e2862b1e0f5f?comp=lease",
-=======
+      },
+      "ResponseBody": []
+    },
+    {
       "RequestUri": "http://seannsecanary.blob.core.windows.net/test-filesystem-4a69f887-2575-c756-fdf4-060a4313b0df/test-directory-2d3090cd-285f-ff3c-652a-e2862b1e0f5f?comp=lease",
->>>>>>> 32e373e2
       "RequestMethod": "PUT",
       "RequestHeaders": {
         "Authorization": "Sanitized",
         "If-Match": "\u0022garbage\u0022",
-<<<<<<< HEAD
-        "traceparent": "00-e50ceea176f4774091df1df7ed612ae6-2314ee29fa8c5343-00",
-        "User-Agent": [
-          "azsdk-net-Storage.Files.DataLake/12.0.0-dev.20200305.1",
-          "(.NET Core 4.6.28325.01; Microsoft Windows 10.0.18363 )"
+        "traceparent": "00-2e9d21ce7cf85d4e8adb50edf77a0ba1-f9e3cee34a9d5e44-00",
+        "User-Agent": [
+          "azsdk-net-Storage.Files.DataLake/12.1.0-dev.20200403.1",
+          "(.NET Core 4.6.28325.01; Microsoft Windows 10.0.18362 )"
         ],
         "x-ms-client-request-id": "2fc0f3e2-b7dc-5404-41bb-958189402605",
-        "x-ms-date": "Thu, 05 Mar 2020 22:09:12 GMT",
+        "x-ms-date": "Fri, 03 Apr 2020 20:55:26 GMT",
         "x-ms-lease-action": "release",
         "x-ms-lease-id": "7873aeb0-6071-387c-c8ba-94f3d63384fa",
         "x-ms-return-client-request-id": "true",
-        "x-ms-version": "2019-10-10"
-=======
-        "traceparent": "00-2e9d21ce7cf85d4e8adb50edf77a0ba1-f9e3cee34a9d5e44-00",
-        "User-Agent": [
-          "azsdk-net-Storage.Files.DataLake/12.1.0-dev.20200403.1",
-          "(.NET Core 4.6.28325.01; Microsoft Windows 10.0.18362 )"
-        ],
-        "x-ms-client-request-id": "2fc0f3e2-b7dc-5404-41bb-958189402605",
-        "x-ms-date": "Fri, 03 Apr 2020 20:55:26 GMT",
-        "x-ms-lease-action": "release",
-        "x-ms-lease-id": "7873aeb0-6071-387c-c8ba-94f3d63384fa",
-        "x-ms-return-client-request-id": "true",
-        "x-ms-version": "2019-12-12"
->>>>>>> 32e373e2
+        "x-ms-version": "2019-12-12"
       },
       "RequestBody": null,
       "StatusCode": 412,
       "ResponseHeaders": {
         "Content-Length": "252",
         "Content-Type": "application/xml",
-<<<<<<< HEAD
-        "Date": "Thu, 05 Mar 2020 22:09:12 GMT",
-=======
-        "Date": "Fri, 03 Apr 2020 20:55:25 GMT",
->>>>>>> 32e373e2
+        "Date": "Fri, 03 Apr 2020 20:55:25 GMT",
         "Server": [
           "Windows-Azure-Blob/1.0",
           "Microsoft-HTTPAPI/2.0"
         ],
         "x-ms-client-request-id": "2fc0f3e2-b7dc-5404-41bb-958189402605",
         "x-ms-error-code": "ConditionNotMet",
-<<<<<<< HEAD
-        "x-ms-request-id": "c8d7ee13-701e-000c-023a-f30533000000",
-        "x-ms-version": "2019-10-10"
-      },
-      "ResponseBody": [
-        "\uFEFF\u003C?xml version=\u00221.0\u0022 encoding=\u0022utf-8\u0022?\u003E\u003CError\u003E\u003CCode\u003EConditionNotMet\u003C/Code\u003E\u003CMessage\u003EThe condition specified using HTTP conditional header(s) is not met.\n",
-        "RequestId:c8d7ee13-701e-000c-023a-f30533000000\n",
-        "Time:2020-03-05T22:09:12.5471561Z\u003C/Message\u003E\u003C/Error\u003E"
-      ]
-    },
-    {
-      "RequestUri": "https://seanstagehierarchical.blob.core.windows.net/test-filesystem-4a69f887-2575-c756-fdf4-060a4313b0df?restype=container",
-      "RequestMethod": "DELETE",
-      "RequestHeaders": {
-        "Authorization": "Sanitized",
-        "traceparent": "00-4d43f2d9113ebc4e93e7121e30537e1d-9b6de51f7473484e-00",
-        "User-Agent": [
-          "azsdk-net-Storage.Files.DataLake/12.0.0-dev.20200305.1",
-          "(.NET Core 4.6.28325.01; Microsoft Windows 10.0.18363 )"
-        ],
-        "x-ms-client-request-id": "89cf71d6-efd3-e4fe-b715-834b02773f7b",
-        "x-ms-date": "Thu, 05 Mar 2020 22:09:12 GMT",
-        "x-ms-return-client-request-id": "true",
-        "x-ms-version": "2019-10-10"
-=======
         "x-ms-request-id": "9621960c-f01e-0012-4efa-093670000000",
         "x-ms-version": "2019-12-12"
       },
@@ -909,109 +494,56 @@
         "x-ms-date": "Fri, 03 Apr 2020 20:55:26 GMT",
         "x-ms-return-client-request-id": "true",
         "x-ms-version": "2019-12-12"
->>>>>>> 32e373e2
       },
       "RequestBody": null,
       "StatusCode": 202,
       "ResponseHeaders": {
         "Content-Length": "0",
-<<<<<<< HEAD
-        "Date": "Thu, 05 Mar 2020 22:09:12 GMT",
-=======
-        "Date": "Fri, 03 Apr 2020 20:55:25 GMT",
->>>>>>> 32e373e2
+        "Date": "Fri, 03 Apr 2020 20:55:25 GMT",
         "Server": [
           "Windows-Azure-Blob/1.0",
           "Microsoft-HTTPAPI/2.0"
         ],
         "x-ms-client-request-id": "89cf71d6-efd3-e4fe-b715-834b02773f7b",
-<<<<<<< HEAD
-        "x-ms-request-id": "c8d7ee14-701e-000c-033a-f30533000000",
-        "x-ms-version": "2019-10-10"
-=======
         "x-ms-request-id": "96219619-f01e-0012-59fa-093670000000",
         "x-ms-version": "2019-12-12"
->>>>>>> 32e373e2
-      },
-      "ResponseBody": []
-    },
-    {
-<<<<<<< HEAD
-      "RequestUri": "https://seanstagehierarchical.blob.core.windows.net/test-filesystem-65a0d9a9-3a6e-d07c-5824-814da5dd0423?restype=container",
-      "RequestMethod": "PUT",
-      "RequestHeaders": {
-        "Authorization": "Sanitized",
-        "traceparent": "00-a0bec0b307b39844a75f79c81af510c1-564f7d633982b34e-00",
-        "User-Agent": [
-          "azsdk-net-Storage.Files.DataLake/12.0.0-dev.20200305.1",
-          "(.NET Core 4.6.28325.01; Microsoft Windows 10.0.18363 )"
+      },
+      "ResponseBody": []
+    },
+    {
+      "RequestUri": "http://seannsecanary.blob.core.windows.net/test-filesystem-65a0d9a9-3a6e-d07c-5824-814da5dd0423?restype=container",
+      "RequestMethod": "PUT",
+      "RequestHeaders": {
+        "Authorization": "Sanitized",
+        "traceparent": "00-7bb3b85e2b16a24b99d2df56f89f4976-0d035d79d8171847-00",
+        "User-Agent": [
+          "azsdk-net-Storage.Files.DataLake/12.1.0-dev.20200403.1",
+          "(.NET Core 4.6.28325.01; Microsoft Windows 10.0.18362 )"
         ],
         "x-ms-blob-public-access": "container",
         "x-ms-client-request-id": "767d964f-5a7e-9cf6-f4fe-30ae6eb03eda",
-        "x-ms-date": "Thu, 05 Mar 2020 22:09:12 GMT",
-        "x-ms-return-client-request-id": "true",
-        "x-ms-version": "2019-10-10"
-=======
-      "RequestUri": "http://seannsecanary.blob.core.windows.net/test-filesystem-65a0d9a9-3a6e-d07c-5824-814da5dd0423?restype=container",
-      "RequestMethod": "PUT",
-      "RequestHeaders": {
-        "Authorization": "Sanitized",
-        "traceparent": "00-7bb3b85e2b16a24b99d2df56f89f4976-0d035d79d8171847-00",
-        "User-Agent": [
-          "azsdk-net-Storage.Files.DataLake/12.1.0-dev.20200403.1",
-          "(.NET Core 4.6.28325.01; Microsoft Windows 10.0.18362 )"
-        ],
-        "x-ms-blob-public-access": "container",
-        "x-ms-client-request-id": "767d964f-5a7e-9cf6-f4fe-30ae6eb03eda",
-        "x-ms-date": "Fri, 03 Apr 2020 20:55:26 GMT",
-        "x-ms-return-client-request-id": "true",
-        "x-ms-version": "2019-12-12"
->>>>>>> 32e373e2
-      },
-      "RequestBody": null,
-      "StatusCode": 201,
-      "ResponseHeaders": {
-        "Content-Length": "0",
-<<<<<<< HEAD
-        "Date": "Thu, 05 Mar 2020 22:09:12 GMT",
-        "ETag": "\u00220x8D7C151D663BFCD\u0022",
-        "Last-Modified": "Thu, 05 Mar 2020 22:09:12 GMT",
-=======
+        "x-ms-date": "Fri, 03 Apr 2020 20:55:26 GMT",
+        "x-ms-return-client-request-id": "true",
+        "x-ms-version": "2019-12-12"
+      },
+      "RequestBody": null,
+      "StatusCode": 201,
+      "ResponseHeaders": {
+        "Content-Length": "0",
         "Date": "Fri, 03 Apr 2020 20:55:25 GMT",
         "ETag": "\u00220x8D7D8115565064D\u0022",
         "Last-Modified": "Fri, 03 Apr 2020 20:55:25 GMT",
->>>>>>> 32e373e2
         "Server": [
           "Windows-Azure-Blob/1.0",
           "Microsoft-HTTPAPI/2.0"
         ],
         "x-ms-client-request-id": "767d964f-5a7e-9cf6-f4fe-30ae6eb03eda",
-<<<<<<< HEAD
-        "x-ms-request-id": "1dff4e37-501e-000b-3f3a-f36950000000",
-        "x-ms-version": "2019-10-10"
-=======
         "x-ms-request-id": "9621961e-f01e-0012-5dfa-093670000000",
         "x-ms-version": "2019-12-12"
->>>>>>> 32e373e2
-      },
-      "ResponseBody": []
-    },
-    {
-<<<<<<< HEAD
-      "RequestUri": "https://seanstagehierarchical.dfs.core.windows.net/test-filesystem-65a0d9a9-3a6e-d07c-5824-814da5dd0423/test-directory-d1505f11-27cc-0c0a-a8b6-531ad021410a?resource=directory",
-      "RequestMethod": "PUT",
-      "RequestHeaders": {
-        "Authorization": "Sanitized",
-        "traceparent": "00-1ce5ad154f39d043a7366ef89ea5a979-53acf2d3b837d54a-00",
-        "User-Agent": [
-          "azsdk-net-Storage.Files.DataLake/12.0.0-dev.20200305.1",
-          "(.NET Core 4.6.28325.01; Microsoft Windows 10.0.18363 )"
-        ],
-        "x-ms-client-request-id": "2f498f15-c7fd-276a-8b71-cdc707dccbd2",
-        "x-ms-date": "Thu, 05 Mar 2020 22:09:13 GMT",
-        "x-ms-return-client-request-id": "true",
-        "x-ms-version": "2019-10-10"
-=======
+      },
+      "ResponseBody": []
+    },
+    {
       "RequestUri": "http://seannsecanary.dfs.core.windows.net/test-filesystem-65a0d9a9-3a6e-d07c-5824-814da5dd0423/test-directory-d1505f11-27cc-0c0a-a8b6-531ad021410a?resource=directory",
       "RequestMethod": "PUT",
       "RequestHeaders": {
@@ -1025,55 +557,30 @@
         "x-ms-date": "Fri, 03 Apr 2020 20:55:27 GMT",
         "x-ms-return-client-request-id": "true",
         "x-ms-version": "2019-12-12"
->>>>>>> 32e373e2
-      },
-      "RequestBody": null,
-      "StatusCode": 201,
-      "ResponseHeaders": {
-        "Content-Length": "0",
-<<<<<<< HEAD
-        "Date": "Thu, 05 Mar 2020 22:09:12 GMT",
-        "ETag": "\u00220x8D7C151D694D885\u0022",
-        "Last-Modified": "Thu, 05 Mar 2020 22:09:13 GMT",
-=======
+      },
+      "RequestBody": null,
+      "StatusCode": 201,
+      "ResponseHeaders": {
+        "Content-Length": "0",
         "Date": "Fri, 03 Apr 2020 20:55:25 GMT",
         "ETag": "\u00220x8D7D81155762719\u0022",
         "Last-Modified": "Fri, 03 Apr 2020 20:55:25 GMT",
->>>>>>> 32e373e2
         "Server": [
           "Windows-Azure-HDFS/1.0",
           "Microsoft-HTTPAPI/2.0"
         ],
         "x-ms-client-request-id": "2f498f15-c7fd-276a-8b71-cdc707dccbd2",
-<<<<<<< HEAD
-        "x-ms-request-id": "6c25551a-a01f-0020-353a-f3e99c000000",
-        "x-ms-version": "2019-10-10"
-=======
         "x-ms-request-id": "fa43fbcf-201f-0097-37fa-091bad000000",
         "x-ms-version": "2019-12-12"
->>>>>>> 32e373e2
-      },
-      "ResponseBody": []
-    },
-    {
-<<<<<<< HEAD
-      "RequestUri": "https://seanstagehierarchical.blob.core.windows.net/test-filesystem-65a0d9a9-3a6e-d07c-5824-814da5dd0423/test-directory-d1505f11-27cc-0c0a-a8b6-531ad021410a",
-=======
+      },
+      "ResponseBody": []
+    },
+    {
       "RequestUri": "http://seannsecanary.blob.core.windows.net/test-filesystem-65a0d9a9-3a6e-d07c-5824-814da5dd0423/test-directory-d1505f11-27cc-0c0a-a8b6-531ad021410a",
->>>>>>> 32e373e2
       "RequestMethod": "HEAD",
       "RequestHeaders": {
         "Authorization": "Sanitized",
         "User-Agent": [
-<<<<<<< HEAD
-          "azsdk-net-Storage.Files.DataLake/12.0.0-dev.20200305.1",
-          "(.NET Core 4.6.28325.01; Microsoft Windows 10.0.18363 )"
-        ],
-        "x-ms-client-request-id": "44b55143-565f-e6ae-14c5-744d2fab23f4",
-        "x-ms-date": "Thu, 05 Mar 2020 22:09:13 GMT",
-        "x-ms-return-client-request-id": "true",
-        "x-ms-version": "2019-10-10"
-=======
           "azsdk-net-Storage.Files.DataLake/12.1.0-dev.20200403.1",
           "(.NET Core 4.6.28325.01; Microsoft Windows 10.0.18362 )"
         ],
@@ -1081,7 +588,6 @@
         "x-ms-date": "Fri, 03 Apr 2020 20:55:27 GMT",
         "x-ms-return-client-request-id": "true",
         "x-ms-version": "2019-12-12"
->>>>>>> 32e373e2
       },
       "RequestBody": null,
       "StatusCode": 200,
@@ -1089,15 +595,9 @@
         "Accept-Ranges": "bytes",
         "Content-Length": "0",
         "Content-Type": "application/octet-stream",
-<<<<<<< HEAD
-        "Date": "Thu, 05 Mar 2020 22:09:13 GMT",
-        "ETag": "\u00220x8D7C151D694D885\u0022",
-        "Last-Modified": "Thu, 05 Mar 2020 22:09:13 GMT",
-=======
         "Date": "Fri, 03 Apr 2020 20:55:25 GMT",
         "ETag": "\u00220x8D7D81155762719\u0022",
         "Last-Modified": "Fri, 03 Apr 2020 20:55:25 GMT",
->>>>>>> 32e373e2
         "Server": [
           "Windows-Azure-Blob/1.0",
           "Microsoft-HTTPAPI/2.0"
@@ -1106,15 +606,6 @@
         "x-ms-access-tier-inferred": "true",
         "x-ms-blob-type": "BlockBlob",
         "x-ms-client-request-id": "44b55143-565f-e6ae-14c5-744d2fab23f4",
-<<<<<<< HEAD
-        "x-ms-creation-time": "Thu, 05 Mar 2020 22:09:13 GMT",
-        "x-ms-lease-state": "available",
-        "x-ms-lease-status": "unlocked",
-        "x-ms-meta-hdi_isfolder": "true",
-        "x-ms-request-id": "1dff4e3f-501e-000b-433a-f36950000000",
-        "x-ms-server-encrypted": "true",
-        "x-ms-version": "2019-10-10"
-=======
         "x-ms-creation-time": "Fri, 03 Apr 2020 20:55:25 GMT",
         "x-ms-lease-state": "available",
         "x-ms-lease-status": "unlocked",
@@ -1122,24 +613,10 @@
         "x-ms-request-id": "96219636-f01e-0012-72fa-093670000000",
         "x-ms-server-encrypted": "true",
         "x-ms-version": "2019-12-12"
->>>>>>> 32e373e2
-      },
-      "ResponseBody": []
-    },
-    {
-<<<<<<< HEAD
-      "RequestUri": "https://seanstagehierarchical.blob.core.windows.net/test-filesystem-65a0d9a9-3a6e-d07c-5824-814da5dd0423/test-directory-d1505f11-27cc-0c0a-a8b6-531ad021410a?comp=lease",
-      "RequestMethod": "PUT",
-      "RequestHeaders": {
-        "Authorization": "Sanitized",
-        "traceparent": "00-e20d468375d28049acaeb020213b080e-8936417e67442f43-00",
-        "User-Agent": [
-          "azsdk-net-Storage.Files.DataLake/12.0.0-dev.20200305.1",
-          "(.NET Core 4.6.28325.01; Microsoft Windows 10.0.18363 )"
-        ],
-        "x-ms-client-request-id": "b27b3a17-5be2-e5c5-421e-2d139cbe9534",
-        "x-ms-date": "Thu, 05 Mar 2020 22:09:13 GMT",
-=======
+      },
+      "ResponseBody": []
+    },
+    {
       "RequestUri": "http://seannsecanary.blob.core.windows.net/test-filesystem-65a0d9a9-3a6e-d07c-5824-814da5dd0423/test-directory-d1505f11-27cc-0c0a-a8b6-531ad021410a?comp=lease",
       "RequestMethod": "PUT",
       "RequestHeaders": {
@@ -1151,65 +628,31 @@
         ],
         "x-ms-client-request-id": "b27b3a17-5be2-e5c5-421e-2d139cbe9534",
         "x-ms-date": "Fri, 03 Apr 2020 20:55:27 GMT",
->>>>>>> 32e373e2
         "x-ms-lease-action": "acquire",
         "x-ms-lease-duration": "15",
         "x-ms-proposed-lease-id": "242226bd-2fb2-837a-bab0-98be0397a025",
         "x-ms-return-client-request-id": "true",
-<<<<<<< HEAD
-        "x-ms-version": "2019-10-10"
-=======
-        "x-ms-version": "2019-12-12"
->>>>>>> 32e373e2
-      },
-      "RequestBody": null,
-      "StatusCode": 201,
-      "ResponseHeaders": {
-        "Content-Length": "0",
-<<<<<<< HEAD
-        "Date": "Thu, 05 Mar 2020 22:09:13 GMT",
-        "ETag": "\u00220x8D7C151D694D885\u0022",
-        "Last-Modified": "Thu, 05 Mar 2020 22:09:13 GMT",
-=======
+        "x-ms-version": "2019-12-12"
+      },
+      "RequestBody": null,
+      "StatusCode": 201,
+      "ResponseHeaders": {
+        "Content-Length": "0",
         "Date": "Fri, 03 Apr 2020 20:55:25 GMT",
         "ETag": "\u00220x8D7D81155762719\u0022",
         "Last-Modified": "Fri, 03 Apr 2020 20:55:25 GMT",
->>>>>>> 32e373e2
         "Server": [
           "Windows-Azure-Blob/1.0",
           "Microsoft-HTTPAPI/2.0"
         ],
         "x-ms-client-request-id": "b27b3a17-5be2-e5c5-421e-2d139cbe9534",
         "x-ms-lease-id": "242226bd-2fb2-837a-bab0-98be0397a025",
-<<<<<<< HEAD
-        "x-ms-request-id": "1dff4e40-501e-000b-443a-f36950000000",
-        "x-ms-version": "2019-10-10"
-=======
         "x-ms-request-id": "9621963d-f01e-0012-79fa-093670000000",
         "x-ms-version": "2019-12-12"
->>>>>>> 32e373e2
-      },
-      "ResponseBody": []
-    },
-    {
-<<<<<<< HEAD
-      "RequestUri": "https://seanstagehierarchical.blob.core.windows.net/test-filesystem-65a0d9a9-3a6e-d07c-5824-814da5dd0423/test-directory-d1505f11-27cc-0c0a-a8b6-531ad021410a?comp=lease",
-      "RequestMethod": "PUT",
-      "RequestHeaders": {
-        "Authorization": "Sanitized",
-        "If-None-Match": "\u00220x8D7C151D694D885\u0022",
-        "traceparent": "00-df1acb7860d09b40b1ca8e25d7650638-4a63f75718a1fd4e-00",
-        "User-Agent": [
-          "azsdk-net-Storage.Files.DataLake/12.0.0-dev.20200305.1",
-          "(.NET Core 4.6.28325.01; Microsoft Windows 10.0.18363 )"
-        ],
-        "x-ms-client-request-id": "f4369702-7130-7411-e2a6-d3b85be60e5c",
-        "x-ms-date": "Thu, 05 Mar 2020 22:09:13 GMT",
-        "x-ms-lease-action": "release",
-        "x-ms-lease-id": "242226bd-2fb2-837a-bab0-98be0397a025",
-        "x-ms-return-client-request-id": "true",
-        "x-ms-version": "2019-10-10"
-=======
+      },
+      "ResponseBody": []
+    },
+    {
       "RequestUri": "http://seannsecanary.blob.core.windows.net/test-filesystem-65a0d9a9-3a6e-d07c-5824-814da5dd0423/test-directory-d1505f11-27cc-0c0a-a8b6-531ad021410a?comp=lease",
       "RequestMethod": "PUT",
       "RequestHeaders": {
@@ -1226,49 +669,19 @@
         "x-ms-lease-id": "242226bd-2fb2-837a-bab0-98be0397a025",
         "x-ms-return-client-request-id": "true",
         "x-ms-version": "2019-12-12"
->>>>>>> 32e373e2
       },
       "RequestBody": null,
       "StatusCode": 412,
       "ResponseHeaders": {
         "Content-Length": "252",
         "Content-Type": "application/xml",
-<<<<<<< HEAD
-        "Date": "Thu, 05 Mar 2020 22:09:13 GMT",
-=======
-        "Date": "Fri, 03 Apr 2020 20:55:25 GMT",
->>>>>>> 32e373e2
+        "Date": "Fri, 03 Apr 2020 20:55:25 GMT",
         "Server": [
           "Windows-Azure-Blob/1.0",
           "Microsoft-HTTPAPI/2.0"
         ],
         "x-ms-client-request-id": "f4369702-7130-7411-e2a6-d3b85be60e5c",
         "x-ms-error-code": "ConditionNotMet",
-<<<<<<< HEAD
-        "x-ms-request-id": "1dff4e41-501e-000b-453a-f36950000000",
-        "x-ms-version": "2019-10-10"
-      },
-      "ResponseBody": [
-        "\uFEFF\u003C?xml version=\u00221.0\u0022 encoding=\u0022utf-8\u0022?\u003E\u003CError\u003E\u003CCode\u003EConditionNotMet\u003C/Code\u003E\u003CMessage\u003EThe condition specified using HTTP conditional header(s) is not met.\n",
-        "RequestId:1dff4e41-501e-000b-453a-f36950000000\n",
-        "Time:2020-03-05T22:09:13.6587601Z\u003C/Message\u003E\u003C/Error\u003E"
-      ]
-    },
-    {
-      "RequestUri": "https://seanstagehierarchical.blob.core.windows.net/test-filesystem-65a0d9a9-3a6e-d07c-5824-814da5dd0423?restype=container",
-      "RequestMethod": "DELETE",
-      "RequestHeaders": {
-        "Authorization": "Sanitized",
-        "traceparent": "00-410bdce81dbf704993b418cbd4c0d9ab-086fa2299d24a94d-00",
-        "User-Agent": [
-          "azsdk-net-Storage.Files.DataLake/12.0.0-dev.20200305.1",
-          "(.NET Core 4.6.28325.01; Microsoft Windows 10.0.18363 )"
-        ],
-        "x-ms-client-request-id": "0511a5e3-a187-4103-7da8-36abafce5d71",
-        "x-ms-date": "Thu, 05 Mar 2020 22:09:13 GMT",
-        "x-ms-return-client-request-id": "true",
-        "x-ms-version": "2019-10-10"
-=======
         "x-ms-request-id": "96219640-f01e-0012-7cfa-093670000000",
         "x-ms-version": "2019-12-12"
       },
@@ -1292,42 +705,26 @@
         "x-ms-date": "Fri, 03 Apr 2020 20:55:27 GMT",
         "x-ms-return-client-request-id": "true",
         "x-ms-version": "2019-12-12"
->>>>>>> 32e373e2
       },
       "RequestBody": null,
       "StatusCode": 202,
       "ResponseHeaders": {
         "Content-Length": "0",
-<<<<<<< HEAD
-        "Date": "Thu, 05 Mar 2020 22:09:13 GMT",
-=======
-        "Date": "Fri, 03 Apr 2020 20:55:25 GMT",
->>>>>>> 32e373e2
+        "Date": "Fri, 03 Apr 2020 20:55:25 GMT",
         "Server": [
           "Windows-Azure-Blob/1.0",
           "Microsoft-HTTPAPI/2.0"
         ],
         "x-ms-client-request-id": "0511a5e3-a187-4103-7da8-36abafce5d71",
-<<<<<<< HEAD
-        "x-ms-request-id": "1dff4e42-501e-000b-463a-f36950000000",
-        "x-ms-version": "2019-10-10"
-=======
         "x-ms-request-id": "9621964b-f01e-0012-06fa-093670000000",
         "x-ms-version": "2019-12-12"
->>>>>>> 32e373e2
       },
       "ResponseBody": []
     }
   ],
   "Variables": {
-<<<<<<< HEAD
-    "DateTimeOffsetNow": "2020-03-05T14:09:09.7395353-08:00",
-    "RandomSeed": "1061650112",
-    "Storage_TestConfigHierarchicalNamespace": "NamespaceTenant\nseanstagehierarchical\nU2FuaXRpemVk\nhttps://seanstagehierarchical.blob.core.windows.net\nhttp://seanstagehierarchical.file.core.windows.net\nhttp://seanstagehierarchical.queue.core.windows.net\nhttp://seanstagehierarchical.table.core.windows.net\n\n\n\n\nhttp://seanstagehierarchical-secondary.blob.core.windows.net\nhttp://seanstagehierarchical-secondary.file.core.windows.net\nhttp://seanstagehierarchical-secondary.queue.core.windows.net\nhttp://seanstagehierarchical-secondary.table.core.windows.net\n68390a19-a643-458b-b726-408abf67b4fc\nSanitized\n72f988bf-86f1-41af-91ab-2d7cd011db47\nhttps://login.microsoftonline.com/\nCloud\nBlobEndpoint=https://seanstagehierarchical.blob.core.windows.net/;QueueEndpoint=http://seanstagehierarchical.queue.core.windows.net/;FileEndpoint=http://seanstagehierarchical.file.core.windows.net/;BlobSecondaryEndpoint=http://seanstagehierarchical-secondary.blob.core.windows.net/;QueueSecondaryEndpoint=http://seanstagehierarchical-secondary.queue.core.windows.net/;FileSecondaryEndpoint=http://seanstagehierarchical-secondary.file.core.windows.net/;AccountName=seanstagehierarchical;AccountKey=Sanitized\n"
-=======
     "DateTimeOffsetNow": "2020-04-03T13:55:25.5959395-07:00",
     "RandomSeed": "1061650112",
     "Storage_TestConfigHierarchicalNamespace": "NamespaceTenant\nseannsecanary\nU2FuaXRpemVk\nhttp://seannsecanary.blob.core.windows.net\nhttp://seannsecanary.file.core.windows.net\nhttp://seannsecanary.queue.core.windows.net\nhttp://seannsecanary.table.core.windows.net\n\n\n\n\nhttp://seannsecanary-secondary.blob.core.windows.net\nhttp://seannsecanary-secondary.file.core.windows.net\nhttp://seannsecanary-secondary.queue.core.windows.net\nhttp://seannsecanary-secondary.table.core.windows.net\n68390a19-a643-458b-b726-408abf67b4fc\nSanitized\n72f988bf-86f1-41af-91ab-2d7cd011db47\nhttps://login.microsoftonline.com/\nCloud\nBlobEndpoint=http://seannsecanary.blob.core.windows.net/;QueueEndpoint=http://seannsecanary.queue.core.windows.net/;FileEndpoint=http://seannsecanary.file.core.windows.net/;BlobSecondaryEndpoint=http://seannsecanary-secondary.blob.core.windows.net/;QueueSecondaryEndpoint=http://seannsecanary-secondary.queue.core.windows.net/;FileSecondaryEndpoint=http://seannsecanary-secondary.file.core.windows.net/;AccountName=seannsecanary;AccountKey=Sanitized\n"
->>>>>>> 32e373e2
   }
 }