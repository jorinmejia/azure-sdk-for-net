--- conflicted
+++ resolved
@@ -1,189 +1,115 @@
 {
   "Entries": [
     {
-      "RequestUri": "http://seannsecanary.blob.core.windows.net/test-filesystem-b36c65aa-a736-97ba-1b05-a7afbf2e016c?restype=container",
-      "RequestMethod": "PUT",
-      "RequestHeaders": {
-        "Authorization": "Sanitized",
-<<<<<<< HEAD
-        "traceparent": "00-10b70b7933a48d489ad7d32f7fab91fb-c36e8a4d09ea534c-00",
-        "User-Agent": [
-          "azsdk-net-Storage.Files.DataLake/12.1.0-dev.20200403.1",
-=======
-        "traceparent": "00-c868329abf01b14d820a92d135af2ef8-0c31d0f0f546d44d-00",
-        "User-Agent": [
-          "azsdk-net-Storage.Files.DataLake/12.2.0-dev.20200413.1",
->>>>>>> b9bd85cb
+      "RequestUri": "https://seannsecanary.blob.core.windows.net/test-filesystem-54db2b02-24be-d07a-9737-6d14ab8f0729?restype=container",
+      "RequestMethod": "PUT",
+      "RequestHeaders": {
+        "Authorization": "Sanitized",
+        "traceparent": "00-7c1fb5bb0f9fcd42bc19e8ae5b4851a4-48fecca72cd19c47-00",
+        "User-Agent": [
+          "azsdk-net-Storage.Files.DataLake/12.2.0-dev.20200430.1",
           "(.NET Core 4.6.28325.01; Microsoft Windows 10.0.18362 )"
         ],
         "x-ms-blob-public-access": "container",
-        "x-ms-client-request-id": "41f6b7aa-0b2a-8d1c-c8b7-a22df14a471a",
-<<<<<<< HEAD
-        "x-ms-date": "Fri, 03 Apr 2020 20:55:32 GMT",
-=======
-        "x-ms-date": "Tue, 14 Apr 2020 00:01:41 GMT",
->>>>>>> b9bd85cb
-        "x-ms-return-client-request-id": "true",
-        "x-ms-version": "2019-12-12"
-      },
-      "RequestBody": null,
-      "StatusCode": 201,
-      "ResponseHeaders": {
-        "Content-Length": "0",
-<<<<<<< HEAD
-        "Date": "Fri, 03 Apr 2020 20:55:31 GMT",
-        "ETag": "\u00220x8D7D81158CF35DB\u0022",
-        "Last-Modified": "Fri, 03 Apr 2020 20:55:31 GMT",
-=======
-        "Date": "Tue, 14 Apr 2020 00:01:40 GMT",
-        "ETag": "\u00220x8D7E00702D02413\u0022",
-        "Last-Modified": "Tue, 14 Apr 2020 00:01:41 GMT",
->>>>>>> b9bd85cb
-        "Server": [
-          "Windows-Azure-Blob/1.0",
-          "Microsoft-HTTPAPI/2.0"
-        ],
-        "x-ms-client-request-id": "41f6b7aa-0b2a-8d1c-c8b7-a22df14a471a",
-<<<<<<< HEAD
-        "x-ms-request-id": "96219841-f01e-0012-2cfa-093670000000",
-        "x-ms-version": "2019-12-12"
-=======
-        "x-ms-request-id": "c235d8a0-c01e-006b-7cef-11ca54000000",
-        "x-ms-version": "2019-07-07"
->>>>>>> b9bd85cb
-      },
-      "ResponseBody": []
-    },
-    {
-      "RequestUri": "http://seannsecanary.dfs.core.windows.net/test-filesystem-b36c65aa-a736-97ba-1b05-a7afbf2e016c/test-directory-8e721484-08b3-b455-4201-fc94ccaeefe6?resource=directory",
-      "RequestMethod": "PUT",
-      "RequestHeaders": {
-        "Authorization": "Sanitized",
-<<<<<<< HEAD
-        "traceparent": "00-18614c060771c44fb2e6d59b977fbc92-6cac24fa9039e647-00",
-        "User-Agent": [
-          "azsdk-net-Storage.Files.DataLake/12.1.0-dev.20200403.1",
-          "(.NET Core 4.6.28325.01; Microsoft Windows 10.0.18362 )"
-        ],
-        "x-ms-client-request-id": "9287c05b-33c2-a27d-6241-ff280e88c11a",
-        "x-ms-date": "Fri, 03 Apr 2020 20:55:32 GMT",
-=======
-        "traceparent": "00-9fba5ee805f72149bda0396db468f306-31cf756b3afca64e-00",
-        "User-Agent": [
-          "azsdk-net-Storage.Files.DataLake/12.2.0-dev.20200413.1",
-          "(.NET Core 4.6.28325.01; Microsoft Windows 10.0.18362 )"
-        ],
-        "x-ms-client-request-id": "9287c05b-33c2-a27d-6241-ff280e88c11a",
-        "x-ms-date": "Tue, 14 Apr 2020 00:01:41 GMT",
->>>>>>> b9bd85cb
-        "x-ms-return-client-request-id": "true",
-        "x-ms-version": "2019-12-12"
-      },
-      "RequestBody": null,
-      "StatusCode": 201,
-      "ResponseHeaders": {
-        "Content-Length": "0",
-<<<<<<< HEAD
-        "Date": "Fri, 03 Apr 2020 20:55:31 GMT",
-        "ETag": "\u00220x8D7D81158E077FA\u0022",
-        "Last-Modified": "Fri, 03 Apr 2020 20:55:31 GMT",
-=======
-        "Date": "Tue, 14 Apr 2020 00:01:40 GMT",
-        "ETag": "\u00220x8D7E00702ED73AD\u0022",
-        "Last-Modified": "Tue, 14 Apr 2020 00:01:41 GMT",
->>>>>>> b9bd85cb
-        "Server": [
-          "Windows-Azure-HDFS/1.0",
-          "Microsoft-HTTPAPI/2.0"
-        ],
-        "x-ms-client-request-id": "9287c05b-33c2-a27d-6241-ff280e88c11a",
-<<<<<<< HEAD
-        "x-ms-request-id": "fa43fbe9-201f-0097-4efa-091bad000000",
-        "x-ms-version": "2019-12-12"
-=======
-        "x-ms-request-id": "ceaf112f-e01f-0088-12ef-11a8a9000000",
-        "x-ms-version": "2019-07-07"
->>>>>>> b9bd85cb
-      },
-      "ResponseBody": []
-    },
-    {
-      "RequestUri": "http://seannsecanary.dfs.core.windows.net/test-filesystem-b36c65aa-a736-97ba-1b05-a7afbf2e016c/test-directory-7be9bcc8-3f45-c4e3-d124-52d4aa15614c?resource=directory",
-      "RequestMethod": "PUT",
-      "RequestHeaders": {
-        "Authorization": "Sanitized",
-<<<<<<< HEAD
-        "traceparent": "00-e8ed0b9547d0a544b4390fbf441bb293-c36b7755b729cb4e-00",
-        "User-Agent": [
-          "azsdk-net-Storage.Files.DataLake/12.1.0-dev.20200403.1",
-          "(.NET Core 4.6.28325.01; Microsoft Windows 10.0.18362 )"
-        ],
-        "x-ms-client-request-id": "9777431d-fd0c-1c26-dcc3-c19de1a9f84d",
-        "x-ms-date": "Fri, 03 Apr 2020 20:55:32 GMT",
-=======
-        "traceparent": "00-f0c12bb63d5a7b45983486fccc0b5c05-5740d2c2d9348343-00",
-        "User-Agent": [
-          "azsdk-net-Storage.Files.DataLake/12.2.0-dev.20200413.1",
-          "(.NET Core 4.6.28325.01; Microsoft Windows 10.0.18362 )"
-        ],
-        "x-ms-client-request-id": "9777431d-fd0c-1c26-dcc3-c19de1a9f84d",
-        "x-ms-date": "Tue, 14 Apr 2020 00:01:42 GMT",
->>>>>>> b9bd85cb
-        "x-ms-return-client-request-id": "true",
-        "x-ms-version": "2019-12-12"
-      },
-      "RequestBody": null,
-      "StatusCode": 201,
-      "ResponseHeaders": {
-        "Content-Length": "0",
-<<<<<<< HEAD
-        "Date": "Fri, 03 Apr 2020 20:55:31 GMT",
-        "ETag": "\u00220x8D7D81158ECF382\u0022",
-        "Last-Modified": "Fri, 03 Apr 2020 20:55:31 GMT",
-=======
-        "Date": "Tue, 14 Apr 2020 00:01:41 GMT",
-        "ETag": "\u00220x8D7E00702FA44A4\u0022",
-        "Last-Modified": "Tue, 14 Apr 2020 00:01:41 GMT",
->>>>>>> b9bd85cb
-        "Server": [
-          "Windows-Azure-HDFS/1.0",
-          "Microsoft-HTTPAPI/2.0"
-        ],
-        "x-ms-client-request-id": "9777431d-fd0c-1c26-dcc3-c19de1a9f84d",
-<<<<<<< HEAD
-        "x-ms-request-id": "fa43fbea-201f-0097-4ffa-091bad000000",
-        "x-ms-version": "2019-12-12"
-=======
-        "x-ms-request-id": "ceaf1130-e01f-0088-13ef-11a8a9000000",
-        "x-ms-version": "2019-07-07"
->>>>>>> b9bd85cb
-      },
-      "ResponseBody": []
-    },
-    {
-      "RequestUri": "http://seannsecanary.dfs.core.windows.net/test-filesystem-b36c65aa-a736-97ba-1b05-a7afbf2e016c/test-directory-7be9bcc8-3f45-c4e3-d124-52d4aa15614c?mode=legacy",
-      "RequestMethod": "PUT",
-      "RequestHeaders": {
-        "Authorization": "Sanitized",
-<<<<<<< HEAD
-        "If-Modified-Since": "Sat, 04 Apr 2020 20:55:32 GMT",
-        "User-Agent": [
-          "azsdk-net-Storage.Files.DataLake/12.1.0-dev.20200403.1",
-          "(.NET Core 4.6.28325.01; Microsoft Windows 10.0.18362 )"
-        ],
-        "x-ms-client-request-id": "66b69ee5-ca9d-8c3f-681b-2f629b862f4e",
-        "x-ms-date": "Fri, 03 Apr 2020 20:55:32 GMT",
-        "x-ms-rename-source": "/test-filesystem-b36c65aa-a736-97ba-1b05-a7afbf2e016c/test-directory-8e721484-08b3-b455-4201-fc94ccaeefe6",
-=======
-        "If-Modified-Since": "Wed, 15 Apr 2020 00:01:41 GMT",
-        "User-Agent": [
-          "azsdk-net-Storage.Files.DataLake/12.2.0-dev.20200413.1",
-          "(.NET Core 4.6.28325.01; Microsoft Windows 10.0.18362 )"
-        ],
-        "x-ms-client-request-id": "66b69ee5-ca9d-8c3f-681b-2f629b862f4e",
-        "x-ms-date": "Tue, 14 Apr 2020 00:01:42 GMT",
-        "x-ms-rename-source": "%2Ftest-filesystem-b36c65aa-a736-97ba-1b05-a7afbf2e016c%2Ftest-directory-8e721484-08b3-b455-4201-fc94ccaeefe6=",
->>>>>>> b9bd85cb
+        "x-ms-client-request-id": "f2167fa2-b0fa-b514-2e40-f0766b67a285",
+        "x-ms-date": "Fri, 01 May 2020 01:02:29 GMT",
+        "x-ms-return-client-request-id": "true",
+        "x-ms-version": "2019-12-12"
+      },
+      "RequestBody": null,
+      "StatusCode": 201,
+      "ResponseHeaders": {
+        "Content-Length": "0",
+        "Date": "Fri, 01 May 2020 01:02:30 GMT",
+        "ETag": "\u00220x8D7ED6B52E0D823\u0022",
+        "Last-Modified": "Fri, 01 May 2020 01:02:30 GMT",
+        "Server": [
+          "Windows-Azure-Blob/1.0",
+          "Microsoft-HTTPAPI/2.0"
+        ],
+        "x-ms-client-request-id": "f2167fa2-b0fa-b514-2e40-f0766b67a285",
+        "x-ms-request-id": "042e3a1d-701e-006e-1054-1f188f000000",
+        "x-ms-version": "2019-12-12"
+      },
+      "ResponseBody": []
+    },
+    {
+      "RequestUri": "https://seannsecanary.dfs.core.windows.net/test-filesystem-54db2b02-24be-d07a-9737-6d14ab8f0729/test-directory-f54e5fe6-0d26-6f88-476a-af8c57c74cb5?resource=directory",
+      "RequestMethod": "PUT",
+      "RequestHeaders": {
+        "Authorization": "Sanitized",
+        "traceparent": "00-fdc8da623bea4748bf5d8f64fb5b6153-9ba74d14cb204a4a-00",
+        "User-Agent": [
+          "azsdk-net-Storage.Files.DataLake/12.2.0-dev.20200430.1",
+          "(.NET Core 4.6.28325.01; Microsoft Windows 10.0.18362 )"
+        ],
+        "x-ms-client-request-id": "24cc4790-ac93-940d-f6a7-aa8f01885d67",
+        "x-ms-date": "Fri, 01 May 2020 01:02:30 GMT",
+        "x-ms-return-client-request-id": "true",
+        "x-ms-version": "2019-12-12"
+      },
+      "RequestBody": null,
+      "StatusCode": 201,
+      "ResponseHeaders": {
+        "Content-Length": "0",
+        "Date": "Fri, 01 May 2020 01:02:30 GMT",
+        "ETag": "\u00220x8D7ED6B534B2CEF\u0022",
+        "Last-Modified": "Fri, 01 May 2020 01:02:31 GMT",
+        "Server": [
+          "Windows-Azure-HDFS/1.0",
+          "Microsoft-HTTPAPI/2.0"
+        ],
+        "x-ms-client-request-id": "24cc4790-ac93-940d-f6a7-aa8f01885d67",
+        "x-ms-request-id": "346150ae-a01f-0099-0854-1f321d000000",
+        "x-ms-version": "2019-12-12"
+      },
+      "ResponseBody": []
+    },
+    {
+      "RequestUri": "https://seannsecanary.dfs.core.windows.net/test-filesystem-54db2b02-24be-d07a-9737-6d14ab8f0729/test-directory-30e03bf4-75f5-d10c-2f5c-d00d4828ccd9?resource=directory",
+      "RequestMethod": "PUT",
+      "RequestHeaders": {
+        "Authorization": "Sanitized",
+        "traceparent": "00-b967dbd964a47b43b0658228e8c916e5-75a28d4f060da04c-00",
+        "User-Agent": [
+          "azsdk-net-Storage.Files.DataLake/12.2.0-dev.20200430.1",
+          "(.NET Core 4.6.28325.01; Microsoft Windows 10.0.18362 )"
+        ],
+        "x-ms-client-request-id": "676b5ebb-d58c-1a49-3afa-f536dc004cce",
+        "x-ms-date": "Fri, 01 May 2020 01:02:30 GMT",
+        "x-ms-return-client-request-id": "true",
+        "x-ms-version": "2019-12-12"
+      },
+      "RequestBody": null,
+      "StatusCode": 201,
+      "ResponseHeaders": {
+        "Content-Length": "0",
+        "Date": "Fri, 01 May 2020 01:02:30 GMT",
+        "ETag": "\u00220x8D7ED6B53585D6C\u0022",
+        "Last-Modified": "Fri, 01 May 2020 01:02:31 GMT",
+        "Server": [
+          "Windows-Azure-HDFS/1.0",
+          "Microsoft-HTTPAPI/2.0"
+        ],
+        "x-ms-client-request-id": "676b5ebb-d58c-1a49-3afa-f536dc004cce",
+        "x-ms-request-id": "346150bc-a01f-0099-1654-1f321d000000",
+        "x-ms-version": "2019-12-12"
+      },
+      "ResponseBody": []
+    },
+    {
+      "RequestUri": "https://seannsecanary.dfs.core.windows.net/test-filesystem-54db2b02-24be-d07a-9737-6d14ab8f0729/test-directory-30e03bf4-75f5-d10c-2f5c-d00d4828ccd9?mode=legacy",
+      "RequestMethod": "PUT",
+      "RequestHeaders": {
+        "Authorization": "Sanitized",
+        "If-Modified-Since": "Sat, 02 May 2020 01:02:29 GMT",
+        "User-Agent": [
+          "azsdk-net-Storage.Files.DataLake/12.2.0-dev.20200430.1",
+          "(.NET Core 4.6.28325.01; Microsoft Windows 10.0.18362 )"
+        ],
+        "x-ms-client-request-id": "ea51336d-65bd-8f4d-26e1-d50033ec0d2c",
+        "x-ms-date": "Fri, 01 May 2020 01:02:30 GMT",
+        "x-ms-rename-source": "%2Ftest-filesystem-54db2b02-24be-d07a-9737-6d14ab8f0729%2Ftest-directory-f54e5fe6-0d26-6f88-476a-af8c57c74cb5=",
         "x-ms-return-client-request-id": "true",
         "x-ms-version": "2019-12-12"
       },
@@ -192,58 +118,35 @@
       "ResponseHeaders": {
         "Content-Length": "200",
         "Content-Type": "application/json; charset=utf-8",
-<<<<<<< HEAD
-        "Date": "Fri, 03 Apr 2020 20:55:31 GMT",
-=======
-        "Date": "Tue, 14 Apr 2020 00:01:41 GMT",
->>>>>>> b9bd85cb
-        "Server": [
-          "Windows-Azure-HDFS/1.0",
-          "Microsoft-HTTPAPI/2.0"
-        ],
-        "x-ms-client-request-id": "66b69ee5-ca9d-8c3f-681b-2f629b862f4e",
+        "Date": "Fri, 01 May 2020 01:02:30 GMT",
+        "Server": [
+          "Windows-Azure-HDFS/1.0",
+          "Microsoft-HTTPAPI/2.0"
+        ],
+        "x-ms-client-request-id": "ea51336d-65bd-8f4d-26e1-d50033ec0d2c",
         "x-ms-error-code": "ConditionNotMet",
-<<<<<<< HEAD
-        "x-ms-request-id": "fa43fbeb-201f-0097-50fa-091bad000000",
-        "x-ms-version": "2019-12-12"
-=======
-        "x-ms-request-id": "ceaf1131-e01f-0088-14ef-11a8a9000000",
-        "x-ms-version": "2019-07-07"
->>>>>>> b9bd85cb
+        "x-ms-request-id": "346150d1-a01f-0099-2b54-1f321d000000",
+        "x-ms-version": "2019-12-12"
       },
       "ResponseBody": {
         "error": {
           "code": "ConditionNotMet",
-<<<<<<< HEAD
-          "message": "The condition specified using HTTP conditional header(s) is not met.\nRequestId:fa43fbeb-201f-0097-50fa-091bad000000\nTime:2020-04-03T20:55:31.5452034Z"
-=======
-          "message": "The condition specified using HTTP conditional header(s) is not met.\nRequestId:ceaf1131-e01f-0088-14ef-11a8a9000000\nTime:2020-04-14T00:01:41.6591559Z"
->>>>>>> b9bd85cb
+          "message": "The condition specified using HTTP conditional header(s) is not met.\nRequestId:346150d1-a01f-0099-2b54-1f321d000000\nTime:2020-05-01T01:02:31.3104667Z"
         }
       }
     },
     {
-      "RequestUri": "http://seannsecanary.blob.core.windows.net/test-filesystem-b36c65aa-a736-97ba-1b05-a7afbf2e016c?restype=container",
+      "RequestUri": "https://seannsecanary.blob.core.windows.net/test-filesystem-54db2b02-24be-d07a-9737-6d14ab8f0729?restype=container",
       "RequestMethod": "DELETE",
       "RequestHeaders": {
         "Authorization": "Sanitized",
-<<<<<<< HEAD
-        "traceparent": "00-43a6fa41a0c3b6439437fe125e8c4c24-c4c2500d09aa4443-00",
-        "User-Agent": [
-          "azsdk-net-Storage.Files.DataLake/12.1.0-dev.20200403.1",
-          "(.NET Core 4.6.28325.01; Microsoft Windows 10.0.18362 )"
-        ],
-        "x-ms-client-request-id": "42b709c0-91f2-16af-7312-16338591cf10",
-        "x-ms-date": "Fri, 03 Apr 2020 20:55:33 GMT",
-=======
-        "traceparent": "00-41fb4ea286294c4e807f8aebc02c33d5-72d02bd652110444-00",
-        "User-Agent": [
-          "azsdk-net-Storage.Files.DataLake/12.2.0-dev.20200413.1",
-          "(.NET Core 4.6.28325.01; Microsoft Windows 10.0.18362 )"
-        ],
-        "x-ms-client-request-id": "42b709c0-91f2-16af-7312-16338591cf10",
-        "x-ms-date": "Tue, 14 Apr 2020 00:01:42 GMT",
->>>>>>> b9bd85cb
+        "traceparent": "00-31c2e9d2ff62e44e95953cf26a8a0386-8cc744656c5c2b49-00",
+        "User-Agent": [
+          "azsdk-net-Storage.Files.DataLake/12.2.0-dev.20200430.1",
+          "(.NET Core 4.6.28325.01; Microsoft Windows 10.0.18362 )"
+        ],
+        "x-ms-client-request-id": "a8c86693-62ae-7410-839c-6aaa776b982c",
+        "x-ms-date": "Fri, 01 May 2020 01:02:30 GMT",
         "x-ms-return-client-request-id": "true",
         "x-ms-version": "2019-12-12"
       },
@@ -251,210 +154,127 @@
       "StatusCode": 202,
       "ResponseHeaders": {
         "Content-Length": "0",
-<<<<<<< HEAD
-        "Date": "Fri, 03 Apr 2020 20:55:31 GMT",
-=======
-        "Date": "Tue, 14 Apr 2020 00:01:41 GMT",
->>>>>>> b9bd85cb
-        "Server": [
-          "Windows-Azure-Blob/1.0",
-          "Microsoft-HTTPAPI/2.0"
-        ],
-        "x-ms-client-request-id": "42b709c0-91f2-16af-7312-16338591cf10",
-<<<<<<< HEAD
-        "x-ms-request-id": "962198a9-f01e-0012-03fa-093670000000",
-        "x-ms-version": "2019-12-12"
-=======
-        "x-ms-request-id": "c235d8ce-c01e-006b-21ef-11ca54000000",
-        "x-ms-version": "2019-07-07"
->>>>>>> b9bd85cb
-      },
-      "ResponseBody": []
-    },
-    {
-      "RequestUri": "http://seannsecanary.blob.core.windows.net/test-filesystem-417834a9-f5d7-253b-3a4e-1791ca0b1124?restype=container",
-      "RequestMethod": "PUT",
-      "RequestHeaders": {
-        "Authorization": "Sanitized",
-<<<<<<< HEAD
-        "traceparent": "00-eba7ebbae8a0974fab7400be9db032d9-4666d3729aafd64b-00",
-        "User-Agent": [
-          "azsdk-net-Storage.Files.DataLake/12.1.0-dev.20200403.1",
-=======
-        "traceparent": "00-acfb48a7d9cb7944bd02d9e81fd7a3e5-5b51a80c2607114e-00",
-        "User-Agent": [
-          "azsdk-net-Storage.Files.DataLake/12.2.0-dev.20200413.1",
->>>>>>> b9bd85cb
+        "Date": "Fri, 01 May 2020 01:02:30 GMT",
+        "Server": [
+          "Windows-Azure-Blob/1.0",
+          "Microsoft-HTTPAPI/2.0"
+        ],
+        "x-ms-client-request-id": "a8c86693-62ae-7410-839c-6aaa776b982c",
+        "x-ms-request-id": "042e3b05-701e-006e-4854-1f188f000000",
+        "x-ms-version": "2019-12-12"
+      },
+      "ResponseBody": []
+    },
+    {
+      "RequestUri": "https://seannsecanary.blob.core.windows.net/test-filesystem-d787d7ea-cd42-0f19-22e3-f81e17b7bdf5?restype=container",
+      "RequestMethod": "PUT",
+      "RequestHeaders": {
+        "Authorization": "Sanitized",
+        "traceparent": "00-736c1e9f2a395b48be783cb327f84a28-3f2547078ce3b244-00",
+        "User-Agent": [
+          "azsdk-net-Storage.Files.DataLake/12.2.0-dev.20200430.1",
           "(.NET Core 4.6.28325.01; Microsoft Windows 10.0.18362 )"
         ],
         "x-ms-blob-public-access": "container",
-        "x-ms-client-request-id": "4689ee3d-42cb-cb17-cd92-08a47a1e4b68",
-<<<<<<< HEAD
-        "x-ms-date": "Fri, 03 Apr 2020 20:55:33 GMT",
-=======
-        "x-ms-date": "Tue, 14 Apr 2020 00:01:42 GMT",
->>>>>>> b9bd85cb
-        "x-ms-return-client-request-id": "true",
-        "x-ms-version": "2019-12-12"
-      },
-      "RequestBody": null,
-      "StatusCode": 201,
-      "ResponseHeaders": {
-        "Content-Length": "0",
-<<<<<<< HEAD
-        "Date": "Fri, 03 Apr 2020 20:55:31 GMT",
-        "ETag": "\u00220x8D7D811591E2785\u0022",
-        "Last-Modified": "Fri, 03 Apr 2020 20:55:31 GMT",
-=======
-        "Date": "Tue, 14 Apr 2020 00:01:41 GMT",
-        "ETag": "\u00220x8D7E007033DB51B\u0022",
-        "Last-Modified": "Tue, 14 Apr 2020 00:01:41 GMT",
->>>>>>> b9bd85cb
-        "Server": [
-          "Windows-Azure-Blob/1.0",
-          "Microsoft-HTTPAPI/2.0"
-        ],
-        "x-ms-client-request-id": "4689ee3d-42cb-cb17-cd92-08a47a1e4b68",
-<<<<<<< HEAD
-        "x-ms-request-id": "962198b5-f01e-0012-0cfa-093670000000",
-        "x-ms-version": "2019-12-12"
-=======
-        "x-ms-request-id": "1d8782fe-301e-007f-7aef-11823b000000",
-        "x-ms-version": "2019-07-07"
->>>>>>> b9bd85cb
-      },
-      "ResponseBody": []
-    },
-    {
-      "RequestUri": "http://seannsecanary.dfs.core.windows.net/test-filesystem-417834a9-f5d7-253b-3a4e-1791ca0b1124/test-directory-469af100-3def-bd41-d89e-97d85bd37b09?resource=directory",
-      "RequestMethod": "PUT",
-      "RequestHeaders": {
-        "Authorization": "Sanitized",
-<<<<<<< HEAD
-        "traceparent": "00-15bef6d5f41fcf45affd8f2f4457703a-519012a806a8174f-00",
-        "User-Agent": [
-          "azsdk-net-Storage.Files.DataLake/12.1.0-dev.20200403.1",
-          "(.NET Core 4.6.28325.01; Microsoft Windows 10.0.18362 )"
-        ],
-        "x-ms-client-request-id": "b86731b4-9c95-ffce-adcc-6e2daa3f70fa",
-        "x-ms-date": "Fri, 03 Apr 2020 20:55:33 GMT",
-=======
-        "traceparent": "00-e21bb5b3bfcfd445bddf363dcf7c9a66-397ed8ad2535544c-00",
-        "User-Agent": [
-          "azsdk-net-Storage.Files.DataLake/12.2.0-dev.20200413.1",
-          "(.NET Core 4.6.28325.01; Microsoft Windows 10.0.18362 )"
-        ],
-        "x-ms-client-request-id": "b86731b4-9c95-ffce-adcc-6e2daa3f70fa",
-        "x-ms-date": "Tue, 14 Apr 2020 00:01:42 GMT",
->>>>>>> b9bd85cb
-        "x-ms-return-client-request-id": "true",
-        "x-ms-version": "2019-12-12"
-      },
-      "RequestBody": null,
-      "StatusCode": 201,
-      "ResponseHeaders": {
-        "Content-Length": "0",
-<<<<<<< HEAD
-        "Date": "Fri, 03 Apr 2020 20:55:31 GMT",
-        "ETag": "\u00220x8D7D811592C5312\u0022",
-        "Last-Modified": "Fri, 03 Apr 2020 20:55:31 GMT",
-=======
-        "Date": "Tue, 14 Apr 2020 00:01:41 GMT",
-        "ETag": "\u00220x8D7E007035D3934\u0022",
-        "Last-Modified": "Tue, 14 Apr 2020 00:01:42 GMT",
->>>>>>> b9bd85cb
-        "Server": [
-          "Windows-Azure-HDFS/1.0",
-          "Microsoft-HTTPAPI/2.0"
-        ],
-        "x-ms-client-request-id": "b86731b4-9c95-ffce-adcc-6e2daa3f70fa",
-<<<<<<< HEAD
-        "x-ms-request-id": "fa43fbec-201f-0097-51fa-091bad000000",
-        "x-ms-version": "2019-12-12"
-=======
-        "x-ms-request-id": "2edb9f9f-a01f-0030-63ef-11f36f000000",
-        "x-ms-version": "2019-07-07"
->>>>>>> b9bd85cb
-      },
-      "ResponseBody": []
-    },
-    {
-      "RequestUri": "http://seannsecanary.dfs.core.windows.net/test-filesystem-417834a9-f5d7-253b-3a4e-1791ca0b1124/test-directory-2039fe17-6fca-35e6-9843-1d197905d821?resource=directory",
-      "RequestMethod": "PUT",
-      "RequestHeaders": {
-        "Authorization": "Sanitized",
-<<<<<<< HEAD
-        "traceparent": "00-f12406872fca524d8059db25b8acb7e7-37fb640f7a7de44a-00",
-        "User-Agent": [
-          "azsdk-net-Storage.Files.DataLake/12.1.0-dev.20200403.1",
-          "(.NET Core 4.6.28325.01; Microsoft Windows 10.0.18362 )"
-        ],
-        "x-ms-client-request-id": "e625c965-3e7d-44c0-4b32-1f517eb486a7",
-        "x-ms-date": "Fri, 03 Apr 2020 20:55:33 GMT",
-=======
-        "traceparent": "00-1573ca852a08bc4d929132729028e67a-33a90e8ab02d6444-00",
-        "User-Agent": [
-          "azsdk-net-Storage.Files.DataLake/12.2.0-dev.20200413.1",
-          "(.NET Core 4.6.28325.01; Microsoft Windows 10.0.18362 )"
-        ],
-        "x-ms-client-request-id": "e625c965-3e7d-44c0-4b32-1f517eb486a7",
-        "x-ms-date": "Tue, 14 Apr 2020 00:01:42 GMT",
->>>>>>> b9bd85cb
-        "x-ms-return-client-request-id": "true",
-        "x-ms-version": "2019-12-12"
-      },
-      "RequestBody": null,
-      "StatusCode": 201,
-      "ResponseHeaders": {
-        "Content-Length": "0",
-<<<<<<< HEAD
-        "Date": "Fri, 03 Apr 2020 20:55:31 GMT",
-        "ETag": "\u00220x8D7D81159388A80\u0022",
-        "Last-Modified": "Fri, 03 Apr 2020 20:55:31 GMT",
-=======
-        "Date": "Tue, 14 Apr 2020 00:01:41 GMT",
-        "ETag": "\u00220x8D7E007036A1938\u0022",
-        "Last-Modified": "Tue, 14 Apr 2020 00:01:42 GMT",
->>>>>>> b9bd85cb
-        "Server": [
-          "Windows-Azure-HDFS/1.0",
-          "Microsoft-HTTPAPI/2.0"
-        ],
-        "x-ms-client-request-id": "e625c965-3e7d-44c0-4b32-1f517eb486a7",
-<<<<<<< HEAD
-        "x-ms-request-id": "fa43fbed-201f-0097-52fa-091bad000000",
-        "x-ms-version": "2019-12-12"
-=======
-        "x-ms-request-id": "2edb9fa0-a01f-0030-64ef-11f36f000000",
-        "x-ms-version": "2019-07-07"
->>>>>>> b9bd85cb
-      },
-      "ResponseBody": []
-    },
-    {
-      "RequestUri": "http://seannsecanary.dfs.core.windows.net/test-filesystem-417834a9-f5d7-253b-3a4e-1791ca0b1124/test-directory-2039fe17-6fca-35e6-9843-1d197905d821?mode=legacy",
-      "RequestMethod": "PUT",
-      "RequestHeaders": {
-        "Authorization": "Sanitized",
-<<<<<<< HEAD
-        "If-Unmodified-Since": "Thu, 02 Apr 2020 20:55:32 GMT",
-        "User-Agent": [
-          "azsdk-net-Storage.Files.DataLake/12.1.0-dev.20200403.1",
-          "(.NET Core 4.6.28325.01; Microsoft Windows 10.0.18362 )"
-        ],
-        "x-ms-client-request-id": "afb33497-f2e0-01a3-4ddf-dd39a32250d6",
-        "x-ms-date": "Fri, 03 Apr 2020 20:55:33 GMT",
-        "x-ms-rename-source": "/test-filesystem-417834a9-f5d7-253b-3a4e-1791ca0b1124/test-directory-469af100-3def-bd41-d89e-97d85bd37b09",
-=======
-        "If-Unmodified-Since": "Mon, 13 Apr 2020 00:01:41 GMT",
-        "User-Agent": [
-          "azsdk-net-Storage.Files.DataLake/12.2.0-dev.20200413.1",
-          "(.NET Core 4.6.28325.01; Microsoft Windows 10.0.18362 )"
-        ],
-        "x-ms-client-request-id": "afb33497-f2e0-01a3-4ddf-dd39a32250d6",
-        "x-ms-date": "Tue, 14 Apr 2020 00:01:42 GMT",
-        "x-ms-rename-source": "%2Ftest-filesystem-417834a9-f5d7-253b-3a4e-1791ca0b1124%2Ftest-directory-469af100-3def-bd41-d89e-97d85bd37b09=",
->>>>>>> b9bd85cb
+        "x-ms-client-request-id": "f9aa2206-03a9-c5bd-4db9-86cb6af15dcc",
+        "x-ms-date": "Fri, 01 May 2020 01:02:30 GMT",
+        "x-ms-return-client-request-id": "true",
+        "x-ms-version": "2019-12-12"
+      },
+      "RequestBody": null,
+      "StatusCode": 201,
+      "ResponseHeaders": {
+        "Content-Length": "0",
+        "Date": "Fri, 01 May 2020 01:02:31 GMT",
+        "ETag": "\u00220x8D7ED6B53B56CBB\u0022",
+        "Last-Modified": "Fri, 01 May 2020 01:02:31 GMT",
+        "Server": [
+          "Windows-Azure-Blob/1.0",
+          "Microsoft-HTTPAPI/2.0"
+        ],
+        "x-ms-client-request-id": "f9aa2206-03a9-c5bd-4db9-86cb6af15dcc",
+        "x-ms-request-id": "74fafd9f-f01e-0094-5454-1ffac9000000",
+        "x-ms-version": "2019-12-12"
+      },
+      "ResponseBody": []
+    },
+    {
+      "RequestUri": "https://seannsecanary.dfs.core.windows.net/test-filesystem-d787d7ea-cd42-0f19-22e3-f81e17b7bdf5/test-directory-a1a474de-ccfe-8608-595a-80c0b7401bbc?resource=directory",
+      "RequestMethod": "PUT",
+      "RequestHeaders": {
+        "Authorization": "Sanitized",
+        "traceparent": "00-e849adf5f0311a4f8517a2c965b434f5-d59e660a7bb9e043-00",
+        "User-Agent": [
+          "azsdk-net-Storage.Files.DataLake/12.2.0-dev.20200430.1",
+          "(.NET Core 4.6.28325.01; Microsoft Windows 10.0.18362 )"
+        ],
+        "x-ms-client-request-id": "7efa4925-55c1-3a88-1924-a04f82fd0d0c",
+        "x-ms-date": "Fri, 01 May 2020 01:02:31 GMT",
+        "x-ms-return-client-request-id": "true",
+        "x-ms-version": "2019-12-12"
+      },
+      "RequestBody": null,
+      "StatusCode": 201,
+      "ResponseHeaders": {
+        "Content-Length": "0",
+        "Date": "Fri, 01 May 2020 01:02:31 GMT",
+        "ETag": "\u00220x8D7ED6B53E83078\u0022",
+        "Last-Modified": "Fri, 01 May 2020 01:02:32 GMT",
+        "Server": [
+          "Windows-Azure-HDFS/1.0",
+          "Microsoft-HTTPAPI/2.0"
+        ],
+        "x-ms-client-request-id": "7efa4925-55c1-3a88-1924-a04f82fd0d0c",
+        "x-ms-request-id": "b10439a1-101f-0078-1454-1fee58000000",
+        "x-ms-version": "2019-12-12"
+      },
+      "ResponseBody": []
+    },
+    {
+      "RequestUri": "https://seannsecanary.dfs.core.windows.net/test-filesystem-d787d7ea-cd42-0f19-22e3-f81e17b7bdf5/test-directory-f8dfca9e-68da-19bf-28a1-89564d9ea8a6?resource=directory",
+      "RequestMethod": "PUT",
+      "RequestHeaders": {
+        "Authorization": "Sanitized",
+        "traceparent": "00-cb99e827c29f0247b13dc18ac33d1319-0308ce26bf9cea46-00",
+        "User-Agent": [
+          "azsdk-net-Storage.Files.DataLake/12.2.0-dev.20200430.1",
+          "(.NET Core 4.6.28325.01; Microsoft Windows 10.0.18362 )"
+        ],
+        "x-ms-client-request-id": "12cb729a-cad2-bd8b-8ae1-5620cc31ed7b",
+        "x-ms-date": "Fri, 01 May 2020 01:02:31 GMT",
+        "x-ms-return-client-request-id": "true",
+        "x-ms-version": "2019-12-12"
+      },
+      "RequestBody": null,
+      "StatusCode": 201,
+      "ResponseHeaders": {
+        "Content-Length": "0",
+        "Date": "Fri, 01 May 2020 01:02:31 GMT",
+        "ETag": "\u00220x8D7ED6B53F48073\u0022",
+        "Last-Modified": "Fri, 01 May 2020 01:02:32 GMT",
+        "Server": [
+          "Windows-Azure-HDFS/1.0",
+          "Microsoft-HTTPAPI/2.0"
+        ],
+        "x-ms-client-request-id": "12cb729a-cad2-bd8b-8ae1-5620cc31ed7b",
+        "x-ms-request-id": "b10439bc-101f-0078-2f54-1fee58000000",
+        "x-ms-version": "2019-12-12"
+      },
+      "ResponseBody": []
+    },
+    {
+      "RequestUri": "https://seannsecanary.dfs.core.windows.net/test-filesystem-d787d7ea-cd42-0f19-22e3-f81e17b7bdf5/test-directory-f8dfca9e-68da-19bf-28a1-89564d9ea8a6?mode=legacy",
+      "RequestMethod": "PUT",
+      "RequestHeaders": {
+        "Authorization": "Sanitized",
+        "If-Unmodified-Since": "Thu, 30 Apr 2020 01:02:29 GMT",
+        "User-Agent": [
+          "azsdk-net-Storage.Files.DataLake/12.2.0-dev.20200430.1",
+          "(.NET Core 4.6.28325.01; Microsoft Windows 10.0.18362 )"
+        ],
+        "x-ms-client-request-id": "dabc6e21-96d2-ccd4-8fdd-e36446dac9b7",
+        "x-ms-date": "Fri, 01 May 2020 01:02:31 GMT",
+        "x-ms-rename-source": "%2Ftest-filesystem-d787d7ea-cd42-0f19-22e3-f81e17b7bdf5%2Ftest-directory-a1a474de-ccfe-8608-595a-80c0b7401bbc=",
         "x-ms-return-client-request-id": "true",
         "x-ms-version": "2019-12-12"
       },
@@ -463,58 +283,35 @@
       "ResponseHeaders": {
         "Content-Length": "200",
         "Content-Type": "application/json; charset=utf-8",
-<<<<<<< HEAD
-        "Date": "Fri, 03 Apr 2020 20:55:31 GMT",
-=======
-        "Date": "Tue, 14 Apr 2020 00:01:41 GMT",
->>>>>>> b9bd85cb
-        "Server": [
-          "Windows-Azure-HDFS/1.0",
-          "Microsoft-HTTPAPI/2.0"
-        ],
-        "x-ms-client-request-id": "afb33497-f2e0-01a3-4ddf-dd39a32250d6",
+        "Date": "Fri, 01 May 2020 01:02:31 GMT",
+        "Server": [
+          "Windows-Azure-HDFS/1.0",
+          "Microsoft-HTTPAPI/2.0"
+        ],
+        "x-ms-client-request-id": "dabc6e21-96d2-ccd4-8fdd-e36446dac9b7",
         "x-ms-error-code": "ConditionNotMet",
-<<<<<<< HEAD
-        "x-ms-request-id": "fa43fbee-201f-0097-53fa-091bad000000",
-        "x-ms-version": "2019-12-12"
-=======
-        "x-ms-request-id": "2edb9fa1-a01f-0030-65ef-11f36f000000",
-        "x-ms-version": "2019-07-07"
->>>>>>> b9bd85cb
+        "x-ms-request-id": "b10439ca-101f-0078-3d54-1fee58000000",
+        "x-ms-version": "2019-12-12"
       },
       "ResponseBody": {
         "error": {
           "code": "ConditionNotMet",
-<<<<<<< HEAD
-          "message": "The condition specified using HTTP conditional header(s) is not met.\nRequestId:fa43fbee-201f-0097-53fa-091bad000000\nTime:2020-04-03T20:55:32.0145335Z"
-=======
-          "message": "The condition specified using HTTP conditional header(s) is not met.\nRequestId:2edb9fa1-a01f-0030-65ef-11f36f000000\nTime:2020-04-14T00:01:42.4198975Z"
->>>>>>> b9bd85cb
+          "message": "The condition specified using HTTP conditional header(s) is not met.\nRequestId:b10439ca-101f-0078-3d54-1fee58000000\nTime:2020-05-01T01:02:32.3223804Z"
         }
       }
     },
     {
-      "RequestUri": "http://seannsecanary.blob.core.windows.net/test-filesystem-417834a9-f5d7-253b-3a4e-1791ca0b1124?restype=container",
+      "RequestUri": "https://seannsecanary.blob.core.windows.net/test-filesystem-d787d7ea-cd42-0f19-22e3-f81e17b7bdf5?restype=container",
       "RequestMethod": "DELETE",
       "RequestHeaders": {
         "Authorization": "Sanitized",
-<<<<<<< HEAD
-        "traceparent": "00-c92698e87b23c64fa6718fd584bd503a-2c348ef2da708943-00",
-        "User-Agent": [
-          "azsdk-net-Storage.Files.DataLake/12.1.0-dev.20200403.1",
-          "(.NET Core 4.6.28325.01; Microsoft Windows 10.0.18362 )"
-        ],
-        "x-ms-client-request-id": "4abab259-d701-00c7-a9eb-4f3b6a56b067",
-        "x-ms-date": "Fri, 03 Apr 2020 20:55:33 GMT",
-=======
-        "traceparent": "00-b8af99392eba8b4b993591da05272a6b-32c40001cde6964e-00",
-        "User-Agent": [
-          "azsdk-net-Storage.Files.DataLake/12.2.0-dev.20200413.1",
-          "(.NET Core 4.6.28325.01; Microsoft Windows 10.0.18362 )"
-        ],
-        "x-ms-client-request-id": "4abab259-d701-00c7-a9eb-4f3b6a56b067",
-        "x-ms-date": "Tue, 14 Apr 2020 00:01:42 GMT",
->>>>>>> b9bd85cb
+        "traceparent": "00-5ed43adf56af9c479618fa0d6c719f38-c51b251779906043-00",
+        "User-Agent": [
+          "azsdk-net-Storage.Files.DataLake/12.2.0-dev.20200430.1",
+          "(.NET Core 4.6.28325.01; Microsoft Windows 10.0.18362 )"
+        ],
+        "x-ms-client-request-id": "5efe2aeb-1275-e5a8-25ec-d984bc63bbf5",
+        "x-ms-date": "Fri, 01 May 2020 01:02:31 GMT",
         "x-ms-return-client-request-id": "true",
         "x-ms-version": "2019-12-12"
       },
@@ -522,208 +319,127 @@
       "StatusCode": 202,
       "ResponseHeaders": {
         "Content-Length": "0",
-<<<<<<< HEAD
-        "Date": "Fri, 03 Apr 2020 20:55:31 GMT",
-=======
-        "Date": "Tue, 14 Apr 2020 00:01:42 GMT",
->>>>>>> b9bd85cb
-        "Server": [
-          "Windows-Azure-Blob/1.0",
-          "Microsoft-HTTPAPI/2.0"
-        ],
-        "x-ms-client-request-id": "4abab259-d701-00c7-a9eb-4f3b6a56b067",
-<<<<<<< HEAD
-        "x-ms-request-id": "962198f4-f01e-0012-35fa-093670000000",
-        "x-ms-version": "2019-12-12"
-=======
-        "x-ms-request-id": "1d878366-301e-007f-51ef-11823b000000",
-        "x-ms-version": "2019-07-07"
->>>>>>> b9bd85cb
-      },
-      "ResponseBody": []
-    },
-    {
-      "RequestUri": "http://seannsecanary.blob.core.windows.net/test-filesystem-b9a8bf18-c86e-872e-6694-740e968e5903?restype=container",
-      "RequestMethod": "PUT",
-      "RequestHeaders": {
-        "Authorization": "Sanitized",
-<<<<<<< HEAD
-        "traceparent": "00-bfa0add5a834ad4db9defbe3f773ae11-bbeea23565d6a44e-00",
-        "User-Agent": [
-          "azsdk-net-Storage.Files.DataLake/12.1.0-dev.20200403.1",
-=======
-        "traceparent": "00-e47e59886a045444a088ff13434fba62-c2bc40db7a523744-00",
-        "User-Agent": [
-          "azsdk-net-Storage.Files.DataLake/12.2.0-dev.20200413.1",
->>>>>>> b9bd85cb
+        "Date": "Fri, 01 May 2020 01:02:32 GMT",
+        "Server": [
+          "Windows-Azure-Blob/1.0",
+          "Microsoft-HTTPAPI/2.0"
+        ],
+        "x-ms-client-request-id": "5efe2aeb-1275-e5a8-25ec-d984bc63bbf5",
+        "x-ms-request-id": "74fafea2-f01e-0094-3f54-1ffac9000000",
+        "x-ms-version": "2019-12-12"
+      },
+      "ResponseBody": []
+    },
+    {
+      "RequestUri": "https://seannsecanary.blob.core.windows.net/test-filesystem-2c0d5881-cb6b-09e6-b5c1-3008534c1100?restype=container",
+      "RequestMethod": "PUT",
+      "RequestHeaders": {
+        "Authorization": "Sanitized",
+        "traceparent": "00-12e3ec80f15a8d4ea26665c063bf7835-8ac5cd8f89ead542-00",
+        "User-Agent": [
+          "azsdk-net-Storage.Files.DataLake/12.2.0-dev.20200430.1",
           "(.NET Core 4.6.28325.01; Microsoft Windows 10.0.18362 )"
         ],
         "x-ms-blob-public-access": "container",
-        "x-ms-client-request-id": "e9fbf420-4aa0-91ac-8433-e46c62b9691a",
-<<<<<<< HEAD
-        "x-ms-date": "Fri, 03 Apr 2020 20:55:33 GMT",
-=======
-        "x-ms-date": "Tue, 14 Apr 2020 00:01:43 GMT",
->>>>>>> b9bd85cb
-        "x-ms-return-client-request-id": "true",
-        "x-ms-version": "2019-12-12"
-      },
-      "RequestBody": null,
-      "StatusCode": 201,
-      "ResponseHeaders": {
-        "Content-Length": "0",
-<<<<<<< HEAD
-        "Date": "Fri, 03 Apr 2020 20:55:32 GMT",
-        "ETag": "\u00220x8D7D8115961A567\u0022",
-        "Last-Modified": "Fri, 03 Apr 2020 20:55:32 GMT",
-=======
-        "Date": "Tue, 14 Apr 2020 00:01:42 GMT",
-        "ETag": "\u00220x8D7E00703A55097\u0022",
-        "Last-Modified": "Tue, 14 Apr 2020 00:01:42 GMT",
->>>>>>> b9bd85cb
-        "Server": [
-          "Windows-Azure-Blob/1.0",
-          "Microsoft-HTTPAPI/2.0"
-        ],
-        "x-ms-client-request-id": "e9fbf420-4aa0-91ac-8433-e46c62b9691a",
-<<<<<<< HEAD
-        "x-ms-request-id": "962198fb-f01e-0012-3cfa-093670000000",
-        "x-ms-version": "2019-12-12"
-=======
-        "x-ms-request-id": "61494b19-601e-002f-71ef-11406b000000",
-        "x-ms-version": "2019-07-07"
->>>>>>> b9bd85cb
-      },
-      "ResponseBody": []
-    },
-    {
-      "RequestUri": "http://seannsecanary.dfs.core.windows.net/test-filesystem-b9a8bf18-c86e-872e-6694-740e968e5903/test-directory-a7604b92-c076-12ff-eab2-f9ac61dbc6d3?resource=directory",
-      "RequestMethod": "PUT",
-      "RequestHeaders": {
-        "Authorization": "Sanitized",
-<<<<<<< HEAD
-        "traceparent": "00-b8f9ad41aea82b43b219c65b4962973c-6417d29de3e32447-00",
-        "User-Agent": [
-          "azsdk-net-Storage.Files.DataLake/12.1.0-dev.20200403.1",
-          "(.NET Core 4.6.28325.01; Microsoft Windows 10.0.18362 )"
-        ],
-        "x-ms-client-request-id": "74c04b57-0c32-606d-f5e9-ffee500030a8",
-        "x-ms-date": "Fri, 03 Apr 2020 20:55:33 GMT",
-=======
-        "traceparent": "00-ac28320e7187914fa08f5efcaad0b606-660618289b9cf44b-00",
-        "User-Agent": [
-          "azsdk-net-Storage.Files.DataLake/12.2.0-dev.20200413.1",
-          "(.NET Core 4.6.28325.01; Microsoft Windows 10.0.18362 )"
-        ],
-        "x-ms-client-request-id": "74c04b57-0c32-606d-f5e9-ffee500030a8",
-        "x-ms-date": "Tue, 14 Apr 2020 00:01:43 GMT",
->>>>>>> b9bd85cb
-        "x-ms-return-client-request-id": "true",
-        "x-ms-version": "2019-12-12"
-      },
-      "RequestBody": null,
-      "StatusCode": 201,
-      "ResponseHeaders": {
-        "Content-Length": "0",
-<<<<<<< HEAD
-        "Date": "Fri, 03 Apr 2020 20:55:32 GMT",
-        "ETag": "\u00220x8D7D8115970285C\u0022",
-        "Last-Modified": "Fri, 03 Apr 2020 20:55:32 GMT",
-=======
-        "Date": "Tue, 14 Apr 2020 00:01:42 GMT",
-        "ETag": "\u00220x8D7E00703C4F9F6\u0022",
-        "Last-Modified": "Tue, 14 Apr 2020 00:01:42 GMT",
->>>>>>> b9bd85cb
-        "Server": [
-          "Windows-Azure-HDFS/1.0",
-          "Microsoft-HTTPAPI/2.0"
-        ],
-        "x-ms-client-request-id": "74c04b57-0c32-606d-f5e9-ffee500030a8",
-<<<<<<< HEAD
-        "x-ms-request-id": "fa43fbef-201f-0097-54fa-091bad000000",
-        "x-ms-version": "2019-12-12"
-=======
-        "x-ms-request-id": "925831c6-701f-0051-1bef-11d02c000000",
-        "x-ms-version": "2019-07-07"
->>>>>>> b9bd85cb
-      },
-      "ResponseBody": []
-    },
-    {
-      "RequestUri": "http://seannsecanary.dfs.core.windows.net/test-filesystem-b9a8bf18-c86e-872e-6694-740e968e5903/test-directory-d18c106d-c8cb-2287-e8cf-922954cbef81?resource=directory",
-      "RequestMethod": "PUT",
-      "RequestHeaders": {
-        "Authorization": "Sanitized",
-<<<<<<< HEAD
-        "traceparent": "00-f0281168ff7f174bb115bcff96e4e79e-b35960fdd7f02946-00",
-        "User-Agent": [
-          "azsdk-net-Storage.Files.DataLake/12.1.0-dev.20200403.1",
-          "(.NET Core 4.6.28325.01; Microsoft Windows 10.0.18362 )"
-        ],
-        "x-ms-client-request-id": "11c7c21c-c2dc-8f3b-c39d-8c637a430c29",
-        "x-ms-date": "Fri, 03 Apr 2020 20:55:33 GMT",
-=======
-        "traceparent": "00-3c169254773e73479c2197ae86d0f7f3-72365c65769bea4c-00",
-        "User-Agent": [
-          "azsdk-net-Storage.Files.DataLake/12.2.0-dev.20200413.1",
-          "(.NET Core 4.6.28325.01; Microsoft Windows 10.0.18362 )"
-        ],
-        "x-ms-client-request-id": "11c7c21c-c2dc-8f3b-c39d-8c637a430c29",
-        "x-ms-date": "Tue, 14 Apr 2020 00:01:43 GMT",
->>>>>>> b9bd85cb
-        "x-ms-return-client-request-id": "true",
-        "x-ms-version": "2019-12-12"
-      },
-      "RequestBody": null,
-      "StatusCode": 201,
-      "ResponseHeaders": {
-        "Content-Length": "0",
-<<<<<<< HEAD
-        "Date": "Fri, 03 Apr 2020 20:55:32 GMT",
-        "ETag": "\u00220x8D7D811597C6882\u0022",
-        "Last-Modified": "Fri, 03 Apr 2020 20:55:32 GMT",
-=======
-        "Date": "Tue, 14 Apr 2020 00:01:42 GMT",
-        "ETag": "\u00220x8D7E00703D1BB38\u0022",
-        "Last-Modified": "Tue, 14 Apr 2020 00:01:42 GMT",
->>>>>>> b9bd85cb
-        "Server": [
-          "Windows-Azure-HDFS/1.0",
-          "Microsoft-HTTPAPI/2.0"
-        ],
-        "x-ms-client-request-id": "11c7c21c-c2dc-8f3b-c39d-8c637a430c29",
-<<<<<<< HEAD
-        "x-ms-request-id": "fa43fbf0-201f-0097-55fa-091bad000000",
-        "x-ms-version": "2019-12-12"
-=======
-        "x-ms-request-id": "925831c8-701f-0051-1def-11d02c000000",
-        "x-ms-version": "2019-07-07"
->>>>>>> b9bd85cb
-      },
-      "ResponseBody": []
-    },
-    {
-      "RequestUri": "http://seannsecanary.dfs.core.windows.net/test-filesystem-b9a8bf18-c86e-872e-6694-740e968e5903/test-directory-d18c106d-c8cb-2287-e8cf-922954cbef81?mode=legacy",
+        "x-ms-client-request-id": "62074c0e-0480-1f48-44f5-a8b3e2a092d8",
+        "x-ms-date": "Fri, 01 May 2020 01:02:32 GMT",
+        "x-ms-return-client-request-id": "true",
+        "x-ms-version": "2019-12-12"
+      },
+      "RequestBody": null,
+      "StatusCode": 201,
+      "ResponseHeaders": {
+        "Content-Length": "0",
+        "Date": "Fri, 01 May 2020 01:02:32 GMT",
+        "ETag": "\u00220x8D7ED6B547AA878\u0022",
+        "Last-Modified": "Fri, 01 May 2020 01:02:33 GMT",
+        "Server": [
+          "Windows-Azure-Blob/1.0",
+          "Microsoft-HTTPAPI/2.0"
+        ],
+        "x-ms-client-request-id": "62074c0e-0480-1f48-44f5-a8b3e2a092d8",
+        "x-ms-request-id": "b946801a-c01e-0019-5d54-1fcd1b000000",
+        "x-ms-version": "2019-12-12"
+      },
+      "ResponseBody": []
+    },
+    {
+      "RequestUri": "https://seannsecanary.dfs.core.windows.net/test-filesystem-2c0d5881-cb6b-09e6-b5c1-3008534c1100/test-directory-8cd7d8da-a0e9-161a-1630-74e4c58eca80?resource=directory",
+      "RequestMethod": "PUT",
+      "RequestHeaders": {
+        "Authorization": "Sanitized",
+        "traceparent": "00-8469c173edf79046a6f4a5552205d661-0a160c6a8110ec4c-00",
+        "User-Agent": [
+          "azsdk-net-Storage.Files.DataLake/12.2.0-dev.20200430.1",
+          "(.NET Core 4.6.28325.01; Microsoft Windows 10.0.18362 )"
+        ],
+        "x-ms-client-request-id": "667d2cf3-b05c-6e5d-32f1-4c50906359b6",
+        "x-ms-date": "Fri, 01 May 2020 01:02:32 GMT",
+        "x-ms-return-client-request-id": "true",
+        "x-ms-version": "2019-12-12"
+      },
+      "RequestBody": null,
+      "StatusCode": 201,
+      "ResponseHeaders": {
+        "Content-Length": "0",
+        "Date": "Fri, 01 May 2020 01:02:32 GMT",
+        "ETag": "\u00220x8D7ED6B54B8E20E\u0022",
+        "Last-Modified": "Fri, 01 May 2020 01:02:33 GMT",
+        "Server": [
+          "Windows-Azure-HDFS/1.0",
+          "Microsoft-HTTPAPI/2.0"
+        ],
+        "x-ms-client-request-id": "667d2cf3-b05c-6e5d-32f1-4c50906359b6",
+        "x-ms-request-id": "81bc7cf8-601f-002f-5254-1f406b000000",
+        "x-ms-version": "2019-12-12"
+      },
+      "ResponseBody": []
+    },
+    {
+      "RequestUri": "https://seannsecanary.dfs.core.windows.net/test-filesystem-2c0d5881-cb6b-09e6-b5c1-3008534c1100/test-directory-f92f282a-8ba6-2b94-582f-a590c9335487?resource=directory",
+      "RequestMethod": "PUT",
+      "RequestHeaders": {
+        "Authorization": "Sanitized",
+        "traceparent": "00-31ea6249e9ed874b9c1a231f52970e1c-c7b45f787a2d6242-00",
+        "User-Agent": [
+          "azsdk-net-Storage.Files.DataLake/12.2.0-dev.20200430.1",
+          "(.NET Core 4.6.28325.01; Microsoft Windows 10.0.18362 )"
+        ],
+        "x-ms-client-request-id": "99bc20ff-015e-6870-9851-0d2c0bcda4fe",
+        "x-ms-date": "Fri, 01 May 2020 01:02:32 GMT",
+        "x-ms-return-client-request-id": "true",
+        "x-ms-version": "2019-12-12"
+      },
+      "RequestBody": null,
+      "StatusCode": 201,
+      "ResponseHeaders": {
+        "Content-Length": "0",
+        "Date": "Fri, 01 May 2020 01:02:32 GMT",
+        "ETag": "\u00220x8D7ED6B54C5D34F\u0022",
+        "Last-Modified": "Fri, 01 May 2020 01:02:33 GMT",
+        "Server": [
+          "Windows-Azure-HDFS/1.0",
+          "Microsoft-HTTPAPI/2.0"
+        ],
+        "x-ms-client-request-id": "99bc20ff-015e-6870-9851-0d2c0bcda4fe",
+        "x-ms-request-id": "81bc7d0f-601f-002f-6954-1f406b000000",
+        "x-ms-version": "2019-12-12"
+      },
+      "ResponseBody": []
+    },
+    {
+      "RequestUri": "https://seannsecanary.dfs.core.windows.net/test-filesystem-2c0d5881-cb6b-09e6-b5c1-3008534c1100/test-directory-f92f282a-8ba6-2b94-582f-a590c9335487?mode=legacy",
       "RequestMethod": "PUT",
       "RequestHeaders": {
         "Authorization": "Sanitized",
         "If-Match": "\u0022garbage\u0022",
         "User-Agent": [
-<<<<<<< HEAD
-          "azsdk-net-Storage.Files.DataLake/12.1.0-dev.20200403.1",
-          "(.NET Core 4.6.28325.01; Microsoft Windows 10.0.18362 )"
-        ],
-        "x-ms-client-request-id": "910c7d8f-de04-5ca5-b8c5-527dc53c59df",
-        "x-ms-date": "Fri, 03 Apr 2020 20:55:33 GMT",
-        "x-ms-rename-source": "/test-filesystem-b9a8bf18-c86e-872e-6694-740e968e5903/test-directory-a7604b92-c076-12ff-eab2-f9ac61dbc6d3",
-=======
-          "azsdk-net-Storage.Files.DataLake/12.2.0-dev.20200413.1",
-          "(.NET Core 4.6.28325.01; Microsoft Windows 10.0.18362 )"
-        ],
-        "x-ms-client-request-id": "910c7d8f-de04-5ca5-b8c5-527dc53c59df",
-        "x-ms-date": "Tue, 14 Apr 2020 00:01:43 GMT",
-        "x-ms-rename-source": "%2Ftest-filesystem-b9a8bf18-c86e-872e-6694-740e968e5903%2Ftest-directory-a7604b92-c076-12ff-eab2-f9ac61dbc6d3=",
->>>>>>> b9bd85cb
+          "azsdk-net-Storage.Files.DataLake/12.2.0-dev.20200430.1",
+          "(.NET Core 4.6.28325.01; Microsoft Windows 10.0.18362 )"
+        ],
+        "x-ms-client-request-id": "a8902118-ba77-3428-ed88-00be57f7c8bd",
+        "x-ms-date": "Fri, 01 May 2020 01:02:33 GMT",
+        "x-ms-rename-source": "%2Ftest-filesystem-2c0d5881-cb6b-09e6-b5c1-3008534c1100%2Ftest-directory-8cd7d8da-a0e9-161a-1630-74e4c58eca80=",
         "x-ms-return-client-request-id": "true",
         "x-ms-version": "2019-12-12"
       },
@@ -732,58 +448,35 @@
       "ResponseHeaders": {
         "Content-Length": "200",
         "Content-Type": "application/json; charset=utf-8",
-<<<<<<< HEAD
-        "Date": "Fri, 03 Apr 2020 20:55:32 GMT",
-=======
-        "Date": "Tue, 14 Apr 2020 00:01:42 GMT",
->>>>>>> b9bd85cb
-        "Server": [
-          "Windows-Azure-HDFS/1.0",
-          "Microsoft-HTTPAPI/2.0"
-        ],
-        "x-ms-client-request-id": "910c7d8f-de04-5ca5-b8c5-527dc53c59df",
+        "Date": "Fri, 01 May 2020 01:02:33 GMT",
+        "Server": [
+          "Windows-Azure-HDFS/1.0",
+          "Microsoft-HTTPAPI/2.0"
+        ],
+        "x-ms-client-request-id": "a8902118-ba77-3428-ed88-00be57f7c8bd",
         "x-ms-error-code": "ConditionNotMet",
-<<<<<<< HEAD
-        "x-ms-request-id": "fa43fbf1-201f-0097-56fa-091bad000000",
-        "x-ms-version": "2019-12-12"
-=======
-        "x-ms-request-id": "925831c9-701f-0051-1eef-11d02c000000",
-        "x-ms-version": "2019-07-07"
->>>>>>> b9bd85cb
+        "x-ms-request-id": "81bc7d1e-601f-002f-7854-1f406b000000",
+        "x-ms-version": "2019-12-12"
       },
       "ResponseBody": {
         "error": {
           "code": "ConditionNotMet",
-<<<<<<< HEAD
-          "message": "The condition specified using HTTP conditional header(s) is not met.\nRequestId:fa43fbf1-201f-0097-56fa-091bad000000\nTime:2020-04-03T20:55:32.4358303Z"
-=======
-          "message": "The condition specified using HTTP conditional header(s) is not met.\nRequestId:925831c9-701f-0051-1eef-11d02c000000\nTime:2020-04-14T00:01:43.0589213Z"
->>>>>>> b9bd85cb
+          "message": "The condition specified using HTTP conditional header(s) is not met.\nRequestId:81bc7d1e-601f-002f-7854-1f406b000000\nTime:2020-05-01T01:02:33.6592347Z"
         }
       }
     },
     {
-      "RequestUri": "http://seannsecanary.blob.core.windows.net/test-filesystem-b9a8bf18-c86e-872e-6694-740e968e5903?restype=container",
+      "RequestUri": "https://seannsecanary.blob.core.windows.net/test-filesystem-2c0d5881-cb6b-09e6-b5c1-3008534c1100?restype=container",
       "RequestMethod": "DELETE",
       "RequestHeaders": {
         "Authorization": "Sanitized",
-<<<<<<< HEAD
-        "traceparent": "00-482f34c6cb43bf4f88273d23649e53ee-a9090a60c55d2b47-00",
-        "User-Agent": [
-          "azsdk-net-Storage.Files.DataLake/12.1.0-dev.20200403.1",
-          "(.NET Core 4.6.28325.01; Microsoft Windows 10.0.18362 )"
-        ],
-        "x-ms-client-request-id": "fcd418eb-7b36-1b25-d873-a5e6c7105633",
-        "x-ms-date": "Fri, 03 Apr 2020 20:55:33 GMT",
-=======
-        "traceparent": "00-e8194d66218c424eb5d600169106f665-1e47ce0a2bcfd74f-00",
-        "User-Agent": [
-          "azsdk-net-Storage.Files.DataLake/12.2.0-dev.20200413.1",
-          "(.NET Core 4.6.28325.01; Microsoft Windows 10.0.18362 )"
-        ],
-        "x-ms-client-request-id": "fcd418eb-7b36-1b25-d873-a5e6c7105633",
-        "x-ms-date": "Tue, 14 Apr 2020 00:01:43 GMT",
->>>>>>> b9bd85cb
+        "traceparent": "00-627d2eb35405ab45838abfc4f12fcf10-c0c90886d2b94d40-00",
+        "User-Agent": [
+          "azsdk-net-Storage.Files.DataLake/12.2.0-dev.20200430.1",
+          "(.NET Core 4.6.28325.01; Microsoft Windows 10.0.18362 )"
+        ],
+        "x-ms-client-request-id": "e914e588-fc3c-e286-9be5-45e9bfe76e0c",
+        "x-ms-date": "Fri, 01 May 2020 01:02:33 GMT",
         "x-ms-return-client-request-id": "true",
         "x-ms-version": "2019-12-12"
       },
@@ -791,205 +484,125 @@
       "StatusCode": 202,
       "ResponseHeaders": {
         "Content-Length": "0",
-<<<<<<< HEAD
-        "Date": "Fri, 03 Apr 2020 20:55:32 GMT",
-=======
-        "Date": "Tue, 14 Apr 2020 00:01:43 GMT",
->>>>>>> b9bd85cb
-        "Server": [
-          "Windows-Azure-Blob/1.0",
-          "Microsoft-HTTPAPI/2.0"
-        ],
-        "x-ms-client-request-id": "fcd418eb-7b36-1b25-d873-a5e6c7105633",
-<<<<<<< HEAD
-        "x-ms-request-id": "96219947-f01e-0012-02fa-093670000000",
-        "x-ms-version": "2019-12-12"
-=======
-        "x-ms-request-id": "61494b5a-601e-002f-26ef-11406b000000",
-        "x-ms-version": "2019-07-07"
->>>>>>> b9bd85cb
-      },
-      "ResponseBody": []
-    },
-    {
-      "RequestUri": "http://seannsecanary.blob.core.windows.net/test-filesystem-97becf5f-bf2d-acce-130a-5c583c8248bb?restype=container",
-      "RequestMethod": "PUT",
-      "RequestHeaders": {
-        "Authorization": "Sanitized",
-<<<<<<< HEAD
-        "traceparent": "00-b6291a99dcdec84a94eaae2ba68de618-eed045fd0cb40446-00",
-        "User-Agent": [
-          "azsdk-net-Storage.Files.DataLake/12.1.0-dev.20200403.1",
-=======
-        "traceparent": "00-fadcea2f16445e4b8eb802fed5a3117c-957b1dcb71b9c540-00",
-        "User-Agent": [
-          "azsdk-net-Storage.Files.DataLake/12.2.0-dev.20200413.1",
->>>>>>> b9bd85cb
+        "Date": "Fri, 01 May 2020 01:02:32 GMT",
+        "Server": [
+          "Windows-Azure-Blob/1.0",
+          "Microsoft-HTTPAPI/2.0"
+        ],
+        "x-ms-client-request-id": "e914e588-fc3c-e286-9be5-45e9bfe76e0c",
+        "x-ms-request-id": "b946803b-c01e-0019-7654-1fcd1b000000",
+        "x-ms-version": "2019-12-12"
+      },
+      "ResponseBody": []
+    },
+    {
+      "RequestUri": "https://seannsecanary.blob.core.windows.net/test-filesystem-e034b193-2c8a-3312-1051-2d812426a298?restype=container",
+      "RequestMethod": "PUT",
+      "RequestHeaders": {
+        "Authorization": "Sanitized",
+        "traceparent": "00-b591a87946cb0c4f9d9ce858effb0cbf-156ebf3eb4a76e45-00",
+        "User-Agent": [
+          "azsdk-net-Storage.Files.DataLake/12.2.0-dev.20200430.1",
           "(.NET Core 4.6.28325.01; Microsoft Windows 10.0.18362 )"
         ],
         "x-ms-blob-public-access": "container",
-        "x-ms-client-request-id": "43c36d55-dc3d-2cb8-4928-e92c1fccde55",
-<<<<<<< HEAD
-        "x-ms-date": "Fri, 03 Apr 2020 20:55:34 GMT",
-=======
-        "x-ms-date": "Tue, 14 Apr 2020 00:01:43 GMT",
->>>>>>> b9bd85cb
-        "x-ms-return-client-request-id": "true",
-        "x-ms-version": "2019-12-12"
-      },
-      "RequestBody": null,
-      "StatusCode": 201,
-      "ResponseHeaders": {
-        "Content-Length": "0",
-<<<<<<< HEAD
-        "Date": "Fri, 03 Apr 2020 20:55:32 GMT",
-        "ETag": "\u00220x8D7D81159A6F862\u0022",
-        "Last-Modified": "Fri, 03 Apr 2020 20:55:32 GMT",
-=======
-        "Date": "Tue, 14 Apr 2020 00:01:43 GMT",
-        "ETag": "\u00220x8D7E007041EB6F9\u0022",
-        "Last-Modified": "Tue, 14 Apr 2020 00:01:43 GMT",
->>>>>>> b9bd85cb
-        "Server": [
-          "Windows-Azure-Blob/1.0",
-          "Microsoft-HTTPAPI/2.0"
-        ],
-        "x-ms-client-request-id": "43c36d55-dc3d-2cb8-4928-e92c1fccde55",
-<<<<<<< HEAD
-        "x-ms-request-id": "96219952-f01e-0012-0bfa-093670000000",
-        "x-ms-version": "2019-12-12"
-=======
-        "x-ms-request-id": "19f064af-201e-004c-0fef-11dd90000000",
-        "x-ms-version": "2019-07-07"
->>>>>>> b9bd85cb
-      },
-      "ResponseBody": []
-    },
-    {
-      "RequestUri": "http://seannsecanary.dfs.core.windows.net/test-filesystem-97becf5f-bf2d-acce-130a-5c583c8248bb/test-directory-5b95e92a-a87e-03ca-27ba-3a99a49d6e8f?resource=directory",
-      "RequestMethod": "PUT",
-      "RequestHeaders": {
-        "Authorization": "Sanitized",
-<<<<<<< HEAD
-        "traceparent": "00-5fcef1b771557140a883266792dc4c8d-b7fad097fa12b84f-00",
-        "User-Agent": [
-          "azsdk-net-Storage.Files.DataLake/12.1.0-dev.20200403.1",
-          "(.NET Core 4.6.28325.01; Microsoft Windows 10.0.18362 )"
-        ],
-        "x-ms-client-request-id": "5406c5b5-dfee-aca5-a2c0-1c83a21e88ab",
-        "x-ms-date": "Fri, 03 Apr 2020 20:55:34 GMT",
-=======
-        "traceparent": "00-64beca44a596b547ab692d6c9a5e79f8-df6d47356320be4f-00",
-        "User-Agent": [
-          "azsdk-net-Storage.Files.DataLake/12.2.0-dev.20200413.1",
-          "(.NET Core 4.6.28325.01; Microsoft Windows 10.0.18362 )"
-        ],
-        "x-ms-client-request-id": "5406c5b5-dfee-aca5-a2c0-1c83a21e88ab",
-        "x-ms-date": "Tue, 14 Apr 2020 00:01:44 GMT",
->>>>>>> b9bd85cb
-        "x-ms-return-client-request-id": "true",
-        "x-ms-version": "2019-12-12"
-      },
-      "RequestBody": null,
-      "StatusCode": 201,
-      "ResponseHeaders": {
-        "Content-Length": "0",
-<<<<<<< HEAD
-        "Date": "Fri, 03 Apr 2020 20:55:32 GMT",
-        "ETag": "\u00220x8D7D81159B698E9\u0022",
-        "Last-Modified": "Fri, 03 Apr 2020 20:55:32 GMT",
-=======
-        "Date": "Tue, 14 Apr 2020 00:01:42 GMT",
-        "ETag": "\u00220x8D7E007043A7407\u0022",
-        "Last-Modified": "Tue, 14 Apr 2020 00:01:43 GMT",
->>>>>>> b9bd85cb
-        "Server": [
-          "Windows-Azure-HDFS/1.0",
-          "Microsoft-HTTPAPI/2.0"
-        ],
-        "x-ms-client-request-id": "5406c5b5-dfee-aca5-a2c0-1c83a21e88ab",
-<<<<<<< HEAD
-        "x-ms-request-id": "fa43fbf2-201f-0097-57fa-091bad000000",
-        "x-ms-version": "2019-12-12"
-=======
-        "x-ms-request-id": "6d669626-801f-0045-18ef-119843000000",
-        "x-ms-version": "2019-07-07"
->>>>>>> b9bd85cb
-      },
-      "ResponseBody": []
-    },
-    {
-      "RequestUri": "http://seannsecanary.dfs.core.windows.net/test-filesystem-97becf5f-bf2d-acce-130a-5c583c8248bb/test-directory-e75c5ab9-0fc8-2596-6b21-a719448a90aa?resource=directory",
-      "RequestMethod": "PUT",
-      "RequestHeaders": {
-        "Authorization": "Sanitized",
-<<<<<<< HEAD
-        "traceparent": "00-a54f5cf05bc9b649bb66ee7e6bf1555f-f4fb470edd755846-00",
-        "User-Agent": [
-          "azsdk-net-Storage.Files.DataLake/12.1.0-dev.20200403.1",
-          "(.NET Core 4.6.28325.01; Microsoft Windows 10.0.18362 )"
-        ],
-        "x-ms-client-request-id": "1886b8dd-fd1f-a6c8-2ee0-e8cc388b6718",
-        "x-ms-date": "Fri, 03 Apr 2020 20:55:34 GMT",
-=======
-        "traceparent": "00-905068791fa6a74f95c4596497bdb207-6ce18afc5ece364a-00",
-        "User-Agent": [
-          "azsdk-net-Storage.Files.DataLake/12.2.0-dev.20200413.1",
-          "(.NET Core 4.6.28325.01; Microsoft Windows 10.0.18362 )"
-        ],
-        "x-ms-client-request-id": "1886b8dd-fd1f-a6c8-2ee0-e8cc388b6718",
-        "x-ms-date": "Tue, 14 Apr 2020 00:01:44 GMT",
->>>>>>> b9bd85cb
-        "x-ms-return-client-request-id": "true",
-        "x-ms-version": "2019-12-12"
-      },
-      "RequestBody": null,
-      "StatusCode": 201,
-      "ResponseHeaders": {
-        "Content-Length": "0",
-<<<<<<< HEAD
-        "Date": "Fri, 03 Apr 2020 20:55:32 GMT",
-        "ETag": "\u00220x8D7D81159C2C08B\u0022",
-        "Last-Modified": "Fri, 03 Apr 2020 20:55:32 GMT",
-=======
-        "Date": "Tue, 14 Apr 2020 00:01:43 GMT",
-        "ETag": "\u00220x8D7E0070447617D\u0022",
-        "Last-Modified": "Tue, 14 Apr 2020 00:01:43 GMT",
->>>>>>> b9bd85cb
-        "Server": [
-          "Windows-Azure-HDFS/1.0",
-          "Microsoft-HTTPAPI/2.0"
-        ],
-        "x-ms-client-request-id": "1886b8dd-fd1f-a6c8-2ee0-e8cc388b6718",
-<<<<<<< HEAD
-        "x-ms-request-id": "fa43fbf3-201f-0097-58fa-091bad000000",
-        "x-ms-version": "2019-12-12"
-=======
-        "x-ms-request-id": "6d669627-801f-0045-19ef-119843000000",
-        "x-ms-version": "2019-07-07"
->>>>>>> b9bd85cb
-      },
-      "ResponseBody": []
-    },
-    {
-      "RequestUri": "http://seannsecanary.blob.core.windows.net/test-filesystem-97becf5f-bf2d-acce-130a-5c583c8248bb/test-directory-e75c5ab9-0fc8-2596-6b21-a719448a90aa",
+        "x-ms-client-request-id": "e06f8888-d120-5bcd-d2e0-d9ebcf05be75",
+        "x-ms-date": "Fri, 01 May 2020 01:02:33 GMT",
+        "x-ms-return-client-request-id": "true",
+        "x-ms-version": "2019-12-12"
+      },
+      "RequestBody": null,
+      "StatusCode": 201,
+      "ResponseHeaders": {
+        "Content-Length": "0",
+        "Date": "Fri, 01 May 2020 01:02:33 GMT",
+        "ETag": "\u00220x8D7ED6B5514ED32\u0022",
+        "Last-Modified": "Fri, 01 May 2020 01:02:34 GMT",
+        "Server": [
+          "Windows-Azure-Blob/1.0",
+          "Microsoft-HTTPAPI/2.0"
+        ],
+        "x-ms-client-request-id": "e06f8888-d120-5bcd-d2e0-d9ebcf05be75",
+        "x-ms-request-id": "afec8f2c-c01e-007b-7154-1f0f3c000000",
+        "x-ms-version": "2019-12-12"
+      },
+      "ResponseBody": []
+    },
+    {
+      "RequestUri": "https://seannsecanary.dfs.core.windows.net/test-filesystem-e034b193-2c8a-3312-1051-2d812426a298/test-directory-1612ad42-fbb1-b52a-314a-90b62be294e8?resource=directory",
+      "RequestMethod": "PUT",
+      "RequestHeaders": {
+        "Authorization": "Sanitized",
+        "traceparent": "00-2a03df679740f54bac5249a894c61a55-97ea8be7bf8bf145-00",
+        "User-Agent": [
+          "azsdk-net-Storage.Files.DataLake/12.2.0-dev.20200430.1",
+          "(.NET Core 4.6.28325.01; Microsoft Windows 10.0.18362 )"
+        ],
+        "x-ms-client-request-id": "f1ed8b15-6815-8ce2-5eb9-aed6411730f0",
+        "x-ms-date": "Fri, 01 May 2020 01:02:33 GMT",
+        "x-ms-return-client-request-id": "true",
+        "x-ms-version": "2019-12-12"
+      },
+      "RequestBody": null,
+      "StatusCode": 201,
+      "ResponseHeaders": {
+        "Content-Length": "0",
+        "Date": "Fri, 01 May 2020 01:02:33 GMT",
+        "ETag": "\u00220x8D7ED6B554D140D\u0022",
+        "Last-Modified": "Fri, 01 May 2020 01:02:34 GMT",
+        "Server": [
+          "Windows-Azure-HDFS/1.0",
+          "Microsoft-HTTPAPI/2.0"
+        ],
+        "x-ms-client-request-id": "f1ed8b15-6815-8ce2-5eb9-aed6411730f0",
+        "x-ms-request-id": "fcf5cc51-601f-0072-7154-1f4aef000000",
+        "x-ms-version": "2019-12-12"
+      },
+      "ResponseBody": []
+    },
+    {
+      "RequestUri": "https://seannsecanary.dfs.core.windows.net/test-filesystem-e034b193-2c8a-3312-1051-2d812426a298/test-directory-3518f14b-220c-80be-350d-3bd65c27b09c?resource=directory",
+      "RequestMethod": "PUT",
+      "RequestHeaders": {
+        "Authorization": "Sanitized",
+        "traceparent": "00-5b6779dd576f134e863d2c83ff7c3c98-a5144b8473efaa49-00",
+        "User-Agent": [
+          "azsdk-net-Storage.Files.DataLake/12.2.0-dev.20200430.1",
+          "(.NET Core 4.6.28325.01; Microsoft Windows 10.0.18362 )"
+        ],
+        "x-ms-client-request-id": "13b6afaa-e57c-f23d-cd6d-bc082c0c3036",
+        "x-ms-date": "Fri, 01 May 2020 01:02:33 GMT",
+        "x-ms-return-client-request-id": "true",
+        "x-ms-version": "2019-12-12"
+      },
+      "RequestBody": null,
+      "StatusCode": 201,
+      "ResponseHeaders": {
+        "Content-Length": "0",
+        "Date": "Fri, 01 May 2020 01:02:33 GMT",
+        "ETag": "\u00220x8D7ED6B555A1ECB\u0022",
+        "Last-Modified": "Fri, 01 May 2020 01:02:34 GMT",
+        "Server": [
+          "Windows-Azure-HDFS/1.0",
+          "Microsoft-HTTPAPI/2.0"
+        ],
+        "x-ms-client-request-id": "13b6afaa-e57c-f23d-cd6d-bc082c0c3036",
+        "x-ms-request-id": "fcf5cc5f-601f-0072-7f54-1f4aef000000",
+        "x-ms-version": "2019-12-12"
+      },
+      "ResponseBody": []
+    },
+    {
+      "RequestUri": "https://seannsecanary.blob.core.windows.net/test-filesystem-e034b193-2c8a-3312-1051-2d812426a298/test-directory-3518f14b-220c-80be-350d-3bd65c27b09c",
       "RequestMethod": "HEAD",
       "RequestHeaders": {
         "Authorization": "Sanitized",
         "User-Agent": [
-<<<<<<< HEAD
-          "azsdk-net-Storage.Files.DataLake/12.1.0-dev.20200403.1",
-          "(.NET Core 4.6.28325.01; Microsoft Windows 10.0.18362 )"
-        ],
-        "x-ms-client-request-id": "8c3c1150-7704-d88b-e03d-b0b631d5b806",
-        "x-ms-date": "Fri, 03 Apr 2020 20:55:34 GMT",
-=======
-          "azsdk-net-Storage.Files.DataLake/12.2.0-dev.20200413.1",
-          "(.NET Core 4.6.28325.01; Microsoft Windows 10.0.18362 )"
-        ],
-        "x-ms-client-request-id": "8c3c1150-7704-d88b-e03d-b0b631d5b806",
-        "x-ms-date": "Tue, 14 Apr 2020 00:01:44 GMT",
->>>>>>> b9bd85cb
+          "azsdk-net-Storage.Files.DataLake/12.2.0-dev.20200430.1",
+          "(.NET Core 4.6.28325.01; Microsoft Windows 10.0.18362 )"
+        ],
+        "x-ms-client-request-id": "ac2b7848-9d71-4920-07ae-d186e6ca3daa",
+        "x-ms-date": "Fri, 01 May 2020 01:02:34 GMT",
         "x-ms-return-client-request-id": "true",
         "x-ms-version": "2019-12-12"
       },
@@ -999,15 +612,9 @@
         "Accept-Ranges": "bytes",
         "Content-Length": "0",
         "Content-Type": "application/octet-stream",
-<<<<<<< HEAD
-        "Date": "Fri, 03 Apr 2020 20:55:32 GMT",
-        "ETag": "\u00220x8D7D81159C2C08B\u0022",
-        "Last-Modified": "Fri, 03 Apr 2020 20:55:32 GMT",
-=======
-        "Date": "Tue, 14 Apr 2020 00:01:43 GMT",
-        "ETag": "\u00220x8D7E0070447617D\u0022",
-        "Last-Modified": "Tue, 14 Apr 2020 00:01:43 GMT",
->>>>>>> b9bd85cb
+        "Date": "Fri, 01 May 2020 01:02:34 GMT",
+        "ETag": "\u00220x8D7ED6B555A1ECB\u0022",
+        "Last-Modified": "Fri, 01 May 2020 01:02:34 GMT",
         "Server": [
           "Windows-Azure-Blob/1.0",
           "Microsoft-HTTPAPI/2.0"
@@ -1015,49 +622,30 @@
         "x-ms-access-tier": "Hot",
         "x-ms-access-tier-inferred": "true",
         "x-ms-blob-type": "BlockBlob",
-        "x-ms-client-request-id": "8c3c1150-7704-d88b-e03d-b0b631d5b806",
-<<<<<<< HEAD
-        "x-ms-creation-time": "Fri, 03 Apr 2020 20:55:32 GMT",
+        "x-ms-client-request-id": "ac2b7848-9d71-4920-07ae-d186e6ca3daa",
+        "x-ms-creation-time": "Fri, 01 May 2020 01:02:34 GMT",
         "x-ms-lease-state": "available",
         "x-ms-lease-status": "unlocked",
         "x-ms-meta-hdi_isfolder": "true",
-        "x-ms-request-id": "9621997a-f01e-0012-2afa-093670000000",
-=======
-        "x-ms-creation-time": "Tue, 14 Apr 2020 00:01:43 GMT",
-        "x-ms-lease-state": "available",
-        "x-ms-lease-status": "unlocked",
-        "x-ms-meta-hdi_isfolder": "true",
-        "x-ms-request-id": "19f064ec-201e-004c-3cef-11dd90000000",
->>>>>>> b9bd85cb
+        "x-ms-request-id": "afec8f6e-c01e-007b-2154-1f0f3c000000",
         "x-ms-server-encrypted": "true",
         "x-ms-version": "2019-12-12"
       },
       "ResponseBody": []
     },
     {
-      "RequestUri": "http://seannsecanary.dfs.core.windows.net/test-filesystem-97becf5f-bf2d-acce-130a-5c583c8248bb/test-directory-e75c5ab9-0fc8-2596-6b21-a719448a90aa?mode=legacy",
-      "RequestMethod": "PUT",
-      "RequestHeaders": {
-        "Authorization": "Sanitized",
-<<<<<<< HEAD
-        "If-None-Match": "\u00220x8D7D81159C2C08B\u0022",
-        "User-Agent": [
-          "azsdk-net-Storage.Files.DataLake/12.1.0-dev.20200403.1",
-          "(.NET Core 4.6.28325.01; Microsoft Windows 10.0.18362 )"
-        ],
-        "x-ms-client-request-id": "267b78a3-db4f-b814-e6d5-18fdf85e6de3",
-        "x-ms-date": "Fri, 03 Apr 2020 20:55:34 GMT",
-        "x-ms-rename-source": "/test-filesystem-97becf5f-bf2d-acce-130a-5c583c8248bb/test-directory-5b95e92a-a87e-03ca-27ba-3a99a49d6e8f",
-=======
-        "If-None-Match": "\u00220x8D7E0070447617D\u0022",
-        "User-Agent": [
-          "azsdk-net-Storage.Files.DataLake/12.2.0-dev.20200413.1",
-          "(.NET Core 4.6.28325.01; Microsoft Windows 10.0.18362 )"
-        ],
-        "x-ms-client-request-id": "267b78a3-db4f-b814-e6d5-18fdf85e6de3",
-        "x-ms-date": "Tue, 14 Apr 2020 00:01:44 GMT",
-        "x-ms-rename-source": "%2Ftest-filesystem-97becf5f-bf2d-acce-130a-5c583c8248bb%2Ftest-directory-5b95e92a-a87e-03ca-27ba-3a99a49d6e8f=",
->>>>>>> b9bd85cb
+      "RequestUri": "https://seannsecanary.dfs.core.windows.net/test-filesystem-e034b193-2c8a-3312-1051-2d812426a298/test-directory-3518f14b-220c-80be-350d-3bd65c27b09c?mode=legacy",
+      "RequestMethod": "PUT",
+      "RequestHeaders": {
+        "Authorization": "Sanitized",
+        "If-None-Match": "\u00220x8D7ED6B555A1ECB\u0022",
+        "User-Agent": [
+          "azsdk-net-Storage.Files.DataLake/12.2.0-dev.20200430.1",
+          "(.NET Core 4.6.28325.01; Microsoft Windows 10.0.18362 )"
+        ],
+        "x-ms-client-request-id": "b4bf2801-84e1-6bc5-f05d-f4c7bf74c253",
+        "x-ms-date": "Fri, 01 May 2020 01:02:34 GMT",
+        "x-ms-rename-source": "%2Ftest-filesystem-e034b193-2c8a-3312-1051-2d812426a298%2Ftest-directory-1612ad42-fbb1-b52a-314a-90b62be294e8=",
         "x-ms-return-client-request-id": "true",
         "x-ms-version": "2019-12-12"
       },
@@ -1066,58 +654,35 @@
       "ResponseHeaders": {
         "Content-Length": "200",
         "Content-Type": "application/json; charset=utf-8",
-<<<<<<< HEAD
-        "Date": "Fri, 03 Apr 2020 20:55:32 GMT",
-=======
-        "Date": "Tue, 14 Apr 2020 00:01:43 GMT",
->>>>>>> b9bd85cb
-        "Server": [
-          "Windows-Azure-HDFS/1.0",
-          "Microsoft-HTTPAPI/2.0"
-        ],
-        "x-ms-client-request-id": "267b78a3-db4f-b814-e6d5-18fdf85e6de3",
+        "Date": "Fri, 01 May 2020 01:02:33 GMT",
+        "Server": [
+          "Windows-Azure-HDFS/1.0",
+          "Microsoft-HTTPAPI/2.0"
+        ],
+        "x-ms-client-request-id": "b4bf2801-84e1-6bc5-f05d-f4c7bf74c253",
         "x-ms-error-code": "ConditionNotMet",
-<<<<<<< HEAD
-        "x-ms-request-id": "fa43fbf4-201f-0097-59fa-091bad000000",
-        "x-ms-version": "2019-12-12"
-=======
-        "x-ms-request-id": "6d669628-801f-0045-1aef-119843000000",
-        "x-ms-version": "2019-07-07"
->>>>>>> b9bd85cb
+        "x-ms-request-id": "fcf5cc78-601f-0072-1854-1f4aef000000",
+        "x-ms-version": "2019-12-12"
       },
       "ResponseBody": {
         "error": {
           "code": "ConditionNotMet",
-<<<<<<< HEAD
-          "message": "The condition specified using HTTP conditional header(s) is not met.\nRequestId:fa43fbf4-201f-0097-59fa-091bad000000\nTime:2020-04-03T20:55:33.0602691Z"
-=======
-          "message": "The condition specified using HTTP conditional header(s) is not met.\nRequestId:6d669628-801f-0045-1aef-119843000000\nTime:2020-04-14T00:01:44.0705074Z"
->>>>>>> b9bd85cb
+          "message": "The condition specified using HTTP conditional header(s) is not met.\nRequestId:fcf5cc78-601f-0072-1854-1f4aef000000\nTime:2020-05-01T01:02:34.7348453Z"
         }
       }
     },
     {
-      "RequestUri": "http://seannsecanary.blob.core.windows.net/test-filesystem-97becf5f-bf2d-acce-130a-5c583c8248bb?restype=container",
+      "RequestUri": "https://seannsecanary.blob.core.windows.net/test-filesystem-e034b193-2c8a-3312-1051-2d812426a298?restype=container",
       "RequestMethod": "DELETE",
       "RequestHeaders": {
         "Authorization": "Sanitized",
-<<<<<<< HEAD
-        "traceparent": "00-ae3cb70a6871164090f2b2e761f784ed-38c1a8045bb8fe4b-00",
-        "User-Agent": [
-          "azsdk-net-Storage.Files.DataLake/12.1.0-dev.20200403.1",
-          "(.NET Core 4.6.28325.01; Microsoft Windows 10.0.18362 )"
-        ],
-        "x-ms-client-request-id": "b9131b7a-9159-14b7-0015-9078be5b3c45",
-        "x-ms-date": "Fri, 03 Apr 2020 20:55:34 GMT",
-=======
-        "traceparent": "00-cb47fca8b3f9ef4fa74e863e7d0c139c-a88912d8d335f346-00",
-        "User-Agent": [
-          "azsdk-net-Storage.Files.DataLake/12.2.0-dev.20200413.1",
-          "(.NET Core 4.6.28325.01; Microsoft Windows 10.0.18362 )"
-        ],
-        "x-ms-client-request-id": "b9131b7a-9159-14b7-0015-9078be5b3c45",
-        "x-ms-date": "Tue, 14 Apr 2020 00:01:44 GMT",
->>>>>>> b9bd85cb
+        "traceparent": "00-5be89d2e09d4f943b5ab68dd2320a290-ad8cbb594fd63446-00",
+        "User-Agent": [
+          "azsdk-net-Storage.Files.DataLake/12.2.0-dev.20200430.1",
+          "(.NET Core 4.6.28325.01; Microsoft Windows 10.0.18362 )"
+        ],
+        "x-ms-client-request-id": "be84c5a0-890b-b6c8-4188-119cd3855a3f",
+        "x-ms-date": "Fri, 01 May 2020 01:02:34 GMT",
         "x-ms-return-client-request-id": "true",
         "x-ms-version": "2019-12-12"
       },
@@ -1125,207 +690,127 @@
       "StatusCode": 202,
       "ResponseHeaders": {
         "Content-Length": "0",
-<<<<<<< HEAD
-        "Date": "Fri, 03 Apr 2020 20:55:32 GMT",
-=======
-        "Date": "Tue, 14 Apr 2020 00:01:43 GMT",
->>>>>>> b9bd85cb
-        "Server": [
-          "Windows-Azure-Blob/1.0",
-          "Microsoft-HTTPAPI/2.0"
-        ],
-        "x-ms-client-request-id": "b9131b7a-9159-14b7-0015-9078be5b3c45",
-<<<<<<< HEAD
-        "x-ms-request-id": "96219992-f01e-0012-3cfa-093670000000",
-        "x-ms-version": "2019-12-12"
-=======
-        "x-ms-request-id": "19f06508-201e-004c-55ef-11dd90000000",
-        "x-ms-version": "2019-07-07"
->>>>>>> b9bd85cb
-      },
-      "ResponseBody": []
-    },
-    {
-      "RequestUri": "http://seannsecanary.blob.core.windows.net/test-filesystem-57ff7d79-f3d6-dcca-5402-6f46f3f7a00e?restype=container",
-      "RequestMethod": "PUT",
-      "RequestHeaders": {
-        "Authorization": "Sanitized",
-<<<<<<< HEAD
-        "traceparent": "00-54d30602b858e04dbe21621206a73585-61decbfed2b9e04e-00",
-        "User-Agent": [
-          "azsdk-net-Storage.Files.DataLake/12.1.0-dev.20200403.1",
-=======
-        "traceparent": "00-15b8627da71dc94694de0157c51372e3-25a3c6e4d0386d49-00",
-        "User-Agent": [
-          "azsdk-net-Storage.Files.DataLake/12.2.0-dev.20200413.1",
->>>>>>> b9bd85cb
+        "Date": "Fri, 01 May 2020 01:02:34 GMT",
+        "Server": [
+          "Windows-Azure-Blob/1.0",
+          "Microsoft-HTTPAPI/2.0"
+        ],
+        "x-ms-client-request-id": "be84c5a0-890b-b6c8-4188-119cd3855a3f",
+        "x-ms-request-id": "afec8f7f-c01e-007b-3054-1f0f3c000000",
+        "x-ms-version": "2019-12-12"
+      },
+      "ResponseBody": []
+    },
+    {
+      "RequestUri": "https://seannsecanary.blob.core.windows.net/test-filesystem-915ba14b-2e36-983f-8e3e-89ce8c61c39d?restype=container",
+      "RequestMethod": "PUT",
+      "RequestHeaders": {
+        "Authorization": "Sanitized",
+        "traceparent": "00-be66194cddc61e47bcc63d5a13e55c9a-083e8e63c01a4e49-00",
+        "User-Agent": [
+          "azsdk-net-Storage.Files.DataLake/12.2.0-dev.20200430.1",
           "(.NET Core 4.6.28325.01; Microsoft Windows 10.0.18362 )"
         ],
         "x-ms-blob-public-access": "container",
-        "x-ms-client-request-id": "9aa3a2cc-d9d8-87b3-5136-645622702109",
-<<<<<<< HEAD
-        "x-ms-date": "Fri, 03 Apr 2020 20:55:34 GMT",
-=======
-        "x-ms-date": "Tue, 14 Apr 2020 00:01:44 GMT",
->>>>>>> b9bd85cb
-        "x-ms-return-client-request-id": "true",
-        "x-ms-version": "2019-12-12"
-      },
-      "RequestBody": null,
-      "StatusCode": 201,
-      "ResponseHeaders": {
-        "Content-Length": "0",
-<<<<<<< HEAD
-        "Date": "Fri, 03 Apr 2020 20:55:33 GMT",
-        "ETag": "\u00220x8D7D8115A0136AD\u0022",
-        "Last-Modified": "Fri, 03 Apr 2020 20:55:33 GMT",
-=======
-        "Date": "Tue, 14 Apr 2020 00:01:44 GMT",
-        "ETag": "\u00220x8D7E00704A6CC4E\u0022",
-        "Last-Modified": "Tue, 14 Apr 2020 00:01:44 GMT",
->>>>>>> b9bd85cb
-        "Server": [
-          "Windows-Azure-Blob/1.0",
-          "Microsoft-HTTPAPI/2.0"
-        ],
-        "x-ms-client-request-id": "9aa3a2cc-d9d8-87b3-5136-645622702109",
-<<<<<<< HEAD
-        "x-ms-request-id": "9621999f-f01e-0012-45fa-093670000000",
-        "x-ms-version": "2019-12-12"
-=======
-        "x-ms-request-id": "8bf7d6a4-501e-0024-19ef-11bb00000000",
-        "x-ms-version": "2019-07-07"
->>>>>>> b9bd85cb
-      },
-      "ResponseBody": []
-    },
-    {
-      "RequestUri": "http://seannsecanary.dfs.core.windows.net/test-filesystem-57ff7d79-f3d6-dcca-5402-6f46f3f7a00e/test-directory-2fd48274-5fd8-c5fa-f3dc-bf692414a6a9?resource=directory",
-      "RequestMethod": "PUT",
-      "RequestHeaders": {
-        "Authorization": "Sanitized",
-<<<<<<< HEAD
-        "traceparent": "00-b3c049f4c150ee4891df757a25826de7-856fe205db030845-00",
-        "User-Agent": [
-          "azsdk-net-Storage.Files.DataLake/12.1.0-dev.20200403.1",
-          "(.NET Core 4.6.28325.01; Microsoft Windows 10.0.18362 )"
-        ],
-        "x-ms-client-request-id": "b341c54a-8ad6-6c82-a7de-a7fc1949623d",
-        "x-ms-date": "Fri, 03 Apr 2020 20:55:34 GMT",
-=======
-        "traceparent": "00-8de49eaa5ab7c34b99a73d575da03bc4-d2c73d0b72825c41-00",
-        "User-Agent": [
-          "azsdk-net-Storage.Files.DataLake/12.2.0-dev.20200413.1",
-          "(.NET Core 4.6.28325.01; Microsoft Windows 10.0.18362 )"
-        ],
-        "x-ms-client-request-id": "b341c54a-8ad6-6c82-a7de-a7fc1949623d",
-        "x-ms-date": "Tue, 14 Apr 2020 00:01:44 GMT",
->>>>>>> b9bd85cb
-        "x-ms-return-client-request-id": "true",
-        "x-ms-version": "2019-12-12"
-      },
-      "RequestBody": null,
-      "StatusCode": 201,
-      "ResponseHeaders": {
-        "Content-Length": "0",
-<<<<<<< HEAD
-        "Date": "Fri, 03 Apr 2020 20:55:33 GMT",
-        "ETag": "\u00220x8D7D8115A10AB08\u0022",
-        "Last-Modified": "Fri, 03 Apr 2020 20:55:33 GMT",
-=======
-        "Date": "Tue, 14 Apr 2020 00:01:44 GMT",
-        "ETag": "\u00220x8D7E00704C47105\u0022",
-        "Last-Modified": "Tue, 14 Apr 2020 00:01:44 GMT",
->>>>>>> b9bd85cb
-        "Server": [
-          "Windows-Azure-HDFS/1.0",
-          "Microsoft-HTTPAPI/2.0"
-        ],
-        "x-ms-client-request-id": "b341c54a-8ad6-6c82-a7de-a7fc1949623d",
-<<<<<<< HEAD
-        "x-ms-request-id": "fa43fbf5-201f-0097-5afa-091bad000000",
-        "x-ms-version": "2019-12-12"
-=======
-        "x-ms-request-id": "f8f605e5-801f-007a-7bef-1150e0000000",
-        "x-ms-version": "2019-07-07"
->>>>>>> b9bd85cb
-      },
-      "ResponseBody": []
-    },
-    {
-      "RequestUri": "http://seannsecanary.dfs.core.windows.net/test-filesystem-57ff7d79-f3d6-dcca-5402-6f46f3f7a00e/test-directory-0e0dba8f-d0f5-6eb5-4c09-53dcd4e575c0?resource=directory",
-      "RequestMethod": "PUT",
-      "RequestHeaders": {
-        "Authorization": "Sanitized",
-<<<<<<< HEAD
-        "traceparent": "00-665481e7aeb9594885f080363f7eaa29-780ddc2697828d4c-00",
-        "User-Agent": [
-          "azsdk-net-Storage.Files.DataLake/12.1.0-dev.20200403.1",
-          "(.NET Core 4.6.28325.01; Microsoft Windows 10.0.18362 )"
-        ],
-        "x-ms-client-request-id": "94854e99-f125-7a32-10d3-67cd36a698c2",
-        "x-ms-date": "Fri, 03 Apr 2020 20:55:34 GMT",
-=======
-        "traceparent": "00-75217edc229e404cbc31c7bfd4ea90d4-16321bc82f8ae647-00",
-        "User-Agent": [
-          "azsdk-net-Storage.Files.DataLake/12.2.0-dev.20200413.1",
-          "(.NET Core 4.6.28325.01; Microsoft Windows 10.0.18362 )"
-        ],
-        "x-ms-client-request-id": "94854e99-f125-7a32-10d3-67cd36a698c2",
-        "x-ms-date": "Tue, 14 Apr 2020 00:01:45 GMT",
->>>>>>> b9bd85cb
-        "x-ms-return-client-request-id": "true",
-        "x-ms-version": "2019-12-12"
-      },
-      "RequestBody": null,
-      "StatusCode": 201,
-      "ResponseHeaders": {
-        "Content-Length": "0",
-<<<<<<< HEAD
-        "Date": "Fri, 03 Apr 2020 20:55:33 GMT",
-        "ETag": "\u00220x8D7D8115A1D39B1\u0022",
-        "Last-Modified": "Fri, 03 Apr 2020 20:55:33 GMT",
-=======
-        "Date": "Tue, 14 Apr 2020 00:01:44 GMT",
-        "ETag": "\u00220x8D7E00704D14F87\u0022",
-        "Last-Modified": "Tue, 14 Apr 2020 00:01:44 GMT",
->>>>>>> b9bd85cb
-        "Server": [
-          "Windows-Azure-HDFS/1.0",
-          "Microsoft-HTTPAPI/2.0"
-        ],
-        "x-ms-client-request-id": "94854e99-f125-7a32-10d3-67cd36a698c2",
-<<<<<<< HEAD
-        "x-ms-request-id": "fa43fbf6-201f-0097-5bfa-091bad000000",
-        "x-ms-version": "2019-12-12"
-=======
-        "x-ms-request-id": "f8f605e6-801f-007a-7cef-1150e0000000",
-        "x-ms-version": "2019-07-07"
->>>>>>> b9bd85cb
-      },
-      "ResponseBody": []
-    },
-    {
-      "RequestUri": "http://seannsecanary.dfs.core.windows.net/test-filesystem-57ff7d79-f3d6-dcca-5402-6f46f3f7a00e/test-directory-0e0dba8f-d0f5-6eb5-4c09-53dcd4e575c0?mode=legacy",
-      "RequestMethod": "PUT",
-      "RequestHeaders": {
-        "Authorization": "Sanitized",
-        "User-Agent": [
-<<<<<<< HEAD
-          "azsdk-net-Storage.Files.DataLake/12.1.0-dev.20200403.1",
-          "(.NET Core 4.6.28325.01; Microsoft Windows 10.0.18362 )"
-        ],
-        "x-ms-client-request-id": "8642c158-e160-ea9b-64a4-4eff8b0588e9",
-        "x-ms-date": "Fri, 03 Apr 2020 20:55:34 GMT",
-=======
-          "azsdk-net-Storage.Files.DataLake/12.2.0-dev.20200413.1",
-          "(.NET Core 4.6.28325.01; Microsoft Windows 10.0.18362 )"
-        ],
-        "x-ms-client-request-id": "8642c158-e160-ea9b-64a4-4eff8b0588e9",
-        "x-ms-date": "Tue, 14 Apr 2020 00:01:45 GMT",
->>>>>>> b9bd85cb
-        "x-ms-lease-id": "bd4f8334-9833-06fa-4986-80cce61f2e4c",
-        "x-ms-rename-source": "%2Ftest-filesystem-57ff7d79-f3d6-dcca-5402-6f46f3f7a00e%2Ftest-directory-2fd48274-5fd8-c5fa-f3dc-bf692414a6a9=",
+        "x-ms-client-request-id": "0618b8b7-51f8-7134-85ec-30cd00f92adf",
+        "x-ms-date": "Fri, 01 May 2020 01:02:34 GMT",
+        "x-ms-return-client-request-id": "true",
+        "x-ms-version": "2019-12-12"
+      },
+      "RequestBody": null,
+      "StatusCode": 201,
+      "ResponseHeaders": {
+        "Content-Length": "0",
+        "Date": "Fri, 01 May 2020 01:02:36 GMT",
+        "ETag": "\u00220x8D7ED6B55D6E961\u0022",
+        "Last-Modified": "Fri, 01 May 2020 01:02:35 GMT",
+        "Server": [
+          "Windows-Azure-Blob/1.0",
+          "Microsoft-HTTPAPI/2.0"
+        ],
+        "x-ms-client-request-id": "0618b8b7-51f8-7134-85ec-30cd00f92adf",
+        "x-ms-request-id": "220ceace-001e-0064-3654-1fbc38000000",
+        "x-ms-version": "2019-12-12"
+      },
+      "ResponseBody": []
+    },
+    {
+      "RequestUri": "https://seannsecanary.dfs.core.windows.net/test-filesystem-915ba14b-2e36-983f-8e3e-89ce8c61c39d/test-directory-4a2174c5-605e-4850-5973-858791fc4190?resource=directory",
+      "RequestMethod": "PUT",
+      "RequestHeaders": {
+        "Authorization": "Sanitized",
+        "traceparent": "00-d8742d45f096e74fb09c17ea6887b93f-e0f5393cec351e44-00",
+        "User-Agent": [
+          "azsdk-net-Storage.Files.DataLake/12.2.0-dev.20200430.1",
+          "(.NET Core 4.6.28325.01; Microsoft Windows 10.0.18362 )"
+        ],
+        "x-ms-client-request-id": "e37ebe84-62dc-5746-68d0-ad85cbace089",
+        "x-ms-date": "Fri, 01 May 2020 01:02:36 GMT",
+        "x-ms-return-client-request-id": "true",
+        "x-ms-version": "2019-12-12"
+      },
+      "RequestBody": null,
+      "StatusCode": 201,
+      "ResponseHeaders": {
+        "Content-Length": "0",
+        "Date": "Fri, 01 May 2020 01:02:37 GMT",
+        "ETag": "\u00220x8D7ED6B56F8184C\u0022",
+        "Last-Modified": "Fri, 01 May 2020 01:02:37 GMT",
+        "Server": [
+          "Windows-Azure-HDFS/1.0",
+          "Microsoft-HTTPAPI/2.0"
+        ],
+        "x-ms-client-request-id": "e37ebe84-62dc-5746-68d0-ad85cbace089",
+        "x-ms-request-id": "e3e6f39d-b01f-003c-6154-1f6467000000",
+        "x-ms-version": "2019-12-12"
+      },
+      "ResponseBody": []
+    },
+    {
+      "RequestUri": "https://seannsecanary.dfs.core.windows.net/test-filesystem-915ba14b-2e36-983f-8e3e-89ce8c61c39d/test-directory-1c3b9faa-57e2-0895-cff7-f4a9ed4c74de?resource=directory",
+      "RequestMethod": "PUT",
+      "RequestHeaders": {
+        "Authorization": "Sanitized",
+        "traceparent": "00-310a86e1bbaf0742957ffc526e7ed1d9-4e318f3f98250347-00",
+        "User-Agent": [
+          "azsdk-net-Storage.Files.DataLake/12.2.0-dev.20200430.1",
+          "(.NET Core 4.6.28325.01; Microsoft Windows 10.0.18362 )"
+        ],
+        "x-ms-client-request-id": "3358e9d4-cb3f-2d2f-2876-14e46d9c691c",
+        "x-ms-date": "Fri, 01 May 2020 01:02:36 GMT",
+        "x-ms-return-client-request-id": "true",
+        "x-ms-version": "2019-12-12"
+      },
+      "RequestBody": null,
+      "StatusCode": 201,
+      "ResponseHeaders": {
+        "Content-Length": "0",
+        "Date": "Fri, 01 May 2020 01:02:37 GMT",
+        "ETag": "\u00220x8D7ED6B5704BC6C\u0022",
+        "Last-Modified": "Fri, 01 May 2020 01:02:37 GMT",
+        "Server": [
+          "Windows-Azure-HDFS/1.0",
+          "Microsoft-HTTPAPI/2.0"
+        ],
+        "x-ms-client-request-id": "3358e9d4-cb3f-2d2f-2876-14e46d9c691c",
+        "x-ms-request-id": "e3e6f3e4-b01f-003c-2754-1f6467000000",
+        "x-ms-version": "2019-12-12"
+      },
+      "ResponseBody": []
+    },
+    {
+      "RequestUri": "https://seannsecanary.dfs.core.windows.net/test-filesystem-915ba14b-2e36-983f-8e3e-89ce8c61c39d/test-directory-1c3b9faa-57e2-0895-cff7-f4a9ed4c74de?mode=legacy",
+      "RequestMethod": "PUT",
+      "RequestHeaders": {
+        "Authorization": "Sanitized",
+        "User-Agent": [
+          "azsdk-net-Storage.Files.DataLake/12.2.0-dev.20200430.1",
+          "(.NET Core 4.6.28325.01; Microsoft Windows 10.0.18362 )"
+        ],
+        "x-ms-client-request-id": "03d54c9a-40f4-be9e-44d4-aa0749cec101",
+        "x-ms-date": "Fri, 01 May 2020 01:02:36 GMT",
+        "x-ms-lease-id": "8711a8d9-d8ad-4e7b-15ee-89f02ff40028",
+        "x-ms-rename-source": "%2Ftest-filesystem-915ba14b-2e36-983f-8e3e-89ce8c61c39d%2Ftest-directory-4a2174c5-605e-4850-5973-858791fc4190=",
         "x-ms-return-client-request-id": "true",
         "x-ms-version": "2019-12-12"
       },
@@ -1334,58 +819,35 @@
       "ResponseHeaders": {
         "Content-Length": "176",
         "Content-Type": "application/json; charset=utf-8",
-<<<<<<< HEAD
-        "Date": "Fri, 03 Apr 2020 20:55:33 GMT",
-=======
-        "Date": "Tue, 14 Apr 2020 00:01:44 GMT",
->>>>>>> b9bd85cb
-        "Server": [
-          "Windows-Azure-HDFS/1.0",
-          "Microsoft-HTTPAPI/2.0"
-        ],
-        "x-ms-client-request-id": "8642c158-e160-ea9b-64a4-4eff8b0588e9",
+        "Date": "Fri, 01 May 2020 01:02:37 GMT",
+        "Server": [
+          "Windows-Azure-HDFS/1.0",
+          "Microsoft-HTTPAPI/2.0"
+        ],
+        "x-ms-client-request-id": "03d54c9a-40f4-be9e-44d4-aa0749cec101",
         "x-ms-error-code": "LeaseNotPresent",
-<<<<<<< HEAD
-        "x-ms-request-id": "fa43fbf7-201f-0097-5cfa-091bad000000",
-        "x-ms-version": "2019-12-12"
-=======
-        "x-ms-request-id": "f8f605e7-801f-007a-7def-1150e0000000",
-        "x-ms-version": "2019-07-07"
->>>>>>> b9bd85cb
+        "x-ms-request-id": "e3e6f3fe-b01f-003c-4154-1f6467000000",
+        "x-ms-version": "2019-12-12"
       },
       "ResponseBody": {
         "error": {
           "code": "LeaseNotPresent",
-<<<<<<< HEAD
-          "message": "There is currently no lease on the resource.\nRequestId:fa43fbf7-201f-0097-5cfa-091bad000000\nTime:2020-04-03T20:55:33.5125877Z"
-=======
-          "message": "There is currently no lease on the resource.\nRequestId:f8f605e7-801f-007a-7def-1150e0000000\nTime:2020-04-14T00:01:44.7404445Z"
->>>>>>> b9bd85cb
+          "message": "There is currently no lease on the resource.\nRequestId:e3e6f3fe-b01f-003c-4154-1f6467000000\nTime:2020-05-01T01:02:37.4542248Z"
         }
       }
     },
     {
-      "RequestUri": "http://seannsecanary.blob.core.windows.net/test-filesystem-57ff7d79-f3d6-dcca-5402-6f46f3f7a00e?restype=container",
+      "RequestUri": "https://seannsecanary.blob.core.windows.net/test-filesystem-915ba14b-2e36-983f-8e3e-89ce8c61c39d?restype=container",
       "RequestMethod": "DELETE",
       "RequestHeaders": {
         "Authorization": "Sanitized",
-<<<<<<< HEAD
-        "traceparent": "00-f8c32d4103926f43bff00334a71b599c-d8a125dd344a4148-00",
-        "User-Agent": [
-          "azsdk-net-Storage.Files.DataLake/12.1.0-dev.20200403.1",
-          "(.NET Core 4.6.28325.01; Microsoft Windows 10.0.18362 )"
-        ],
-        "x-ms-client-request-id": "747454c4-1263-8662-4a35-1d86b56b11e2",
-        "x-ms-date": "Fri, 03 Apr 2020 20:55:35 GMT",
-=======
-        "traceparent": "00-e16aff7ee5eb564ea231fa80492fde2e-4529048c0137db4c-00",
-        "User-Agent": [
-          "azsdk-net-Storage.Files.DataLake/12.2.0-dev.20200413.1",
-          "(.NET Core 4.6.28325.01; Microsoft Windows 10.0.18362 )"
-        ],
-        "x-ms-client-request-id": "747454c4-1263-8662-4a35-1d86b56b11e2",
-        "x-ms-date": "Tue, 14 Apr 2020 00:01:45 GMT",
->>>>>>> b9bd85cb
+        "traceparent": "00-0cf67c627870e94c80dc3ef5554087dc-5b8568eb03ece64f-00",
+        "User-Agent": [
+          "azsdk-net-Storage.Files.DataLake/12.2.0-dev.20200430.1",
+          "(.NET Core 4.6.28325.01; Microsoft Windows 10.0.18362 )"
+        ],
+        "x-ms-client-request-id": "214a657d-66c7-1a27-303b-13d66203031d",
+        "x-ms-date": "Fri, 01 May 2020 01:02:36 GMT",
         "x-ms-return-client-request-id": "true",
         "x-ms-version": "2019-12-12"
       },
@@ -1393,34 +855,21 @@
       "StatusCode": 202,
       "ResponseHeaders": {
         "Content-Length": "0",
-<<<<<<< HEAD
-        "Date": "Fri, 03 Apr 2020 20:55:33 GMT",
-=======
-        "Date": "Tue, 14 Apr 2020 00:01:44 GMT",
->>>>>>> b9bd85cb
-        "Server": [
-          "Windows-Azure-Blob/1.0",
-          "Microsoft-HTTPAPI/2.0"
-        ],
-        "x-ms-client-request-id": "747454c4-1263-8662-4a35-1d86b56b11e2",
-<<<<<<< HEAD
-        "x-ms-request-id": "962199c3-f01e-0012-61fa-093670000000",
-        "x-ms-version": "2019-12-12"
-=======
-        "x-ms-request-id": "8bf7d6c1-501e-0024-2eef-11bb00000000",
-        "x-ms-version": "2019-07-07"
->>>>>>> b9bd85cb
+        "Date": "Fri, 01 May 2020 01:02:36 GMT",
+        "Server": [
+          "Windows-Azure-Blob/1.0",
+          "Microsoft-HTTPAPI/2.0"
+        ],
+        "x-ms-client-request-id": "214a657d-66c7-1a27-303b-13d66203031d",
+        "x-ms-request-id": "220ceb87-001e-0064-5454-1fbc38000000",
+        "x-ms-version": "2019-12-12"
       },
       "ResponseBody": []
     }
   ],
   "Variables": {
-<<<<<<< HEAD
-    "DateTimeOffsetNow": "2020-04-03T13:55:32.6617998-07:00",
-=======
-    "DateTimeOffsetNow": "2020-04-13T17:01:41.6900817-07:00",
->>>>>>> b9bd85cb
-    "RandomSeed": "1840697315",
-    "Storage_TestConfigHierarchicalNamespace": "NamespaceTenant\nseannsecanary\nU2FuaXRpemVk\nhttp://seannsecanary.blob.core.windows.net\nhttp://seannsecanary.file.core.windows.net\nhttp://seannsecanary.queue.core.windows.net\nhttp://seannsecanary.table.core.windows.net\n\n\n\n\nhttp://seannsecanary-secondary.blob.core.windows.net\nhttp://seannsecanary-secondary.file.core.windows.net\nhttp://seannsecanary-secondary.queue.core.windows.net\nhttp://seannsecanary-secondary.table.core.windows.net\n68390a19-a643-458b-b726-408abf67b4fc\nSanitized\n72f988bf-86f1-41af-91ab-2d7cd011db47\nhttps://login.microsoftonline.com/\nCloud\nBlobEndpoint=http://seannsecanary.blob.core.windows.net/;QueueEndpoint=http://seannsecanary.queue.core.windows.net/;FileEndpoint=http://seannsecanary.file.core.windows.net/;BlobSecondaryEndpoint=http://seannsecanary-secondary.blob.core.windows.net/;QueueSecondaryEndpoint=http://seannsecanary-secondary.queue.core.windows.net/;FileSecondaryEndpoint=http://seannsecanary-secondary.file.core.windows.net/;AccountName=seannsecanary;AccountKey=Sanitized\n"
+    "DateTimeOffsetNow": "2020-04-30T18:02:29.5599785-07:00",
+    "RandomSeed": "348396324",
+    "Storage_TestConfigHierarchicalNamespace": "NamespaceTenant\nseannsecanary\nU2FuaXRpemVk\nhttps://seannsecanary.blob.core.windows.net\nhttps://seannsecanary.file.core.windows.net\nhttps://seannsecanary.queue.core.windows.net\nhttps://seannsecanary.table.core.windows.net\n\n\n\n\nhttps://seannsecanary-secondary.blob.core.windows.net\nhttps://seannsecanary-secondary.file.core.windows.net\nhttps://seannsecanary-secondary.queue.core.windows.net\nhttps://seannsecanary-secondary.table.core.windows.net\n68390a19-a643-458b-b726-408abf67b4fc\nSanitized\n72f988bf-86f1-41af-91ab-2d7cd011db47\nhttps://login.microsoftonline.com/\nCloud\nBlobEndpoint=https://seannsecanary.blob.core.windows.net/;QueueEndpoint=https://seannsecanary.queue.core.windows.net/;FileEndpoint=https://seannsecanary.file.core.windows.net/;BlobSecondaryEndpoint=https://seannsecanary-secondary.blob.core.windows.net/;QueueSecondaryEndpoint=https://seannsecanary-secondary.queue.core.windows.net/;FileSecondaryEndpoint=https://seannsecanary-secondary.file.core.windows.net/;AccountName=seannsecanary;AccountKey=Sanitized\n"
   }
 }