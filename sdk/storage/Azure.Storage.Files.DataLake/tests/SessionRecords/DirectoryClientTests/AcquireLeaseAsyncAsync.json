{
  "Entries": [
    {
<<<<<<< HEAD
      "RequestUri": "https://seanstagehierarchical.blob.core.windows.net/test-filesystem-f6ee5d4c-e266-a797-0ba2-17a1012e9eba?restype=container",
      "RequestMethod": "PUT",
      "RequestHeaders": {
        "Authorization": "Sanitized",
        "traceparent": "00-564176f23349f344a45db18bd2420fc7-6a66413c9655c64b-00",
        "User-Agent": [
          "azsdk-net-Storage.Files.DataLake/12.0.0-dev.20200305.1",
          "(.NET Core 4.6.28325.01; Microsoft Windows 10.0.18363 )"
        ],
        "x-ms-blob-public-access": "container",
        "x-ms-client-request-id": "7b78fd98-8cc8-b8bf-8b70-4da2d83cb143",
        "x-ms-date": "Thu, 05 Mar 2020 22:10:40 GMT",
        "x-ms-return-client-request-id": "true",
        "x-ms-version": "2019-10-10"
=======
      "RequestUri": "http://seannsecanary.blob.core.windows.net/test-filesystem-f6ee5d4c-e266-a797-0ba2-17a1012e9eba?restype=container",
      "RequestMethod": "PUT",
      "RequestHeaders": {
        "Authorization": "Sanitized",
        "traceparent": "00-e07d836da1b06f46a871d93f90b3e3c6-723a5bda09bbd54e-00",
        "User-Agent": [
          "azsdk-net-Storage.Files.DataLake/12.1.0-dev.20200403.1",
          "(.NET Core 4.6.28325.01; Microsoft Windows 10.0.18362 )"
        ],
        "x-ms-blob-public-access": "container",
        "x-ms-client-request-id": "7b78fd98-8cc8-b8bf-8b70-4da2d83cb143",
        "x-ms-date": "Fri, 03 Apr 2020 20:56:11 GMT",
        "x-ms-return-client-request-id": "true",
        "x-ms-version": "2019-12-12"
>>>>>>> 32e373e2
      },
      "RequestBody": null,
      "StatusCode": 201,
      "ResponseHeaders": {
        "Content-Length": "0",
<<<<<<< HEAD
        "Date": "Thu, 05 Mar 2020 22:10:40 GMT",
        "ETag": "\u00220x8D7C1520AD0D24F\u0022",
        "Last-Modified": "Thu, 05 Mar 2020 22:10:40 GMT",
=======
        "Date": "Fri, 03 Apr 2020 20:56:10 GMT",
        "ETag": "\u00220x8D7D811702AF261\u0022",
        "Last-Modified": "Fri, 03 Apr 2020 20:56:10 GMT",
>>>>>>> 32e373e2
        "Server": [
          "Windows-Azure-Blob/1.0",
          "Microsoft-HTTPAPI/2.0"
        ],
        "x-ms-client-request-id": "7b78fd98-8cc8-b8bf-8b70-4da2d83cb143",
<<<<<<< HEAD
        "x-ms-request-id": "35975f4b-201e-0001-553a-f3cde7000000",
        "x-ms-version": "2019-10-10"
=======
        "x-ms-request-id": "9621aaca-f01e-0012-1ffa-093670000000",
        "x-ms-version": "2019-12-12"
>>>>>>> 32e373e2
      },
      "ResponseBody": []
    },
    {
<<<<<<< HEAD
      "RequestUri": "https://seanstagehierarchical.dfs.core.windows.net/test-filesystem-f6ee5d4c-e266-a797-0ba2-17a1012e9eba/test-directory-0d07d06e-aa12-49de-aba7-8b237f1829c1?resource=directory",
      "RequestMethod": "PUT",
      "RequestHeaders": {
        "Authorization": "Sanitized",
        "traceparent": "00-db1b451d7b9bbe429713a0d82148a5f7-59328333d985ab42-00",
        "User-Agent": [
          "azsdk-net-Storage.Files.DataLake/12.0.0-dev.20200305.1",
          "(.NET Core 4.6.28325.01; Microsoft Windows 10.0.18363 )"
        ],
        "x-ms-client-request-id": "ad101f92-b542-ee76-1e2f-cf21019b3872",
        "x-ms-date": "Thu, 05 Mar 2020 22:10:41 GMT",
        "x-ms-return-client-request-id": "true",
        "x-ms-version": "2019-10-10"
=======
      "RequestUri": "http://seannsecanary.dfs.core.windows.net/test-filesystem-f6ee5d4c-e266-a797-0ba2-17a1012e9eba/test-directory-0d07d06e-aa12-49de-aba7-8b237f1829c1?resource=directory",
      "RequestMethod": "PUT",
      "RequestHeaders": {
        "Authorization": "Sanitized",
        "traceparent": "00-742ce801d990164bb21ef97efa28ac97-66e4d976e7b0304a-00",
        "User-Agent": [
          "azsdk-net-Storage.Files.DataLake/12.1.0-dev.20200403.1",
          "(.NET Core 4.6.28325.01; Microsoft Windows 10.0.18362 )"
        ],
        "x-ms-client-request-id": "ad101f92-b542-ee76-1e2f-cf21019b3872",
        "x-ms-date": "Fri, 03 Apr 2020 20:56:11 GMT",
        "x-ms-return-client-request-id": "true",
        "x-ms-version": "2019-12-12"
>>>>>>> 32e373e2
      },
      "RequestBody": null,
      "StatusCode": 201,
      "ResponseHeaders": {
        "Content-Length": "0",
<<<<<<< HEAD
        "Date": "Thu, 05 Mar 2020 22:10:40 GMT",
        "ETag": "\u00220x8D7C1520B04468B\u0022",
        "Last-Modified": "Thu, 05 Mar 2020 22:10:41 GMT",
=======
        "Date": "Fri, 03 Apr 2020 20:56:10 GMT",
        "ETag": "\u00220x8D7D811703E8182\u0022",
        "Last-Modified": "Fri, 03 Apr 2020 20:56:10 GMT",
>>>>>>> 32e373e2
        "Server": [
          "Windows-Azure-HDFS/1.0",
          "Microsoft-HTTPAPI/2.0"
        ],
        "x-ms-client-request-id": "ad101f92-b542-ee76-1e2f-cf21019b3872",
<<<<<<< HEAD
        "x-ms-request-id": "24af881b-101f-0025-293a-f33b47000000",
        "x-ms-version": "2019-10-10"
=======
        "x-ms-request-id": "fa43fc97-201f-0097-5dfa-091bad000000",
        "x-ms-version": "2019-12-12"
>>>>>>> 32e373e2
      },
      "ResponseBody": []
    },
    {
<<<<<<< HEAD
      "RequestUri": "https://seanstagehierarchical.blob.core.windows.net/test-filesystem-f6ee5d4c-e266-a797-0ba2-17a1012e9eba/test-directory-0d07d06e-aa12-49de-aba7-8b237f1829c1?comp=lease",
      "RequestMethod": "PUT",
      "RequestHeaders": {
        "Authorization": "Sanitized",
        "traceparent": "00-3d2997b9a894e9428ebea7e9f1220095-0eaf9ddc329c3846-00",
        "User-Agent": [
          "azsdk-net-Storage.Files.DataLake/12.0.0-dev.20200305.1",
          "(.NET Core 4.6.28325.01; Microsoft Windows 10.0.18363 )"
        ],
        "x-ms-client-request-id": "29d63876-244c-e6fb-91c4-cec6ce13ef5c",
        "x-ms-date": "Thu, 05 Mar 2020 22:10:41 GMT",
=======
      "RequestUri": "http://seannsecanary.blob.core.windows.net/test-filesystem-f6ee5d4c-e266-a797-0ba2-17a1012e9eba/test-directory-0d07d06e-aa12-49de-aba7-8b237f1829c1?comp=lease",
      "RequestMethod": "PUT",
      "RequestHeaders": {
        "Authorization": "Sanitized",
        "traceparent": "00-f93fa76be591c64cb667eee20dab77ff-6b647d2611422742-00",
        "User-Agent": [
          "azsdk-net-Storage.Files.DataLake/12.1.0-dev.20200403.1",
          "(.NET Core 4.6.28325.01; Microsoft Windows 10.0.18362 )"
        ],
        "x-ms-client-request-id": "29d63876-244c-e6fb-91c4-cec6ce13ef5c",
        "x-ms-date": "Fri, 03 Apr 2020 20:56:12 GMT",
>>>>>>> 32e373e2
        "x-ms-lease-action": "acquire",
        "x-ms-lease-duration": "15",
        "x-ms-proposed-lease-id": "49c28c46-ac33-4b8d-de7b-e662fec1939c",
        "x-ms-return-client-request-id": "true",
<<<<<<< HEAD
        "x-ms-version": "2019-10-10"
=======
        "x-ms-version": "2019-12-12"
>>>>>>> 32e373e2
      },
      "RequestBody": null,
      "StatusCode": 201,
      "ResponseHeaders": {
        "Content-Length": "0",
<<<<<<< HEAD
        "Date": "Thu, 05 Mar 2020 22:10:41 GMT",
        "ETag": "\u00220x8D7C1520B04468B\u0022",
        "Last-Modified": "Thu, 05 Mar 2020 22:10:41 GMT",
=======
        "Date": "Fri, 03 Apr 2020 20:56:10 GMT",
        "ETag": "\u00220x8D7D811703E8182\u0022",
        "Last-Modified": "Fri, 03 Apr 2020 20:56:10 GMT",
>>>>>>> 32e373e2
        "Server": [
          "Windows-Azure-Blob/1.0",
          "Microsoft-HTTPAPI/2.0"
        ],
        "x-ms-client-request-id": "29d63876-244c-e6fb-91c4-cec6ce13ef5c",
        "x-ms-lease-id": "49c28c46-ac33-4b8d-de7b-e662fec1939c",
<<<<<<< HEAD
        "x-ms-request-id": "35975f58-201e-0001-5f3a-f3cde7000000",
        "x-ms-version": "2019-10-10"
=======
        "x-ms-request-id": "9621aad7-f01e-0012-2afa-093670000000",
        "x-ms-version": "2019-12-12"
>>>>>>> 32e373e2
      },
      "ResponseBody": []
    },
    {
<<<<<<< HEAD
      "RequestUri": "https://seanstagehierarchical.blob.core.windows.net/test-filesystem-f6ee5d4c-e266-a797-0ba2-17a1012e9eba?restype=container",
      "RequestMethod": "DELETE",
      "RequestHeaders": {
        "Authorization": "Sanitized",
        "traceparent": "00-e85962f599c5814c899c09af671ce803-22ff805b70b97740-00",
        "User-Agent": [
          "azsdk-net-Storage.Files.DataLake/12.0.0-dev.20200305.1",
          "(.NET Core 4.6.28325.01; Microsoft Windows 10.0.18363 )"
        ],
        "x-ms-client-request-id": "c6ec5af0-69ea-1450-61ab-ce44acb85c04",
        "x-ms-date": "Thu, 05 Mar 2020 22:10:41 GMT",
        "x-ms-return-client-request-id": "true",
        "x-ms-version": "2019-10-10"
=======
      "RequestUri": "http://seannsecanary.blob.core.windows.net/test-filesystem-f6ee5d4c-e266-a797-0ba2-17a1012e9eba?restype=container",
      "RequestMethod": "DELETE",
      "RequestHeaders": {
        "Authorization": "Sanitized",
        "traceparent": "00-91e7c4c170b7014a9279fb063126058e-8be366dad358c441-00",
        "User-Agent": [
          "azsdk-net-Storage.Files.DataLake/12.1.0-dev.20200403.1",
          "(.NET Core 4.6.28325.01; Microsoft Windows 10.0.18362 )"
        ],
        "x-ms-client-request-id": "c6ec5af0-69ea-1450-61ab-ce44acb85c04",
        "x-ms-date": "Fri, 03 Apr 2020 20:56:12 GMT",
        "x-ms-return-client-request-id": "true",
        "x-ms-version": "2019-12-12"
>>>>>>> 32e373e2
      },
      "RequestBody": null,
      "StatusCode": 202,
      "ResponseHeaders": {
        "Content-Length": "0",
<<<<<<< HEAD
        "Date": "Thu, 05 Mar 2020 22:10:41 GMT",
=======
        "Date": "Fri, 03 Apr 2020 20:56:10 GMT",
>>>>>>> 32e373e2
        "Server": [
          "Windows-Azure-Blob/1.0",
          "Microsoft-HTTPAPI/2.0"
        ],
        "x-ms-client-request-id": "c6ec5af0-69ea-1450-61ab-ce44acb85c04",
<<<<<<< HEAD
        "x-ms-request-id": "35975f5b-201e-0001-623a-f3cde7000000",
        "x-ms-version": "2019-10-10"
=======
        "x-ms-request-id": "9621aadf-f01e-0012-32fa-093670000000",
        "x-ms-version": "2019-12-12"
>>>>>>> 32e373e2
      },
      "ResponseBody": []
    }
  ],
  "Variables": {
    "RandomSeed": "1065926669",
<<<<<<< HEAD
    "Storage_TestConfigHierarchicalNamespace": "NamespaceTenant\nseanstagehierarchical\nU2FuaXRpemVk\nhttps://seanstagehierarchical.blob.core.windows.net\nhttp://seanstagehierarchical.file.core.windows.net\nhttp://seanstagehierarchical.queue.core.windows.net\nhttp://seanstagehierarchical.table.core.windows.net\n\n\n\n\nhttp://seanstagehierarchical-secondary.blob.core.windows.net\nhttp://seanstagehierarchical-secondary.file.core.windows.net\nhttp://seanstagehierarchical-secondary.queue.core.windows.net\nhttp://seanstagehierarchical-secondary.table.core.windows.net\n68390a19-a643-458b-b726-408abf67b4fc\nSanitized\n72f988bf-86f1-41af-91ab-2d7cd011db47\nhttps://login.microsoftonline.com/\nCloud\nBlobEndpoint=https://seanstagehierarchical.blob.core.windows.net/;QueueEndpoint=http://seanstagehierarchical.queue.core.windows.net/;FileEndpoint=http://seanstagehierarchical.file.core.windows.net/;BlobSecondaryEndpoint=http://seanstagehierarchical-secondary.blob.core.windows.net/;QueueSecondaryEndpoint=http://seanstagehierarchical-secondary.queue.core.windows.net/;FileSecondaryEndpoint=http://seanstagehierarchical-secondary.file.core.windows.net/;AccountName=seanstagehierarchical;AccountKey=Sanitized\n"
=======
    "Storage_TestConfigHierarchicalNamespace": "NamespaceTenant\nseannsecanary\nU2FuaXRpemVk\nhttp://seannsecanary.blob.core.windows.net\nhttp://seannsecanary.file.core.windows.net\nhttp://seannsecanary.queue.core.windows.net\nhttp://seannsecanary.table.core.windows.net\n\n\n\n\nhttp://seannsecanary-secondary.blob.core.windows.net\nhttp://seannsecanary-secondary.file.core.windows.net\nhttp://seannsecanary-secondary.queue.core.windows.net\nhttp://seannsecanary-secondary.table.core.windows.net\n68390a19-a643-458b-b726-408abf67b4fc\nSanitized\n72f988bf-86f1-41af-91ab-2d7cd011db47\nhttps://login.microsoftonline.com/\nCloud\nBlobEndpoint=http://seannsecanary.blob.core.windows.net/;QueueEndpoint=http://seannsecanary.queue.core.windows.net/;FileEndpoint=http://seannsecanary.file.core.windows.net/;BlobSecondaryEndpoint=http://seannsecanary-secondary.blob.core.windows.net/;QueueSecondaryEndpoint=http://seannsecanary-secondary.queue.core.windows.net/;FileSecondaryEndpoint=http://seannsecanary-secondary.file.core.windows.net/;AccountName=seannsecanary;AccountKey=Sanitized\n"
>>>>>>> 32e373e2
  }
}<|MERGE_RESOLUTION|>--- conflicted
+++ resolved
@@ -1,22 +1,6 @@
 {
   "Entries": [
     {
-<<<<<<< HEAD
-      "RequestUri": "https://seanstagehierarchical.blob.core.windows.net/test-filesystem-f6ee5d4c-e266-a797-0ba2-17a1012e9eba?restype=container",
-      "RequestMethod": "PUT",
-      "RequestHeaders": {
-        "Authorization": "Sanitized",
-        "traceparent": "00-564176f23349f344a45db18bd2420fc7-6a66413c9655c64b-00",
-        "User-Agent": [
-          "azsdk-net-Storage.Files.DataLake/12.0.0-dev.20200305.1",
-          "(.NET Core 4.6.28325.01; Microsoft Windows 10.0.18363 )"
-        ],
-        "x-ms-blob-public-access": "container",
-        "x-ms-client-request-id": "7b78fd98-8cc8-b8bf-8b70-4da2d83cb143",
-        "x-ms-date": "Thu, 05 Mar 2020 22:10:40 GMT",
-        "x-ms-return-client-request-id": "true",
-        "x-ms-version": "2019-10-10"
-=======
       "RequestUri": "http://seannsecanary.blob.core.windows.net/test-filesystem-f6ee5d4c-e266-a797-0ba2-17a1012e9eba?restype=container",
       "RequestMethod": "PUT",
       "RequestHeaders": {
@@ -31,52 +15,25 @@
         "x-ms-date": "Fri, 03 Apr 2020 20:56:11 GMT",
         "x-ms-return-client-request-id": "true",
         "x-ms-version": "2019-12-12"
->>>>>>> 32e373e2
       },
       "RequestBody": null,
       "StatusCode": 201,
       "ResponseHeaders": {
         "Content-Length": "0",
-<<<<<<< HEAD
-        "Date": "Thu, 05 Mar 2020 22:10:40 GMT",
-        "ETag": "\u00220x8D7C1520AD0D24F\u0022",
-        "Last-Modified": "Thu, 05 Mar 2020 22:10:40 GMT",
-=======
         "Date": "Fri, 03 Apr 2020 20:56:10 GMT",
         "ETag": "\u00220x8D7D811702AF261\u0022",
         "Last-Modified": "Fri, 03 Apr 2020 20:56:10 GMT",
->>>>>>> 32e373e2
         "Server": [
           "Windows-Azure-Blob/1.0",
           "Microsoft-HTTPAPI/2.0"
         ],
         "x-ms-client-request-id": "7b78fd98-8cc8-b8bf-8b70-4da2d83cb143",
-<<<<<<< HEAD
-        "x-ms-request-id": "35975f4b-201e-0001-553a-f3cde7000000",
-        "x-ms-version": "2019-10-10"
-=======
         "x-ms-request-id": "9621aaca-f01e-0012-1ffa-093670000000",
         "x-ms-version": "2019-12-12"
->>>>>>> 32e373e2
       },
       "ResponseBody": []
     },
     {
-<<<<<<< HEAD
-      "RequestUri": "https://seanstagehierarchical.dfs.core.windows.net/test-filesystem-f6ee5d4c-e266-a797-0ba2-17a1012e9eba/test-directory-0d07d06e-aa12-49de-aba7-8b237f1829c1?resource=directory",
-      "RequestMethod": "PUT",
-      "RequestHeaders": {
-        "Authorization": "Sanitized",
-        "traceparent": "00-db1b451d7b9bbe429713a0d82148a5f7-59328333d985ab42-00",
-        "User-Agent": [
-          "azsdk-net-Storage.Files.DataLake/12.0.0-dev.20200305.1",
-          "(.NET Core 4.6.28325.01; Microsoft Windows 10.0.18363 )"
-        ],
-        "x-ms-client-request-id": "ad101f92-b542-ee76-1e2f-cf21019b3872",
-        "x-ms-date": "Thu, 05 Mar 2020 22:10:41 GMT",
-        "x-ms-return-client-request-id": "true",
-        "x-ms-version": "2019-10-10"
-=======
       "RequestUri": "http://seannsecanary.dfs.core.windows.net/test-filesystem-f6ee5d4c-e266-a797-0ba2-17a1012e9eba/test-directory-0d07d06e-aa12-49de-aba7-8b237f1829c1?resource=directory",
       "RequestMethod": "PUT",
       "RequestHeaders": {
@@ -90,50 +47,25 @@
         "x-ms-date": "Fri, 03 Apr 2020 20:56:11 GMT",
         "x-ms-return-client-request-id": "true",
         "x-ms-version": "2019-12-12"
->>>>>>> 32e373e2
       },
       "RequestBody": null,
       "StatusCode": 201,
       "ResponseHeaders": {
         "Content-Length": "0",
-<<<<<<< HEAD
-        "Date": "Thu, 05 Mar 2020 22:10:40 GMT",
-        "ETag": "\u00220x8D7C1520B04468B\u0022",
-        "Last-Modified": "Thu, 05 Mar 2020 22:10:41 GMT",
-=======
         "Date": "Fri, 03 Apr 2020 20:56:10 GMT",
         "ETag": "\u00220x8D7D811703E8182\u0022",
         "Last-Modified": "Fri, 03 Apr 2020 20:56:10 GMT",
->>>>>>> 32e373e2
         "Server": [
           "Windows-Azure-HDFS/1.0",
           "Microsoft-HTTPAPI/2.0"
         ],
         "x-ms-client-request-id": "ad101f92-b542-ee76-1e2f-cf21019b3872",
-<<<<<<< HEAD
-        "x-ms-request-id": "24af881b-101f-0025-293a-f33b47000000",
-        "x-ms-version": "2019-10-10"
-=======
         "x-ms-request-id": "fa43fc97-201f-0097-5dfa-091bad000000",
         "x-ms-version": "2019-12-12"
->>>>>>> 32e373e2
       },
       "ResponseBody": []
     },
     {
-<<<<<<< HEAD
-      "RequestUri": "https://seanstagehierarchical.blob.core.windows.net/test-filesystem-f6ee5d4c-e266-a797-0ba2-17a1012e9eba/test-directory-0d07d06e-aa12-49de-aba7-8b237f1829c1?comp=lease",
-      "RequestMethod": "PUT",
-      "RequestHeaders": {
-        "Authorization": "Sanitized",
-        "traceparent": "00-3d2997b9a894e9428ebea7e9f1220095-0eaf9ddc329c3846-00",
-        "User-Agent": [
-          "azsdk-net-Storage.Files.DataLake/12.0.0-dev.20200305.1",
-          "(.NET Core 4.6.28325.01; Microsoft Windows 10.0.18363 )"
-        ],
-        "x-ms-client-request-id": "29d63876-244c-e6fb-91c4-cec6ce13ef5c",
-        "x-ms-date": "Thu, 05 Mar 2020 22:10:41 GMT",
-=======
       "RequestUri": "http://seannsecanary.blob.core.windows.net/test-filesystem-f6ee5d4c-e266-a797-0ba2-17a1012e9eba/test-directory-0d07d06e-aa12-49de-aba7-8b237f1829c1?comp=lease",
       "RequestMethod": "PUT",
       "RequestHeaders": {
@@ -145,62 +77,31 @@
         ],
         "x-ms-client-request-id": "29d63876-244c-e6fb-91c4-cec6ce13ef5c",
         "x-ms-date": "Fri, 03 Apr 2020 20:56:12 GMT",
->>>>>>> 32e373e2
         "x-ms-lease-action": "acquire",
         "x-ms-lease-duration": "15",
         "x-ms-proposed-lease-id": "49c28c46-ac33-4b8d-de7b-e662fec1939c",
         "x-ms-return-client-request-id": "true",
-<<<<<<< HEAD
-        "x-ms-version": "2019-10-10"
-=======
         "x-ms-version": "2019-12-12"
->>>>>>> 32e373e2
       },
       "RequestBody": null,
       "StatusCode": 201,
       "ResponseHeaders": {
         "Content-Length": "0",
-<<<<<<< HEAD
-        "Date": "Thu, 05 Mar 2020 22:10:41 GMT",
-        "ETag": "\u00220x8D7C1520B04468B\u0022",
-        "Last-Modified": "Thu, 05 Mar 2020 22:10:41 GMT",
-=======
         "Date": "Fri, 03 Apr 2020 20:56:10 GMT",
         "ETag": "\u00220x8D7D811703E8182\u0022",
         "Last-Modified": "Fri, 03 Apr 2020 20:56:10 GMT",
->>>>>>> 32e373e2
         "Server": [
           "Windows-Azure-Blob/1.0",
           "Microsoft-HTTPAPI/2.0"
         ],
         "x-ms-client-request-id": "29d63876-244c-e6fb-91c4-cec6ce13ef5c",
         "x-ms-lease-id": "49c28c46-ac33-4b8d-de7b-e662fec1939c",
-<<<<<<< HEAD
-        "x-ms-request-id": "35975f58-201e-0001-5f3a-f3cde7000000",
-        "x-ms-version": "2019-10-10"
-=======
         "x-ms-request-id": "9621aad7-f01e-0012-2afa-093670000000",
         "x-ms-version": "2019-12-12"
->>>>>>> 32e373e2
       },
       "ResponseBody": []
     },
     {
-<<<<<<< HEAD
-      "RequestUri": "https://seanstagehierarchical.blob.core.windows.net/test-filesystem-f6ee5d4c-e266-a797-0ba2-17a1012e9eba?restype=container",
-      "RequestMethod": "DELETE",
-      "RequestHeaders": {
-        "Authorization": "Sanitized",
-        "traceparent": "00-e85962f599c5814c899c09af671ce803-22ff805b70b97740-00",
-        "User-Agent": [
-          "azsdk-net-Storage.Files.DataLake/12.0.0-dev.20200305.1",
-          "(.NET Core 4.6.28325.01; Microsoft Windows 10.0.18363 )"
-        ],
-        "x-ms-client-request-id": "c6ec5af0-69ea-1450-61ab-ce44acb85c04",
-        "x-ms-date": "Thu, 05 Mar 2020 22:10:41 GMT",
-        "x-ms-return-client-request-id": "true",
-        "x-ms-version": "2019-10-10"
-=======
       "RequestUri": "http://seannsecanary.blob.core.windows.net/test-filesystem-f6ee5d4c-e266-a797-0ba2-17a1012e9eba?restype=container",
       "RequestMethod": "DELETE",
       "RequestHeaders": {
@@ -214,39 +115,25 @@
         "x-ms-date": "Fri, 03 Apr 2020 20:56:12 GMT",
         "x-ms-return-client-request-id": "true",
         "x-ms-version": "2019-12-12"
->>>>>>> 32e373e2
       },
       "RequestBody": null,
       "StatusCode": 202,
       "ResponseHeaders": {
         "Content-Length": "0",
-<<<<<<< HEAD
-        "Date": "Thu, 05 Mar 2020 22:10:41 GMT",
-=======
         "Date": "Fri, 03 Apr 2020 20:56:10 GMT",
->>>>>>> 32e373e2
         "Server": [
           "Windows-Azure-Blob/1.0",
           "Microsoft-HTTPAPI/2.0"
         ],
         "x-ms-client-request-id": "c6ec5af0-69ea-1450-61ab-ce44acb85c04",
-<<<<<<< HEAD
-        "x-ms-request-id": "35975f5b-201e-0001-623a-f3cde7000000",
-        "x-ms-version": "2019-10-10"
-=======
         "x-ms-request-id": "9621aadf-f01e-0012-32fa-093670000000",
         "x-ms-version": "2019-12-12"
->>>>>>> 32e373e2
       },
       "ResponseBody": []
     }
   ],
   "Variables": {
     "RandomSeed": "1065926669",
-<<<<<<< HEAD
-    "Storage_TestConfigHierarchicalNamespace": "NamespaceTenant\nseanstagehierarchical\nU2FuaXRpemVk\nhttps://seanstagehierarchical.blob.core.windows.net\nhttp://seanstagehierarchical.file.core.windows.net\nhttp://seanstagehierarchical.queue.core.windows.net\nhttp://seanstagehierarchical.table.core.windows.net\n\n\n\n\nhttp://seanstagehierarchical-secondary.blob.core.windows.net\nhttp://seanstagehierarchical-secondary.file.core.windows.net\nhttp://seanstagehierarchical-secondary.queue.core.windows.net\nhttp://seanstagehierarchical-secondary.table.core.windows.net\n68390a19-a643-458b-b726-408abf67b4fc\nSanitized\n72f988bf-86f1-41af-91ab-2d7cd011db47\nhttps://login.microsoftonline.com/\nCloud\nBlobEndpoint=https://seanstagehierarchical.blob.core.windows.net/;QueueEndpoint=http://seanstagehierarchical.queue.core.windows.net/;FileEndpoint=http://seanstagehierarchical.file.core.windows.net/;BlobSecondaryEndpoint=http://seanstagehierarchical-secondary.blob.core.windows.net/;QueueSecondaryEndpoint=http://seanstagehierarchical-secondary.queue.core.windows.net/;FileSecondaryEndpoint=http://seanstagehierarchical-secondary.file.core.windows.net/;AccountName=seanstagehierarchical;AccountKey=Sanitized\n"
-=======
     "Storage_TestConfigHierarchicalNamespace": "NamespaceTenant\nseannsecanary\nU2FuaXRpemVk\nhttp://seannsecanary.blob.core.windows.net\nhttp://seannsecanary.file.core.windows.net\nhttp://seannsecanary.queue.core.windows.net\nhttp://seannsecanary.table.core.windows.net\n\n\n\n\nhttp://seannsecanary-secondary.blob.core.windows.net\nhttp://seannsecanary-secondary.file.core.windows.net\nhttp://seannsecanary-secondary.queue.core.windows.net\nhttp://seannsecanary-secondary.table.core.windows.net\n68390a19-a643-458b-b726-408abf67b4fc\nSanitized\n72f988bf-86f1-41af-91ab-2d7cd011db47\nhttps://login.microsoftonline.com/\nCloud\nBlobEndpoint=http://seannsecanary.blob.core.windows.net/;QueueEndpoint=http://seannsecanary.queue.core.windows.net/;FileEndpoint=http://seannsecanary.file.core.windows.net/;BlobSecondaryEndpoint=http://seannsecanary-secondary.blob.core.windows.net/;QueueSecondaryEndpoint=http://seannsecanary-secondary.queue.core.windows.net/;FileSecondaryEndpoint=http://seannsecanary-secondary.file.core.windows.net/;AccountName=seannsecanary;AccountKey=Sanitized\n"
->>>>>>> 32e373e2
   }
 }