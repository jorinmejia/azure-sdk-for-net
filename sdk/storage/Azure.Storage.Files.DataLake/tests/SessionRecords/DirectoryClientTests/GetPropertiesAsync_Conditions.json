--- conflicted
+++ resolved
@@ -1,22 +1,6 @@
 {
   "Entries": [
     {
-<<<<<<< HEAD
-      "RequestUri": "https://seanstagehierarchical.blob.core.windows.net/test-filesystem-20b4246a-7062-6b2f-15ea-dbd7abe24739?restype=container",
-      "RequestMethod": "PUT",
-      "RequestHeaders": {
-        "Authorization": "Sanitized",
-        "traceparent": "00-5008e6c9160fbe4fae86a193de70353f-4f8cb5261b91f840-00",
-        "User-Agent": [
-          "azsdk-net-Storage.Files.DataLake/12.0.0-dev.20200305.1",
-          "(.NET Core 4.6.28325.01; Microsoft Windows 10.0.18363 )"
-        ],
-        "x-ms-blob-public-access": "container",
-        "x-ms-client-request-id": "6be8beaf-e574-ab56-2e76-9cf2f6da5813",
-        "x-ms-date": "Thu, 05 Mar 2020 22:08:43 GMT",
-        "x-ms-return-client-request-id": "true",
-        "x-ms-version": "2019-10-10"
-=======
       "RequestUri": "http://seannsecanary.blob.core.windows.net/test-filesystem-20b4246a-7062-6b2f-15ea-dbd7abe24739?restype=container",
       "RequestMethod": "PUT",
       "RequestHeaders": {
@@ -31,52 +15,25 @@
         "x-ms-date": "Fri, 03 Apr 2020 20:53:49 GMT",
         "x-ms-return-client-request-id": "true",
         "x-ms-version": "2019-12-12"
->>>>>>> 32e373e2
-      },
-      "RequestBody": null,
-      "StatusCode": 201,
-      "ResponseHeaders": {
-        "Content-Length": "0",
-<<<<<<< HEAD
-        "Date": "Thu, 05 Mar 2020 22:08:43 GMT",
-        "ETag": "\u00220x8D7C151C4ADEFFE\u0022",
-        "Last-Modified": "Thu, 05 Mar 2020 22:08:43 GMT",
-=======
+      },
+      "RequestBody": null,
+      "StatusCode": 201,
+      "ResponseHeaders": {
+        "Content-Length": "0",
         "Date": "Fri, 03 Apr 2020 20:53:47 GMT",
         "ETag": "\u00220x8D7D8111B348FEA\u0022",
         "Last-Modified": "Fri, 03 Apr 2020 20:53:47 GMT",
->>>>>>> 32e373e2
         "Server": [
           "Windows-Azure-Blob/1.0",
           "Microsoft-HTTPAPI/2.0"
         ],
         "x-ms-client-request-id": "6be8beaf-e574-ab56-2e76-9cf2f6da5813",
-<<<<<<< HEAD
-        "x-ms-request-id": "64e3b4c6-b01e-0003-273a-f3735f000000",
-        "x-ms-version": "2019-10-10"
-=======
         "x-ms-request-id": "96216cea-f01e-0012-47f9-093670000000",
         "x-ms-version": "2019-12-12"
->>>>>>> 32e373e2
-      },
-      "ResponseBody": []
-    },
-    {
-<<<<<<< HEAD
-      "RequestUri": "https://seanstagehierarchical.dfs.core.windows.net/test-filesystem-20b4246a-7062-6b2f-15ea-dbd7abe24739/test-directory-db2181e8-d1b8-855d-1bc4-ed3368f1de24?resource=directory",
-      "RequestMethod": "PUT",
-      "RequestHeaders": {
-        "Authorization": "Sanitized",
-        "traceparent": "00-59192ce620446e49b468163c86596c0f-f7b8a0ecf3bbbf4d-00",
-        "User-Agent": [
-          "azsdk-net-Storage.Files.DataLake/12.0.0-dev.20200305.1",
-          "(.NET Core 4.6.28325.01; Microsoft Windows 10.0.18363 )"
-        ],
-        "x-ms-client-request-id": "0b54f4d6-0dcf-dd2a-6063-4faff723423c",
-        "x-ms-date": "Thu, 05 Mar 2020 22:08:43 GMT",
-        "x-ms-return-client-request-id": "true",
-        "x-ms-version": "2019-10-10"
-=======
+      },
+      "ResponseBody": []
+    },
+    {
       "RequestUri": "http://seannsecanary.dfs.core.windows.net/test-filesystem-20b4246a-7062-6b2f-15ea-dbd7abe24739/test-directory-db2181e8-d1b8-855d-1bc4-ed3368f1de24?resource=directory",
       "RequestMethod": "PUT",
       "RequestHeaders": {
@@ -90,55 +47,30 @@
         "x-ms-date": "Fri, 03 Apr 2020 20:53:49 GMT",
         "x-ms-return-client-request-id": "true",
         "x-ms-version": "2019-12-12"
->>>>>>> 32e373e2
-      },
-      "RequestBody": null,
-      "StatusCode": 201,
-      "ResponseHeaders": {
-        "Content-Length": "0",
-<<<<<<< HEAD
-        "Date": "Thu, 05 Mar 2020 22:08:42 GMT",
-        "ETag": "\u00220x8D7C151C4E2B77E\u0022",
-        "Last-Modified": "Thu, 05 Mar 2020 22:08:43 GMT",
-=======
+      },
+      "RequestBody": null,
+      "StatusCode": 201,
+      "ResponseHeaders": {
+        "Content-Length": "0",
         "Date": "Fri, 03 Apr 2020 20:53:47 GMT",
         "ETag": "\u00220x8D7D8111B432FF8\u0022",
         "Last-Modified": "Fri, 03 Apr 2020 20:53:47 GMT",
->>>>>>> 32e373e2
         "Server": [
           "Windows-Azure-HDFS/1.0",
           "Microsoft-HTTPAPI/2.0"
         ],
         "x-ms-client-request-id": "0b54f4d6-0dcf-dd2a-6063-4faff723423c",
-<<<<<<< HEAD
-        "x-ms-request-id": "2891ce90-f01f-002d-363a-f32148000000",
-        "x-ms-version": "2019-10-10"
-=======
         "x-ms-request-id": "fa43fb5a-201f-0097-09f9-091bad000000",
         "x-ms-version": "2019-12-12"
->>>>>>> 32e373e2
-      },
-      "ResponseBody": []
-    },
-    {
-<<<<<<< HEAD
-      "RequestUri": "https://seanstagehierarchical.blob.core.windows.net/test-filesystem-20b4246a-7062-6b2f-15ea-dbd7abe24739/test-directory-db2181e8-d1b8-855d-1bc4-ed3368f1de24",
-=======
+      },
+      "ResponseBody": []
+    },
+    {
       "RequestUri": "http://seannsecanary.blob.core.windows.net/test-filesystem-20b4246a-7062-6b2f-15ea-dbd7abe24739/test-directory-db2181e8-d1b8-855d-1bc4-ed3368f1de24",
->>>>>>> 32e373e2
       "RequestMethod": "HEAD",
       "RequestHeaders": {
         "Authorization": "Sanitized",
         "User-Agent": [
-<<<<<<< HEAD
-          "azsdk-net-Storage.Files.DataLake/12.0.0-dev.20200305.1",
-          "(.NET Core 4.6.28325.01; Microsoft Windows 10.0.18363 )"
-        ],
-        "x-ms-client-request-id": "745c95ca-d39c-f555-cd4a-8c968c163f56",
-        "x-ms-date": "Thu, 05 Mar 2020 22:08:43 GMT",
-        "x-ms-return-client-request-id": "true",
-        "x-ms-version": "2019-10-10"
-=======
           "azsdk-net-Storage.Files.DataLake/12.1.0-dev.20200403.1",
           "(.NET Core 4.6.28325.01; Microsoft Windows 10.0.18362 )"
         ],
@@ -146,7 +78,6 @@
         "x-ms-date": "Fri, 03 Apr 2020 20:53:49 GMT",
         "x-ms-return-client-request-id": "true",
         "x-ms-version": "2019-12-12"
->>>>>>> 32e373e2
       },
       "RequestBody": null,
       "StatusCode": 200,
@@ -154,15 +85,9 @@
         "Accept-Ranges": "bytes",
         "Content-Length": "0",
         "Content-Type": "application/octet-stream",
-<<<<<<< HEAD
-        "Date": "Thu, 05 Mar 2020 22:08:43 GMT",
-        "ETag": "\u00220x8D7C151C4E2B77E\u0022",
-        "Last-Modified": "Thu, 05 Mar 2020 22:08:43 GMT",
-=======
         "Date": "Fri, 03 Apr 2020 20:53:47 GMT",
         "ETag": "\u00220x8D7D8111B432FF8\u0022",
         "Last-Modified": "Fri, 03 Apr 2020 20:53:47 GMT",
->>>>>>> 32e373e2
         "Server": [
           "Windows-Azure-Blob/1.0",
           "Microsoft-HTTPAPI/2.0"
@@ -171,15 +96,6 @@
         "x-ms-access-tier-inferred": "true",
         "x-ms-blob-type": "BlockBlob",
         "x-ms-client-request-id": "745c95ca-d39c-f555-cd4a-8c968c163f56",
-<<<<<<< HEAD
-        "x-ms-creation-time": "Thu, 05 Mar 2020 22:08:43 GMT",
-        "x-ms-lease-state": "available",
-        "x-ms-lease-status": "unlocked",
-        "x-ms-meta-hdi_isfolder": "true",
-        "x-ms-request-id": "64e3b4cf-b01e-0003-2a3a-f3735f000000",
-        "x-ms-server-encrypted": "true",
-        "x-ms-version": "2019-10-10"
-=======
         "x-ms-creation-time": "Fri, 03 Apr 2020 20:53:47 GMT",
         "x-ms-lease-state": "available",
         "x-ms-lease-status": "unlocked",
@@ -187,26 +103,10 @@
         "x-ms-request-id": "96216cfc-f01e-0012-56f9-093670000000",
         "x-ms-server-encrypted": "true",
         "x-ms-version": "2019-12-12"
->>>>>>> 32e373e2
-      },
-      "ResponseBody": []
-    },
-    {
-<<<<<<< HEAD
-      "RequestUri": "https://seanstagehierarchical.blob.core.windows.net/test-filesystem-20b4246a-7062-6b2f-15ea-dbd7abe24739?restype=container",
-      "RequestMethod": "DELETE",
-      "RequestHeaders": {
-        "Authorization": "Sanitized",
-        "traceparent": "00-f43b4d8e45254d4f9c9bc51d2f5d6fb6-2baf374a9dac4b44-00",
-        "User-Agent": [
-          "azsdk-net-Storage.Files.DataLake/12.0.0-dev.20200305.1",
-          "(.NET Core 4.6.28325.01; Microsoft Windows 10.0.18363 )"
-        ],
-        "x-ms-client-request-id": "62e44926-cec6-c4a0-22fa-3169de837fa5",
-        "x-ms-date": "Thu, 05 Mar 2020 22:08:43 GMT",
-        "x-ms-return-client-request-id": "true",
-        "x-ms-version": "2019-10-10"
-=======
+      },
+      "ResponseBody": []
+    },
+    {
       "RequestUri": "http://seannsecanary.blob.core.windows.net/test-filesystem-20b4246a-7062-6b2f-15ea-dbd7abe24739?restype=container",
       "RequestMethod": "DELETE",
       "RequestHeaders": {
@@ -220,49 +120,23 @@
         "x-ms-date": "Fri, 03 Apr 2020 20:53:49 GMT",
         "x-ms-return-client-request-id": "true",
         "x-ms-version": "2019-12-12"
->>>>>>> 32e373e2
       },
       "RequestBody": null,
       "StatusCode": 202,
       "ResponseHeaders": {
         "Content-Length": "0",
-<<<<<<< HEAD
-        "Date": "Thu, 05 Mar 2020 22:08:43 GMT",
-=======
-        "Date": "Fri, 03 Apr 2020 20:53:47 GMT",
->>>>>>> 32e373e2
+        "Date": "Fri, 03 Apr 2020 20:53:47 GMT",
         "Server": [
           "Windows-Azure-Blob/1.0",
           "Microsoft-HTTPAPI/2.0"
         ],
         "x-ms-client-request-id": "62e44926-cec6-c4a0-22fa-3169de837fa5",
-<<<<<<< HEAD
-        "x-ms-request-id": "64e3b4d1-b01e-0003-2c3a-f3735f000000",
-        "x-ms-version": "2019-10-10"
-=======
         "x-ms-request-id": "96216d0d-f01e-0012-65f9-093670000000",
         "x-ms-version": "2019-12-12"
->>>>>>> 32e373e2
-      },
-      "ResponseBody": []
-    },
-    {
-<<<<<<< HEAD
-      "RequestUri": "https://seanstagehierarchical.blob.core.windows.net/test-filesystem-89d809a9-6c98-cfe0-f0f1-9954836f49c9?restype=container",
-      "RequestMethod": "PUT",
-      "RequestHeaders": {
-        "Authorization": "Sanitized",
-        "traceparent": "00-7f02f00e6a33704a8f71ecf4cd406c46-19c1b78cbf8d9c49-00",
-        "User-Agent": [
-          "azsdk-net-Storage.Files.DataLake/12.0.0-dev.20200305.1",
-          "(.NET Core 4.6.28325.01; Microsoft Windows 10.0.18363 )"
-        ],
-        "x-ms-blob-public-access": "container",
-        "x-ms-client-request-id": "a23caac8-452a-ba18-6914-72d5344b41b3",
-        "x-ms-date": "Thu, 05 Mar 2020 22:08:43 GMT",
-        "x-ms-return-client-request-id": "true",
-        "x-ms-version": "2019-10-10"
-=======
+      },
+      "ResponseBody": []
+    },
+    {
       "RequestUri": "http://seannsecanary.blob.core.windows.net/test-filesystem-89d809a9-6c98-cfe0-f0f1-9954836f49c9?restype=container",
       "RequestMethod": "PUT",
       "RequestHeaders": {
@@ -277,52 +151,25 @@
         "x-ms-date": "Fri, 03 Apr 2020 20:53:49 GMT",
         "x-ms-return-client-request-id": "true",
         "x-ms-version": "2019-12-12"
->>>>>>> 32e373e2
-      },
-      "RequestBody": null,
-      "StatusCode": 201,
-      "ResponseHeaders": {
-        "Content-Length": "0",
-<<<<<<< HEAD
-        "Date": "Thu, 05 Mar 2020 22:08:43 GMT",
-        "ETag": "\u00220x8D7C151C52F59B2\u0022",
-        "Last-Modified": "Thu, 05 Mar 2020 22:08:44 GMT",
-=======
+      },
+      "RequestBody": null,
+      "StatusCode": 201,
+      "ResponseHeaders": {
+        "Content-Length": "0",
         "Date": "Fri, 03 Apr 2020 20:53:47 GMT",
         "ETag": "\u00220x8D7D8111B6BD6AB\u0022",
         "Last-Modified": "Fri, 03 Apr 2020 20:53:48 GMT",
->>>>>>> 32e373e2
         "Server": [
           "Windows-Azure-Blob/1.0",
           "Microsoft-HTTPAPI/2.0"
         ],
         "x-ms-client-request-id": "a23caac8-452a-ba18-6914-72d5344b41b3",
-<<<<<<< HEAD
-        "x-ms-request-id": "35974807-201e-0001-803a-f3cde7000000",
-        "x-ms-version": "2019-10-10"
-=======
         "x-ms-request-id": "96216d15-f01e-0012-6cf9-093670000000",
         "x-ms-version": "2019-12-12"
->>>>>>> 32e373e2
-      },
-      "ResponseBody": []
-    },
-    {
-<<<<<<< HEAD
-      "RequestUri": "https://seanstagehierarchical.dfs.core.windows.net/test-filesystem-89d809a9-6c98-cfe0-f0f1-9954836f49c9/test-directory-02ed67b1-3c13-cb73-7959-a346beb505b3?resource=directory",
-      "RequestMethod": "PUT",
-      "RequestHeaders": {
-        "Authorization": "Sanitized",
-        "traceparent": "00-4c9d52d21afad74b9ba0e62db0209ad3-8c2278f4d79a6c45-00",
-        "User-Agent": [
-          "azsdk-net-Storage.Files.DataLake/12.0.0-dev.20200305.1",
-          "(.NET Core 4.6.28325.01; Microsoft Windows 10.0.18363 )"
-        ],
-        "x-ms-client-request-id": "6178fa10-8b4e-8c43-3670-28d1a2d2fbb4",
-        "x-ms-date": "Thu, 05 Mar 2020 22:08:44 GMT",
-        "x-ms-return-client-request-id": "true",
-        "x-ms-version": "2019-10-10"
-=======
+      },
+      "ResponseBody": []
+    },
+    {
       "RequestUri": "http://seannsecanary.dfs.core.windows.net/test-filesystem-89d809a9-6c98-cfe0-f0f1-9954836f49c9/test-directory-02ed67b1-3c13-cb73-7959-a346beb505b3?resource=directory",
       "RequestMethod": "PUT",
       "RequestHeaders": {
@@ -336,52 +183,25 @@
         "x-ms-date": "Fri, 03 Apr 2020 20:53:49 GMT",
         "x-ms-return-client-request-id": "true",
         "x-ms-version": "2019-12-12"
->>>>>>> 32e373e2
-      },
-      "RequestBody": null,
-      "StatusCode": 201,
-      "ResponseHeaders": {
-        "Content-Length": "0",
-<<<<<<< HEAD
-        "Date": "Thu, 05 Mar 2020 22:08:44 GMT",
-        "ETag": "\u00220x8D7C151C564A7FA\u0022",
-        "Last-Modified": "Thu, 05 Mar 2020 22:08:44 GMT",
-=======
+      },
+      "RequestBody": null,
+      "StatusCode": 201,
+      "ResponseHeaders": {
+        "Content-Length": "0",
         "Date": "Fri, 03 Apr 2020 20:53:47 GMT",
         "ETag": "\u00220x8D7D8111B7B1740\u0022",
         "Last-Modified": "Fri, 03 Apr 2020 20:53:48 GMT",
->>>>>>> 32e373e2
         "Server": [
           "Windows-Azure-HDFS/1.0",
           "Microsoft-HTTPAPI/2.0"
         ],
         "x-ms-client-request-id": "6178fa10-8b4e-8c43-3670-28d1a2d2fbb4",
-<<<<<<< HEAD
-        "x-ms-request-id": "66a93dab-b01f-0003-133a-f3735f000000",
-        "x-ms-version": "2019-10-10"
-=======
         "x-ms-request-id": "fa43fb5b-201f-0097-0af9-091bad000000",
         "x-ms-version": "2019-12-12"
->>>>>>> 32e373e2
-      },
-      "ResponseBody": []
-    },
-    {
-<<<<<<< HEAD
-      "RequestUri": "https://seanstagehierarchical.blob.core.windows.net/test-filesystem-89d809a9-6c98-cfe0-f0f1-9954836f49c9/test-directory-02ed67b1-3c13-cb73-7959-a346beb505b3",
-      "RequestMethod": "HEAD",
-      "RequestHeaders": {
-        "Authorization": "Sanitized",
-        "If-Modified-Since": "Wed, 04 Mar 2020 22:08:43 GMT",
-        "User-Agent": [
-          "azsdk-net-Storage.Files.DataLake/12.0.0-dev.20200305.1",
-          "(.NET Core 4.6.28325.01; Microsoft Windows 10.0.18363 )"
-        ],
-        "x-ms-client-request-id": "c435090e-a33c-d865-ffff-a1c17ecd94f1",
-        "x-ms-date": "Thu, 05 Mar 2020 22:08:44 GMT",
-        "x-ms-return-client-request-id": "true",
-        "x-ms-version": "2019-10-10"
-=======
+      },
+      "ResponseBody": []
+    },
+    {
       "RequestUri": "http://seannsecanary.blob.core.windows.net/test-filesystem-89d809a9-6c98-cfe0-f0f1-9954836f49c9/test-directory-02ed67b1-3c13-cb73-7959-a346beb505b3",
       "RequestMethod": "HEAD",
       "RequestHeaders": {
@@ -395,7 +215,6 @@
         "x-ms-date": "Fri, 03 Apr 2020 20:53:49 GMT",
         "x-ms-return-client-request-id": "true",
         "x-ms-version": "2019-12-12"
->>>>>>> 32e373e2
       },
       "RequestBody": null,
       "StatusCode": 200,
@@ -403,15 +222,9 @@
         "Accept-Ranges": "bytes",
         "Content-Length": "0",
         "Content-Type": "application/octet-stream",
-<<<<<<< HEAD
-        "Date": "Thu, 05 Mar 2020 22:08:43 GMT",
-        "ETag": "\u00220x8D7C151C564A7FA\u0022",
-        "Last-Modified": "Thu, 05 Mar 2020 22:08:44 GMT",
-=======
         "Date": "Fri, 03 Apr 2020 20:53:47 GMT",
         "ETag": "\u00220x8D7D8111B7B1740\u0022",
         "Last-Modified": "Fri, 03 Apr 2020 20:53:48 GMT",
->>>>>>> 32e373e2
         "Server": [
           "Windows-Azure-Blob/1.0",
           "Microsoft-HTTPAPI/2.0"
@@ -420,15 +233,6 @@
         "x-ms-access-tier-inferred": "true",
         "x-ms-blob-type": "BlockBlob",
         "x-ms-client-request-id": "c435090e-a33c-d865-ffff-a1c17ecd94f1",
-<<<<<<< HEAD
-        "x-ms-creation-time": "Thu, 05 Mar 2020 22:08:44 GMT",
-        "x-ms-lease-state": "available",
-        "x-ms-lease-status": "unlocked",
-        "x-ms-meta-hdi_isfolder": "true",
-        "x-ms-request-id": "35974827-201e-0001-1c3a-f3cde7000000",
-        "x-ms-server-encrypted": "true",
-        "x-ms-version": "2019-10-10"
-=======
         "x-ms-creation-time": "Fri, 03 Apr 2020 20:53:48 GMT",
         "x-ms-lease-state": "available",
         "x-ms-lease-status": "unlocked",
@@ -436,26 +240,10 @@
         "x-ms-request-id": "96216d23-f01e-0012-79f9-093670000000",
         "x-ms-server-encrypted": "true",
         "x-ms-version": "2019-12-12"
->>>>>>> 32e373e2
-      },
-      "ResponseBody": []
-    },
-    {
-<<<<<<< HEAD
-      "RequestUri": "https://seanstagehierarchical.blob.core.windows.net/test-filesystem-89d809a9-6c98-cfe0-f0f1-9954836f49c9?restype=container",
-      "RequestMethod": "DELETE",
-      "RequestHeaders": {
-        "Authorization": "Sanitized",
-        "traceparent": "00-6eb47a9a801f0e4f9f944b5b629b81d1-d820623e87ef5340-00",
-        "User-Agent": [
-          "azsdk-net-Storage.Files.DataLake/12.0.0-dev.20200305.1",
-          "(.NET Core 4.6.28325.01; Microsoft Windows 10.0.18363 )"
-        ],
-        "x-ms-client-request-id": "98c36a0f-379c-6a77-5998-f2c0c6bf8cfb",
-        "x-ms-date": "Thu, 05 Mar 2020 22:08:44 GMT",
-        "x-ms-return-client-request-id": "true",
-        "x-ms-version": "2019-10-10"
-=======
+      },
+      "ResponseBody": []
+    },
+    {
       "RequestUri": "http://seannsecanary.blob.core.windows.net/test-filesystem-89d809a9-6c98-cfe0-f0f1-9954836f49c9?restype=container",
       "RequestMethod": "DELETE",
       "RequestHeaders": {
@@ -469,168 +257,88 @@
         "x-ms-date": "Fri, 03 Apr 2020 20:53:49 GMT",
         "x-ms-return-client-request-id": "true",
         "x-ms-version": "2019-12-12"
->>>>>>> 32e373e2
       },
       "RequestBody": null,
       "StatusCode": 202,
       "ResponseHeaders": {
         "Content-Length": "0",
-<<<<<<< HEAD
-        "Date": "Thu, 05 Mar 2020 22:08:43 GMT",
-=======
-        "Date": "Fri, 03 Apr 2020 20:53:47 GMT",
->>>>>>> 32e373e2
+        "Date": "Fri, 03 Apr 2020 20:53:47 GMT",
         "Server": [
           "Windows-Azure-Blob/1.0",
           "Microsoft-HTTPAPI/2.0"
         ],
         "x-ms-client-request-id": "98c36a0f-379c-6a77-5998-f2c0c6bf8cfb",
-<<<<<<< HEAD
-        "x-ms-request-id": "3597482d-201e-0001-223a-f3cde7000000",
-        "x-ms-version": "2019-10-10"
-=======
         "x-ms-request-id": "96216d2b-f01e-0012-01f9-093670000000",
         "x-ms-version": "2019-12-12"
->>>>>>> 32e373e2
-      },
-      "ResponseBody": []
-    },
-    {
-<<<<<<< HEAD
-      "RequestUri": "https://seanstagehierarchical.blob.core.windows.net/test-filesystem-3da54d23-b549-b574-2e8d-4bce0bce8c1a?restype=container",
-      "RequestMethod": "PUT",
-      "RequestHeaders": {
-        "Authorization": "Sanitized",
-        "traceparent": "00-cd4730518e1aef4dbff3a21bf240080f-5bcd51dba77f234a-00",
-        "User-Agent": [
-          "azsdk-net-Storage.Files.DataLake/12.0.0-dev.20200305.1",
-          "(.NET Core 4.6.28325.01; Microsoft Windows 10.0.18363 )"
+      },
+      "ResponseBody": []
+    },
+    {
+      "RequestUri": "http://seannsecanary.blob.core.windows.net/test-filesystem-3da54d23-b549-b574-2e8d-4bce0bce8c1a?restype=container",
+      "RequestMethod": "PUT",
+      "RequestHeaders": {
+        "Authorization": "Sanitized",
+        "traceparent": "00-aefe807b1cb05246aff044f69cae8360-6006e6a615017841-00",
+        "User-Agent": [
+          "azsdk-net-Storage.Files.DataLake/12.1.0-dev.20200403.1",
+          "(.NET Core 4.6.28325.01; Microsoft Windows 10.0.18362 )"
         ],
         "x-ms-blob-public-access": "container",
         "x-ms-client-request-id": "fe739de1-eb3e-5a96-f50e-690feba95f8a",
-        "x-ms-date": "Thu, 05 Mar 2020 22:08:44 GMT",
-        "x-ms-return-client-request-id": "true",
-        "x-ms-version": "2019-10-10"
-=======
-      "RequestUri": "http://seannsecanary.blob.core.windows.net/test-filesystem-3da54d23-b549-b574-2e8d-4bce0bce8c1a?restype=container",
-      "RequestMethod": "PUT",
-      "RequestHeaders": {
-        "Authorization": "Sanitized",
-        "traceparent": "00-aefe807b1cb05246aff044f69cae8360-6006e6a615017841-00",
-        "User-Agent": [
-          "azsdk-net-Storage.Files.DataLake/12.1.0-dev.20200403.1",
-          "(.NET Core 4.6.28325.01; Microsoft Windows 10.0.18362 )"
-        ],
-        "x-ms-blob-public-access": "container",
-        "x-ms-client-request-id": "fe739de1-eb3e-5a96-f50e-690feba95f8a",
-        "x-ms-date": "Fri, 03 Apr 2020 20:53:50 GMT",
-        "x-ms-return-client-request-id": "true",
-        "x-ms-version": "2019-12-12"
->>>>>>> 32e373e2
-      },
-      "RequestBody": null,
-      "StatusCode": 201,
-      "ResponseHeaders": {
-        "Content-Length": "0",
-<<<<<<< HEAD
-        "Date": "Thu, 05 Mar 2020 22:08:44 GMT",
-        "ETag": "\u00220x8D7C151C5AB12EC\u0022",
-        "Last-Modified": "Thu, 05 Mar 2020 22:08:44 GMT",
-=======
+        "x-ms-date": "Fri, 03 Apr 2020 20:53:50 GMT",
+        "x-ms-return-client-request-id": "true",
+        "x-ms-version": "2019-12-12"
+      },
+      "RequestBody": null,
+      "StatusCode": 201,
+      "ResponseHeaders": {
+        "Content-Length": "0",
         "Date": "Fri, 03 Apr 2020 20:53:47 GMT",
         "ETag": "\u00220x8D7D8111BA42F0E\u0022",
         "Last-Modified": "Fri, 03 Apr 2020 20:53:48 GMT",
->>>>>>> 32e373e2
         "Server": [
           "Windows-Azure-Blob/1.0",
           "Microsoft-HTTPAPI/2.0"
         ],
         "x-ms-client-request-id": "fe739de1-eb3e-5a96-f50e-690feba95f8a",
-<<<<<<< HEAD
-        "x-ms-request-id": "c74efa3c-a01e-000f-793a-f3e457000000",
-        "x-ms-version": "2019-10-10"
-=======
         "x-ms-request-id": "96216d36-f01e-0012-0af9-093670000000",
         "x-ms-version": "2019-12-12"
->>>>>>> 32e373e2
-      },
-      "ResponseBody": []
-    },
-    {
-<<<<<<< HEAD
-      "RequestUri": "https://seanstagehierarchical.dfs.core.windows.net/test-filesystem-3da54d23-b549-b574-2e8d-4bce0bce8c1a/test-directory-04e9d70c-780d-28f1-f923-8fa662c34e14?resource=directory",
-      "RequestMethod": "PUT",
-      "RequestHeaders": {
-        "Authorization": "Sanitized",
-        "traceparent": "00-cd6a81b1ae2078419bcdb9071b87b6f5-ad4c8af024e80a4a-00",
-        "User-Agent": [
-          "azsdk-net-Storage.Files.DataLake/12.0.0-dev.20200305.1",
-          "(.NET Core 4.6.28325.01; Microsoft Windows 10.0.18363 )"
+      },
+      "ResponseBody": []
+    },
+    {
+      "RequestUri": "http://seannsecanary.dfs.core.windows.net/test-filesystem-3da54d23-b549-b574-2e8d-4bce0bce8c1a/test-directory-04e9d70c-780d-28f1-f923-8fa662c34e14?resource=directory",
+      "RequestMethod": "PUT",
+      "RequestHeaders": {
+        "Authorization": "Sanitized",
+        "traceparent": "00-0fc9a1988edb7f45b0c0d9b850d7ff82-0ae4eb085acaab46-00",
+        "User-Agent": [
+          "azsdk-net-Storage.Files.DataLake/12.1.0-dev.20200403.1",
+          "(.NET Core 4.6.28325.01; Microsoft Windows 10.0.18362 )"
         ],
         "x-ms-client-request-id": "8ea5c743-dd30-68ab-ab4b-051b5cf0f832",
-        "x-ms-date": "Thu, 05 Mar 2020 22:08:45 GMT",
-        "x-ms-return-client-request-id": "true",
-        "x-ms-version": "2019-10-10"
-=======
-      "RequestUri": "http://seannsecanary.dfs.core.windows.net/test-filesystem-3da54d23-b549-b574-2e8d-4bce0bce8c1a/test-directory-04e9d70c-780d-28f1-f923-8fa662c34e14?resource=directory",
-      "RequestMethod": "PUT",
-      "RequestHeaders": {
-        "Authorization": "Sanitized",
-        "traceparent": "00-0fc9a1988edb7f45b0c0d9b850d7ff82-0ae4eb085acaab46-00",
-        "User-Agent": [
-          "azsdk-net-Storage.Files.DataLake/12.1.0-dev.20200403.1",
-          "(.NET Core 4.6.28325.01; Microsoft Windows 10.0.18362 )"
-        ],
-        "x-ms-client-request-id": "8ea5c743-dd30-68ab-ab4b-051b5cf0f832",
-        "x-ms-date": "Fri, 03 Apr 2020 20:53:50 GMT",
-        "x-ms-return-client-request-id": "true",
-        "x-ms-version": "2019-12-12"
->>>>>>> 32e373e2
-      },
-      "RequestBody": null,
-      "StatusCode": 201,
-      "ResponseHeaders": {
-        "Content-Length": "0",
-<<<<<<< HEAD
-        "Date": "Thu, 05 Mar 2020 22:08:44 GMT",
-        "ETag": "\u00220x8D7C151C5DC1C10\u0022",
-        "Last-Modified": "Thu, 05 Mar 2020 22:08:45 GMT",
-=======
+        "x-ms-date": "Fri, 03 Apr 2020 20:53:50 GMT",
+        "x-ms-return-client-request-id": "true",
+        "x-ms-version": "2019-12-12"
+      },
+      "RequestBody": null,
+      "StatusCode": 201,
+      "ResponseHeaders": {
+        "Content-Length": "0",
         "Date": "Fri, 03 Apr 2020 20:53:47 GMT",
         "ETag": "\u00220x8D7D8111BB58EAA\u0022",
         "Last-Modified": "Fri, 03 Apr 2020 20:53:48 GMT",
->>>>>>> 32e373e2
         "Server": [
           "Windows-Azure-HDFS/1.0",
           "Microsoft-HTTPAPI/2.0"
         ],
         "x-ms-client-request-id": "8ea5c743-dd30-68ab-ab4b-051b5cf0f832",
-<<<<<<< HEAD
-        "x-ms-request-id": "81a511a8-a01f-0042-043a-f32bbb000000",
-        "x-ms-version": "2019-10-10"
-=======
         "x-ms-request-id": "fa43fb5c-201f-0097-0bf9-091bad000000",
         "x-ms-version": "2019-12-12"
->>>>>>> 32e373e2
-      },
-      "ResponseBody": []
-    },
-    {
-<<<<<<< HEAD
-      "RequestUri": "https://seanstagehierarchical.blob.core.windows.net/test-filesystem-3da54d23-b549-b574-2e8d-4bce0bce8c1a/test-directory-04e9d70c-780d-28f1-f923-8fa662c34e14",
-      "RequestMethod": "HEAD",
-      "RequestHeaders": {
-        "Authorization": "Sanitized",
-        "If-Unmodified-Since": "Fri, 06 Mar 2020 22:08:43 GMT",
-        "User-Agent": [
-          "azsdk-net-Storage.Files.DataLake/12.0.0-dev.20200305.1",
-          "(.NET Core 4.6.28325.01; Microsoft Windows 10.0.18363 )"
-        ],
-        "x-ms-client-request-id": "9a628a8d-c01e-cee4-e684-c20f88c08e3b",
-        "x-ms-date": "Thu, 05 Mar 2020 22:08:45 GMT",
-        "x-ms-return-client-request-id": "true",
-        "x-ms-version": "2019-10-10"
-=======
+      },
+      "ResponseBody": []
+    },
+    {
       "RequestUri": "http://seannsecanary.blob.core.windows.net/test-filesystem-3da54d23-b549-b574-2e8d-4bce0bce8c1a/test-directory-04e9d70c-780d-28f1-f923-8fa662c34e14",
       "RequestMethod": "HEAD",
       "RequestHeaders": {
@@ -644,7 +352,6 @@
         "x-ms-date": "Fri, 03 Apr 2020 20:53:50 GMT",
         "x-ms-return-client-request-id": "true",
         "x-ms-version": "2019-12-12"
->>>>>>> 32e373e2
       },
       "RequestBody": null,
       "StatusCode": 200,
@@ -652,15 +359,9 @@
         "Accept-Ranges": "bytes",
         "Content-Length": "0",
         "Content-Type": "application/octet-stream",
-<<<<<<< HEAD
-        "Date": "Thu, 05 Mar 2020 22:08:44 GMT",
-        "ETag": "\u00220x8D7C151C5DC1C10\u0022",
-        "Last-Modified": "Thu, 05 Mar 2020 22:08:45 GMT",
-=======
         "Date": "Fri, 03 Apr 2020 20:53:47 GMT",
         "ETag": "\u00220x8D7D8111BB58EAA\u0022",
         "Last-Modified": "Fri, 03 Apr 2020 20:53:48 GMT",
->>>>>>> 32e373e2
         "Server": [
           "Windows-Azure-Blob/1.0",
           "Microsoft-HTTPAPI/2.0"
@@ -669,15 +370,6 @@
         "x-ms-access-tier-inferred": "true",
         "x-ms-blob-type": "BlockBlob",
         "x-ms-client-request-id": "9a628a8d-c01e-cee4-e684-c20f88c08e3b",
-<<<<<<< HEAD
-        "x-ms-creation-time": "Thu, 05 Mar 2020 22:08:45 GMT",
-        "x-ms-lease-state": "available",
-        "x-ms-lease-status": "unlocked",
-        "x-ms-meta-hdi_isfolder": "true",
-        "x-ms-request-id": "c74efa53-a01e-000f-093a-f3e457000000",
-        "x-ms-server-encrypted": "true",
-        "x-ms-version": "2019-10-10"
-=======
         "x-ms-creation-time": "Fri, 03 Apr 2020 20:53:48 GMT",
         "x-ms-lease-state": "available",
         "x-ms-lease-status": "unlocked",
@@ -685,26 +377,10 @@
         "x-ms-request-id": "96216d47-f01e-0012-18f9-093670000000",
         "x-ms-server-encrypted": "true",
         "x-ms-version": "2019-12-12"
->>>>>>> 32e373e2
-      },
-      "ResponseBody": []
-    },
-    {
-<<<<<<< HEAD
-      "RequestUri": "https://seanstagehierarchical.blob.core.windows.net/test-filesystem-3da54d23-b549-b574-2e8d-4bce0bce8c1a?restype=container",
-      "RequestMethod": "DELETE",
-      "RequestHeaders": {
-        "Authorization": "Sanitized",
-        "traceparent": "00-4ca88cf7c17670418d0fcdbf5380a844-da691f1685515c4e-00",
-        "User-Agent": [
-          "azsdk-net-Storage.Files.DataLake/12.0.0-dev.20200305.1",
-          "(.NET Core 4.6.28325.01; Microsoft Windows 10.0.18363 )"
-        ],
-        "x-ms-client-request-id": "d18e51b4-5d8d-fe14-7194-72382e20f53b",
-        "x-ms-date": "Thu, 05 Mar 2020 22:08:45 GMT",
-        "x-ms-return-client-request-id": "true",
-        "x-ms-version": "2019-10-10"
-=======
+      },
+      "ResponseBody": []
+    },
+    {
       "RequestUri": "http://seannsecanary.blob.core.windows.net/test-filesystem-3da54d23-b549-b574-2e8d-4bce0bce8c1a?restype=container",
       "RequestMethod": "DELETE",
       "RequestHeaders": {
@@ -718,195 +394,110 @@
         "x-ms-date": "Fri, 03 Apr 2020 20:53:50 GMT",
         "x-ms-return-client-request-id": "true",
         "x-ms-version": "2019-12-12"
->>>>>>> 32e373e2
       },
       "RequestBody": null,
       "StatusCode": 202,
       "ResponseHeaders": {
         "Content-Length": "0",
-<<<<<<< HEAD
-        "Date": "Thu, 05 Mar 2020 22:08:44 GMT",
-=======
-        "Date": "Fri, 03 Apr 2020 20:53:48 GMT",
->>>>>>> 32e373e2
+        "Date": "Fri, 03 Apr 2020 20:53:48 GMT",
         "Server": [
           "Windows-Azure-Blob/1.0",
           "Microsoft-HTTPAPI/2.0"
         ],
         "x-ms-client-request-id": "d18e51b4-5d8d-fe14-7194-72382e20f53b",
-<<<<<<< HEAD
-        "x-ms-request-id": "c74efa56-a01e-000f-0c3a-f3e457000000",
-        "x-ms-version": "2019-10-10"
-=======
         "x-ms-request-id": "96216d4e-f01e-0012-1ff9-093670000000",
         "x-ms-version": "2019-12-12"
->>>>>>> 32e373e2
-      },
-      "ResponseBody": []
-    },
-    {
-<<<<<<< HEAD
-      "RequestUri": "https://seanstagehierarchical.blob.core.windows.net/test-filesystem-6e569d70-5ab9-4fd1-4211-02f72db2caf0?restype=container",
-      "RequestMethod": "PUT",
-      "RequestHeaders": {
-        "Authorization": "Sanitized",
-        "traceparent": "00-7c992944558d24419d7d22970ae4b804-fc91d87ab59f1645-00",
-        "User-Agent": [
-          "azsdk-net-Storage.Files.DataLake/12.0.0-dev.20200305.1",
-          "(.NET Core 4.6.28325.01; Microsoft Windows 10.0.18363 )"
+      },
+      "ResponseBody": []
+    },
+    {
+      "RequestUri": "http://seannsecanary.blob.core.windows.net/test-filesystem-6e569d70-5ab9-4fd1-4211-02f72db2caf0?restype=container",
+      "RequestMethod": "PUT",
+      "RequestHeaders": {
+        "Authorization": "Sanitized",
+        "traceparent": "00-2b94fdeec19e6d448eebc344b65ff490-db8f3ea4e774064a-00",
+        "User-Agent": [
+          "azsdk-net-Storage.Files.DataLake/12.1.0-dev.20200403.1",
+          "(.NET Core 4.6.28325.01; Microsoft Windows 10.0.18362 )"
         ],
         "x-ms-blob-public-access": "container",
         "x-ms-client-request-id": "67c15730-a09f-59fb-7f3e-8f7b5a1cd0bf",
-        "x-ms-date": "Thu, 05 Mar 2020 22:08:45 GMT",
-        "x-ms-return-client-request-id": "true",
-        "x-ms-version": "2019-10-10"
-=======
-      "RequestUri": "http://seannsecanary.blob.core.windows.net/test-filesystem-6e569d70-5ab9-4fd1-4211-02f72db2caf0?restype=container",
-      "RequestMethod": "PUT",
-      "RequestHeaders": {
-        "Authorization": "Sanitized",
-        "traceparent": "00-2b94fdeec19e6d448eebc344b65ff490-db8f3ea4e774064a-00",
-        "User-Agent": [
-          "azsdk-net-Storage.Files.DataLake/12.1.0-dev.20200403.1",
-          "(.NET Core 4.6.28325.01; Microsoft Windows 10.0.18362 )"
-        ],
-        "x-ms-blob-public-access": "container",
+        "x-ms-date": "Fri, 03 Apr 2020 20:53:50 GMT",
+        "x-ms-return-client-request-id": "true",
+        "x-ms-version": "2019-12-12"
+      },
+      "RequestBody": null,
+      "StatusCode": 201,
+      "ResponseHeaders": {
+        "Content-Length": "0",
+        "Date": "Fri, 03 Apr 2020 20:53:48 GMT",
+        "ETag": "\u00220x8D7D8111BE2A310\u0022",
+        "Last-Modified": "Fri, 03 Apr 2020 20:53:49 GMT",
+        "Server": [
+          "Windows-Azure-Blob/1.0",
+          "Microsoft-HTTPAPI/2.0"
+        ],
         "x-ms-client-request-id": "67c15730-a09f-59fb-7f3e-8f7b5a1cd0bf",
-        "x-ms-date": "Fri, 03 Apr 2020 20:53:50 GMT",
-        "x-ms-return-client-request-id": "true",
-        "x-ms-version": "2019-12-12"
->>>>>>> 32e373e2
-      },
-      "RequestBody": null,
-      "StatusCode": 201,
-      "ResponseHeaders": {
-        "Content-Length": "0",
-<<<<<<< HEAD
-        "Date": "Thu, 05 Mar 2020 22:08:45 GMT",
-        "ETag": "\u00220x8D7C151C62D1826\u0022",
-        "Last-Modified": "Thu, 05 Mar 2020 22:08:45 GMT",
-=======
-        "Date": "Fri, 03 Apr 2020 20:53:48 GMT",
-        "ETag": "\u00220x8D7D8111BE2A310\u0022",
-        "Last-Modified": "Fri, 03 Apr 2020 20:53:49 GMT",
->>>>>>> 32e373e2
-        "Server": [
-          "Windows-Azure-Blob/1.0",
-          "Microsoft-HTTPAPI/2.0"
-        ],
-        "x-ms-client-request-id": "67c15730-a09f-59fb-7f3e-8f7b5a1cd0bf",
-<<<<<<< HEAD
-        "x-ms-request-id": "581dadce-101e-000a-563a-f3368c000000",
-        "x-ms-version": "2019-10-10"
-=======
         "x-ms-request-id": "96216d57-f01e-0012-28f9-093670000000",
         "x-ms-version": "2019-12-12"
->>>>>>> 32e373e2
-      },
-      "ResponseBody": []
-    },
-    {
-<<<<<<< HEAD
-      "RequestUri": "https://seanstagehierarchical.dfs.core.windows.net/test-filesystem-6e569d70-5ab9-4fd1-4211-02f72db2caf0/test-directory-20c281ca-bfc4-b309-ee54-967c90848532?resource=directory",
-      "RequestMethod": "PUT",
-      "RequestHeaders": {
-        "Authorization": "Sanitized",
-        "traceparent": "00-3673a44c645a2341af3748250053746c-db6146a11852e445-00",
-        "User-Agent": [
-          "azsdk-net-Storage.Files.DataLake/12.0.0-dev.20200305.1",
-          "(.NET Core 4.6.28325.01; Microsoft Windows 10.0.18363 )"
+      },
+      "ResponseBody": []
+    },
+    {
+      "RequestUri": "http://seannsecanary.dfs.core.windows.net/test-filesystem-6e569d70-5ab9-4fd1-4211-02f72db2caf0/test-directory-20c281ca-bfc4-b309-ee54-967c90848532?resource=directory",
+      "RequestMethod": "PUT",
+      "RequestHeaders": {
+        "Authorization": "Sanitized",
+        "traceparent": "00-043aafbb45dca748b8ee5e4ddec778fe-9dae75425098d44a-00",
+        "User-Agent": [
+          "azsdk-net-Storage.Files.DataLake/12.1.0-dev.20200403.1",
+          "(.NET Core 4.6.28325.01; Microsoft Windows 10.0.18362 )"
         ],
         "x-ms-client-request-id": "49820b6c-024d-71b3-4e0e-784b097ec9fa",
-        "x-ms-date": "Thu, 05 Mar 2020 22:08:45 GMT",
-        "x-ms-return-client-request-id": "true",
-        "x-ms-version": "2019-10-10"
-=======
-      "RequestUri": "http://seannsecanary.dfs.core.windows.net/test-filesystem-6e569d70-5ab9-4fd1-4211-02f72db2caf0/test-directory-20c281ca-bfc4-b309-ee54-967c90848532?resource=directory",
-      "RequestMethod": "PUT",
-      "RequestHeaders": {
-        "Authorization": "Sanitized",
-        "traceparent": "00-043aafbb45dca748b8ee5e4ddec778fe-9dae75425098d44a-00",
-        "User-Agent": [
-          "azsdk-net-Storage.Files.DataLake/12.1.0-dev.20200403.1",
-          "(.NET Core 4.6.28325.01; Microsoft Windows 10.0.18362 )"
+        "x-ms-date": "Fri, 03 Apr 2020 20:53:50 GMT",
+        "x-ms-return-client-request-id": "true",
+        "x-ms-version": "2019-12-12"
+      },
+      "RequestBody": null,
+      "StatusCode": 201,
+      "ResponseHeaders": {
+        "Content-Length": "0",
+        "Date": "Fri, 03 Apr 2020 20:53:48 GMT",
+        "ETag": "\u00220x8D7D8111BF2A50C\u0022",
+        "Last-Modified": "Fri, 03 Apr 2020 20:53:49 GMT",
+        "Server": [
+          "Windows-Azure-HDFS/1.0",
+          "Microsoft-HTTPAPI/2.0"
         ],
         "x-ms-client-request-id": "49820b6c-024d-71b3-4e0e-784b097ec9fa",
-        "x-ms-date": "Fri, 03 Apr 2020 20:53:50 GMT",
-        "x-ms-return-client-request-id": "true",
-        "x-ms-version": "2019-12-12"
->>>>>>> 32e373e2
-      },
-      "RequestBody": null,
-      "StatusCode": 201,
-      "ResponseHeaders": {
-        "Content-Length": "0",
-<<<<<<< HEAD
-        "Date": "Thu, 05 Mar 2020 22:08:45 GMT",
-        "ETag": "\u00220x8D7C151C65DDAAE\u0022",
-        "Last-Modified": "Thu, 05 Mar 2020 22:08:46 GMT",
-=======
+        "x-ms-request-id": "fa43fb5e-201f-0097-0cf9-091bad000000",
+        "x-ms-version": "2019-12-12"
+      },
+      "ResponseBody": []
+    },
+    {
+      "RequestUri": "http://seannsecanary.blob.core.windows.net/test-filesystem-6e569d70-5ab9-4fd1-4211-02f72db2caf0/test-directory-20c281ca-bfc4-b309-ee54-967c90848532",
+      "RequestMethod": "HEAD",
+      "RequestHeaders": {
+        "Authorization": "Sanitized",
+        "User-Agent": [
+          "azsdk-net-Storage.Files.DataLake/12.1.0-dev.20200403.1",
+          "(.NET Core 4.6.28325.01; Microsoft Windows 10.0.18362 )"
+        ],
+        "x-ms-client-request-id": "840fdcac-3b01-ece4-d755-88e1ea06cc93",
+        "x-ms-date": "Fri, 03 Apr 2020 20:53:50 GMT",
+        "x-ms-return-client-request-id": "true",
+        "x-ms-version": "2019-12-12"
+      },
+      "RequestBody": null,
+      "StatusCode": 200,
+      "ResponseHeaders": {
+        "Accept-Ranges": "bytes",
+        "Content-Length": "0",
+        "Content-Type": "application/octet-stream",
         "Date": "Fri, 03 Apr 2020 20:53:48 GMT",
         "ETag": "\u00220x8D7D8111BF2A50C\u0022",
         "Last-Modified": "Fri, 03 Apr 2020 20:53:49 GMT",
->>>>>>> 32e373e2
-        "Server": [
-          "Windows-Azure-HDFS/1.0",
-          "Microsoft-HTTPAPI/2.0"
-        ],
-        "x-ms-client-request-id": "49820b6c-024d-71b3-4e0e-784b097ec9fa",
-<<<<<<< HEAD
-        "x-ms-request-id": "eca3c083-b01f-003c-723a-f3bbfc000000",
-        "x-ms-version": "2019-10-10"
-=======
-        "x-ms-request-id": "fa43fb5e-201f-0097-0cf9-091bad000000",
-        "x-ms-version": "2019-12-12"
->>>>>>> 32e373e2
-      },
-      "ResponseBody": []
-    },
-    {
-<<<<<<< HEAD
-      "RequestUri": "https://seanstagehierarchical.blob.core.windows.net/test-filesystem-6e569d70-5ab9-4fd1-4211-02f72db2caf0/test-directory-20c281ca-bfc4-b309-ee54-967c90848532",
-=======
-      "RequestUri": "http://seannsecanary.blob.core.windows.net/test-filesystem-6e569d70-5ab9-4fd1-4211-02f72db2caf0/test-directory-20c281ca-bfc4-b309-ee54-967c90848532",
->>>>>>> 32e373e2
-      "RequestMethod": "HEAD",
-      "RequestHeaders": {
-        "Authorization": "Sanitized",
-        "User-Agent": [
-<<<<<<< HEAD
-          "azsdk-net-Storage.Files.DataLake/12.0.0-dev.20200305.1",
-          "(.NET Core 4.6.28325.01; Microsoft Windows 10.0.18363 )"
-        ],
-        "x-ms-client-request-id": "840fdcac-3b01-ece4-d755-88e1ea06cc93",
-        "x-ms-date": "Thu, 05 Mar 2020 22:08:46 GMT",
-        "x-ms-return-client-request-id": "true",
-        "x-ms-version": "2019-10-10"
-=======
-          "azsdk-net-Storage.Files.DataLake/12.1.0-dev.20200403.1",
-          "(.NET Core 4.6.28325.01; Microsoft Windows 10.0.18362 )"
-        ],
-        "x-ms-client-request-id": "840fdcac-3b01-ece4-d755-88e1ea06cc93",
-        "x-ms-date": "Fri, 03 Apr 2020 20:53:50 GMT",
-        "x-ms-return-client-request-id": "true",
-        "x-ms-version": "2019-12-12"
->>>>>>> 32e373e2
-      },
-      "RequestBody": null,
-      "StatusCode": 200,
-      "ResponseHeaders": {
-        "Accept-Ranges": "bytes",
-        "Content-Length": "0",
-        "Content-Type": "application/octet-stream",
-<<<<<<< HEAD
-        "Date": "Thu, 05 Mar 2020 22:08:46 GMT",
-        "ETag": "\u00220x8D7C151C65DDAAE\u0022",
-        "Last-Modified": "Thu, 05 Mar 2020 22:08:46 GMT",
-=======
-        "Date": "Fri, 03 Apr 2020 20:53:48 GMT",
-        "ETag": "\u00220x8D7D8111BF2A50C\u0022",
-        "Last-Modified": "Fri, 03 Apr 2020 20:53:49 GMT",
->>>>>>> 32e373e2
         "Server": [
           "Windows-Azure-Blob/1.0",
           "Microsoft-HTTPAPI/2.0"
@@ -915,15 +506,6 @@
         "x-ms-access-tier-inferred": "true",
         "x-ms-blob-type": "BlockBlob",
         "x-ms-client-request-id": "840fdcac-3b01-ece4-d755-88e1ea06cc93",
-<<<<<<< HEAD
-        "x-ms-creation-time": "Thu, 05 Mar 2020 22:08:46 GMT",
-        "x-ms-lease-state": "available",
-        "x-ms-lease-status": "unlocked",
-        "x-ms-meta-hdi_isfolder": "true",
-        "x-ms-request-id": "581daddb-101e-000a-5c3a-f3368c000000",
-        "x-ms-server-encrypted": "true",
-        "x-ms-version": "2019-10-10"
-=======
         "x-ms-creation-time": "Fri, 03 Apr 2020 20:53:49 GMT",
         "x-ms-lease-state": "available",
         "x-ms-lease-status": "unlocked",
@@ -931,26 +513,10 @@
         "x-ms-request-id": "96216d6f-f01e-0012-3bf9-093670000000",
         "x-ms-server-encrypted": "true",
         "x-ms-version": "2019-12-12"
->>>>>>> 32e373e2
-      },
-      "ResponseBody": []
-    },
-    {
-<<<<<<< HEAD
-      "RequestUri": "https://seanstagehierarchical.blob.core.windows.net/test-filesystem-6e569d70-5ab9-4fd1-4211-02f72db2caf0/test-directory-20c281ca-bfc4-b309-ee54-967c90848532",
-      "RequestMethod": "HEAD",
-      "RequestHeaders": {
-        "Authorization": "Sanitized",
-        "If-Match": "\u00220x8D7C151C65DDAAE\u0022",
-        "User-Agent": [
-          "azsdk-net-Storage.Files.DataLake/12.0.0-dev.20200305.1",
-          "(.NET Core 4.6.28325.01; Microsoft Windows 10.0.18363 )"
-        ],
-        "x-ms-client-request-id": "2d9ebb89-446f-7df8-78a0-f70171ed7c29",
-        "x-ms-date": "Thu, 05 Mar 2020 22:08:47 GMT",
-        "x-ms-return-client-request-id": "true",
-        "x-ms-version": "2019-10-10"
-=======
+      },
+      "ResponseBody": []
+    },
+    {
       "RequestUri": "http://seannsecanary.blob.core.windows.net/test-filesystem-6e569d70-5ab9-4fd1-4211-02f72db2caf0/test-directory-20c281ca-bfc4-b309-ee54-967c90848532",
       "RequestMethod": "HEAD",
       "RequestHeaders": {
@@ -964,7 +530,6 @@
         "x-ms-date": "Fri, 03 Apr 2020 20:53:50 GMT",
         "x-ms-return-client-request-id": "true",
         "x-ms-version": "2019-12-12"
->>>>>>> 32e373e2
       },
       "RequestBody": null,
       "StatusCode": 200,
@@ -972,15 +537,9 @@
         "Accept-Ranges": "bytes",
         "Content-Length": "0",
         "Content-Type": "application/octet-stream",
-<<<<<<< HEAD
-        "Date": "Thu, 05 Mar 2020 22:08:47 GMT",
-        "ETag": "\u00220x8D7C151C65DDAAE\u0022",
-        "Last-Modified": "Thu, 05 Mar 2020 22:08:46 GMT",
-=======
         "Date": "Fri, 03 Apr 2020 20:53:48 GMT",
         "ETag": "\u00220x8D7D8111BF2A50C\u0022",
         "Last-Modified": "Fri, 03 Apr 2020 20:53:49 GMT",
->>>>>>> 32e373e2
         "Server": [
           "Windows-Azure-Blob/1.0",
           "Microsoft-HTTPAPI/2.0"
@@ -989,15 +548,6 @@
         "x-ms-access-tier-inferred": "true",
         "x-ms-blob-type": "BlockBlob",
         "x-ms-client-request-id": "2d9ebb89-446f-7df8-78a0-f70171ed7c29",
-<<<<<<< HEAD
-        "x-ms-creation-time": "Thu, 05 Mar 2020 22:08:46 GMT",
-        "x-ms-lease-state": "available",
-        "x-ms-lease-status": "unlocked",
-        "x-ms-meta-hdi_isfolder": "true",
-        "x-ms-request-id": "581dadf3-101e-000a-703a-f3368c000000",
-        "x-ms-server-encrypted": "true",
-        "x-ms-version": "2019-10-10"
-=======
         "x-ms-creation-time": "Fri, 03 Apr 2020 20:53:49 GMT",
         "x-ms-lease-state": "available",
         "x-ms-lease-status": "unlocked",
@@ -1005,26 +555,10 @@
         "x-ms-request-id": "96216d7d-f01e-0012-44f9-093670000000",
         "x-ms-server-encrypted": "true",
         "x-ms-version": "2019-12-12"
->>>>>>> 32e373e2
-      },
-      "ResponseBody": []
-    },
-    {
-<<<<<<< HEAD
-      "RequestUri": "https://seanstagehierarchical.blob.core.windows.net/test-filesystem-6e569d70-5ab9-4fd1-4211-02f72db2caf0?restype=container",
-      "RequestMethod": "DELETE",
-      "RequestHeaders": {
-        "Authorization": "Sanitized",
-        "traceparent": "00-8fe7fc2d71a58d42b9db7f62e0b477be-141ab20b9e2deb42-00",
-        "User-Agent": [
-          "azsdk-net-Storage.Files.DataLake/12.0.0-dev.20200305.1",
-          "(.NET Core 4.6.28325.01; Microsoft Windows 10.0.18363 )"
-        ],
-        "x-ms-client-request-id": "2f574feb-9e68-f424-c3bd-5804e063004e",
-        "x-ms-date": "Thu, 05 Mar 2020 22:08:47 GMT",
-        "x-ms-return-client-request-id": "true",
-        "x-ms-version": "2019-10-10"
-=======
+      },
+      "ResponseBody": []
+    },
+    {
       "RequestUri": "http://seannsecanary.blob.core.windows.net/test-filesystem-6e569d70-5ab9-4fd1-4211-02f72db2caf0?restype=container",
       "RequestMethod": "DELETE",
       "RequestHeaders": {
@@ -1038,172 +572,94 @@
         "x-ms-date": "Fri, 03 Apr 2020 20:53:50 GMT",
         "x-ms-return-client-request-id": "true",
         "x-ms-version": "2019-12-12"
->>>>>>> 32e373e2
       },
       "RequestBody": null,
       "StatusCode": 202,
       "ResponseHeaders": {
         "Content-Length": "0",
-<<<<<<< HEAD
-        "Date": "Thu, 05 Mar 2020 22:08:47 GMT",
-=======
-        "Date": "Fri, 03 Apr 2020 20:53:48 GMT",
->>>>>>> 32e373e2
+        "Date": "Fri, 03 Apr 2020 20:53:48 GMT",
         "Server": [
           "Windows-Azure-Blob/1.0",
           "Microsoft-HTTPAPI/2.0"
         ],
         "x-ms-client-request-id": "2f574feb-9e68-f424-c3bd-5804e063004e",
-<<<<<<< HEAD
-        "x-ms-request-id": "581dadf6-101e-000a-733a-f3368c000000",
-        "x-ms-version": "2019-10-10"
-=======
         "x-ms-request-id": "96216d8a-f01e-0012-50f9-093670000000",
         "x-ms-version": "2019-12-12"
->>>>>>> 32e373e2
-      },
-      "ResponseBody": []
-    },
-    {
-<<<<<<< HEAD
-      "RequestUri": "https://seanstagehierarchical.blob.core.windows.net/test-filesystem-7a3eef9f-1d69-d45e-a3c9-b5d3fd125af2?restype=container",
-      "RequestMethod": "PUT",
-      "RequestHeaders": {
-        "Authorization": "Sanitized",
-        "traceparent": "00-ddadfeeb9f0a294bbdc9855298892419-f058be7a2435ac43-00",
-        "User-Agent": [
-          "azsdk-net-Storage.Files.DataLake/12.0.0-dev.20200305.1",
-          "(.NET Core 4.6.28325.01; Microsoft Windows 10.0.18363 )"
+      },
+      "ResponseBody": []
+    },
+    {
+      "RequestUri": "http://seannsecanary.blob.core.windows.net/test-filesystem-7a3eef9f-1d69-d45e-a3c9-b5d3fd125af2?restype=container",
+      "RequestMethod": "PUT",
+      "RequestHeaders": {
+        "Authorization": "Sanitized",
+        "traceparent": "00-e73b363f95ab0b4e9bd38b367f00b692-18a03117a5614c41-00",
+        "User-Agent": [
+          "azsdk-net-Storage.Files.DataLake/12.1.0-dev.20200403.1",
+          "(.NET Core 4.6.28325.01; Microsoft Windows 10.0.18362 )"
         ],
         "x-ms-blob-public-access": "container",
         "x-ms-client-request-id": "3247f89b-7d47-ce7d-f083-8b9ee950f6b0",
-        "x-ms-date": "Thu, 05 Mar 2020 22:08:47 GMT",
-        "x-ms-return-client-request-id": "true",
-        "x-ms-version": "2019-10-10"
-=======
-      "RequestUri": "http://seannsecanary.blob.core.windows.net/test-filesystem-7a3eef9f-1d69-d45e-a3c9-b5d3fd125af2?restype=container",
-      "RequestMethod": "PUT",
-      "RequestHeaders": {
-        "Authorization": "Sanitized",
-        "traceparent": "00-e73b363f95ab0b4e9bd38b367f00b692-18a03117a5614c41-00",
-        "User-Agent": [
-          "azsdk-net-Storage.Files.DataLake/12.1.0-dev.20200403.1",
-          "(.NET Core 4.6.28325.01; Microsoft Windows 10.0.18362 )"
-        ],
-        "x-ms-blob-public-access": "container",
+        "x-ms-date": "Fri, 03 Apr 2020 20:53:50 GMT",
+        "x-ms-return-client-request-id": "true",
+        "x-ms-version": "2019-12-12"
+      },
+      "RequestBody": null,
+      "StatusCode": 201,
+      "ResponseHeaders": {
+        "Content-Length": "0",
+        "Date": "Fri, 03 Apr 2020 20:53:48 GMT",
+        "ETag": "\u00220x8D7D8111C247314\u0022",
+        "Last-Modified": "Fri, 03 Apr 2020 20:53:49 GMT",
+        "Server": [
+          "Windows-Azure-Blob/1.0",
+          "Microsoft-HTTPAPI/2.0"
+        ],
         "x-ms-client-request-id": "3247f89b-7d47-ce7d-f083-8b9ee950f6b0",
-        "x-ms-date": "Fri, 03 Apr 2020 20:53:50 GMT",
-        "x-ms-return-client-request-id": "true",
-        "x-ms-version": "2019-12-12"
->>>>>>> 32e373e2
-      },
-      "RequestBody": null,
-      "StatusCode": 201,
-      "ResponseHeaders": {
-        "Content-Length": "0",
-<<<<<<< HEAD
-        "Date": "Thu, 05 Mar 2020 22:08:47 GMT",
-        "ETag": "\u00220x8D7C151C78424FC\u0022",
-        "Last-Modified": "Thu, 05 Mar 2020 22:08:48 GMT",
-=======
-        "Date": "Fri, 03 Apr 2020 20:53:48 GMT",
-        "ETag": "\u00220x8D7D8111C247314\u0022",
-        "Last-Modified": "Fri, 03 Apr 2020 20:53:49 GMT",
->>>>>>> 32e373e2
-        "Server": [
-          "Windows-Azure-Blob/1.0",
-          "Microsoft-HTTPAPI/2.0"
-        ],
-        "x-ms-client-request-id": "3247f89b-7d47-ce7d-f083-8b9ee950f6b0",
-<<<<<<< HEAD
-        "x-ms-request-id": "e0bd5972-301e-000d-7f3a-f35aef000000",
-        "x-ms-version": "2019-10-10"
-=======
         "x-ms-request-id": "96216d92-f01e-0012-57f9-093670000000",
         "x-ms-version": "2019-12-12"
->>>>>>> 32e373e2
-      },
-      "ResponseBody": []
-    },
-    {
-<<<<<<< HEAD
-      "RequestUri": "https://seanstagehierarchical.dfs.core.windows.net/test-filesystem-7a3eef9f-1d69-d45e-a3c9-b5d3fd125af2/test-directory-ce5b6562-de4d-51b8-2ebb-24d594407890?resource=directory",
-      "RequestMethod": "PUT",
-      "RequestHeaders": {
-        "Authorization": "Sanitized",
-        "traceparent": "00-97f463e34ea50c4789c2b990e8af96af-a6f3cae558731a4b-00",
-        "User-Agent": [
-          "azsdk-net-Storage.Files.DataLake/12.0.0-dev.20200305.1",
-          "(.NET Core 4.6.28325.01; Microsoft Windows 10.0.18363 )"
+      },
+      "ResponseBody": []
+    },
+    {
+      "RequestUri": "http://seannsecanary.dfs.core.windows.net/test-filesystem-7a3eef9f-1d69-d45e-a3c9-b5d3fd125af2/test-directory-ce5b6562-de4d-51b8-2ebb-24d594407890?resource=directory",
+      "RequestMethod": "PUT",
+      "RequestHeaders": {
+        "Authorization": "Sanitized",
+        "traceparent": "00-294ebb08168c70408df97d10dc36fe86-d93982334009a947-00",
+        "User-Agent": [
+          "azsdk-net-Storage.Files.DataLake/12.1.0-dev.20200403.1",
+          "(.NET Core 4.6.28325.01; Microsoft Windows 10.0.18362 )"
         ],
         "x-ms-client-request-id": "f7bbd79c-26b8-bdc7-3ff5-048b58a73aaf",
-        "x-ms-date": "Thu, 05 Mar 2020 22:08:48 GMT",
-        "x-ms-return-client-request-id": "true",
-        "x-ms-version": "2019-10-10"
-=======
-      "RequestUri": "http://seannsecanary.dfs.core.windows.net/test-filesystem-7a3eef9f-1d69-d45e-a3c9-b5d3fd125af2/test-directory-ce5b6562-de4d-51b8-2ebb-24d594407890?resource=directory",
-      "RequestMethod": "PUT",
-      "RequestHeaders": {
-        "Authorization": "Sanitized",
-        "traceparent": "00-294ebb08168c70408df97d10dc36fe86-d93982334009a947-00",
-        "User-Agent": [
-          "azsdk-net-Storage.Files.DataLake/12.1.0-dev.20200403.1",
-          "(.NET Core 4.6.28325.01; Microsoft Windows 10.0.18362 )"
+        "x-ms-date": "Fri, 03 Apr 2020 20:53:50 GMT",
+        "x-ms-return-client-request-id": "true",
+        "x-ms-version": "2019-12-12"
+      },
+      "RequestBody": null,
+      "StatusCode": 201,
+      "ResponseHeaders": {
+        "Content-Length": "0",
+        "Date": "Fri, 03 Apr 2020 20:53:48 GMT",
+        "ETag": "\u00220x8D7D8111C33BC07\u0022",
+        "Last-Modified": "Fri, 03 Apr 2020 20:53:49 GMT",
+        "Server": [
+          "Windows-Azure-HDFS/1.0",
+          "Microsoft-HTTPAPI/2.0"
         ],
         "x-ms-client-request-id": "f7bbd79c-26b8-bdc7-3ff5-048b58a73aaf",
-        "x-ms-date": "Fri, 03 Apr 2020 20:53:50 GMT",
-        "x-ms-return-client-request-id": "true",
-        "x-ms-version": "2019-12-12"
->>>>>>> 32e373e2
-      },
-      "RequestBody": null,
-      "StatusCode": 201,
-      "ResponseHeaders": {
-        "Content-Length": "0",
-<<<<<<< HEAD
-        "Date": "Thu, 05 Mar 2020 22:08:48 GMT",
-        "ETag": "\u00220x8D7C151C7B53B2B\u0022",
-        "Last-Modified": "Thu, 05 Mar 2020 22:08:48 GMT",
-=======
-        "Date": "Fri, 03 Apr 2020 20:53:48 GMT",
-        "ETag": "\u00220x8D7D8111C33BC07\u0022",
-        "Last-Modified": "Fri, 03 Apr 2020 20:53:49 GMT",
->>>>>>> 32e373e2
-        "Server": [
-          "Windows-Azure-HDFS/1.0",
-          "Microsoft-HTTPAPI/2.0"
-        ],
-        "x-ms-client-request-id": "f7bbd79c-26b8-bdc7-3ff5-048b58a73aaf",
-<<<<<<< HEAD
-        "x-ms-request-id": "0f34ba60-401f-0038-123a-f336fb000000",
-        "x-ms-version": "2019-10-10"
-=======
         "x-ms-request-id": "fa43fb60-201f-0097-0df9-091bad000000",
         "x-ms-version": "2019-12-12"
->>>>>>> 32e373e2
-      },
-      "ResponseBody": []
-    },
-    {
-<<<<<<< HEAD
-      "RequestUri": "https://seanstagehierarchical.blob.core.windows.net/test-filesystem-7a3eef9f-1d69-d45e-a3c9-b5d3fd125af2/test-directory-ce5b6562-de4d-51b8-2ebb-24d594407890",
-=======
+      },
+      "ResponseBody": []
+    },
+    {
       "RequestUri": "http://seannsecanary.blob.core.windows.net/test-filesystem-7a3eef9f-1d69-d45e-a3c9-b5d3fd125af2/test-directory-ce5b6562-de4d-51b8-2ebb-24d594407890",
->>>>>>> 32e373e2
       "RequestMethod": "HEAD",
       "RequestHeaders": {
         "Authorization": "Sanitized",
         "If-None-Match": "\u0022garbage\u0022",
         "User-Agent": [
-<<<<<<< HEAD
-          "azsdk-net-Storage.Files.DataLake/12.0.0-dev.20200305.1",
-          "(.NET Core 4.6.28325.01; Microsoft Windows 10.0.18363 )"
-        ],
-        "x-ms-client-request-id": "bc382022-8085-add8-d87a-c5d52320d1ec",
-        "x-ms-date": "Thu, 05 Mar 2020 22:08:48 GMT",
-        "x-ms-return-client-request-id": "true",
-        "x-ms-version": "2019-10-10"
-=======
           "azsdk-net-Storage.Files.DataLake/12.1.0-dev.20200403.1",
           "(.NET Core 4.6.28325.01; Microsoft Windows 10.0.18362 )"
         ],
@@ -1211,7 +667,6 @@
         "x-ms-date": "Fri, 03 Apr 2020 20:53:51 GMT",
         "x-ms-return-client-request-id": "true",
         "x-ms-version": "2019-12-12"
->>>>>>> 32e373e2
       },
       "RequestBody": null,
       "StatusCode": 200,
@@ -1219,15 +674,9 @@
         "Accept-Ranges": "bytes",
         "Content-Length": "0",
         "Content-Type": "application/octet-stream",
-<<<<<<< HEAD
-        "Date": "Thu, 05 Mar 2020 22:08:47 GMT",
-        "ETag": "\u00220x8D7C151C7B53B2B\u0022",
-        "Last-Modified": "Thu, 05 Mar 2020 22:08:48 GMT",
-=======
         "Date": "Fri, 03 Apr 2020 20:53:48 GMT",
         "ETag": "\u00220x8D7D8111C33BC07\u0022",
         "Last-Modified": "Fri, 03 Apr 2020 20:53:49 GMT",
->>>>>>> 32e373e2
         "Server": [
           "Windows-Azure-Blob/1.0",
           "Microsoft-HTTPAPI/2.0"
@@ -1236,15 +685,6 @@
         "x-ms-access-tier-inferred": "true",
         "x-ms-blob-type": "BlockBlob",
         "x-ms-client-request-id": "bc382022-8085-add8-d87a-c5d52320d1ec",
-<<<<<<< HEAD
-        "x-ms-creation-time": "Thu, 05 Mar 2020 22:08:48 GMT",
-        "x-ms-lease-state": "available",
-        "x-ms-lease-status": "unlocked",
-        "x-ms-meta-hdi_isfolder": "true",
-        "x-ms-request-id": "e0bd59a7-301e-000d-2f3a-f35aef000000",
-        "x-ms-server-encrypted": "true",
-        "x-ms-version": "2019-10-10"
-=======
         "x-ms-creation-time": "Fri, 03 Apr 2020 20:53:49 GMT",
         "x-ms-lease-state": "available",
         "x-ms-lease-status": "unlocked",
@@ -1252,26 +692,10 @@
         "x-ms-request-id": "96216da6-f01e-0012-67f9-093670000000",
         "x-ms-server-encrypted": "true",
         "x-ms-version": "2019-12-12"
->>>>>>> 32e373e2
-      },
-      "ResponseBody": []
-    },
-    {
-<<<<<<< HEAD
-      "RequestUri": "https://seanstagehierarchical.blob.core.windows.net/test-filesystem-7a3eef9f-1d69-d45e-a3c9-b5d3fd125af2?restype=container",
-      "RequestMethod": "DELETE",
-      "RequestHeaders": {
-        "Authorization": "Sanitized",
-        "traceparent": "00-12f1409253355d41994c3e1074855cca-6e4e5eb34ee69b48-00",
-        "User-Agent": [
-          "azsdk-net-Storage.Files.DataLake/12.0.0-dev.20200305.1",
-          "(.NET Core 4.6.28325.01; Microsoft Windows 10.0.18363 )"
-        ],
-        "x-ms-client-request-id": "3869f865-7d6f-8a2a-231c-709e2c0f1599",
-        "x-ms-date": "Thu, 05 Mar 2020 22:08:48 GMT",
-        "x-ms-return-client-request-id": "true",
-        "x-ms-version": "2019-10-10"
-=======
+      },
+      "ResponseBody": []
+    },
+    {
       "RequestUri": "http://seannsecanary.blob.core.windows.net/test-filesystem-7a3eef9f-1d69-d45e-a3c9-b5d3fd125af2?restype=container",
       "RequestMethod": "DELETE",
       "RequestHeaders": {
@@ -1285,49 +709,23 @@
         "x-ms-date": "Fri, 03 Apr 2020 20:53:51 GMT",
         "x-ms-return-client-request-id": "true",
         "x-ms-version": "2019-12-12"
->>>>>>> 32e373e2
       },
       "RequestBody": null,
       "StatusCode": 202,
       "ResponseHeaders": {
         "Content-Length": "0",
-<<<<<<< HEAD
-        "Date": "Thu, 05 Mar 2020 22:08:47 GMT",
-=======
-        "Date": "Fri, 03 Apr 2020 20:53:48 GMT",
->>>>>>> 32e373e2
+        "Date": "Fri, 03 Apr 2020 20:53:48 GMT",
         "Server": [
           "Windows-Azure-Blob/1.0",
           "Microsoft-HTTPAPI/2.0"
         ],
         "x-ms-client-request-id": "3869f865-7d6f-8a2a-231c-709e2c0f1599",
-<<<<<<< HEAD
-        "x-ms-request-id": "e0bd59be-301e-000d-463a-f35aef000000",
-        "x-ms-version": "2019-10-10"
-=======
         "x-ms-request-id": "96216daa-f01e-0012-6bf9-093670000000",
         "x-ms-version": "2019-12-12"
->>>>>>> 32e373e2
-      },
-      "ResponseBody": []
-    },
-    {
-<<<<<<< HEAD
-      "RequestUri": "https://seanstagehierarchical.blob.core.windows.net/test-filesystem-29fa4d5f-c89e-d3b3-348d-ca034350c118?restype=container",
-      "RequestMethod": "PUT",
-      "RequestHeaders": {
-        "Authorization": "Sanitized",
-        "traceparent": "00-50f10537b37a1e498631c4381c65ddc8-7452ff87f197c34f-00",
-        "User-Agent": [
-          "azsdk-net-Storage.Files.DataLake/12.0.0-dev.20200305.1",
-          "(.NET Core 4.6.28325.01; Microsoft Windows 10.0.18363 )"
-        ],
-        "x-ms-blob-public-access": "container",
-        "x-ms-client-request-id": "9e28a46b-e8c5-9cfb-4495-04e2b32647d2",
-        "x-ms-date": "Thu, 05 Mar 2020 22:08:48 GMT",
-        "x-ms-return-client-request-id": "true",
-        "x-ms-version": "2019-10-10"
-=======
+      },
+      "ResponseBody": []
+    },
+    {
       "RequestUri": "http://seannsecanary.blob.core.windows.net/test-filesystem-29fa4d5f-c89e-d3b3-348d-ca034350c118?restype=container",
       "RequestMethod": "PUT",
       "RequestHeaders": {
@@ -1342,52 +740,25 @@
         "x-ms-date": "Fri, 03 Apr 2020 20:53:51 GMT",
         "x-ms-return-client-request-id": "true",
         "x-ms-version": "2019-12-12"
->>>>>>> 32e373e2
-      },
-      "RequestBody": null,
-      "StatusCode": 201,
-      "ResponseHeaders": {
-        "Content-Length": "0",
-<<<<<<< HEAD
-        "Date": "Thu, 05 Mar 2020 22:08:48 GMT",
-        "ETag": "\u00220x8D7C151C817304F\u0022",
-        "Last-Modified": "Thu, 05 Mar 2020 22:08:48 GMT",
-=======
+      },
+      "RequestBody": null,
+      "StatusCode": 201,
+      "ResponseHeaders": {
+        "Content-Length": "0",
         "Date": "Fri, 03 Apr 2020 20:53:48 GMT",
         "ETag": "\u00220x8D7D8111C5AF661\u0022",
         "Last-Modified": "Fri, 03 Apr 2020 20:53:49 GMT",
->>>>>>> 32e373e2
         "Server": [
           "Windows-Azure-Blob/1.0",
           "Microsoft-HTTPAPI/2.0"
         ],
         "x-ms-client-request-id": "9e28a46b-e8c5-9cfb-4495-04e2b32647d2",
-<<<<<<< HEAD
-        "x-ms-request-id": "9583442f-601e-0010-623a-f35753000000",
-        "x-ms-version": "2019-10-10"
-=======
         "x-ms-request-id": "96216daf-f01e-0012-70f9-093670000000",
         "x-ms-version": "2019-12-12"
->>>>>>> 32e373e2
-      },
-      "ResponseBody": []
-    },
-    {
-<<<<<<< HEAD
-      "RequestUri": "https://seanstagehierarchical.dfs.core.windows.net/test-filesystem-29fa4d5f-c89e-d3b3-348d-ca034350c118/test-directory-0035585b-ea9f-c5e2-d06b-d1212578f5e7?resource=directory",
-      "RequestMethod": "PUT",
-      "RequestHeaders": {
-        "Authorization": "Sanitized",
-        "traceparent": "00-465ec2c185e29a4981e7c262a9f2c8be-5c87a8c61f1aaa4c-00",
-        "User-Agent": [
-          "azsdk-net-Storage.Files.DataLake/12.0.0-dev.20200305.1",
-          "(.NET Core 4.6.28325.01; Microsoft Windows 10.0.18363 )"
-        ],
-        "x-ms-client-request-id": "86e0d135-7e17-8142-c162-cd5a16d977cc",
-        "x-ms-date": "Thu, 05 Mar 2020 22:08:49 GMT",
-        "x-ms-return-client-request-id": "true",
-        "x-ms-version": "2019-10-10"
-=======
+      },
+      "ResponseBody": []
+    },
+    {
       "RequestUri": "http://seannsecanary.dfs.core.windows.net/test-filesystem-29fa4d5f-c89e-d3b3-348d-ca034350c118/test-directory-0035585b-ea9f-c5e2-d06b-d1212578f5e7?resource=directory",
       "RequestMethod": "PUT",
       "RequestHeaders": {
@@ -1401,50 +772,25 @@
         "x-ms-date": "Fri, 03 Apr 2020 20:53:51 GMT",
         "x-ms-return-client-request-id": "true",
         "x-ms-version": "2019-12-12"
->>>>>>> 32e373e2
-      },
-      "RequestBody": null,
-      "StatusCode": 201,
-      "ResponseHeaders": {
-        "Content-Length": "0",
-<<<<<<< HEAD
-        "Date": "Thu, 05 Mar 2020 22:08:49 GMT",
-        "ETag": "\u00220x8D7C151C84AADAC\u0022",
-        "Last-Modified": "Thu, 05 Mar 2020 22:08:49 GMT",
-=======
+      },
+      "RequestBody": null,
+      "StatusCode": 201,
+      "ResponseHeaders": {
+        "Content-Length": "0",
         "Date": "Fri, 03 Apr 2020 20:53:48 GMT",
         "ETag": "\u00220x8D7D8111C6B37C8\u0022",
         "Last-Modified": "Fri, 03 Apr 2020 20:53:49 GMT",
->>>>>>> 32e373e2
         "Server": [
           "Windows-Azure-HDFS/1.0",
           "Microsoft-HTTPAPI/2.0"
         ],
         "x-ms-client-request-id": "86e0d135-7e17-8142-c162-cd5a16d977cc",
-<<<<<<< HEAD
-        "x-ms-request-id": "ee562114-d01f-002a-193a-f34d2b000000",
-        "x-ms-version": "2019-10-10"
-=======
         "x-ms-request-id": "fa43fb63-201f-0097-10f9-091bad000000",
         "x-ms-version": "2019-12-12"
->>>>>>> 32e373e2
-      },
-      "ResponseBody": []
-    },
-    {
-<<<<<<< HEAD
-      "RequestUri": "https://seanstagehierarchical.blob.core.windows.net/test-filesystem-29fa4d5f-c89e-d3b3-348d-ca034350c118/test-directory-0035585b-ea9f-c5e2-d06b-d1212578f5e7?comp=lease",
-      "RequestMethod": "PUT",
-      "RequestHeaders": {
-        "Authorization": "Sanitized",
-        "traceparent": "00-2624b58f8bd6094bba0eab0bddafcb1d-23bdea0b0c357846-00",
-        "User-Agent": [
-          "azsdk-net-Storage.Files.DataLake/12.0.0-dev.20200305.1",
-          "(.NET Core 4.6.28325.01; Microsoft Windows 10.0.18363 )"
-        ],
-        "x-ms-client-request-id": "78811a5b-10c7-8da1-27a8-8062af757d00",
-        "x-ms-date": "Thu, 05 Mar 2020 22:08:49 GMT",
-=======
+      },
+      "ResponseBody": []
+    },
+    {
       "RequestUri": "http://seannsecanary.blob.core.windows.net/test-filesystem-29fa4d5f-c89e-d3b3-348d-ca034350c118/test-directory-0035585b-ea9f-c5e2-d06b-d1212578f5e7?comp=lease",
       "RequestMethod": "PUT",
       "RequestHeaders": {
@@ -1456,66 +802,36 @@
         ],
         "x-ms-client-request-id": "78811a5b-10c7-8da1-27a8-8062af757d00",
         "x-ms-date": "Fri, 03 Apr 2020 20:53:51 GMT",
->>>>>>> 32e373e2
         "x-ms-lease-action": "acquire",
         "x-ms-lease-duration": "-1",
         "x-ms-proposed-lease-id": "cad31c9f-a88f-38a9-05b5-cfcc03c03035",
         "x-ms-return-client-request-id": "true",
-<<<<<<< HEAD
-        "x-ms-version": "2019-10-10"
-=======
-        "x-ms-version": "2019-12-12"
->>>>>>> 32e373e2
-      },
-      "RequestBody": null,
-      "StatusCode": 201,
-      "ResponseHeaders": {
-        "Content-Length": "0",
-<<<<<<< HEAD
-        "Date": "Thu, 05 Mar 2020 22:08:48 GMT",
-        "ETag": "\u00220x8D7C151C84AADAC\u0022",
-        "Last-Modified": "Thu, 05 Mar 2020 22:08:49 GMT",
-=======
+        "x-ms-version": "2019-12-12"
+      },
+      "RequestBody": null,
+      "StatusCode": 201,
+      "ResponseHeaders": {
+        "Content-Length": "0",
         "Date": "Fri, 03 Apr 2020 20:53:49 GMT",
         "ETag": "\u00220x8D7D8111C6B37C8\u0022",
         "Last-Modified": "Fri, 03 Apr 2020 20:53:49 GMT",
->>>>>>> 32e373e2
         "Server": [
           "Windows-Azure-Blob/1.0",
           "Microsoft-HTTPAPI/2.0"
         ],
         "x-ms-client-request-id": "78811a5b-10c7-8da1-27a8-8062af757d00",
         "x-ms-lease-id": "cad31c9f-a88f-38a9-05b5-cfcc03c03035",
-<<<<<<< HEAD
-        "x-ms-request-id": "95834439-601e-0010-693a-f35753000000",
-        "x-ms-version": "2019-10-10"
-=======
         "x-ms-request-id": "96216dcf-f01e-0012-09f9-093670000000",
         "x-ms-version": "2019-12-12"
->>>>>>> 32e373e2
-      },
-      "ResponseBody": []
-    },
-    {
-<<<<<<< HEAD
-      "RequestUri": "https://seanstagehierarchical.blob.core.windows.net/test-filesystem-29fa4d5f-c89e-d3b3-348d-ca034350c118/test-directory-0035585b-ea9f-c5e2-d06b-d1212578f5e7",
-=======
+      },
+      "ResponseBody": []
+    },
+    {
       "RequestUri": "http://seannsecanary.blob.core.windows.net/test-filesystem-29fa4d5f-c89e-d3b3-348d-ca034350c118/test-directory-0035585b-ea9f-c5e2-d06b-d1212578f5e7",
->>>>>>> 32e373e2
       "RequestMethod": "HEAD",
       "RequestHeaders": {
         "Authorization": "Sanitized",
         "User-Agent": [
-<<<<<<< HEAD
-          "azsdk-net-Storage.Files.DataLake/12.0.0-dev.20200305.1",
-          "(.NET Core 4.6.28325.01; Microsoft Windows 10.0.18363 )"
-        ],
-        "x-ms-client-request-id": "e970774a-b83f-7f6e-ff5d-2cf0ee6ee030",
-        "x-ms-date": "Thu, 05 Mar 2020 22:08:49 GMT",
-        "x-ms-lease-id": "cad31c9f-a88f-38a9-05b5-cfcc03c03035",
-        "x-ms-return-client-request-id": "true",
-        "x-ms-version": "2019-10-10"
-=======
           "azsdk-net-Storage.Files.DataLake/12.1.0-dev.20200403.1",
           "(.NET Core 4.6.28325.01; Microsoft Windows 10.0.18362 )"
         ],
@@ -1524,7 +840,6 @@
         "x-ms-lease-id": "cad31c9f-a88f-38a9-05b5-cfcc03c03035",
         "x-ms-return-client-request-id": "true",
         "x-ms-version": "2019-12-12"
->>>>>>> 32e373e2
       },
       "RequestBody": null,
       "StatusCode": 200,
@@ -1532,15 +847,9 @@
         "Accept-Ranges": "bytes",
         "Content-Length": "0",
         "Content-Type": "application/octet-stream",
-<<<<<<< HEAD
-        "Date": "Thu, 05 Mar 2020 22:08:49 GMT",
-        "ETag": "\u00220x8D7C151C84AADAC\u0022",
-        "Last-Modified": "Thu, 05 Mar 2020 22:08:49 GMT",
-=======
         "Date": "Fri, 03 Apr 2020 20:53:49 GMT",
         "ETag": "\u00220x8D7D8111C6B37C8\u0022",
         "Last-Modified": "Fri, 03 Apr 2020 20:53:49 GMT",
->>>>>>> 32e373e2
         "Server": [
           "Windows-Azure-Blob/1.0",
           "Microsoft-HTTPAPI/2.0"
@@ -1549,43 +858,18 @@
         "x-ms-access-tier-inferred": "true",
         "x-ms-blob-type": "BlockBlob",
         "x-ms-client-request-id": "e970774a-b83f-7f6e-ff5d-2cf0ee6ee030",
-<<<<<<< HEAD
-        "x-ms-creation-time": "Thu, 05 Mar 2020 22:08:49 GMT",
-=======
         "x-ms-creation-time": "Fri, 03 Apr 2020 20:53:49 GMT",
->>>>>>> 32e373e2
         "x-ms-lease-duration": "infinite",
         "x-ms-lease-state": "leased",
         "x-ms-lease-status": "locked",
         "x-ms-meta-hdi_isfolder": "true",
-<<<<<<< HEAD
-        "x-ms-request-id": "9583443a-601e-0010-6a3a-f35753000000",
-        "x-ms-server-encrypted": "true",
-        "x-ms-version": "2019-10-10"
-=======
         "x-ms-request-id": "96216de2-f01e-0012-1cf9-093670000000",
         "x-ms-server-encrypted": "true",
         "x-ms-version": "2019-12-12"
->>>>>>> 32e373e2
-      },
-      "ResponseBody": []
-    },
-    {
-<<<<<<< HEAD
-      "RequestUri": "https://seanstagehierarchical.blob.core.windows.net/test-filesystem-29fa4d5f-c89e-d3b3-348d-ca034350c118?restype=container",
-      "RequestMethod": "DELETE",
-      "RequestHeaders": {
-        "Authorization": "Sanitized",
-        "traceparent": "00-182b9ef713bb0641aca6046c59bbd599-97b1caa867fc3c4d-00",
-        "User-Agent": [
-          "azsdk-net-Storage.Files.DataLake/12.0.0-dev.20200305.1",
-          "(.NET Core 4.6.28325.01; Microsoft Windows 10.0.18363 )"
-        ],
-        "x-ms-client-request-id": "371774c5-9404-79c1-294a-7690f74441de",
-        "x-ms-date": "Thu, 05 Mar 2020 22:08:49 GMT",
-        "x-ms-return-client-request-id": "true",
-        "x-ms-version": "2019-10-10"
-=======
+      },
+      "ResponseBody": []
+    },
+    {
       "RequestUri": "http://seannsecanary.blob.core.windows.net/test-filesystem-29fa4d5f-c89e-d3b3-348d-ca034350c118?restype=container",
       "RequestMethod": "DELETE",
       "RequestHeaders": {
@@ -1599,42 +883,26 @@
         "x-ms-date": "Fri, 03 Apr 2020 20:53:51 GMT",
         "x-ms-return-client-request-id": "true",
         "x-ms-version": "2019-12-12"
->>>>>>> 32e373e2
       },
       "RequestBody": null,
       "StatusCode": 202,
       "ResponseHeaders": {
         "Content-Length": "0",
-<<<<<<< HEAD
-        "Date": "Thu, 05 Mar 2020 22:08:49 GMT",
-=======
         "Date": "Fri, 03 Apr 2020 20:53:49 GMT",
->>>>>>> 32e373e2
         "Server": [
           "Windows-Azure-Blob/1.0",
           "Microsoft-HTTPAPI/2.0"
         ],
         "x-ms-client-request-id": "371774c5-9404-79c1-294a-7690f74441de",
-<<<<<<< HEAD
-        "x-ms-request-id": "9583443b-601e-0010-6b3a-f35753000000",
-        "x-ms-version": "2019-10-10"
-=======
         "x-ms-request-id": "96216dec-f01e-0012-26f9-093670000000",
         "x-ms-version": "2019-12-12"
->>>>>>> 32e373e2
       },
       "ResponseBody": []
     }
   ],
   "Variables": {
-<<<<<<< HEAD
-    "DateTimeOffsetNow": "2020-03-05T14:08:43.0551424-08:00",
-    "RandomSeed": "584370375",
-    "Storage_TestConfigHierarchicalNamespace": "NamespaceTenant\nseanstagehierarchical\nU2FuaXRpemVk\nhttps://seanstagehierarchical.blob.core.windows.net\nhttp://seanstagehierarchical.file.core.windows.net\nhttp://seanstagehierarchical.queue.core.windows.net\nhttp://seanstagehierarchical.table.core.windows.net\n\n\n\n\nhttp://seanstagehierarchical-secondary.blob.core.windows.net\nhttp://seanstagehierarchical-secondary.file.core.windows.net\nhttp://seanstagehierarchical-secondary.queue.core.windows.net\nhttp://seanstagehierarchical-secondary.table.core.windows.net\n68390a19-a643-458b-b726-408abf67b4fc\nSanitized\n72f988bf-86f1-41af-91ab-2d7cd011db47\nhttps://login.microsoftonline.com/\nCloud\nBlobEndpoint=https://seanstagehierarchical.blob.core.windows.net/;QueueEndpoint=http://seanstagehierarchical.queue.core.windows.net/;FileEndpoint=http://seanstagehierarchical.file.core.windows.net/;BlobSecondaryEndpoint=http://seanstagehierarchical-secondary.blob.core.windows.net/;QueueSecondaryEndpoint=http://seanstagehierarchical-secondary.queue.core.windows.net/;FileSecondaryEndpoint=http://seanstagehierarchical-secondary.file.core.windows.net/;AccountName=seanstagehierarchical;AccountKey=Sanitized\n"
-=======
     "DateTimeOffsetNow": "2020-04-03T13:53:49.3067105-07:00",
     "RandomSeed": "584370375",
     "Storage_TestConfigHierarchicalNamespace": "NamespaceTenant\nseannsecanary\nU2FuaXRpemVk\nhttp://seannsecanary.blob.core.windows.net\nhttp://seannsecanary.file.core.windows.net\nhttp://seannsecanary.queue.core.windows.net\nhttp://seannsecanary.table.core.windows.net\n\n\n\n\nhttp://seannsecanary-secondary.blob.core.windows.net\nhttp://seannsecanary-secondary.file.core.windows.net\nhttp://seannsecanary-secondary.queue.core.windows.net\nhttp://seannsecanary-secondary.table.core.windows.net\n68390a19-a643-458b-b726-408abf67b4fc\nSanitized\n72f988bf-86f1-41af-91ab-2d7cd011db47\nhttps://login.microsoftonline.com/\nCloud\nBlobEndpoint=http://seannsecanary.blob.core.windows.net/;QueueEndpoint=http://seannsecanary.queue.core.windows.net/;FileEndpoint=http://seannsecanary.file.core.windows.net/;BlobSecondaryEndpoint=http://seannsecanary-secondary.blob.core.windows.net/;QueueSecondaryEndpoint=http://seannsecanary-secondary.queue.core.windows.net/;FileSecondaryEndpoint=http://seannsecanary-secondary.file.core.windows.net/;AccountName=seannsecanary;AccountKey=Sanitized\n"
->>>>>>> 32e373e2
   }
 }