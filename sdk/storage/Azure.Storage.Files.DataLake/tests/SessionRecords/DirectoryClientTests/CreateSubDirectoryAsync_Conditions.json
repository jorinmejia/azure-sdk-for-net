{
  "Entries": [
    {
<<<<<<< HEAD
      "RequestUri": "https://seanstagehierarchical.blob.core.windows.net/test-filesystem-ee4e42c7-e1dc-13e5-cf46-35362efb6679?restype=container",
      "RequestMethod": "PUT",
      "RequestHeaders": {
        "Authorization": "Sanitized",
        "traceparent": "00-e3e0b1e25000b247b3e0a7b24017ae83-4b2e620a3d97534e-00",
        "User-Agent": [
          "azsdk-net-Storage.Files.DataLake/12.0.0-dev.20200305.1",
          "(.NET Core 4.6.28325.01; Microsoft Windows 10.0.18363 )"
        ],
        "x-ms-blob-public-access": "container",
        "x-ms-client-request-id": "15d72e02-1f12-e4f8-9d97-ad1be81c2b10",
        "x-ms-date": "Thu, 05 Mar 2020 22:07:34 GMT",
        "x-ms-return-client-request-id": "true",
        "x-ms-version": "2019-10-10"
=======
      "RequestUri": "http://seannsecanary.blob.core.windows.net/test-filesystem-ee4e42c7-e1dc-13e5-cf46-35362efb6679?restype=container",
      "RequestMethod": "PUT",
      "RequestHeaders": {
        "Authorization": "Sanitized",
        "traceparent": "00-f4c87baf145d304681d7b21347501378-ac2336ed36c0dc45-00",
        "User-Agent": [
          "azsdk-net-Storage.Files.DataLake/12.1.0-dev.20200403.1",
          "(.NET Core 4.6.28325.01; Microsoft Windows 10.0.18362 )"
        ],
        "x-ms-blob-public-access": "container",
        "x-ms-client-request-id": "15d72e02-1f12-e4f8-9d97-ad1be81c2b10",
        "x-ms-date": "Fri, 03 Apr 2020 20:53:14 GMT",
        "x-ms-return-client-request-id": "true",
        "x-ms-version": "2019-12-12"
>>>>>>> 32e373e2
      },
      "RequestBody": null,
      "StatusCode": 201,
      "ResponseHeaders": {
        "Content-Length": "0",
<<<<<<< HEAD
        "Date": "Thu, 05 Mar 2020 22:07:34 GMT",
        "ETag": "\u00220x8D7C1519BD3F3CB\u0022",
        "Last-Modified": "Thu, 05 Mar 2020 22:07:34 GMT",
=======
        "Date": "Fri, 03 Apr 2020 20:53:12 GMT",
        "ETag": "\u00220x8D7D811066FA4D9\u0022",
        "Last-Modified": "Fri, 03 Apr 2020 20:53:13 GMT",
>>>>>>> 32e373e2
        "Server": [
          "Windows-Azure-Blob/1.0",
          "Microsoft-HTTPAPI/2.0"
        ],
        "x-ms-client-request-id": "15d72e02-1f12-e4f8-9d97-ad1be81c2b10",
<<<<<<< HEAD
        "x-ms-request-id": "581da9cc-101e-000a-0e3a-f3368c000000",
        "x-ms-version": "2019-10-10"
=======
        "x-ms-request-id": "96215a9c-f01e-0012-32f9-093670000000",
        "x-ms-version": "2019-12-12"
>>>>>>> 32e373e2
      },
      "ResponseBody": []
    },
    {
<<<<<<< HEAD
      "RequestUri": "https://seanstagehierarchical.dfs.core.windows.net/test-filesystem-ee4e42c7-e1dc-13e5-cf46-35362efb6679/test-directory-99c8836a-bef4-48ce-a64b-dabb68ea4481?resource=directory",
      "RequestMethod": "PUT",
      "RequestHeaders": {
        "Authorization": "Sanitized",
        "traceparent": "00-1debce120834c946bddcdbbb56c0acbc-7cf894eb9cd6184e-00",
        "User-Agent": [
          "azsdk-net-Storage.Files.DataLake/12.0.0-dev.20200305.1",
          "(.NET Core 4.6.28325.01; Microsoft Windows 10.0.18363 )"
        ],
        "x-ms-client-request-id": "4b9068f6-c985-4489-608f-6ec7443d7bb3",
        "x-ms-date": "Thu, 05 Mar 2020 22:07:34 GMT",
        "x-ms-return-client-request-id": "true",
        "x-ms-version": "2019-10-10"
=======
      "RequestUri": "http://seannsecanary.dfs.core.windows.net/test-filesystem-ee4e42c7-e1dc-13e5-cf46-35362efb6679/test-directory-99c8836a-bef4-48ce-a64b-dabb68ea4481?resource=directory",
      "RequestMethod": "PUT",
      "RequestHeaders": {
        "Authorization": "Sanitized",
        "traceparent": "00-abfd84995ed5a84e80627c1fbf8f1295-8cc97aa47c420b4b-00",
        "User-Agent": [
          "azsdk-net-Storage.Files.DataLake/12.1.0-dev.20200403.1",
          "(.NET Core 4.6.28325.01; Microsoft Windows 10.0.18362 )"
        ],
        "x-ms-client-request-id": "4b9068f6-c985-4489-608f-6ec7443d7bb3",
        "x-ms-date": "Fri, 03 Apr 2020 20:53:14 GMT",
        "x-ms-return-client-request-id": "true",
        "x-ms-version": "2019-12-12"
>>>>>>> 32e373e2
      },
      "RequestBody": null,
      "StatusCode": 201,
      "ResponseHeaders": {
        "Content-Length": "0",
<<<<<<< HEAD
        "Date": "Thu, 05 Mar 2020 22:07:34 GMT",
        "ETag": "\u00220x8D7C1519C072B24\u0022",
        "Last-Modified": "Thu, 05 Mar 2020 22:07:35 GMT",
=======
        "Date": "Fri, 03 Apr 2020 20:53:12 GMT",
        "ETag": "\u00220x8D7D81106804F7D\u0022",
        "Last-Modified": "Fri, 03 Apr 2020 20:53:13 GMT",
>>>>>>> 32e373e2
        "Server": [
          "Windows-Azure-HDFS/1.0",
          "Microsoft-HTTPAPI/2.0"
        ],
        "x-ms-client-request-id": "4b9068f6-c985-4489-608f-6ec7443d7bb3",
<<<<<<< HEAD
        "x-ms-request-id": "0234ff2d-701f-0033-033a-f3cd90000000",
        "x-ms-version": "2019-10-10"
=======
        "x-ms-request-id": "fa43fabe-201f-0097-78f9-091bad000000",
        "x-ms-version": "2019-12-12"
>>>>>>> 32e373e2
      },
      "ResponseBody": []
    },
    {
<<<<<<< HEAD
      "RequestUri": "https://seanstagehierarchical.dfs.core.windows.net/test-filesystem-ee4e42c7-e1dc-13e5-cf46-35362efb6679/test-directory-99c8836a-bef4-48ce-a64b-dabb68ea4481/test-directory-31372b53-2be8-18ec-1c7c-4d73bf927625?resource=directory",
=======
      "RequestUri": "http://seannsecanary.dfs.core.windows.net/test-filesystem-ee4e42c7-e1dc-13e5-cf46-35362efb6679/test-directory-99c8836a-bef4-48ce-a64b-dabb68ea4481/test-directory-31372b53-2be8-18ec-1c7c-4d73bf927625?resource=directory",
>>>>>>> 32e373e2
      "RequestMethod": "PUT",
      "RequestHeaders": {
        "Authorization": "Sanitized",
        "User-Agent": [
<<<<<<< HEAD
          "azsdk-net-Storage.Files.DataLake/12.0.0-dev.20200305.1",
          "(.NET Core 4.6.28325.01; Microsoft Windows 10.0.18363 )"
        ],
        "x-ms-client-request-id": "a6e84b05-e949-ca0e-7c77-2e097c1684cd",
        "x-ms-date": "Thu, 05 Mar 2020 22:07:35 GMT",
        "x-ms-return-client-request-id": "true",
        "x-ms-version": "2019-10-10"
=======
          "azsdk-net-Storage.Files.DataLake/12.1.0-dev.20200403.1",
          "(.NET Core 4.6.28325.01; Microsoft Windows 10.0.18362 )"
        ],
        "x-ms-client-request-id": "a6e84b05-e949-ca0e-7c77-2e097c1684cd",
        "x-ms-date": "Fri, 03 Apr 2020 20:53:14 GMT",
        "x-ms-return-client-request-id": "true",
        "x-ms-version": "2019-12-12"
>>>>>>> 32e373e2
      },
      "RequestBody": null,
      "StatusCode": 201,
      "ResponseHeaders": {
        "Content-Length": "0",
<<<<<<< HEAD
        "Date": "Thu, 05 Mar 2020 22:07:34 GMT",
        "ETag": "\u00220x8D7C1519C14378D\u0022",
        "Last-Modified": "Thu, 05 Mar 2020 22:07:35 GMT",
=======
        "Date": "Fri, 03 Apr 2020 20:53:12 GMT",
        "ETag": "\u00220x8D7D811068C8367\u0022",
        "Last-Modified": "Fri, 03 Apr 2020 20:53:13 GMT",
>>>>>>> 32e373e2
        "Server": [
          "Windows-Azure-HDFS/1.0",
          "Microsoft-HTTPAPI/2.0"
        ],
        "x-ms-client-request-id": "a6e84b05-e949-ca0e-7c77-2e097c1684cd",
<<<<<<< HEAD
        "x-ms-request-id": "0234ff2e-701f-0033-043a-f3cd90000000",
        "x-ms-version": "2019-10-10"
=======
        "x-ms-request-id": "fa43fabf-201f-0097-79f9-091bad000000",
        "x-ms-version": "2019-12-12"
>>>>>>> 32e373e2
      },
      "ResponseBody": []
    },
    {
<<<<<<< HEAD
      "RequestUri": "https://seanstagehierarchical.dfs.core.windows.net/test-filesystem-ee4e42c7-e1dc-13e5-cf46-35362efb6679/test-directory-99c8836a-bef4-48ce-a64b-dabb68ea4481/test-directory-31372b53-2be8-18ec-1c7c-4d73bf927625?resource=directory",
=======
      "RequestUri": "http://seannsecanary.dfs.core.windows.net/test-filesystem-ee4e42c7-e1dc-13e5-cf46-35362efb6679/test-directory-99c8836a-bef4-48ce-a64b-dabb68ea4481/test-directory-31372b53-2be8-18ec-1c7c-4d73bf927625?resource=directory",
>>>>>>> 32e373e2
      "RequestMethod": "PUT",
      "RequestHeaders": {
        "Authorization": "Sanitized",
        "User-Agent": [
<<<<<<< HEAD
          "azsdk-net-Storage.Files.DataLake/12.0.0-dev.20200305.1",
          "(.NET Core 4.6.28325.01; Microsoft Windows 10.0.18363 )"
        ],
        "x-ms-client-request-id": "746d3d74-cfa9-47db-d4fa-83e1c9f39e17",
        "x-ms-date": "Thu, 05 Mar 2020 22:07:35 GMT",
        "x-ms-return-client-request-id": "true",
        "x-ms-version": "2019-10-10"
=======
          "azsdk-net-Storage.Files.DataLake/12.1.0-dev.20200403.1",
          "(.NET Core 4.6.28325.01; Microsoft Windows 10.0.18362 )"
        ],
        "x-ms-client-request-id": "746d3d74-cfa9-47db-d4fa-83e1c9f39e17",
        "x-ms-date": "Fri, 03 Apr 2020 20:53:14 GMT",
        "x-ms-return-client-request-id": "true",
        "x-ms-version": "2019-12-12"
>>>>>>> 32e373e2
      },
      "RequestBody": null,
      "StatusCode": 201,
      "ResponseHeaders": {
        "Content-Length": "0",
<<<<<<< HEAD
        "Date": "Thu, 05 Mar 2020 22:07:34 GMT",
        "ETag": "\u00220x8D7C1519C214588\u0022",
        "Last-Modified": "Thu, 05 Mar 2020 22:07:35 GMT",
=======
        "Date": "Fri, 03 Apr 2020 20:53:12 GMT",
        "ETag": "\u00220x8D7D8110698FF4E\u0022",
        "Last-Modified": "Fri, 03 Apr 2020 20:53:13 GMT",
>>>>>>> 32e373e2
        "Server": [
          "Windows-Azure-HDFS/1.0",
          "Microsoft-HTTPAPI/2.0"
        ],
        "x-ms-client-request-id": "746d3d74-cfa9-47db-d4fa-83e1c9f39e17",
<<<<<<< HEAD
        "x-ms-request-id": "0234ff2f-701f-0033-053a-f3cd90000000",
        "x-ms-version": "2019-10-10"
=======
        "x-ms-request-id": "fa43fac0-201f-0097-7af9-091bad000000",
        "x-ms-version": "2019-12-12"
>>>>>>> 32e373e2
      },
      "ResponseBody": []
    },
    {
<<<<<<< HEAD
      "RequestUri": "https://seanstagehierarchical.blob.core.windows.net/test-filesystem-ee4e42c7-e1dc-13e5-cf46-35362efb6679?restype=container",
      "RequestMethod": "DELETE",
      "RequestHeaders": {
        "Authorization": "Sanitized",
        "traceparent": "00-bc7b786170d1474ca6f674cb442fbcf3-80f13d4f5958554e-00",
        "User-Agent": [
          "azsdk-net-Storage.Files.DataLake/12.0.0-dev.20200305.1",
          "(.NET Core 4.6.28325.01; Microsoft Windows 10.0.18363 )"
        ],
        "x-ms-client-request-id": "3e94b141-10a8-4924-6d4e-8c7ef877913b",
        "x-ms-date": "Thu, 05 Mar 2020 22:07:35 GMT",
        "x-ms-return-client-request-id": "true",
        "x-ms-version": "2019-10-10"
=======
      "RequestUri": "http://seannsecanary.blob.core.windows.net/test-filesystem-ee4e42c7-e1dc-13e5-cf46-35362efb6679?restype=container",
      "RequestMethod": "DELETE",
      "RequestHeaders": {
        "Authorization": "Sanitized",
        "traceparent": "00-477dd2ac6b9c8a459ac9c689942f6e54-4c9da134523c674a-00",
        "User-Agent": [
          "azsdk-net-Storage.Files.DataLake/12.1.0-dev.20200403.1",
          "(.NET Core 4.6.28325.01; Microsoft Windows 10.0.18362 )"
        ],
        "x-ms-client-request-id": "3e94b141-10a8-4924-6d4e-8c7ef877913b",
        "x-ms-date": "Fri, 03 Apr 2020 20:53:14 GMT",
        "x-ms-return-client-request-id": "true",
        "x-ms-version": "2019-12-12"
>>>>>>> 32e373e2
      },
      "RequestBody": null,
      "StatusCode": 202,
      "ResponseHeaders": {
        "Content-Length": "0",
<<<<<<< HEAD
        "Date": "Thu, 05 Mar 2020 22:07:35 GMT",
=======
        "Date": "Fri, 03 Apr 2020 20:53:12 GMT",
>>>>>>> 32e373e2
        "Server": [
          "Windows-Azure-Blob/1.0",
          "Microsoft-HTTPAPI/2.0"
        ],
        "x-ms-client-request-id": "3e94b141-10a8-4924-6d4e-8c7ef877913b",
<<<<<<< HEAD
        "x-ms-request-id": "581da9ce-101e-000a-0f3a-f3368c000000",
        "x-ms-version": "2019-10-10"
=======
        "x-ms-request-id": "96215aca-f01e-0012-5bf9-093670000000",
        "x-ms-version": "2019-12-12"
>>>>>>> 32e373e2
      },
      "ResponseBody": []
    },
    {
<<<<<<< HEAD
      "RequestUri": "https://seanstagehierarchical.blob.core.windows.net/test-filesystem-ba8feb7e-9dda-ce74-a7e4-831b57ae61c0?restype=container",
      "RequestMethod": "PUT",
      "RequestHeaders": {
        "Authorization": "Sanitized",
        "traceparent": "00-4ca613e88dd3df44a5fe62d23ddb50e5-8f7578c30a9d6f44-00",
        "User-Agent": [
          "azsdk-net-Storage.Files.DataLake/12.0.0-dev.20200305.1",
          "(.NET Core 4.6.28325.01; Microsoft Windows 10.0.18363 )"
        ],
        "x-ms-blob-public-access": "container",
        "x-ms-client-request-id": "fbae3cfd-8484-a44a-3dc5-96c48c08f1be",
        "x-ms-date": "Thu, 05 Mar 2020 22:07:35 GMT",
        "x-ms-return-client-request-id": "true",
        "x-ms-version": "2019-10-10"
=======
      "RequestUri": "http://seannsecanary.blob.core.windows.net/test-filesystem-ba8feb7e-9dda-ce74-a7e4-831b57ae61c0?restype=container",
      "RequestMethod": "PUT",
      "RequestHeaders": {
        "Authorization": "Sanitized",
        "traceparent": "00-c2ba728ec2a7bf43bb52198eb870715e-f11d349f1b8c0644-00",
        "User-Agent": [
          "azsdk-net-Storage.Files.DataLake/12.1.0-dev.20200403.1",
          "(.NET Core 4.6.28325.01; Microsoft Windows 10.0.18362 )"
        ],
        "x-ms-blob-public-access": "container",
        "x-ms-client-request-id": "fbae3cfd-8484-a44a-3dc5-96c48c08f1be",
        "x-ms-date": "Fri, 03 Apr 2020 20:53:14 GMT",
        "x-ms-return-client-request-id": "true",
        "x-ms-version": "2019-12-12"
>>>>>>> 32e373e2
      },
      "RequestBody": null,
      "StatusCode": 201,
      "ResponseHeaders": {
        "Content-Length": "0",
<<<<<<< HEAD
        "Date": "Thu, 05 Mar 2020 22:07:35 GMT",
        "ETag": "\u00220x8D7C1519C5BD7D2\u0022",
        "Last-Modified": "Thu, 05 Mar 2020 22:07:35 GMT",
=======
        "Date": "Fri, 03 Apr 2020 20:53:12 GMT",
        "ETag": "\u00220x8D7D81106B2FBC0\u0022",
        "Last-Modified": "Fri, 03 Apr 2020 20:53:13 GMT",
>>>>>>> 32e373e2
        "Server": [
          "Windows-Azure-Blob/1.0",
          "Microsoft-HTTPAPI/2.0"
        ],
        "x-ms-client-request-id": "fbae3cfd-8484-a44a-3dc5-96c48c08f1be",
<<<<<<< HEAD
        "x-ms-request-id": "d7151511-d01e-003a-673a-f38843000000",
        "x-ms-version": "2019-10-10"
=======
        "x-ms-request-id": "96215ad4-f01e-0012-64f9-093670000000",
        "x-ms-version": "2019-12-12"
>>>>>>> 32e373e2
      },
      "ResponseBody": []
    },
    {
<<<<<<< HEAD
      "RequestUri": "https://seanstagehierarchical.dfs.core.windows.net/test-filesystem-ba8feb7e-9dda-ce74-a7e4-831b57ae61c0/test-directory-99c3cbed-79d7-1ddb-7c36-0da772b9b38f?resource=directory",
      "RequestMethod": "PUT",
      "RequestHeaders": {
        "Authorization": "Sanitized",
        "traceparent": "00-fec8f9deb66e374584e207b810cdf1f3-e9cda296759ad843-00",
        "User-Agent": [
          "azsdk-net-Storage.Files.DataLake/12.0.0-dev.20200305.1",
          "(.NET Core 4.6.28325.01; Microsoft Windows 10.0.18363 )"
        ],
        "x-ms-client-request-id": "4ecd6b41-f854-84a1-6090-7e4e76a33183",
        "x-ms-date": "Thu, 05 Mar 2020 22:07:35 GMT",
        "x-ms-return-client-request-id": "true",
        "x-ms-version": "2019-10-10"
=======
      "RequestUri": "http://seannsecanary.dfs.core.windows.net/test-filesystem-ba8feb7e-9dda-ce74-a7e4-831b57ae61c0/test-directory-99c3cbed-79d7-1ddb-7c36-0da772b9b38f?resource=directory",
      "RequestMethod": "PUT",
      "RequestHeaders": {
        "Authorization": "Sanitized",
        "traceparent": "00-97ea041f9f2d6b449a19092cea936d4e-e7e0f8acdca1b448-00",
        "User-Agent": [
          "azsdk-net-Storage.Files.DataLake/12.1.0-dev.20200403.1",
          "(.NET Core 4.6.28325.01; Microsoft Windows 10.0.18362 )"
        ],
        "x-ms-client-request-id": "4ecd6b41-f854-84a1-6090-7e4e76a33183",
        "x-ms-date": "Fri, 03 Apr 2020 20:53:15 GMT",
        "x-ms-return-client-request-id": "true",
        "x-ms-version": "2019-12-12"
>>>>>>> 32e373e2
      },
      "RequestBody": null,
      "StatusCode": 201,
      "ResponseHeaders": {
        "Content-Length": "0",
<<<<<<< HEAD
        "Date": "Thu, 05 Mar 2020 22:07:35 GMT",
        "ETag": "\u00220x8D7C1519C972AE4\u0022",
        "Last-Modified": "Thu, 05 Mar 2020 22:07:35 GMT",
=======
        "Date": "Fri, 03 Apr 2020 20:53:12 GMT",
        "ETag": "\u00220x8D7D81106C61468\u0022",
        "Last-Modified": "Fri, 03 Apr 2020 20:53:13 GMT",
>>>>>>> 32e373e2
        "Server": [
          "Windows-Azure-HDFS/1.0",
          "Microsoft-HTTPAPI/2.0"
        ],
        "x-ms-client-request-id": "4ecd6b41-f854-84a1-6090-7e4e76a33183",
<<<<<<< HEAD
        "x-ms-request-id": "30cfdf21-201f-0011-723a-f3088f000000",
        "x-ms-version": "2019-10-10"
=======
        "x-ms-request-id": "fa43fac2-201f-0097-7cf9-091bad000000",
        "x-ms-version": "2019-12-12"
>>>>>>> 32e373e2
      },
      "ResponseBody": []
    },
    {
<<<<<<< HEAD
      "RequestUri": "https://seanstagehierarchical.dfs.core.windows.net/test-filesystem-ba8feb7e-9dda-ce74-a7e4-831b57ae61c0/test-directory-99c3cbed-79d7-1ddb-7c36-0da772b9b38f/test-directory-83720711-d6ea-87be-908c-86db9e4254d2?resource=directory",
=======
      "RequestUri": "http://seannsecanary.dfs.core.windows.net/test-filesystem-ba8feb7e-9dda-ce74-a7e4-831b57ae61c0/test-directory-99c3cbed-79d7-1ddb-7c36-0da772b9b38f/test-directory-83720711-d6ea-87be-908c-86db9e4254d2?resource=directory",
>>>>>>> 32e373e2
      "RequestMethod": "PUT",
      "RequestHeaders": {
        "Authorization": "Sanitized",
        "User-Agent": [
<<<<<<< HEAD
          "azsdk-net-Storage.Files.DataLake/12.0.0-dev.20200305.1",
          "(.NET Core 4.6.28325.01; Microsoft Windows 10.0.18363 )"
        ],
        "x-ms-client-request-id": "c18756ca-4937-6bba-ad45-bec871c5e51e",
        "x-ms-date": "Thu, 05 Mar 2020 22:07:36 GMT",
        "x-ms-return-client-request-id": "true",
        "x-ms-version": "2019-10-10"
=======
          "azsdk-net-Storage.Files.DataLake/12.1.0-dev.20200403.1",
          "(.NET Core 4.6.28325.01; Microsoft Windows 10.0.18362 )"
        ],
        "x-ms-client-request-id": "c18756ca-4937-6bba-ad45-bec871c5e51e",
        "x-ms-date": "Fri, 03 Apr 2020 20:53:15 GMT",
        "x-ms-return-client-request-id": "true",
        "x-ms-version": "2019-12-12"
>>>>>>> 32e373e2
      },
      "RequestBody": null,
      "StatusCode": 201,
      "ResponseHeaders": {
        "Content-Length": "0",
<<<<<<< HEAD
        "Date": "Thu, 05 Mar 2020 22:07:35 GMT",
        "ETag": "\u00220x8D7C1519CA52257\u0022",
        "Last-Modified": "Thu, 05 Mar 2020 22:07:36 GMT",
=======
        "Date": "Fri, 03 Apr 2020 20:53:12 GMT",
        "ETag": "\u00220x8D7D81106D392C0\u0022",
        "Last-Modified": "Fri, 03 Apr 2020 20:53:13 GMT",
>>>>>>> 32e373e2
        "Server": [
          "Windows-Azure-HDFS/1.0",
          "Microsoft-HTTPAPI/2.0"
        ],
        "x-ms-client-request-id": "c18756ca-4937-6bba-ad45-bec871c5e51e",
<<<<<<< HEAD
        "x-ms-request-id": "30cfdf23-201f-0011-743a-f3088f000000",
        "x-ms-version": "2019-10-10"
=======
        "x-ms-request-id": "fa43fac3-201f-0097-7df9-091bad000000",
        "x-ms-version": "2019-12-12"
>>>>>>> 32e373e2
      },
      "ResponseBody": []
    },
    {
<<<<<<< HEAD
      "RequestUri": "https://seanstagehierarchical.dfs.core.windows.net/test-filesystem-ba8feb7e-9dda-ce74-a7e4-831b57ae61c0/test-directory-99c3cbed-79d7-1ddb-7c36-0da772b9b38f/test-directory-83720711-d6ea-87be-908c-86db9e4254d2?resource=directory",
      "RequestMethod": "PUT",
      "RequestHeaders": {
        "Authorization": "Sanitized",
        "If-Modified-Since": "Wed, 04 Mar 2020 22:07:34 GMT",
        "User-Agent": [
          "azsdk-net-Storage.Files.DataLake/12.0.0-dev.20200305.1",
          "(.NET Core 4.6.28325.01; Microsoft Windows 10.0.18363 )"
        ],
        "x-ms-client-request-id": "471115cb-92bb-1f9a-aefa-59a6a772e8a2",
        "x-ms-date": "Thu, 05 Mar 2020 22:07:36 GMT",
        "x-ms-return-client-request-id": "true",
        "x-ms-version": "2019-10-10"
=======
      "RequestUri": "http://seannsecanary.dfs.core.windows.net/test-filesystem-ba8feb7e-9dda-ce74-a7e4-831b57ae61c0/test-directory-99c3cbed-79d7-1ddb-7c36-0da772b9b38f/test-directory-83720711-d6ea-87be-908c-86db9e4254d2?resource=directory",
      "RequestMethod": "PUT",
      "RequestHeaders": {
        "Authorization": "Sanitized",
        "If-Modified-Since": "Thu, 02 Apr 2020 20:53:14 GMT",
        "User-Agent": [
          "azsdk-net-Storage.Files.DataLake/12.1.0-dev.20200403.1",
          "(.NET Core 4.6.28325.01; Microsoft Windows 10.0.18362 )"
        ],
        "x-ms-client-request-id": "471115cb-92bb-1f9a-aefa-59a6a772e8a2",
        "x-ms-date": "Fri, 03 Apr 2020 20:53:15 GMT",
        "x-ms-return-client-request-id": "true",
        "x-ms-version": "2019-12-12"
>>>>>>> 32e373e2
      },
      "RequestBody": null,
      "StatusCode": 201,
      "ResponseHeaders": {
        "Content-Length": "0",
<<<<<<< HEAD
        "Date": "Thu, 05 Mar 2020 22:07:36 GMT",
        "ETag": "\u00220x8D7C1519CC1F33B\u0022",
        "Last-Modified": "Thu, 05 Mar 2020 22:07:36 GMT",
=======
        "Date": "Fri, 03 Apr 2020 20:53:12 GMT",
        "ETag": "\u00220x8D7D81106E193BC\u0022",
        "Last-Modified": "Fri, 03 Apr 2020 20:53:13 GMT",
>>>>>>> 32e373e2
        "Server": [
          "Windows-Azure-HDFS/1.0",
          "Microsoft-HTTPAPI/2.0"
        ],
        "x-ms-client-request-id": "471115cb-92bb-1f9a-aefa-59a6a772e8a2",
<<<<<<< HEAD
        "x-ms-request-id": "30cfdf24-201f-0011-753a-f3088f000000",
        "x-ms-version": "2019-10-10"
=======
        "x-ms-request-id": "fa43fac5-201f-0097-7ff9-091bad000000",
        "x-ms-version": "2019-12-12"
>>>>>>> 32e373e2
      },
      "ResponseBody": []
    },
    {
<<<<<<< HEAD
      "RequestUri": "https://seanstagehierarchical.blob.core.windows.net/test-filesystem-ba8feb7e-9dda-ce74-a7e4-831b57ae61c0?restype=container",
      "RequestMethod": "DELETE",
      "RequestHeaders": {
        "Authorization": "Sanitized",
        "traceparent": "00-a282624d4372ce448c8a3bb8222fa40f-ba0a83ab10bc4940-00",
        "User-Agent": [
          "azsdk-net-Storage.Files.DataLake/12.0.0-dev.20200305.1",
          "(.NET Core 4.6.28325.01; Microsoft Windows 10.0.18363 )"
        ],
        "x-ms-client-request-id": "5cfc1aa5-9eb3-a963-11c5-5f43d1f1055a",
        "x-ms-date": "Thu, 05 Mar 2020 22:07:36 GMT",
        "x-ms-return-client-request-id": "true",
        "x-ms-version": "2019-10-10"
=======
      "RequestUri": "http://seannsecanary.blob.core.windows.net/test-filesystem-ba8feb7e-9dda-ce74-a7e4-831b57ae61c0?restype=container",
      "RequestMethod": "DELETE",
      "RequestHeaders": {
        "Authorization": "Sanitized",
        "traceparent": "00-48e0b944c1944d4ba8a69559b13112fd-4a84d1ac6ada2d49-00",
        "User-Agent": [
          "azsdk-net-Storage.Files.DataLake/12.1.0-dev.20200403.1",
          "(.NET Core 4.6.28325.01; Microsoft Windows 10.0.18362 )"
        ],
        "x-ms-client-request-id": "5cfc1aa5-9eb3-a963-11c5-5f43d1f1055a",
        "x-ms-date": "Fri, 03 Apr 2020 20:53:15 GMT",
        "x-ms-return-client-request-id": "true",
        "x-ms-version": "2019-12-12"
>>>>>>> 32e373e2
      },
      "RequestBody": null,
      "StatusCode": 202,
      "ResponseHeaders": {
        "Content-Length": "0",
<<<<<<< HEAD
        "Date": "Thu, 05 Mar 2020 22:07:36 GMT",
=======
        "Date": "Fri, 03 Apr 2020 20:53:13 GMT",
>>>>>>> 32e373e2
        "Server": [
          "Windows-Azure-Blob/1.0",
          "Microsoft-HTTPAPI/2.0"
        ],
        "x-ms-client-request-id": "5cfc1aa5-9eb3-a963-11c5-5f43d1f1055a",
<<<<<<< HEAD
        "x-ms-request-id": "d715151d-d01e-003a-6c3a-f38843000000",
        "x-ms-version": "2019-10-10"
=======
        "x-ms-request-id": "96215b09-f01e-0012-0df9-093670000000",
        "x-ms-version": "2019-12-12"
>>>>>>> 32e373e2
      },
      "ResponseBody": []
    },
    {
<<<<<<< HEAD
      "RequestUri": "https://seanstagehierarchical.blob.core.windows.net/test-filesystem-7f9a782f-651c-199c-e272-88e09d7bf043?restype=container",
      "RequestMethod": "PUT",
      "RequestHeaders": {
        "Authorization": "Sanitized",
        "traceparent": "00-9ecdcb639e8c8940b2fa38440193647e-d82b197616237041-00",
        "User-Agent": [
          "azsdk-net-Storage.Files.DataLake/12.0.0-dev.20200305.1",
          "(.NET Core 4.6.28325.01; Microsoft Windows 10.0.18363 )"
        ],
        "x-ms-blob-public-access": "container",
        "x-ms-client-request-id": "b6ef9ad5-d0cf-4040-7de3-794115830c96",
        "x-ms-date": "Thu, 05 Mar 2020 22:07:36 GMT",
        "x-ms-return-client-request-id": "true",
        "x-ms-version": "2019-10-10"
=======
      "RequestUri": "http://seannsecanary.blob.core.windows.net/test-filesystem-7f9a782f-651c-199c-e272-88e09d7bf043?restype=container",
      "RequestMethod": "PUT",
      "RequestHeaders": {
        "Authorization": "Sanitized",
        "traceparent": "00-ca76680e738c504e8fa97a0bab51a636-ddab4ccdb8a5c34c-00",
        "User-Agent": [
          "azsdk-net-Storage.Files.DataLake/12.1.0-dev.20200403.1",
          "(.NET Core 4.6.28325.01; Microsoft Windows 10.0.18362 )"
        ],
        "x-ms-blob-public-access": "container",
        "x-ms-client-request-id": "b6ef9ad5-d0cf-4040-7de3-794115830c96",
        "x-ms-date": "Fri, 03 Apr 2020 20:53:15 GMT",
        "x-ms-return-client-request-id": "true",
        "x-ms-version": "2019-12-12"
>>>>>>> 32e373e2
      },
      "RequestBody": null,
      "StatusCode": 201,
      "ResponseHeaders": {
        "Content-Length": "0",
<<<<<<< HEAD
        "Date": "Thu, 05 Mar 2020 22:07:36 GMT",
        "ETag": "\u00220x8D7C1519CFC6DE8\u0022",
        "Last-Modified": "Thu, 05 Mar 2020 22:07:36 GMT",
=======
        "Date": "Fri, 03 Apr 2020 20:53:13 GMT",
        "ETag": "\u00220x8D7D81106FB5CA4\u0022",
        "Last-Modified": "Fri, 03 Apr 2020 20:53:13 GMT",
>>>>>>> 32e373e2
        "Server": [
          "Windows-Azure-Blob/1.0",
          "Microsoft-HTTPAPI/2.0"
        ],
        "x-ms-client-request-id": "b6ef9ad5-d0cf-4040-7de3-794115830c96",
<<<<<<< HEAD
        "x-ms-request-id": "a5291590-401e-0007-353a-f3fe58000000",
        "x-ms-version": "2019-10-10"
=======
        "x-ms-request-id": "96215b15-f01e-0012-16f9-093670000000",
        "x-ms-version": "2019-12-12"
>>>>>>> 32e373e2
      },
      "ResponseBody": []
    },
    {
<<<<<<< HEAD
      "RequestUri": "https://seanstagehierarchical.dfs.core.windows.net/test-filesystem-7f9a782f-651c-199c-e272-88e09d7bf043/test-directory-d5981cd5-77f0-a3e4-8984-45933b5bc6f3?resource=directory",
      "RequestMethod": "PUT",
      "RequestHeaders": {
        "Authorization": "Sanitized",
        "traceparent": "00-7394fdeea4c0a64eba443f5af201ea1b-da667655dadbaf46-00",
        "User-Agent": [
          "azsdk-net-Storage.Files.DataLake/12.0.0-dev.20200305.1",
          "(.NET Core 4.6.28325.01; Microsoft Windows 10.0.18363 )"
        ],
        "x-ms-client-request-id": "366b937c-f856-5ddd-b64c-2d4b8aac0422",
        "x-ms-date": "Thu, 05 Mar 2020 22:07:36 GMT",
        "x-ms-return-client-request-id": "true",
        "x-ms-version": "2019-10-10"
=======
      "RequestUri": "http://seannsecanary.dfs.core.windows.net/test-filesystem-7f9a782f-651c-199c-e272-88e09d7bf043/test-directory-d5981cd5-77f0-a3e4-8984-45933b5bc6f3?resource=directory",
      "RequestMethod": "PUT",
      "RequestHeaders": {
        "Authorization": "Sanitized",
        "traceparent": "00-ec18e5839be6314ba236676a950bae26-3b2e010698f47948-00",
        "User-Agent": [
          "azsdk-net-Storage.Files.DataLake/12.1.0-dev.20200403.1",
          "(.NET Core 4.6.28325.01; Microsoft Windows 10.0.18362 )"
        ],
        "x-ms-client-request-id": "366b937c-f856-5ddd-b64c-2d4b8aac0422",
        "x-ms-date": "Fri, 03 Apr 2020 20:53:15 GMT",
        "x-ms-return-client-request-id": "true",
        "x-ms-version": "2019-12-12"
>>>>>>> 32e373e2
      },
      "RequestBody": null,
      "StatusCode": 201,
      "ResponseHeaders": {
        "Content-Length": "0",
<<<<<<< HEAD
        "Date": "Thu, 05 Mar 2020 22:07:36 GMT",
        "ETag": "\u00220x8D7C1519D2FE2FA\u0022",
        "Last-Modified": "Thu, 05 Mar 2020 22:07:36 GMT",
=======
        "Date": "Fri, 03 Apr 2020 20:53:13 GMT",
        "ETag": "\u00220x8D7D81107094F0D\u0022",
        "Last-Modified": "Fri, 03 Apr 2020 20:53:14 GMT",
>>>>>>> 32e373e2
        "Server": [
          "Windows-Azure-HDFS/1.0",
          "Microsoft-HTTPAPI/2.0"
        ],
        "x-ms-client-request-id": "366b937c-f856-5ddd-b64c-2d4b8aac0422",
<<<<<<< HEAD
        "x-ms-request-id": "6c2554ec-a01f-0020-1c3a-f3e99c000000",
        "x-ms-version": "2019-10-10"
=======
        "x-ms-request-id": "fa43fac6-201f-0097-80f9-091bad000000",
        "x-ms-version": "2019-12-12"
>>>>>>> 32e373e2
      },
      "ResponseBody": []
    },
    {
<<<<<<< HEAD
      "RequestUri": "https://seanstagehierarchical.dfs.core.windows.net/test-filesystem-7f9a782f-651c-199c-e272-88e09d7bf043/test-directory-d5981cd5-77f0-a3e4-8984-45933b5bc6f3/test-directory-5a9d851c-0a79-9b0a-a8be-1a30685290dc?resource=directory",
=======
      "RequestUri": "http://seannsecanary.dfs.core.windows.net/test-filesystem-7f9a782f-651c-199c-e272-88e09d7bf043/test-directory-d5981cd5-77f0-a3e4-8984-45933b5bc6f3/test-directory-5a9d851c-0a79-9b0a-a8be-1a30685290dc?resource=directory",
>>>>>>> 32e373e2
      "RequestMethod": "PUT",
      "RequestHeaders": {
        "Authorization": "Sanitized",
        "User-Agent": [
<<<<<<< HEAD
          "azsdk-net-Storage.Files.DataLake/12.0.0-dev.20200305.1",
          "(.NET Core 4.6.28325.01; Microsoft Windows 10.0.18363 )"
        ],
        "x-ms-client-request-id": "8d76edbb-a610-713d-88d0-8e98deadf564",
        "x-ms-date": "Thu, 05 Mar 2020 22:07:37 GMT",
        "x-ms-return-client-request-id": "true",
        "x-ms-version": "2019-10-10"
=======
          "azsdk-net-Storage.Files.DataLake/12.1.0-dev.20200403.1",
          "(.NET Core 4.6.28325.01; Microsoft Windows 10.0.18362 )"
        ],
        "x-ms-client-request-id": "8d76edbb-a610-713d-88d0-8e98deadf564",
        "x-ms-date": "Fri, 03 Apr 2020 20:53:15 GMT",
        "x-ms-return-client-request-id": "true",
        "x-ms-version": "2019-12-12"
>>>>>>> 32e373e2
      },
      "RequestBody": null,
      "StatusCode": 201,
      "ResponseHeaders": {
        "Content-Length": "0",
<<<<<<< HEAD
        "Date": "Thu, 05 Mar 2020 22:07:36 GMT",
        "ETag": "\u00220x8D7C1519D3D0C9C\u0022",
        "Last-Modified": "Thu, 05 Mar 2020 22:07:37 GMT",
=======
        "Date": "Fri, 03 Apr 2020 20:53:13 GMT",
        "ETag": "\u00220x8D7D8110718421C\u0022",
        "Last-Modified": "Fri, 03 Apr 2020 20:53:14 GMT",
>>>>>>> 32e373e2
        "Server": [
          "Windows-Azure-HDFS/1.0",
          "Microsoft-HTTPAPI/2.0"
        ],
        "x-ms-client-request-id": "8d76edbb-a610-713d-88d0-8e98deadf564",
<<<<<<< HEAD
        "x-ms-request-id": "6c2554ed-a01f-0020-1d3a-f3e99c000000",
        "x-ms-version": "2019-10-10"
=======
        "x-ms-request-id": "fa43fac7-201f-0097-01f9-091bad000000",
        "x-ms-version": "2019-12-12"
>>>>>>> 32e373e2
      },
      "ResponseBody": []
    },
    {
<<<<<<< HEAD
      "RequestUri": "https://seanstagehierarchical.dfs.core.windows.net/test-filesystem-7f9a782f-651c-199c-e272-88e09d7bf043/test-directory-d5981cd5-77f0-a3e4-8984-45933b5bc6f3/test-directory-5a9d851c-0a79-9b0a-a8be-1a30685290dc?resource=directory",
      "RequestMethod": "PUT",
      "RequestHeaders": {
        "Authorization": "Sanitized",
        "If-Unmodified-Since": "Fri, 06 Mar 2020 22:07:34 GMT",
        "User-Agent": [
          "azsdk-net-Storage.Files.DataLake/12.0.0-dev.20200305.1",
          "(.NET Core 4.6.28325.01; Microsoft Windows 10.0.18363 )"
        ],
        "x-ms-client-request-id": "7b740b6f-03db-ddcc-52a6-201e0204ce30",
        "x-ms-date": "Thu, 05 Mar 2020 22:07:37 GMT",
        "x-ms-return-client-request-id": "true",
        "x-ms-version": "2019-10-10"
=======
      "RequestUri": "http://seannsecanary.dfs.core.windows.net/test-filesystem-7f9a782f-651c-199c-e272-88e09d7bf043/test-directory-d5981cd5-77f0-a3e4-8984-45933b5bc6f3/test-directory-5a9d851c-0a79-9b0a-a8be-1a30685290dc?resource=directory",
      "RequestMethod": "PUT",
      "RequestHeaders": {
        "Authorization": "Sanitized",
        "If-Unmodified-Since": "Sat, 04 Apr 2020 20:53:14 GMT",
        "User-Agent": [
          "azsdk-net-Storage.Files.DataLake/12.1.0-dev.20200403.1",
          "(.NET Core 4.6.28325.01; Microsoft Windows 10.0.18362 )"
        ],
        "x-ms-client-request-id": "7b740b6f-03db-ddcc-52a6-201e0204ce30",
        "x-ms-date": "Fri, 03 Apr 2020 20:53:15 GMT",
        "x-ms-return-client-request-id": "true",
        "x-ms-version": "2019-12-12"
>>>>>>> 32e373e2
      },
      "RequestBody": null,
      "StatusCode": 201,
      "ResponseHeaders": {
        "Content-Length": "0",
<<<<<<< HEAD
        "Date": "Thu, 05 Mar 2020 22:07:37 GMT",
        "ETag": "\u00220x8D7C1519D4DB141\u0022",
        "Last-Modified": "Thu, 05 Mar 2020 22:07:37 GMT",
=======
        "Date": "Fri, 03 Apr 2020 20:53:13 GMT",
        "ETag": "\u00220x8D7D81107246CE4\u0022",
        "Last-Modified": "Fri, 03 Apr 2020 20:53:14 GMT",
>>>>>>> 32e373e2
        "Server": [
          "Windows-Azure-HDFS/1.0",
          "Microsoft-HTTPAPI/2.0"
        ],
        "x-ms-client-request-id": "7b740b6f-03db-ddcc-52a6-201e0204ce30",
<<<<<<< HEAD
        "x-ms-request-id": "6c2554ee-a01f-0020-1e3a-f3e99c000000",
        "x-ms-version": "2019-10-10"
=======
        "x-ms-request-id": "fa43fac8-201f-0097-02f9-091bad000000",
        "x-ms-version": "2019-12-12"
>>>>>>> 32e373e2
      },
      "ResponseBody": []
    },
    {
<<<<<<< HEAD
      "RequestUri": "https://seanstagehierarchical.blob.core.windows.net/test-filesystem-7f9a782f-651c-199c-e272-88e09d7bf043?restype=container",
      "RequestMethod": "DELETE",
      "RequestHeaders": {
        "Authorization": "Sanitized",
        "traceparent": "00-c56ae00deb448d4eb80c4d9411250282-3b821404e87d5f45-00",
        "User-Agent": [
          "azsdk-net-Storage.Files.DataLake/12.0.0-dev.20200305.1",
          "(.NET Core 4.6.28325.01; Microsoft Windows 10.0.18363 )"
        ],
        "x-ms-client-request-id": "d2280d42-7a38-b888-84ea-a7ee3b1389e4",
        "x-ms-date": "Thu, 05 Mar 2020 22:07:37 GMT",
        "x-ms-return-client-request-id": "true",
        "x-ms-version": "2019-10-10"
=======
      "RequestUri": "http://seannsecanary.blob.core.windows.net/test-filesystem-7f9a782f-651c-199c-e272-88e09d7bf043?restype=container",
      "RequestMethod": "DELETE",
      "RequestHeaders": {
        "Authorization": "Sanitized",
        "traceparent": "00-f65092c2f121e542952caf941caba13b-19084dc21139cf47-00",
        "User-Agent": [
          "azsdk-net-Storage.Files.DataLake/12.1.0-dev.20200403.1",
          "(.NET Core 4.6.28325.01; Microsoft Windows 10.0.18362 )"
        ],
        "x-ms-client-request-id": "d2280d42-7a38-b888-84ea-a7ee3b1389e4",
        "x-ms-date": "Fri, 03 Apr 2020 20:53:15 GMT",
        "x-ms-return-client-request-id": "true",
        "x-ms-version": "2019-12-12"
>>>>>>> 32e373e2
      },
      "RequestBody": null,
      "StatusCode": 202,
      "ResponseHeaders": {
        "Content-Length": "0",
<<<<<<< HEAD
        "Date": "Thu, 05 Mar 2020 22:07:36 GMT",
=======
        "Date": "Fri, 03 Apr 2020 20:53:13 GMT",
>>>>>>> 32e373e2
        "Server": [
          "Windows-Azure-Blob/1.0",
          "Microsoft-HTTPAPI/2.0"
        ],
        "x-ms-client-request-id": "d2280d42-7a38-b888-84ea-a7ee3b1389e4",
<<<<<<< HEAD
        "x-ms-request-id": "a52915a0-401e-0007-403a-f3fe58000000",
        "x-ms-version": "2019-10-10"
=======
        "x-ms-request-id": "96215b49-f01e-0012-43f9-093670000000",
        "x-ms-version": "2019-12-12"
>>>>>>> 32e373e2
      },
      "ResponseBody": []
    },
    {
<<<<<<< HEAD
      "RequestUri": "https://seanstagehierarchical.blob.core.windows.net/test-filesystem-d6164c22-d248-1a20-9213-c0f15fadb4e2?restype=container",
      "RequestMethod": "PUT",
      "RequestHeaders": {
        "Authorization": "Sanitized",
        "traceparent": "00-92faa3d8b4034d4997a773228af4584e-fd4fe33455145a4d-00",
        "User-Agent": [
          "azsdk-net-Storage.Files.DataLake/12.0.0-dev.20200305.1",
          "(.NET Core 4.6.28325.01; Microsoft Windows 10.0.18363 )"
        ],
        "x-ms-blob-public-access": "container",
        "x-ms-client-request-id": "dbfcbf60-db5a-6f74-ed0e-3f25b99658d7",
        "x-ms-date": "Thu, 05 Mar 2020 22:07:37 GMT",
        "x-ms-return-client-request-id": "true",
        "x-ms-version": "2019-10-10"
=======
      "RequestUri": "http://seannsecanary.blob.core.windows.net/test-filesystem-d6164c22-d248-1a20-9213-c0f15fadb4e2?restype=container",
      "RequestMethod": "PUT",
      "RequestHeaders": {
        "Authorization": "Sanitized",
        "traceparent": "00-243a1e229b201c469491c9b94124c0d1-1c1045484b236840-00",
        "User-Agent": [
          "azsdk-net-Storage.Files.DataLake/12.1.0-dev.20200403.1",
          "(.NET Core 4.6.28325.01; Microsoft Windows 10.0.18362 )"
        ],
        "x-ms-blob-public-access": "container",
        "x-ms-client-request-id": "dbfcbf60-db5a-6f74-ed0e-3f25b99658d7",
        "x-ms-date": "Fri, 03 Apr 2020 20:53:15 GMT",
        "x-ms-return-client-request-id": "true",
        "x-ms-version": "2019-12-12"
>>>>>>> 32e373e2
      },
      "RequestBody": null,
      "StatusCode": 201,
      "ResponseHeaders": {
        "Content-Length": "0",
<<<<<<< HEAD
        "Date": "Thu, 05 Mar 2020 22:07:36 GMT",
        "ETag": "\u00220x8D7C1519D8959B2\u0022",
        "Last-Modified": "Thu, 05 Mar 2020 22:07:37 GMT",
=======
        "Date": "Fri, 03 Apr 2020 20:53:13 GMT",
        "ETag": "\u00220x8D7D8110741C15A\u0022",
        "Last-Modified": "Fri, 03 Apr 2020 20:53:14 GMT",
>>>>>>> 32e373e2
        "Server": [
          "Windows-Azure-Blob/1.0",
          "Microsoft-HTTPAPI/2.0"
        ],
        "x-ms-client-request-id": "dbfcbf60-db5a-6f74-ed0e-3f25b99658d7",
<<<<<<< HEAD
        "x-ms-request-id": "69f93033-701e-0033-683a-f3cd90000000",
        "x-ms-version": "2019-10-10"
=======
        "x-ms-request-id": "96215b5a-f01e-0012-51f9-093670000000",
        "x-ms-version": "2019-12-12"
>>>>>>> 32e373e2
      },
      "ResponseBody": []
    },
    {
<<<<<<< HEAD
      "RequestUri": "https://seanstagehierarchical.dfs.core.windows.net/test-filesystem-d6164c22-d248-1a20-9213-c0f15fadb4e2/test-directory-d7fbc536-9537-2608-55d9-777c9bab6e08?resource=directory",
      "RequestMethod": "PUT",
      "RequestHeaders": {
        "Authorization": "Sanitized",
        "traceparent": "00-36053b2e91f30c4ea0c0092f038e210d-76fb2ae03f331b4f-00",
        "User-Agent": [
          "azsdk-net-Storage.Files.DataLake/12.0.0-dev.20200305.1",
          "(.NET Core 4.6.28325.01; Microsoft Windows 10.0.18363 )"
        ],
        "x-ms-client-request-id": "e73e6072-4d8f-ca6f-b6d6-868064f8d441",
        "x-ms-date": "Thu, 05 Mar 2020 22:07:37 GMT",
        "x-ms-return-client-request-id": "true",
        "x-ms-version": "2019-10-10"
=======
      "RequestUri": "http://seannsecanary.dfs.core.windows.net/test-filesystem-d6164c22-d248-1a20-9213-c0f15fadb4e2/test-directory-d7fbc536-9537-2608-55d9-777c9bab6e08?resource=directory",
      "RequestMethod": "PUT",
      "RequestHeaders": {
        "Authorization": "Sanitized",
        "traceparent": "00-0dc852792b361640982ca5305193362a-16ab1da9dbdafd4e-00",
        "User-Agent": [
          "azsdk-net-Storage.Files.DataLake/12.1.0-dev.20200403.1",
          "(.NET Core 4.6.28325.01; Microsoft Windows 10.0.18362 )"
        ],
        "x-ms-client-request-id": "e73e6072-4d8f-ca6f-b6d6-868064f8d441",
        "x-ms-date": "Fri, 03 Apr 2020 20:53:15 GMT",
        "x-ms-return-client-request-id": "true",
        "x-ms-version": "2019-12-12"
>>>>>>> 32e373e2
      },
      "RequestBody": null,
      "StatusCode": 201,
      "ResponseHeaders": {
        "Content-Length": "0",
<<<<<<< HEAD
        "Date": "Thu, 05 Mar 2020 22:07:37 GMT",
        "ETag": "\u00220x8D7C1519DBAF0D0\u0022",
        "Last-Modified": "Thu, 05 Mar 2020 22:07:37 GMT",
=======
        "Date": "Fri, 03 Apr 2020 20:53:13 GMT",
        "ETag": "\u00220x8D7D811075186C0\u0022",
        "Last-Modified": "Fri, 03 Apr 2020 20:53:14 GMT",
>>>>>>> 32e373e2
        "Server": [
          "Windows-Azure-HDFS/1.0",
          "Microsoft-HTTPAPI/2.0"
        ],
        "x-ms-client-request-id": "e73e6072-4d8f-ca6f-b6d6-868064f8d441",
<<<<<<< HEAD
        "x-ms-request-id": "cd6e41e6-001f-0016-153a-f364ec000000",
        "x-ms-version": "2019-10-10"
=======
        "x-ms-request-id": "fa43faca-201f-0097-03f9-091bad000000",
        "x-ms-version": "2019-12-12"
>>>>>>> 32e373e2
      },
      "ResponseBody": []
    },
    {
<<<<<<< HEAD
      "RequestUri": "https://seanstagehierarchical.dfs.core.windows.net/test-filesystem-d6164c22-d248-1a20-9213-c0f15fadb4e2/test-directory-d7fbc536-9537-2608-55d9-777c9bab6e08/test-directory-9f3637a0-b805-5d27-3ce3-e8c98e3b6982?resource=directory",
=======
      "RequestUri": "http://seannsecanary.dfs.core.windows.net/test-filesystem-d6164c22-d248-1a20-9213-c0f15fadb4e2/test-directory-d7fbc536-9537-2608-55d9-777c9bab6e08/test-directory-9f3637a0-b805-5d27-3ce3-e8c98e3b6982?resource=directory",
>>>>>>> 32e373e2
      "RequestMethod": "PUT",
      "RequestHeaders": {
        "Authorization": "Sanitized",
        "User-Agent": [
<<<<<<< HEAD
          "azsdk-net-Storage.Files.DataLake/12.0.0-dev.20200305.1",
          "(.NET Core 4.6.28325.01; Microsoft Windows 10.0.18363 )"
        ],
        "x-ms-client-request-id": "852dc598-e39b-b9c2-39e1-aaab65a53c7b",
        "x-ms-date": "Thu, 05 Mar 2020 22:07:38 GMT",
        "x-ms-return-client-request-id": "true",
        "x-ms-version": "2019-10-10"
=======
          "azsdk-net-Storage.Files.DataLake/12.1.0-dev.20200403.1",
          "(.NET Core 4.6.28325.01; Microsoft Windows 10.0.18362 )"
        ],
        "x-ms-client-request-id": "852dc598-e39b-b9c2-39e1-aaab65a53c7b",
        "x-ms-date": "Fri, 03 Apr 2020 20:53:16 GMT",
        "x-ms-return-client-request-id": "true",
        "x-ms-version": "2019-12-12"
>>>>>>> 32e373e2
      },
      "RequestBody": null,
      "StatusCode": 201,
      "ResponseHeaders": {
        "Content-Length": "0",
<<<<<<< HEAD
        "Date": "Thu, 05 Mar 2020 22:07:37 GMT",
        "ETag": "\u00220x8D7C1519DC78BBE\u0022",
        "Last-Modified": "Thu, 05 Mar 2020 22:07:37 GMT",
=======
        "Date": "Fri, 03 Apr 2020 20:53:13 GMT",
        "ETag": "\u00220x8D7D811075DA2C2\u0022",
        "Last-Modified": "Fri, 03 Apr 2020 20:53:14 GMT",
>>>>>>> 32e373e2
        "Server": [
          "Windows-Azure-HDFS/1.0",
          "Microsoft-HTTPAPI/2.0"
        ],
        "x-ms-client-request-id": "852dc598-e39b-b9c2-39e1-aaab65a53c7b",
<<<<<<< HEAD
        "x-ms-request-id": "cd6e41e7-001f-0016-163a-f364ec000000",
        "x-ms-version": "2019-10-10"
=======
        "x-ms-request-id": "fa43facb-201f-0097-04f9-091bad000000",
        "x-ms-version": "2019-12-12"
>>>>>>> 32e373e2
      },
      "ResponseBody": []
    },
    {
<<<<<<< HEAD
      "RequestUri": "https://seanstagehierarchical.blob.core.windows.net/test-filesystem-d6164c22-d248-1a20-9213-c0f15fadb4e2/test-directory-d7fbc536-9537-2608-55d9-777c9bab6e08/test-directory-9f3637a0-b805-5d27-3ce3-e8c98e3b6982",
=======
      "RequestUri": "http://seannsecanary.blob.core.windows.net/test-filesystem-d6164c22-d248-1a20-9213-c0f15fadb4e2/test-directory-d7fbc536-9537-2608-55d9-777c9bab6e08/test-directory-9f3637a0-b805-5d27-3ce3-e8c98e3b6982",
>>>>>>> 32e373e2
      "RequestMethod": "HEAD",
      "RequestHeaders": {
        "Authorization": "Sanitized",
        "User-Agent": [
<<<<<<< HEAD
          "azsdk-net-Storage.Files.DataLake/12.0.0-dev.20200305.1",
          "(.NET Core 4.6.28325.01; Microsoft Windows 10.0.18363 )"
        ],
        "x-ms-client-request-id": "c831f230-e30d-73e7-ec50-018adccd3b04",
        "x-ms-date": "Thu, 05 Mar 2020 22:07:38 GMT",
        "x-ms-return-client-request-id": "true",
        "x-ms-version": "2019-10-10"
=======
          "azsdk-net-Storage.Files.DataLake/12.1.0-dev.20200403.1",
          "(.NET Core 4.6.28325.01; Microsoft Windows 10.0.18362 )"
        ],
        "x-ms-client-request-id": "c831f230-e30d-73e7-ec50-018adccd3b04",
        "x-ms-date": "Fri, 03 Apr 2020 20:53:16 GMT",
        "x-ms-return-client-request-id": "true",
        "x-ms-version": "2019-12-12"
>>>>>>> 32e373e2
      },
      "RequestBody": null,
      "StatusCode": 200,
      "ResponseHeaders": {
        "Accept-Ranges": "bytes",
        "Content-Length": "0",
        "Content-Type": "application/octet-stream",
<<<<<<< HEAD
        "Date": "Thu, 05 Mar 2020 22:07:37 GMT",
        "ETag": "\u00220x8D7C1519DC78BBE\u0022",
        "Last-Modified": "Thu, 05 Mar 2020 22:07:37 GMT",
=======
        "Date": "Fri, 03 Apr 2020 20:53:13 GMT",
        "ETag": "\u00220x8D7D811075DA2C2\u0022",
        "Last-Modified": "Fri, 03 Apr 2020 20:53:14 GMT",
>>>>>>> 32e373e2
        "Server": [
          "Windows-Azure-Blob/1.0",
          "Microsoft-HTTPAPI/2.0"
        ],
        "x-ms-access-tier": "Hot",
        "x-ms-access-tier-inferred": "true",
        "x-ms-blob-type": "BlockBlob",
        "x-ms-client-request-id": "c831f230-e30d-73e7-ec50-018adccd3b04",
<<<<<<< HEAD
        "x-ms-creation-time": "Thu, 05 Mar 2020 22:07:37 GMT",
        "x-ms-lease-state": "available",
        "x-ms-lease-status": "unlocked",
        "x-ms-meta-hdi_isfolder": "true",
        "x-ms-request-id": "69f93053-701e-0033-023a-f3cd90000000",
        "x-ms-server-encrypted": "true",
        "x-ms-version": "2019-10-10"
=======
        "x-ms-creation-time": "Fri, 03 Apr 2020 20:53:14 GMT",
        "x-ms-lease-state": "available",
        "x-ms-lease-status": "unlocked",
        "x-ms-meta-hdi_isfolder": "true",
        "x-ms-request-id": "96215b82-f01e-0012-70f9-093670000000",
        "x-ms-server-encrypted": "true",
        "x-ms-version": "2019-12-12"
>>>>>>> 32e373e2
      },
      "ResponseBody": []
    },
    {
<<<<<<< HEAD
      "RequestUri": "https://seanstagehierarchical.dfs.core.windows.net/test-filesystem-d6164c22-d248-1a20-9213-c0f15fadb4e2/test-directory-d7fbc536-9537-2608-55d9-777c9bab6e08/test-directory-9f3637a0-b805-5d27-3ce3-e8c98e3b6982?resource=directory",
      "RequestMethod": "PUT",
      "RequestHeaders": {
        "Authorization": "Sanitized",
        "If-Match": "\u00220x8D7C1519DC78BBE\u0022",
        "User-Agent": [
          "azsdk-net-Storage.Files.DataLake/12.0.0-dev.20200305.1",
          "(.NET Core 4.6.28325.01; Microsoft Windows 10.0.18363 )"
        ],
        "x-ms-client-request-id": "737b75d7-7374-896e-1cb5-c99d98493cf1",
        "x-ms-date": "Thu, 05 Mar 2020 22:07:38 GMT",
        "x-ms-return-client-request-id": "true",
        "x-ms-version": "2019-10-10"
=======
      "RequestUri": "http://seannsecanary.dfs.core.windows.net/test-filesystem-d6164c22-d248-1a20-9213-c0f15fadb4e2/test-directory-d7fbc536-9537-2608-55d9-777c9bab6e08/test-directory-9f3637a0-b805-5d27-3ce3-e8c98e3b6982?resource=directory",
      "RequestMethod": "PUT",
      "RequestHeaders": {
        "Authorization": "Sanitized",
        "If-Match": "\u00220x8D7D811075DA2C2\u0022",
        "User-Agent": [
          "azsdk-net-Storage.Files.DataLake/12.1.0-dev.20200403.1",
          "(.NET Core 4.6.28325.01; Microsoft Windows 10.0.18362 )"
        ],
        "x-ms-client-request-id": "737b75d7-7374-896e-1cb5-c99d98493cf1",
        "x-ms-date": "Fri, 03 Apr 2020 20:53:16 GMT",
        "x-ms-return-client-request-id": "true",
        "x-ms-version": "2019-12-12"
>>>>>>> 32e373e2
      },
      "RequestBody": null,
      "StatusCode": 201,
      "ResponseHeaders": {
        "Content-Length": "0",
<<<<<<< HEAD
        "Date": "Thu, 05 Mar 2020 22:07:37 GMT",
        "ETag": "\u00220x8D7C1519DDFD9FB\u0022",
        "Last-Modified": "Thu, 05 Mar 2020 22:07:38 GMT",
=======
        "Date": "Fri, 03 Apr 2020 20:53:13 GMT",
        "ETag": "\u00220x8D7D81107760567\u0022",
        "Last-Modified": "Fri, 03 Apr 2020 20:53:14 GMT",
>>>>>>> 32e373e2
        "Server": [
          "Windows-Azure-HDFS/1.0",
          "Microsoft-HTTPAPI/2.0"
        ],
        "x-ms-client-request-id": "737b75d7-7374-896e-1cb5-c99d98493cf1",
<<<<<<< HEAD
        "x-ms-request-id": "cd6e41e8-001f-0016-173a-f364ec000000",
        "x-ms-version": "2019-10-10"
=======
        "x-ms-request-id": "fa43facc-201f-0097-05f9-091bad000000",
        "x-ms-version": "2019-12-12"
>>>>>>> 32e373e2
      },
      "ResponseBody": []
    },
    {
<<<<<<< HEAD
      "RequestUri": "https://seanstagehierarchical.blob.core.windows.net/test-filesystem-d6164c22-d248-1a20-9213-c0f15fadb4e2?restype=container",
      "RequestMethod": "DELETE",
      "RequestHeaders": {
        "Authorization": "Sanitized",
        "traceparent": "00-f91fa93d3de5e941afe26d9eecd64116-156be72f57786740-00",
        "User-Agent": [
          "azsdk-net-Storage.Files.DataLake/12.0.0-dev.20200305.1",
          "(.NET Core 4.6.28325.01; Microsoft Windows 10.0.18363 )"
        ],
        "x-ms-client-request-id": "67b31665-c752-168f-ffe3-3228346b66a6",
        "x-ms-date": "Thu, 05 Mar 2020 22:07:38 GMT",
        "x-ms-return-client-request-id": "true",
        "x-ms-version": "2019-10-10"
=======
      "RequestUri": "http://seannsecanary.blob.core.windows.net/test-filesystem-d6164c22-d248-1a20-9213-c0f15fadb4e2?restype=container",
      "RequestMethod": "DELETE",
      "RequestHeaders": {
        "Authorization": "Sanitized",
        "traceparent": "00-800ad753127393478828c00662ccf4fe-ff0339843bda9445-00",
        "User-Agent": [
          "azsdk-net-Storage.Files.DataLake/12.1.0-dev.20200403.1",
          "(.NET Core 4.6.28325.01; Microsoft Windows 10.0.18362 )"
        ],
        "x-ms-client-request-id": "67b31665-c752-168f-ffe3-3228346b66a6",
        "x-ms-date": "Fri, 03 Apr 2020 20:53:16 GMT",
        "x-ms-return-client-request-id": "true",
        "x-ms-version": "2019-12-12"
>>>>>>> 32e373e2
      },
      "RequestBody": null,
      "StatusCode": 202,
      "ResponseHeaders": {
        "Content-Length": "0",
<<<<<<< HEAD
        "Date": "Thu, 05 Mar 2020 22:07:37 GMT",
=======
        "Date": "Fri, 03 Apr 2020 20:53:14 GMT",
>>>>>>> 32e373e2
        "Server": [
          "Windows-Azure-Blob/1.0",
          "Microsoft-HTTPAPI/2.0"
        ],
        "x-ms-client-request-id": "67b31665-c752-168f-ffe3-3228346b66a6",
<<<<<<< HEAD
        "x-ms-request-id": "69f93059-701e-0033-083a-f3cd90000000",
        "x-ms-version": "2019-10-10"
=======
        "x-ms-request-id": "96215b93-f01e-0012-80f9-093670000000",
        "x-ms-version": "2019-12-12"
>>>>>>> 32e373e2
      },
      "ResponseBody": []
    },
    {
<<<<<<< HEAD
      "RequestUri": "https://seanstagehierarchical.blob.core.windows.net/test-filesystem-fbaad6d7-89cc-1b0a-1f48-8a429b756c3a?restype=container",
      "RequestMethod": "PUT",
      "RequestHeaders": {
        "Authorization": "Sanitized",
        "traceparent": "00-323668f7356c37479fa4adf5c4ba1521-6567a9487c052049-00",
        "User-Agent": [
          "azsdk-net-Storage.Files.DataLake/12.0.0-dev.20200305.1",
          "(.NET Core 4.6.28325.01; Microsoft Windows 10.0.18363 )"
        ],
        "x-ms-blob-public-access": "container",
        "x-ms-client-request-id": "462131cb-8b37-dc9d-0b97-47093d4c7b8a",
        "x-ms-date": "Thu, 05 Mar 2020 22:07:38 GMT",
        "x-ms-return-client-request-id": "true",
        "x-ms-version": "2019-10-10"
=======
      "RequestUri": "http://seannsecanary.blob.core.windows.net/test-filesystem-fbaad6d7-89cc-1b0a-1f48-8a429b756c3a?restype=container",
      "RequestMethod": "PUT",
      "RequestHeaders": {
        "Authorization": "Sanitized",
        "traceparent": "00-0d9c2a141120f8418d91291acbaa9568-194ff0c075aa8340-00",
        "User-Agent": [
          "azsdk-net-Storage.Files.DataLake/12.1.0-dev.20200403.1",
          "(.NET Core 4.6.28325.01; Microsoft Windows 10.0.18362 )"
        ],
        "x-ms-blob-public-access": "container",
        "x-ms-client-request-id": "462131cb-8b37-dc9d-0b97-47093d4c7b8a",
        "x-ms-date": "Fri, 03 Apr 2020 20:53:16 GMT",
        "x-ms-return-client-request-id": "true",
        "x-ms-version": "2019-12-12"
>>>>>>> 32e373e2
      },
      "RequestBody": null,
      "StatusCode": 201,
      "ResponseHeaders": {
        "Content-Length": "0",
<<<<<<< HEAD
        "Date": "Thu, 05 Mar 2020 22:07:38 GMT",
        "ETag": "\u00220x8D7C1519E1F5AAC\u0022",
        "Last-Modified": "Thu, 05 Mar 2020 22:07:38 GMT",
=======
        "Date": "Fri, 03 Apr 2020 20:53:14 GMT",
        "ETag": "\u00220x8D7D8110790B321\u0022",
        "Last-Modified": "Fri, 03 Apr 2020 20:53:14 GMT",
>>>>>>> 32e373e2
        "Server": [
          "Windows-Azure-Blob/1.0",
          "Microsoft-HTTPAPI/2.0"
        ],
        "x-ms-client-request-id": "462131cb-8b37-dc9d-0b97-47093d4c7b8a",
<<<<<<< HEAD
        "x-ms-request-id": "19851ed8-201e-0011-2b3a-f3088f000000",
        "x-ms-version": "2019-10-10"
=======
        "x-ms-request-id": "96215ba2-f01e-0012-0df9-093670000000",
        "x-ms-version": "2019-12-12"
>>>>>>> 32e373e2
      },
      "ResponseBody": []
    },
    {
<<<<<<< HEAD
      "RequestUri": "https://seanstagehierarchical.dfs.core.windows.net/test-filesystem-fbaad6d7-89cc-1b0a-1f48-8a429b756c3a/test-directory-d5f9f777-e433-0110-3716-982d270d92f1?resource=directory",
      "RequestMethod": "PUT",
      "RequestHeaders": {
        "Authorization": "Sanitized",
        "traceparent": "00-9ec371447bc8a14a869af6560b98e375-ae7d0bfc50b3f445-00",
        "User-Agent": [
          "azsdk-net-Storage.Files.DataLake/12.0.0-dev.20200305.1",
          "(.NET Core 4.6.28325.01; Microsoft Windows 10.0.18363 )"
        ],
        "x-ms-client-request-id": "9186d724-2833-e64a-211f-0f20f26fb4fe",
        "x-ms-date": "Thu, 05 Mar 2020 22:07:38 GMT",
        "x-ms-return-client-request-id": "true",
        "x-ms-version": "2019-10-10"
=======
      "RequestUri": "http://seannsecanary.dfs.core.windows.net/test-filesystem-fbaad6d7-89cc-1b0a-1f48-8a429b756c3a/test-directory-d5f9f777-e433-0110-3716-982d270d92f1?resource=directory",
      "RequestMethod": "PUT",
      "RequestHeaders": {
        "Authorization": "Sanitized",
        "traceparent": "00-b8ff895bae2dd948b206662ae1cb61d8-d44630703cab4945-00",
        "User-Agent": [
          "azsdk-net-Storage.Files.DataLake/12.1.0-dev.20200403.1",
          "(.NET Core 4.6.28325.01; Microsoft Windows 10.0.18362 )"
        ],
        "x-ms-client-request-id": "9186d724-2833-e64a-211f-0f20f26fb4fe",
        "x-ms-date": "Fri, 03 Apr 2020 20:53:16 GMT",
        "x-ms-return-client-request-id": "true",
        "x-ms-version": "2019-12-12"
>>>>>>> 32e373e2
      },
      "RequestBody": null,
      "StatusCode": 201,
      "ResponseHeaders": {
        "Content-Length": "0",
<<<<<<< HEAD
        "Date": "Thu, 05 Mar 2020 22:07:38 GMT",
        "ETag": "\u00220x8D7C1519E533480\u0022",
        "Last-Modified": "Thu, 05 Mar 2020 22:07:38 GMT",
=======
        "Date": "Fri, 03 Apr 2020 20:53:14 GMT",
        "ETag": "\u00220x8D7D811079F6B56\u0022",
        "Last-Modified": "Fri, 03 Apr 2020 20:53:15 GMT",
>>>>>>> 32e373e2
        "Server": [
          "Windows-Azure-HDFS/1.0",
          "Microsoft-HTTPAPI/2.0"
        ],
        "x-ms-client-request-id": "9186d724-2833-e64a-211f-0f20f26fb4fe",
<<<<<<< HEAD
        "x-ms-request-id": "dc315af1-901f-0049-0e3a-f3d0d0000000",
        "x-ms-version": "2019-10-10"
=======
        "x-ms-request-id": "fa43facd-201f-0097-06f9-091bad000000",
        "x-ms-version": "2019-12-12"
>>>>>>> 32e373e2
      },
      "ResponseBody": []
    },
    {
<<<<<<< HEAD
      "RequestUri": "https://seanstagehierarchical.dfs.core.windows.net/test-filesystem-fbaad6d7-89cc-1b0a-1f48-8a429b756c3a/test-directory-d5f9f777-e433-0110-3716-982d270d92f1/test-directory-31bf5604-11d5-5136-f455-13d76e1174a1?resource=directory",
=======
      "RequestUri": "http://seannsecanary.dfs.core.windows.net/test-filesystem-fbaad6d7-89cc-1b0a-1f48-8a429b756c3a/test-directory-d5f9f777-e433-0110-3716-982d270d92f1/test-directory-31bf5604-11d5-5136-f455-13d76e1174a1?resource=directory",
>>>>>>> 32e373e2
      "RequestMethod": "PUT",
      "RequestHeaders": {
        "Authorization": "Sanitized",
        "User-Agent": [
<<<<<<< HEAD
          "azsdk-net-Storage.Files.DataLake/12.0.0-dev.20200305.1",
          "(.NET Core 4.6.28325.01; Microsoft Windows 10.0.18363 )"
        ],
        "x-ms-client-request-id": "37fa78a7-23d5-123f-a135-9dde1573780f",
        "x-ms-date": "Thu, 05 Mar 2020 22:07:39 GMT",
        "x-ms-return-client-request-id": "true",
        "x-ms-version": "2019-10-10"
=======
          "azsdk-net-Storage.Files.DataLake/12.1.0-dev.20200403.1",
          "(.NET Core 4.6.28325.01; Microsoft Windows 10.0.18362 )"
        ],
        "x-ms-client-request-id": "37fa78a7-23d5-123f-a135-9dde1573780f",
        "x-ms-date": "Fri, 03 Apr 2020 20:53:16 GMT",
        "x-ms-return-client-request-id": "true",
        "x-ms-version": "2019-12-12"
>>>>>>> 32e373e2
      },
      "RequestBody": null,
      "StatusCode": 201,
      "ResponseHeaders": {
        "Content-Length": "0",
<<<<<<< HEAD
        "Date": "Thu, 05 Mar 2020 22:07:38 GMT",
        "ETag": "\u00220x8D7C1519E61C08C\u0022",
        "Last-Modified": "Thu, 05 Mar 2020 22:07:38 GMT",
=======
        "Date": "Fri, 03 Apr 2020 20:53:14 GMT",
        "ETag": "\u00220x8D7D81107AB8EAB\u0022",
        "Last-Modified": "Fri, 03 Apr 2020 20:53:15 GMT",
>>>>>>> 32e373e2
        "Server": [
          "Windows-Azure-HDFS/1.0",
          "Microsoft-HTTPAPI/2.0"
        ],
        "x-ms-client-request-id": "37fa78a7-23d5-123f-a135-9dde1573780f",
<<<<<<< HEAD
        "x-ms-request-id": "dc315af2-901f-0049-0f3a-f3d0d0000000",
        "x-ms-version": "2019-10-10"
=======
        "x-ms-request-id": "fa43face-201f-0097-07f9-091bad000000",
        "x-ms-version": "2019-12-12"
>>>>>>> 32e373e2
      },
      "ResponseBody": []
    },
    {
<<<<<<< HEAD
      "RequestUri": "https://seanstagehierarchical.dfs.core.windows.net/test-filesystem-fbaad6d7-89cc-1b0a-1f48-8a429b756c3a/test-directory-d5f9f777-e433-0110-3716-982d270d92f1/test-directory-31bf5604-11d5-5136-f455-13d76e1174a1?resource=directory",
=======
      "RequestUri": "http://seannsecanary.dfs.core.windows.net/test-filesystem-fbaad6d7-89cc-1b0a-1f48-8a429b756c3a/test-directory-d5f9f777-e433-0110-3716-982d270d92f1/test-directory-31bf5604-11d5-5136-f455-13d76e1174a1?resource=directory",
>>>>>>> 32e373e2
      "RequestMethod": "PUT",
      "RequestHeaders": {
        "Authorization": "Sanitized",
        "If-None-Match": "\u0022garbage\u0022",
        "User-Agent": [
<<<<<<< HEAD
          "azsdk-net-Storage.Files.DataLake/12.0.0-dev.20200305.1",
          "(.NET Core 4.6.28325.01; Microsoft Windows 10.0.18363 )"
        ],
        "x-ms-client-request-id": "f52fc0a4-3c17-9dcb-43f6-ae5164df0b4d",
        "x-ms-date": "Thu, 05 Mar 2020 22:07:39 GMT",
        "x-ms-return-client-request-id": "true",
        "x-ms-version": "2019-10-10"
=======
          "azsdk-net-Storage.Files.DataLake/12.1.0-dev.20200403.1",
          "(.NET Core 4.6.28325.01; Microsoft Windows 10.0.18362 )"
        ],
        "x-ms-client-request-id": "f52fc0a4-3c17-9dcb-43f6-ae5164df0b4d",
        "x-ms-date": "Fri, 03 Apr 2020 20:53:16 GMT",
        "x-ms-return-client-request-id": "true",
        "x-ms-version": "2019-12-12"
>>>>>>> 32e373e2
      },
      "RequestBody": null,
      "StatusCode": 201,
      "ResponseHeaders": {
        "Content-Length": "0",
<<<<<<< HEAD
        "Date": "Thu, 05 Mar 2020 22:07:38 GMT",
        "ETag": "\u00220x8D7C1519E6EC466\u0022",
        "Last-Modified": "Thu, 05 Mar 2020 22:07:39 GMT",
=======
        "Date": "Fri, 03 Apr 2020 20:53:14 GMT",
        "ETag": "\u00220x8D7D81107B905B6\u0022",
        "Last-Modified": "Fri, 03 Apr 2020 20:53:15 GMT",
>>>>>>> 32e373e2
        "Server": [
          "Windows-Azure-HDFS/1.0",
          "Microsoft-HTTPAPI/2.0"
        ],
        "x-ms-client-request-id": "f52fc0a4-3c17-9dcb-43f6-ae5164df0b4d",
<<<<<<< HEAD
        "x-ms-request-id": "dc315af3-901f-0049-103a-f3d0d0000000",
        "x-ms-version": "2019-10-10"
=======
        "x-ms-request-id": "fa43facf-201f-0097-08f9-091bad000000",
        "x-ms-version": "2019-12-12"
>>>>>>> 32e373e2
      },
      "ResponseBody": []
    },
    {
<<<<<<< HEAD
      "RequestUri": "https://seanstagehierarchical.blob.core.windows.net/test-filesystem-fbaad6d7-89cc-1b0a-1f48-8a429b756c3a?restype=container",
      "RequestMethod": "DELETE",
      "RequestHeaders": {
        "Authorization": "Sanitized",
        "traceparent": "00-22e29a09aa7efa4fae1b773ba93bc913-db5af0182ef68c4f-00",
        "User-Agent": [
          "azsdk-net-Storage.Files.DataLake/12.0.0-dev.20200305.1",
          "(.NET Core 4.6.28325.01; Microsoft Windows 10.0.18363 )"
        ],
        "x-ms-client-request-id": "54398bf9-8243-6ef8-a1c2-2b70b5259eb8",
        "x-ms-date": "Thu, 05 Mar 2020 22:07:39 GMT",
        "x-ms-return-client-request-id": "true",
        "x-ms-version": "2019-10-10"
=======
      "RequestUri": "http://seannsecanary.blob.core.windows.net/test-filesystem-fbaad6d7-89cc-1b0a-1f48-8a429b756c3a?restype=container",
      "RequestMethod": "DELETE",
      "RequestHeaders": {
        "Authorization": "Sanitized",
        "traceparent": "00-f4f1f546a8d2db49b8dfc70889ec742f-2fb899ccf5d88f4f-00",
        "User-Agent": [
          "azsdk-net-Storage.Files.DataLake/12.1.0-dev.20200403.1",
          "(.NET Core 4.6.28325.01; Microsoft Windows 10.0.18362 )"
        ],
        "x-ms-client-request-id": "54398bf9-8243-6ef8-a1c2-2b70b5259eb8",
        "x-ms-date": "Fri, 03 Apr 2020 20:53:16 GMT",
        "x-ms-return-client-request-id": "true",
        "x-ms-version": "2019-12-12"
>>>>>>> 32e373e2
      },
      "RequestBody": null,
      "StatusCode": 202,
      "ResponseHeaders": {
        "Content-Length": "0",
<<<<<<< HEAD
        "Date": "Thu, 05 Mar 2020 22:07:39 GMT",
=======
        "Date": "Fri, 03 Apr 2020 20:53:14 GMT",
>>>>>>> 32e373e2
        "Server": [
          "Windows-Azure-Blob/1.0",
          "Microsoft-HTTPAPI/2.0"
        ],
        "x-ms-client-request-id": "54398bf9-8243-6ef8-a1c2-2b70b5259eb8",
<<<<<<< HEAD
        "x-ms-request-id": "19851efe-201e-0011-4d3a-f3088f000000",
        "x-ms-version": "2019-10-10"
=======
        "x-ms-request-id": "96215bd6-f01e-0012-34f9-093670000000",
        "x-ms-version": "2019-12-12"
>>>>>>> 32e373e2
      },
      "ResponseBody": []
    },
    {
<<<<<<< HEAD
      "RequestUri": "https://seanstagehierarchical.blob.core.windows.net/test-filesystem-902c2392-9377-618f-d5ec-f5209e93ea48?restype=container",
      "RequestMethod": "PUT",
      "RequestHeaders": {
        "Authorization": "Sanitized",
        "traceparent": "00-5e9df6c7c30dcd4cacd1987c44d44c20-15233aa7892abc4c-00",
        "User-Agent": [
          "azsdk-net-Storage.Files.DataLake/12.0.0-dev.20200305.1",
          "(.NET Core 4.6.28325.01; Microsoft Windows 10.0.18363 )"
        ],
        "x-ms-blob-public-access": "container",
        "x-ms-client-request-id": "8ea5e558-b8ce-6627-fcd8-7f568dd8d00d",
        "x-ms-date": "Thu, 05 Mar 2020 22:07:39 GMT",
        "x-ms-return-client-request-id": "true",
        "x-ms-version": "2019-10-10"
=======
      "RequestUri": "http://seannsecanary.blob.core.windows.net/test-filesystem-902c2392-9377-618f-d5ec-f5209e93ea48?restype=container",
      "RequestMethod": "PUT",
      "RequestHeaders": {
        "Authorization": "Sanitized",
        "traceparent": "00-8295d5129309f34ca132c0c94c7ff4d4-12d3d03548337f4d-00",
        "User-Agent": [
          "azsdk-net-Storage.Files.DataLake/12.1.0-dev.20200403.1",
          "(.NET Core 4.6.28325.01; Microsoft Windows 10.0.18362 )"
        ],
        "x-ms-blob-public-access": "container",
        "x-ms-client-request-id": "8ea5e558-b8ce-6627-fcd8-7f568dd8d00d",
        "x-ms-date": "Fri, 03 Apr 2020 20:53:16 GMT",
        "x-ms-return-client-request-id": "true",
        "x-ms-version": "2019-12-12"
>>>>>>> 32e373e2
      },
      "RequestBody": null,
      "StatusCode": 201,
      "ResponseHeaders": {
        "Content-Length": "0",
<<<<<<< HEAD
        "Date": "Thu, 05 Mar 2020 22:07:38 GMT",
        "ETag": "\u00220x8D7C1519EABD84C\u0022",
        "Last-Modified": "Thu, 05 Mar 2020 22:07:39 GMT",
=======
        "Date": "Fri, 03 Apr 2020 20:53:14 GMT",
        "ETag": "\u00220x8D7D81107D36DB0\u0022",
        "Last-Modified": "Fri, 03 Apr 2020 20:53:15 GMT",
>>>>>>> 32e373e2
        "Server": [
          "Windows-Azure-Blob/1.0",
          "Microsoft-HTTPAPI/2.0"
        ],
        "x-ms-client-request-id": "8ea5e558-b8ce-6627-fcd8-7f568dd8d00d",
<<<<<<< HEAD
        "x-ms-request-id": "beed256c-601e-002f-6c3a-f39ff0000000",
        "x-ms-version": "2019-10-10"
=======
        "x-ms-request-id": "96215bdc-f01e-0012-3af9-093670000000",
        "x-ms-version": "2019-12-12"
>>>>>>> 32e373e2
      },
      "ResponseBody": []
    },
    {
<<<<<<< HEAD
      "RequestUri": "https://seanstagehierarchical.dfs.core.windows.net/test-filesystem-902c2392-9377-618f-d5ec-f5209e93ea48/test-directory-a6c3e2d7-c6cd-da12-1a95-505c8ccf4a59?resource=directory",
      "RequestMethod": "PUT",
      "RequestHeaders": {
        "Authorization": "Sanitized",
        "traceparent": "00-642416275f1dfa418f9c000b305aa6ec-48b23333a32c0540-00",
        "User-Agent": [
          "azsdk-net-Storage.Files.DataLake/12.0.0-dev.20200305.1",
          "(.NET Core 4.6.28325.01; Microsoft Windows 10.0.18363 )"
        ],
        "x-ms-client-request-id": "34e8f84b-e6b7-920d-d3cb-743868cbd92d",
        "x-ms-date": "Thu, 05 Mar 2020 22:07:39 GMT",
        "x-ms-return-client-request-id": "true",
        "x-ms-version": "2019-10-10"
=======
      "RequestUri": "http://seannsecanary.dfs.core.windows.net/test-filesystem-902c2392-9377-618f-d5ec-f5209e93ea48/test-directory-a6c3e2d7-c6cd-da12-1a95-505c8ccf4a59?resource=directory",
      "RequestMethod": "PUT",
      "RequestHeaders": {
        "Authorization": "Sanitized",
        "traceparent": "00-2c4a3fd029de2a4eace724e16b0ee608-7df7318ede268140-00",
        "User-Agent": [
          "azsdk-net-Storage.Files.DataLake/12.1.0-dev.20200403.1",
          "(.NET Core 4.6.28325.01; Microsoft Windows 10.0.18362 )"
        ],
        "x-ms-client-request-id": "34e8f84b-e6b7-920d-d3cb-743868cbd92d",
        "x-ms-date": "Fri, 03 Apr 2020 20:53:16 GMT",
        "x-ms-return-client-request-id": "true",
        "x-ms-version": "2019-12-12"
>>>>>>> 32e373e2
      },
      "RequestBody": null,
      "StatusCode": 201,
      "ResponseHeaders": {
        "Content-Length": "0",
<<<<<<< HEAD
        "Date": "Thu, 05 Mar 2020 22:07:39 GMT",
        "ETag": "\u00220x8D7C1519EDC612C\u0022",
        "Last-Modified": "Thu, 05 Mar 2020 22:07:39 GMT",
=======
        "Date": "Fri, 03 Apr 2020 20:53:14 GMT",
        "ETag": "\u00220x8D7D81107E1C789\u0022",
        "Last-Modified": "Fri, 03 Apr 2020 20:53:15 GMT",
>>>>>>> 32e373e2
        "Server": [
          "Windows-Azure-HDFS/1.0",
          "Microsoft-HTTPAPI/2.0"
        ],
        "x-ms-client-request-id": "34e8f84b-e6b7-920d-d3cb-743868cbd92d",
<<<<<<< HEAD
        "x-ms-request-id": "1ea16cf9-701f-000c-323a-f30533000000",
        "x-ms-version": "2019-10-10"
=======
        "x-ms-request-id": "fa43fad0-201f-0097-09f9-091bad000000",
        "x-ms-version": "2019-12-12"
>>>>>>> 32e373e2
      },
      "ResponseBody": []
    },
    {
<<<<<<< HEAD
      "RequestUri": "https://seanstagehierarchical.dfs.core.windows.net/test-filesystem-902c2392-9377-618f-d5ec-f5209e93ea48/test-directory-a6c3e2d7-c6cd-da12-1a95-505c8ccf4a59/test-directory-73f7258d-1810-7b1f-68ce-bfdce945a367?resource=directory",
=======
      "RequestUri": "http://seannsecanary.dfs.core.windows.net/test-filesystem-902c2392-9377-618f-d5ec-f5209e93ea48/test-directory-a6c3e2d7-c6cd-da12-1a95-505c8ccf4a59/test-directory-73f7258d-1810-7b1f-68ce-bfdce945a367?resource=directory",
>>>>>>> 32e373e2
      "RequestMethod": "PUT",
      "RequestHeaders": {
        "Authorization": "Sanitized",
        "User-Agent": [
<<<<<<< HEAD
          "azsdk-net-Storage.Files.DataLake/12.0.0-dev.20200305.1",
          "(.NET Core 4.6.28325.01; Microsoft Windows 10.0.18363 )"
        ],
        "x-ms-client-request-id": "1140af18-96bb-3357-d86d-cbe92730a88d",
        "x-ms-date": "Thu, 05 Mar 2020 22:07:39 GMT",
        "x-ms-return-client-request-id": "true",
        "x-ms-version": "2019-10-10"
=======
          "azsdk-net-Storage.Files.DataLake/12.1.0-dev.20200403.1",
          "(.NET Core 4.6.28325.01; Microsoft Windows 10.0.18362 )"
        ],
        "x-ms-client-request-id": "1140af18-96bb-3357-d86d-cbe92730a88d",
        "x-ms-date": "Fri, 03 Apr 2020 20:53:16 GMT",
        "x-ms-return-client-request-id": "true",
        "x-ms-version": "2019-12-12"
>>>>>>> 32e373e2
      },
      "RequestBody": null,
      "StatusCode": 201,
      "ResponseHeaders": {
        "Content-Length": "0",
<<<<<<< HEAD
        "Date": "Thu, 05 Mar 2020 22:07:39 GMT",
        "ETag": "\u00220x8D7C1519EE8AD69\u0022",
        "Last-Modified": "Thu, 05 Mar 2020 22:07:39 GMT",
=======
        "Date": "Fri, 03 Apr 2020 20:53:14 GMT",
        "ETag": "\u00220x8D7D81107EFB305\u0022",
        "Last-Modified": "Fri, 03 Apr 2020 20:53:15 GMT",
>>>>>>> 32e373e2
        "Server": [
          "Windows-Azure-HDFS/1.0",
          "Microsoft-HTTPAPI/2.0"
        ],
        "x-ms-client-request-id": "1140af18-96bb-3357-d86d-cbe92730a88d",
<<<<<<< HEAD
        "x-ms-request-id": "1ea16cfa-701f-000c-333a-f30533000000",
        "x-ms-version": "2019-10-10"
=======
        "x-ms-request-id": "fa43fad1-201f-0097-0af9-091bad000000",
        "x-ms-version": "2019-12-12"
>>>>>>> 32e373e2
      },
      "ResponseBody": []
    },
    {
<<<<<<< HEAD
      "RequestUri": "https://seanstagehierarchical.blob.core.windows.net/test-filesystem-902c2392-9377-618f-d5ec-f5209e93ea48/test-directory-a6c3e2d7-c6cd-da12-1a95-505c8ccf4a59/test-directory-73f7258d-1810-7b1f-68ce-bfdce945a367?comp=lease",
      "RequestMethod": "PUT",
      "RequestHeaders": {
        "Authorization": "Sanitized",
        "traceparent": "00-c97709e7ae5ede4791ceb7af20e38e14-075a285f1fb2fd44-00",
        "User-Agent": [
          "azsdk-net-Storage.Files.DataLake/12.0.0-dev.20200305.1",
          "(.NET Core 4.6.28325.01; Microsoft Windows 10.0.18363 )"
        ],
        "x-ms-client-request-id": "dbfb578d-0c95-d261-68c9-8e3c307d00db",
        "x-ms-date": "Thu, 05 Mar 2020 22:07:39 GMT",
=======
      "RequestUri": "http://seannsecanary.blob.core.windows.net/test-filesystem-902c2392-9377-618f-d5ec-f5209e93ea48/test-directory-a6c3e2d7-c6cd-da12-1a95-505c8ccf4a59/test-directory-73f7258d-1810-7b1f-68ce-bfdce945a367?comp=lease",
      "RequestMethod": "PUT",
      "RequestHeaders": {
        "Authorization": "Sanitized",
        "traceparent": "00-e22da67090fd1b44b057beef7c4a5b66-442d51122bf1dd4b-00",
        "User-Agent": [
          "azsdk-net-Storage.Files.DataLake/12.1.0-dev.20200403.1",
          "(.NET Core 4.6.28325.01; Microsoft Windows 10.0.18362 )"
        ],
        "x-ms-client-request-id": "dbfb578d-0c95-d261-68c9-8e3c307d00db",
        "x-ms-date": "Fri, 03 Apr 2020 20:53:17 GMT",
>>>>>>> 32e373e2
        "x-ms-lease-action": "acquire",
        "x-ms-lease-duration": "-1",
        "x-ms-proposed-lease-id": "7fac0c27-45b9-7646-837e-66da32fc9326",
        "x-ms-return-client-request-id": "true",
<<<<<<< HEAD
        "x-ms-version": "2019-10-10"
=======
        "x-ms-version": "2019-12-12"
>>>>>>> 32e373e2
      },
      "RequestBody": null,
      "StatusCode": 201,
      "ResponseHeaders": {
        "Content-Length": "0",
<<<<<<< HEAD
        "Date": "Thu, 05 Mar 2020 22:07:40 GMT",
        "ETag": "\u00220x8D7C1519EE8AD69\u0022",
        "Last-Modified": "Thu, 05 Mar 2020 22:07:39 GMT",
=======
        "Date": "Fri, 03 Apr 2020 20:53:14 GMT",
        "ETag": "\u00220x8D7D81107EFB305\u0022",
        "Last-Modified": "Fri, 03 Apr 2020 20:53:15 GMT",
>>>>>>> 32e373e2
        "Server": [
          "Windows-Azure-Blob/1.0",
          "Microsoft-HTTPAPI/2.0"
        ],
        "x-ms-client-request-id": "dbfb578d-0c95-d261-68c9-8e3c307d00db",
        "x-ms-lease-id": "7fac0c27-45b9-7646-837e-66da32fc9326",
<<<<<<< HEAD
        "x-ms-request-id": "beed2575-601e-002f-703a-f39ff0000000",
        "x-ms-version": "2019-10-10"
=======
        "x-ms-request-id": "96215bfb-f01e-0012-54f9-093670000000",
        "x-ms-version": "2019-12-12"
>>>>>>> 32e373e2
      },
      "ResponseBody": []
    },
    {
<<<<<<< HEAD
      "RequestUri": "https://seanstagehierarchical.dfs.core.windows.net/test-filesystem-902c2392-9377-618f-d5ec-f5209e93ea48/test-directory-a6c3e2d7-c6cd-da12-1a95-505c8ccf4a59/test-directory-73f7258d-1810-7b1f-68ce-bfdce945a367?resource=directory",
=======
      "RequestUri": "http://seannsecanary.dfs.core.windows.net/test-filesystem-902c2392-9377-618f-d5ec-f5209e93ea48/test-directory-a6c3e2d7-c6cd-da12-1a95-505c8ccf4a59/test-directory-73f7258d-1810-7b1f-68ce-bfdce945a367?resource=directory",
>>>>>>> 32e373e2
      "RequestMethod": "PUT",
      "RequestHeaders": {
        "Authorization": "Sanitized",
        "User-Agent": [
<<<<<<< HEAD
          "azsdk-net-Storage.Files.DataLake/12.0.0-dev.20200305.1",
          "(.NET Core 4.6.28325.01; Microsoft Windows 10.0.18363 )"
        ],
        "x-ms-client-request-id": "db4c8a2c-b801-3590-41f1-d13b036fc512",
        "x-ms-date": "Thu, 05 Mar 2020 22:07:40 GMT",
        "x-ms-lease-id": "7fac0c27-45b9-7646-837e-66da32fc9326",
        "x-ms-return-client-request-id": "true",
        "x-ms-version": "2019-10-10"
=======
          "azsdk-net-Storage.Files.DataLake/12.1.0-dev.20200403.1",
          "(.NET Core 4.6.28325.01; Microsoft Windows 10.0.18362 )"
        ],
        "x-ms-client-request-id": "db4c8a2c-b801-3590-41f1-d13b036fc512",
        "x-ms-date": "Fri, 03 Apr 2020 20:53:17 GMT",
        "x-ms-lease-id": "7fac0c27-45b9-7646-837e-66da32fc9326",
        "x-ms-return-client-request-id": "true",
        "x-ms-version": "2019-12-12"
>>>>>>> 32e373e2
      },
      "RequestBody": null,
      "StatusCode": 201,
      "ResponseHeaders": {
        "Content-Length": "0",
<<<<<<< HEAD
        "Date": "Thu, 05 Mar 2020 22:07:40 GMT",
        "ETag": "\u00220x8D7C1519F2E1EAB\u0022",
        "Last-Modified": "Thu, 05 Mar 2020 22:07:40 GMT",
=======
        "Date": "Fri, 03 Apr 2020 20:53:14 GMT",
        "ETag": "\u00220x8D7D81108082E04\u0022",
        "Last-Modified": "Fri, 03 Apr 2020 20:53:15 GMT",
>>>>>>> 32e373e2
        "Server": [
          "Windows-Azure-HDFS/1.0",
          "Microsoft-HTTPAPI/2.0"
        ],
        "x-ms-client-request-id": "db4c8a2c-b801-3590-41f1-d13b036fc512",
<<<<<<< HEAD
        "x-ms-request-id": "1ea16cfb-701f-000c-343a-f30533000000",
        "x-ms-version": "2019-10-10"
=======
        "x-ms-request-id": "fa43fad2-201f-0097-0bf9-091bad000000",
        "x-ms-version": "2019-12-12"
>>>>>>> 32e373e2
      },
      "ResponseBody": []
    },
    {
<<<<<<< HEAD
      "RequestUri": "https://seanstagehierarchical.blob.core.windows.net/test-filesystem-902c2392-9377-618f-d5ec-f5209e93ea48?restype=container",
      "RequestMethod": "DELETE",
      "RequestHeaders": {
        "Authorization": "Sanitized",
        "traceparent": "00-c18c4c5d5db2144d96a48a70547088f9-1c9f916dbf1c6f44-00",
        "User-Agent": [
          "azsdk-net-Storage.Files.DataLake/12.0.0-dev.20200305.1",
          "(.NET Core 4.6.28325.01; Microsoft Windows 10.0.18363 )"
        ],
        "x-ms-client-request-id": "a610c39c-2431-21da-1471-417b9c4e92f0",
        "x-ms-date": "Thu, 05 Mar 2020 22:07:40 GMT",
        "x-ms-return-client-request-id": "true",
        "x-ms-version": "2019-10-10"
=======
      "RequestUri": "http://seannsecanary.blob.core.windows.net/test-filesystem-902c2392-9377-618f-d5ec-f5209e93ea48?restype=container",
      "RequestMethod": "DELETE",
      "RequestHeaders": {
        "Authorization": "Sanitized",
        "traceparent": "00-ecdefc49677aa34295ba430a3cce52a9-87a357f0fd94a749-00",
        "User-Agent": [
          "azsdk-net-Storage.Files.DataLake/12.1.0-dev.20200403.1",
          "(.NET Core 4.6.28325.01; Microsoft Windows 10.0.18362 )"
        ],
        "x-ms-client-request-id": "a610c39c-2431-21da-1471-417b9c4e92f0",
        "x-ms-date": "Fri, 03 Apr 2020 20:53:17 GMT",
        "x-ms-return-client-request-id": "true",
        "x-ms-version": "2019-12-12"
>>>>>>> 32e373e2
      },
      "RequestBody": null,
      "StatusCode": 202,
      "ResponseHeaders": {
        "Content-Length": "0",
<<<<<<< HEAD
        "Date": "Thu, 05 Mar 2020 22:07:40 GMT",
=======
        "Date": "Fri, 03 Apr 2020 20:53:14 GMT",
>>>>>>> 32e373e2
        "Server": [
          "Windows-Azure-Blob/1.0",
          "Microsoft-HTTPAPI/2.0"
        ],
        "x-ms-client-request-id": "a610c39c-2431-21da-1471-417b9c4e92f0",
<<<<<<< HEAD
        "x-ms-request-id": "beed257a-601e-002f-733a-f39ff0000000",
        "x-ms-version": "2019-10-10"
=======
        "x-ms-request-id": "96215c0e-f01e-0012-65f9-093670000000",
        "x-ms-version": "2019-12-12"
>>>>>>> 32e373e2
      },
      "ResponseBody": []
    }
  ],
  "Variables": {
<<<<<<< HEAD
    "DateTimeOffsetNow": "2020-03-05T14:07:34.5042656-08:00",
    "RandomSeed": "55399346",
    "Storage_TestConfigHierarchicalNamespace": "NamespaceTenant\nseanstagehierarchical\nU2FuaXRpemVk\nhttps://seanstagehierarchical.blob.core.windows.net\nhttp://seanstagehierarchical.file.core.windows.net\nhttp://seanstagehierarchical.queue.core.windows.net\nhttp://seanstagehierarchical.table.core.windows.net\n\n\n\n\nhttp://seanstagehierarchical-secondary.blob.core.windows.net\nhttp://seanstagehierarchical-secondary.file.core.windows.net\nhttp://seanstagehierarchical-secondary.queue.core.windows.net\nhttp://seanstagehierarchical-secondary.table.core.windows.net\n68390a19-a643-458b-b726-408abf67b4fc\nSanitized\n72f988bf-86f1-41af-91ab-2d7cd011db47\nhttps://login.microsoftonline.com/\nCloud\nBlobEndpoint=https://seanstagehierarchical.blob.core.windows.net/;QueueEndpoint=http://seanstagehierarchical.queue.core.windows.net/;FileEndpoint=http://seanstagehierarchical.file.core.windows.net/;BlobSecondaryEndpoint=http://seanstagehierarchical-secondary.blob.core.windows.net/;QueueSecondaryEndpoint=http://seanstagehierarchical-secondary.queue.core.windows.net/;FileSecondaryEndpoint=http://seanstagehierarchical-secondary.file.core.windows.net/;AccountName=seanstagehierarchical;AccountKey=Sanitized\n"
=======
    "DateTimeOffsetNow": "2020-04-03T13:53:14.4608302-07:00",
    "RandomSeed": "55399346",
    "Storage_TestConfigHierarchicalNamespace": "NamespaceTenant\nseannsecanary\nU2FuaXRpemVk\nhttp://seannsecanary.blob.core.windows.net\nhttp://seannsecanary.file.core.windows.net\nhttp://seannsecanary.queue.core.windows.net\nhttp://seannsecanary.table.core.windows.net\n\n\n\n\nhttp://seannsecanary-secondary.blob.core.windows.net\nhttp://seannsecanary-secondary.file.core.windows.net\nhttp://seannsecanary-secondary.queue.core.windows.net\nhttp://seannsecanary-secondary.table.core.windows.net\n68390a19-a643-458b-b726-408abf67b4fc\nSanitized\n72f988bf-86f1-41af-91ab-2d7cd011db47\nhttps://login.microsoftonline.com/\nCloud\nBlobEndpoint=http://seannsecanary.blob.core.windows.net/;QueueEndpoint=http://seannsecanary.queue.core.windows.net/;FileEndpoint=http://seannsecanary.file.core.windows.net/;BlobSecondaryEndpoint=http://seannsecanary-secondary.blob.core.windows.net/;QueueSecondaryEndpoint=http://seannsecanary-secondary.queue.core.windows.net/;FileSecondaryEndpoint=http://seannsecanary-secondary.file.core.windows.net/;AccountName=seannsecanary;AccountKey=Sanitized\n"
>>>>>>> 32e373e2
  }
}<|MERGE_RESOLUTION|>--- conflicted
+++ resolved
@@ -1,22 +1,6 @@
 {
   "Entries": [
     {
-<<<<<<< HEAD
-      "RequestUri": "https://seanstagehierarchical.blob.core.windows.net/test-filesystem-ee4e42c7-e1dc-13e5-cf46-35362efb6679?restype=container",
-      "RequestMethod": "PUT",
-      "RequestHeaders": {
-        "Authorization": "Sanitized",
-        "traceparent": "00-e3e0b1e25000b247b3e0a7b24017ae83-4b2e620a3d97534e-00",
-        "User-Agent": [
-          "azsdk-net-Storage.Files.DataLake/12.0.0-dev.20200305.1",
-          "(.NET Core 4.6.28325.01; Microsoft Windows 10.0.18363 )"
-        ],
-        "x-ms-blob-public-access": "container",
-        "x-ms-client-request-id": "15d72e02-1f12-e4f8-9d97-ad1be81c2b10",
-        "x-ms-date": "Thu, 05 Mar 2020 22:07:34 GMT",
-        "x-ms-return-client-request-id": "true",
-        "x-ms-version": "2019-10-10"
-=======
       "RequestUri": "http://seannsecanary.blob.core.windows.net/test-filesystem-ee4e42c7-e1dc-13e5-cf46-35362efb6679?restype=container",
       "RequestMethod": "PUT",
       "RequestHeaders": {
@@ -31,52 +15,25 @@
         "x-ms-date": "Fri, 03 Apr 2020 20:53:14 GMT",
         "x-ms-return-client-request-id": "true",
         "x-ms-version": "2019-12-12"
->>>>>>> 32e373e2
-      },
-      "RequestBody": null,
-      "StatusCode": 201,
-      "ResponseHeaders": {
-        "Content-Length": "0",
-<<<<<<< HEAD
-        "Date": "Thu, 05 Mar 2020 22:07:34 GMT",
-        "ETag": "\u00220x8D7C1519BD3F3CB\u0022",
-        "Last-Modified": "Thu, 05 Mar 2020 22:07:34 GMT",
-=======
+      },
+      "RequestBody": null,
+      "StatusCode": 201,
+      "ResponseHeaders": {
+        "Content-Length": "0",
         "Date": "Fri, 03 Apr 2020 20:53:12 GMT",
         "ETag": "\u00220x8D7D811066FA4D9\u0022",
         "Last-Modified": "Fri, 03 Apr 2020 20:53:13 GMT",
->>>>>>> 32e373e2
         "Server": [
           "Windows-Azure-Blob/1.0",
           "Microsoft-HTTPAPI/2.0"
         ],
         "x-ms-client-request-id": "15d72e02-1f12-e4f8-9d97-ad1be81c2b10",
-<<<<<<< HEAD
-        "x-ms-request-id": "581da9cc-101e-000a-0e3a-f3368c000000",
-        "x-ms-version": "2019-10-10"
-=======
         "x-ms-request-id": "96215a9c-f01e-0012-32f9-093670000000",
         "x-ms-version": "2019-12-12"
->>>>>>> 32e373e2
-      },
-      "ResponseBody": []
-    },
-    {
-<<<<<<< HEAD
-      "RequestUri": "https://seanstagehierarchical.dfs.core.windows.net/test-filesystem-ee4e42c7-e1dc-13e5-cf46-35362efb6679/test-directory-99c8836a-bef4-48ce-a64b-dabb68ea4481?resource=directory",
-      "RequestMethod": "PUT",
-      "RequestHeaders": {
-        "Authorization": "Sanitized",
-        "traceparent": "00-1debce120834c946bddcdbbb56c0acbc-7cf894eb9cd6184e-00",
-        "User-Agent": [
-          "azsdk-net-Storage.Files.DataLake/12.0.0-dev.20200305.1",
-          "(.NET Core 4.6.28325.01; Microsoft Windows 10.0.18363 )"
-        ],
-        "x-ms-client-request-id": "4b9068f6-c985-4489-608f-6ec7443d7bb3",
-        "x-ms-date": "Thu, 05 Mar 2020 22:07:34 GMT",
-        "x-ms-return-client-request-id": "true",
-        "x-ms-version": "2019-10-10"
-=======
+      },
+      "ResponseBody": []
+    },
+    {
       "RequestUri": "http://seannsecanary.dfs.core.windows.net/test-filesystem-ee4e42c7-e1dc-13e5-cf46-35362efb6679/test-directory-99c8836a-bef4-48ce-a64b-dabb68ea4481?resource=directory",
       "RequestMethod": "PUT",
       "RequestHeaders": {
@@ -90,55 +47,30 @@
         "x-ms-date": "Fri, 03 Apr 2020 20:53:14 GMT",
         "x-ms-return-client-request-id": "true",
         "x-ms-version": "2019-12-12"
->>>>>>> 32e373e2
-      },
-      "RequestBody": null,
-      "StatusCode": 201,
-      "ResponseHeaders": {
-        "Content-Length": "0",
-<<<<<<< HEAD
-        "Date": "Thu, 05 Mar 2020 22:07:34 GMT",
-        "ETag": "\u00220x8D7C1519C072B24\u0022",
-        "Last-Modified": "Thu, 05 Mar 2020 22:07:35 GMT",
-=======
+      },
+      "RequestBody": null,
+      "StatusCode": 201,
+      "ResponseHeaders": {
+        "Content-Length": "0",
         "Date": "Fri, 03 Apr 2020 20:53:12 GMT",
         "ETag": "\u00220x8D7D81106804F7D\u0022",
         "Last-Modified": "Fri, 03 Apr 2020 20:53:13 GMT",
->>>>>>> 32e373e2
         "Server": [
           "Windows-Azure-HDFS/1.0",
           "Microsoft-HTTPAPI/2.0"
         ],
         "x-ms-client-request-id": "4b9068f6-c985-4489-608f-6ec7443d7bb3",
-<<<<<<< HEAD
-        "x-ms-request-id": "0234ff2d-701f-0033-033a-f3cd90000000",
-        "x-ms-version": "2019-10-10"
-=======
         "x-ms-request-id": "fa43fabe-201f-0097-78f9-091bad000000",
         "x-ms-version": "2019-12-12"
->>>>>>> 32e373e2
-      },
-      "ResponseBody": []
-    },
-    {
-<<<<<<< HEAD
-      "RequestUri": "https://seanstagehierarchical.dfs.core.windows.net/test-filesystem-ee4e42c7-e1dc-13e5-cf46-35362efb6679/test-directory-99c8836a-bef4-48ce-a64b-dabb68ea4481/test-directory-31372b53-2be8-18ec-1c7c-4d73bf927625?resource=directory",
-=======
+      },
+      "ResponseBody": []
+    },
+    {
       "RequestUri": "http://seannsecanary.dfs.core.windows.net/test-filesystem-ee4e42c7-e1dc-13e5-cf46-35362efb6679/test-directory-99c8836a-bef4-48ce-a64b-dabb68ea4481/test-directory-31372b53-2be8-18ec-1c7c-4d73bf927625?resource=directory",
->>>>>>> 32e373e2
-      "RequestMethod": "PUT",
-      "RequestHeaders": {
-        "Authorization": "Sanitized",
-        "User-Agent": [
-<<<<<<< HEAD
-          "azsdk-net-Storage.Files.DataLake/12.0.0-dev.20200305.1",
-          "(.NET Core 4.6.28325.01; Microsoft Windows 10.0.18363 )"
-        ],
-        "x-ms-client-request-id": "a6e84b05-e949-ca0e-7c77-2e097c1684cd",
-        "x-ms-date": "Thu, 05 Mar 2020 22:07:35 GMT",
-        "x-ms-return-client-request-id": "true",
-        "x-ms-version": "2019-10-10"
-=======
+      "RequestMethod": "PUT",
+      "RequestHeaders": {
+        "Authorization": "Sanitized",
+        "User-Agent": [
           "azsdk-net-Storage.Files.DataLake/12.1.0-dev.20200403.1",
           "(.NET Core 4.6.28325.01; Microsoft Windows 10.0.18362 )"
         ],
@@ -146,55 +78,30 @@
         "x-ms-date": "Fri, 03 Apr 2020 20:53:14 GMT",
         "x-ms-return-client-request-id": "true",
         "x-ms-version": "2019-12-12"
->>>>>>> 32e373e2
-      },
-      "RequestBody": null,
-      "StatusCode": 201,
-      "ResponseHeaders": {
-        "Content-Length": "0",
-<<<<<<< HEAD
-        "Date": "Thu, 05 Mar 2020 22:07:34 GMT",
-        "ETag": "\u00220x8D7C1519C14378D\u0022",
-        "Last-Modified": "Thu, 05 Mar 2020 22:07:35 GMT",
-=======
+      },
+      "RequestBody": null,
+      "StatusCode": 201,
+      "ResponseHeaders": {
+        "Content-Length": "0",
         "Date": "Fri, 03 Apr 2020 20:53:12 GMT",
         "ETag": "\u00220x8D7D811068C8367\u0022",
         "Last-Modified": "Fri, 03 Apr 2020 20:53:13 GMT",
->>>>>>> 32e373e2
         "Server": [
           "Windows-Azure-HDFS/1.0",
           "Microsoft-HTTPAPI/2.0"
         ],
         "x-ms-client-request-id": "a6e84b05-e949-ca0e-7c77-2e097c1684cd",
-<<<<<<< HEAD
-        "x-ms-request-id": "0234ff2e-701f-0033-043a-f3cd90000000",
-        "x-ms-version": "2019-10-10"
-=======
         "x-ms-request-id": "fa43fabf-201f-0097-79f9-091bad000000",
         "x-ms-version": "2019-12-12"
->>>>>>> 32e373e2
-      },
-      "ResponseBody": []
-    },
-    {
-<<<<<<< HEAD
-      "RequestUri": "https://seanstagehierarchical.dfs.core.windows.net/test-filesystem-ee4e42c7-e1dc-13e5-cf46-35362efb6679/test-directory-99c8836a-bef4-48ce-a64b-dabb68ea4481/test-directory-31372b53-2be8-18ec-1c7c-4d73bf927625?resource=directory",
-=======
+      },
+      "ResponseBody": []
+    },
+    {
       "RequestUri": "http://seannsecanary.dfs.core.windows.net/test-filesystem-ee4e42c7-e1dc-13e5-cf46-35362efb6679/test-directory-99c8836a-bef4-48ce-a64b-dabb68ea4481/test-directory-31372b53-2be8-18ec-1c7c-4d73bf927625?resource=directory",
->>>>>>> 32e373e2
-      "RequestMethod": "PUT",
-      "RequestHeaders": {
-        "Authorization": "Sanitized",
-        "User-Agent": [
-<<<<<<< HEAD
-          "azsdk-net-Storage.Files.DataLake/12.0.0-dev.20200305.1",
-          "(.NET Core 4.6.28325.01; Microsoft Windows 10.0.18363 )"
-        ],
-        "x-ms-client-request-id": "746d3d74-cfa9-47db-d4fa-83e1c9f39e17",
-        "x-ms-date": "Thu, 05 Mar 2020 22:07:35 GMT",
-        "x-ms-return-client-request-id": "true",
-        "x-ms-version": "2019-10-10"
-=======
+      "RequestMethod": "PUT",
+      "RequestHeaders": {
+        "Authorization": "Sanitized",
+        "User-Agent": [
           "azsdk-net-Storage.Files.DataLake/12.1.0-dev.20200403.1",
           "(.NET Core 4.6.28325.01; Microsoft Windows 10.0.18362 )"
         ],
@@ -202,52 +109,25 @@
         "x-ms-date": "Fri, 03 Apr 2020 20:53:14 GMT",
         "x-ms-return-client-request-id": "true",
         "x-ms-version": "2019-12-12"
->>>>>>> 32e373e2
-      },
-      "RequestBody": null,
-      "StatusCode": 201,
-      "ResponseHeaders": {
-        "Content-Length": "0",
-<<<<<<< HEAD
-        "Date": "Thu, 05 Mar 2020 22:07:34 GMT",
-        "ETag": "\u00220x8D7C1519C214588\u0022",
-        "Last-Modified": "Thu, 05 Mar 2020 22:07:35 GMT",
-=======
+      },
+      "RequestBody": null,
+      "StatusCode": 201,
+      "ResponseHeaders": {
+        "Content-Length": "0",
         "Date": "Fri, 03 Apr 2020 20:53:12 GMT",
         "ETag": "\u00220x8D7D8110698FF4E\u0022",
         "Last-Modified": "Fri, 03 Apr 2020 20:53:13 GMT",
->>>>>>> 32e373e2
         "Server": [
           "Windows-Azure-HDFS/1.0",
           "Microsoft-HTTPAPI/2.0"
         ],
         "x-ms-client-request-id": "746d3d74-cfa9-47db-d4fa-83e1c9f39e17",
-<<<<<<< HEAD
-        "x-ms-request-id": "0234ff2f-701f-0033-053a-f3cd90000000",
-        "x-ms-version": "2019-10-10"
-=======
         "x-ms-request-id": "fa43fac0-201f-0097-7af9-091bad000000",
         "x-ms-version": "2019-12-12"
->>>>>>> 32e373e2
-      },
-      "ResponseBody": []
-    },
-    {
-<<<<<<< HEAD
-      "RequestUri": "https://seanstagehierarchical.blob.core.windows.net/test-filesystem-ee4e42c7-e1dc-13e5-cf46-35362efb6679?restype=container",
-      "RequestMethod": "DELETE",
-      "RequestHeaders": {
-        "Authorization": "Sanitized",
-        "traceparent": "00-bc7b786170d1474ca6f674cb442fbcf3-80f13d4f5958554e-00",
-        "User-Agent": [
-          "azsdk-net-Storage.Files.DataLake/12.0.0-dev.20200305.1",
-          "(.NET Core 4.6.28325.01; Microsoft Windows 10.0.18363 )"
-        ],
-        "x-ms-client-request-id": "3e94b141-10a8-4924-6d4e-8c7ef877913b",
-        "x-ms-date": "Thu, 05 Mar 2020 22:07:35 GMT",
-        "x-ms-return-client-request-id": "true",
-        "x-ms-version": "2019-10-10"
-=======
+      },
+      "ResponseBody": []
+    },
+    {
       "RequestUri": "http://seannsecanary.blob.core.windows.net/test-filesystem-ee4e42c7-e1dc-13e5-cf46-35362efb6679?restype=container",
       "RequestMethod": "DELETE",
       "RequestHeaders": {
@@ -261,49 +141,23 @@
         "x-ms-date": "Fri, 03 Apr 2020 20:53:14 GMT",
         "x-ms-return-client-request-id": "true",
         "x-ms-version": "2019-12-12"
->>>>>>> 32e373e2
       },
       "RequestBody": null,
       "StatusCode": 202,
       "ResponseHeaders": {
         "Content-Length": "0",
-<<<<<<< HEAD
-        "Date": "Thu, 05 Mar 2020 22:07:35 GMT",
-=======
         "Date": "Fri, 03 Apr 2020 20:53:12 GMT",
->>>>>>> 32e373e2
         "Server": [
           "Windows-Azure-Blob/1.0",
           "Microsoft-HTTPAPI/2.0"
         ],
         "x-ms-client-request-id": "3e94b141-10a8-4924-6d4e-8c7ef877913b",
-<<<<<<< HEAD
-        "x-ms-request-id": "581da9ce-101e-000a-0f3a-f3368c000000",
-        "x-ms-version": "2019-10-10"
-=======
         "x-ms-request-id": "96215aca-f01e-0012-5bf9-093670000000",
         "x-ms-version": "2019-12-12"
->>>>>>> 32e373e2
-      },
-      "ResponseBody": []
-    },
-    {
-<<<<<<< HEAD
-      "RequestUri": "https://seanstagehierarchical.blob.core.windows.net/test-filesystem-ba8feb7e-9dda-ce74-a7e4-831b57ae61c0?restype=container",
-      "RequestMethod": "PUT",
-      "RequestHeaders": {
-        "Authorization": "Sanitized",
-        "traceparent": "00-4ca613e88dd3df44a5fe62d23ddb50e5-8f7578c30a9d6f44-00",
-        "User-Agent": [
-          "azsdk-net-Storage.Files.DataLake/12.0.0-dev.20200305.1",
-          "(.NET Core 4.6.28325.01; Microsoft Windows 10.0.18363 )"
-        ],
-        "x-ms-blob-public-access": "container",
-        "x-ms-client-request-id": "fbae3cfd-8484-a44a-3dc5-96c48c08f1be",
-        "x-ms-date": "Thu, 05 Mar 2020 22:07:35 GMT",
-        "x-ms-return-client-request-id": "true",
-        "x-ms-version": "2019-10-10"
-=======
+      },
+      "ResponseBody": []
+    },
+    {
       "RequestUri": "http://seannsecanary.blob.core.windows.net/test-filesystem-ba8feb7e-9dda-ce74-a7e4-831b57ae61c0?restype=container",
       "RequestMethod": "PUT",
       "RequestHeaders": {
@@ -318,52 +172,25 @@
         "x-ms-date": "Fri, 03 Apr 2020 20:53:14 GMT",
         "x-ms-return-client-request-id": "true",
         "x-ms-version": "2019-12-12"
->>>>>>> 32e373e2
-      },
-      "RequestBody": null,
-      "StatusCode": 201,
-      "ResponseHeaders": {
-        "Content-Length": "0",
-<<<<<<< HEAD
-        "Date": "Thu, 05 Mar 2020 22:07:35 GMT",
-        "ETag": "\u00220x8D7C1519C5BD7D2\u0022",
-        "Last-Modified": "Thu, 05 Mar 2020 22:07:35 GMT",
-=======
+      },
+      "RequestBody": null,
+      "StatusCode": 201,
+      "ResponseHeaders": {
+        "Content-Length": "0",
         "Date": "Fri, 03 Apr 2020 20:53:12 GMT",
         "ETag": "\u00220x8D7D81106B2FBC0\u0022",
         "Last-Modified": "Fri, 03 Apr 2020 20:53:13 GMT",
->>>>>>> 32e373e2
         "Server": [
           "Windows-Azure-Blob/1.0",
           "Microsoft-HTTPAPI/2.0"
         ],
         "x-ms-client-request-id": "fbae3cfd-8484-a44a-3dc5-96c48c08f1be",
-<<<<<<< HEAD
-        "x-ms-request-id": "d7151511-d01e-003a-673a-f38843000000",
-        "x-ms-version": "2019-10-10"
-=======
         "x-ms-request-id": "96215ad4-f01e-0012-64f9-093670000000",
         "x-ms-version": "2019-12-12"
->>>>>>> 32e373e2
-      },
-      "ResponseBody": []
-    },
-    {
-<<<<<<< HEAD
-      "RequestUri": "https://seanstagehierarchical.dfs.core.windows.net/test-filesystem-ba8feb7e-9dda-ce74-a7e4-831b57ae61c0/test-directory-99c3cbed-79d7-1ddb-7c36-0da772b9b38f?resource=directory",
-      "RequestMethod": "PUT",
-      "RequestHeaders": {
-        "Authorization": "Sanitized",
-        "traceparent": "00-fec8f9deb66e374584e207b810cdf1f3-e9cda296759ad843-00",
-        "User-Agent": [
-          "azsdk-net-Storage.Files.DataLake/12.0.0-dev.20200305.1",
-          "(.NET Core 4.6.28325.01; Microsoft Windows 10.0.18363 )"
-        ],
-        "x-ms-client-request-id": "4ecd6b41-f854-84a1-6090-7e4e76a33183",
-        "x-ms-date": "Thu, 05 Mar 2020 22:07:35 GMT",
-        "x-ms-return-client-request-id": "true",
-        "x-ms-version": "2019-10-10"
-=======
+      },
+      "ResponseBody": []
+    },
+    {
       "RequestUri": "http://seannsecanary.dfs.core.windows.net/test-filesystem-ba8feb7e-9dda-ce74-a7e4-831b57ae61c0/test-directory-99c3cbed-79d7-1ddb-7c36-0da772b9b38f?resource=directory",
       "RequestMethod": "PUT",
       "RequestHeaders": {
@@ -377,55 +204,30 @@
         "x-ms-date": "Fri, 03 Apr 2020 20:53:15 GMT",
         "x-ms-return-client-request-id": "true",
         "x-ms-version": "2019-12-12"
->>>>>>> 32e373e2
-      },
-      "RequestBody": null,
-      "StatusCode": 201,
-      "ResponseHeaders": {
-        "Content-Length": "0",
-<<<<<<< HEAD
-        "Date": "Thu, 05 Mar 2020 22:07:35 GMT",
-        "ETag": "\u00220x8D7C1519C972AE4\u0022",
-        "Last-Modified": "Thu, 05 Mar 2020 22:07:35 GMT",
-=======
+      },
+      "RequestBody": null,
+      "StatusCode": 201,
+      "ResponseHeaders": {
+        "Content-Length": "0",
         "Date": "Fri, 03 Apr 2020 20:53:12 GMT",
         "ETag": "\u00220x8D7D81106C61468\u0022",
         "Last-Modified": "Fri, 03 Apr 2020 20:53:13 GMT",
->>>>>>> 32e373e2
         "Server": [
           "Windows-Azure-HDFS/1.0",
           "Microsoft-HTTPAPI/2.0"
         ],
         "x-ms-client-request-id": "4ecd6b41-f854-84a1-6090-7e4e76a33183",
-<<<<<<< HEAD
-        "x-ms-request-id": "30cfdf21-201f-0011-723a-f3088f000000",
-        "x-ms-version": "2019-10-10"
-=======
         "x-ms-request-id": "fa43fac2-201f-0097-7cf9-091bad000000",
         "x-ms-version": "2019-12-12"
->>>>>>> 32e373e2
-      },
-      "ResponseBody": []
-    },
-    {
-<<<<<<< HEAD
-      "RequestUri": "https://seanstagehierarchical.dfs.core.windows.net/test-filesystem-ba8feb7e-9dda-ce74-a7e4-831b57ae61c0/test-directory-99c3cbed-79d7-1ddb-7c36-0da772b9b38f/test-directory-83720711-d6ea-87be-908c-86db9e4254d2?resource=directory",
-=======
+      },
+      "ResponseBody": []
+    },
+    {
       "RequestUri": "http://seannsecanary.dfs.core.windows.net/test-filesystem-ba8feb7e-9dda-ce74-a7e4-831b57ae61c0/test-directory-99c3cbed-79d7-1ddb-7c36-0da772b9b38f/test-directory-83720711-d6ea-87be-908c-86db9e4254d2?resource=directory",
->>>>>>> 32e373e2
-      "RequestMethod": "PUT",
-      "RequestHeaders": {
-        "Authorization": "Sanitized",
-        "User-Agent": [
-<<<<<<< HEAD
-          "azsdk-net-Storage.Files.DataLake/12.0.0-dev.20200305.1",
-          "(.NET Core 4.6.28325.01; Microsoft Windows 10.0.18363 )"
-        ],
-        "x-ms-client-request-id": "c18756ca-4937-6bba-ad45-bec871c5e51e",
-        "x-ms-date": "Thu, 05 Mar 2020 22:07:36 GMT",
-        "x-ms-return-client-request-id": "true",
-        "x-ms-version": "2019-10-10"
-=======
+      "RequestMethod": "PUT",
+      "RequestHeaders": {
+        "Authorization": "Sanitized",
+        "User-Agent": [
           "azsdk-net-Storage.Files.DataLake/12.1.0-dev.20200403.1",
           "(.NET Core 4.6.28325.01; Microsoft Windows 10.0.18362 )"
         ],
@@ -433,52 +235,25 @@
         "x-ms-date": "Fri, 03 Apr 2020 20:53:15 GMT",
         "x-ms-return-client-request-id": "true",
         "x-ms-version": "2019-12-12"
->>>>>>> 32e373e2
-      },
-      "RequestBody": null,
-      "StatusCode": 201,
-      "ResponseHeaders": {
-        "Content-Length": "0",
-<<<<<<< HEAD
-        "Date": "Thu, 05 Mar 2020 22:07:35 GMT",
-        "ETag": "\u00220x8D7C1519CA52257\u0022",
-        "Last-Modified": "Thu, 05 Mar 2020 22:07:36 GMT",
-=======
+      },
+      "RequestBody": null,
+      "StatusCode": 201,
+      "ResponseHeaders": {
+        "Content-Length": "0",
         "Date": "Fri, 03 Apr 2020 20:53:12 GMT",
         "ETag": "\u00220x8D7D81106D392C0\u0022",
         "Last-Modified": "Fri, 03 Apr 2020 20:53:13 GMT",
->>>>>>> 32e373e2
         "Server": [
           "Windows-Azure-HDFS/1.0",
           "Microsoft-HTTPAPI/2.0"
         ],
         "x-ms-client-request-id": "c18756ca-4937-6bba-ad45-bec871c5e51e",
-<<<<<<< HEAD
-        "x-ms-request-id": "30cfdf23-201f-0011-743a-f3088f000000",
-        "x-ms-version": "2019-10-10"
-=======
         "x-ms-request-id": "fa43fac3-201f-0097-7df9-091bad000000",
         "x-ms-version": "2019-12-12"
->>>>>>> 32e373e2
-      },
-      "ResponseBody": []
-    },
-    {
-<<<<<<< HEAD
-      "RequestUri": "https://seanstagehierarchical.dfs.core.windows.net/test-filesystem-ba8feb7e-9dda-ce74-a7e4-831b57ae61c0/test-directory-99c3cbed-79d7-1ddb-7c36-0da772b9b38f/test-directory-83720711-d6ea-87be-908c-86db9e4254d2?resource=directory",
-      "RequestMethod": "PUT",
-      "RequestHeaders": {
-        "Authorization": "Sanitized",
-        "If-Modified-Since": "Wed, 04 Mar 2020 22:07:34 GMT",
-        "User-Agent": [
-          "azsdk-net-Storage.Files.DataLake/12.0.0-dev.20200305.1",
-          "(.NET Core 4.6.28325.01; Microsoft Windows 10.0.18363 )"
-        ],
-        "x-ms-client-request-id": "471115cb-92bb-1f9a-aefa-59a6a772e8a2",
-        "x-ms-date": "Thu, 05 Mar 2020 22:07:36 GMT",
-        "x-ms-return-client-request-id": "true",
-        "x-ms-version": "2019-10-10"
-=======
+      },
+      "ResponseBody": []
+    },
+    {
       "RequestUri": "http://seannsecanary.dfs.core.windows.net/test-filesystem-ba8feb7e-9dda-ce74-a7e4-831b57ae61c0/test-directory-99c3cbed-79d7-1ddb-7c36-0da772b9b38f/test-directory-83720711-d6ea-87be-908c-86db9e4254d2?resource=directory",
       "RequestMethod": "PUT",
       "RequestHeaders": {
@@ -492,52 +267,25 @@
         "x-ms-date": "Fri, 03 Apr 2020 20:53:15 GMT",
         "x-ms-return-client-request-id": "true",
         "x-ms-version": "2019-12-12"
->>>>>>> 32e373e2
-      },
-      "RequestBody": null,
-      "StatusCode": 201,
-      "ResponseHeaders": {
-        "Content-Length": "0",
-<<<<<<< HEAD
-        "Date": "Thu, 05 Mar 2020 22:07:36 GMT",
-        "ETag": "\u00220x8D7C1519CC1F33B\u0022",
-        "Last-Modified": "Thu, 05 Mar 2020 22:07:36 GMT",
-=======
+      },
+      "RequestBody": null,
+      "StatusCode": 201,
+      "ResponseHeaders": {
+        "Content-Length": "0",
         "Date": "Fri, 03 Apr 2020 20:53:12 GMT",
         "ETag": "\u00220x8D7D81106E193BC\u0022",
         "Last-Modified": "Fri, 03 Apr 2020 20:53:13 GMT",
->>>>>>> 32e373e2
         "Server": [
           "Windows-Azure-HDFS/1.0",
           "Microsoft-HTTPAPI/2.0"
         ],
         "x-ms-client-request-id": "471115cb-92bb-1f9a-aefa-59a6a772e8a2",
-<<<<<<< HEAD
-        "x-ms-request-id": "30cfdf24-201f-0011-753a-f3088f000000",
-        "x-ms-version": "2019-10-10"
-=======
         "x-ms-request-id": "fa43fac5-201f-0097-7ff9-091bad000000",
         "x-ms-version": "2019-12-12"
->>>>>>> 32e373e2
-      },
-      "ResponseBody": []
-    },
-    {
-<<<<<<< HEAD
-      "RequestUri": "https://seanstagehierarchical.blob.core.windows.net/test-filesystem-ba8feb7e-9dda-ce74-a7e4-831b57ae61c0?restype=container",
-      "RequestMethod": "DELETE",
-      "RequestHeaders": {
-        "Authorization": "Sanitized",
-        "traceparent": "00-a282624d4372ce448c8a3bb8222fa40f-ba0a83ab10bc4940-00",
-        "User-Agent": [
-          "azsdk-net-Storage.Files.DataLake/12.0.0-dev.20200305.1",
-          "(.NET Core 4.6.28325.01; Microsoft Windows 10.0.18363 )"
-        ],
-        "x-ms-client-request-id": "5cfc1aa5-9eb3-a963-11c5-5f43d1f1055a",
-        "x-ms-date": "Thu, 05 Mar 2020 22:07:36 GMT",
-        "x-ms-return-client-request-id": "true",
-        "x-ms-version": "2019-10-10"
-=======
+      },
+      "ResponseBody": []
+    },
+    {
       "RequestUri": "http://seannsecanary.blob.core.windows.net/test-filesystem-ba8feb7e-9dda-ce74-a7e4-831b57ae61c0?restype=container",
       "RequestMethod": "DELETE",
       "RequestHeaders": {
@@ -551,49 +299,23 @@
         "x-ms-date": "Fri, 03 Apr 2020 20:53:15 GMT",
         "x-ms-return-client-request-id": "true",
         "x-ms-version": "2019-12-12"
->>>>>>> 32e373e2
       },
       "RequestBody": null,
       "StatusCode": 202,
       "ResponseHeaders": {
         "Content-Length": "0",
-<<<<<<< HEAD
-        "Date": "Thu, 05 Mar 2020 22:07:36 GMT",
-=======
         "Date": "Fri, 03 Apr 2020 20:53:13 GMT",
->>>>>>> 32e373e2
         "Server": [
           "Windows-Azure-Blob/1.0",
           "Microsoft-HTTPAPI/2.0"
         ],
         "x-ms-client-request-id": "5cfc1aa5-9eb3-a963-11c5-5f43d1f1055a",
-<<<<<<< HEAD
-        "x-ms-request-id": "d715151d-d01e-003a-6c3a-f38843000000",
-        "x-ms-version": "2019-10-10"
-=======
         "x-ms-request-id": "96215b09-f01e-0012-0df9-093670000000",
         "x-ms-version": "2019-12-12"
->>>>>>> 32e373e2
-      },
-      "ResponseBody": []
-    },
-    {
-<<<<<<< HEAD
-      "RequestUri": "https://seanstagehierarchical.blob.core.windows.net/test-filesystem-7f9a782f-651c-199c-e272-88e09d7bf043?restype=container",
-      "RequestMethod": "PUT",
-      "RequestHeaders": {
-        "Authorization": "Sanitized",
-        "traceparent": "00-9ecdcb639e8c8940b2fa38440193647e-d82b197616237041-00",
-        "User-Agent": [
-          "azsdk-net-Storage.Files.DataLake/12.0.0-dev.20200305.1",
-          "(.NET Core 4.6.28325.01; Microsoft Windows 10.0.18363 )"
-        ],
-        "x-ms-blob-public-access": "container",
-        "x-ms-client-request-id": "b6ef9ad5-d0cf-4040-7de3-794115830c96",
-        "x-ms-date": "Thu, 05 Mar 2020 22:07:36 GMT",
-        "x-ms-return-client-request-id": "true",
-        "x-ms-version": "2019-10-10"
-=======
+      },
+      "ResponseBody": []
+    },
+    {
       "RequestUri": "http://seannsecanary.blob.core.windows.net/test-filesystem-7f9a782f-651c-199c-e272-88e09d7bf043?restype=container",
       "RequestMethod": "PUT",
       "RequestHeaders": {
@@ -608,52 +330,25 @@
         "x-ms-date": "Fri, 03 Apr 2020 20:53:15 GMT",
         "x-ms-return-client-request-id": "true",
         "x-ms-version": "2019-12-12"
->>>>>>> 32e373e2
-      },
-      "RequestBody": null,
-      "StatusCode": 201,
-      "ResponseHeaders": {
-        "Content-Length": "0",
-<<<<<<< HEAD
-        "Date": "Thu, 05 Mar 2020 22:07:36 GMT",
-        "ETag": "\u00220x8D7C1519CFC6DE8\u0022",
-        "Last-Modified": "Thu, 05 Mar 2020 22:07:36 GMT",
-=======
+      },
+      "RequestBody": null,
+      "StatusCode": 201,
+      "ResponseHeaders": {
+        "Content-Length": "0",
         "Date": "Fri, 03 Apr 2020 20:53:13 GMT",
         "ETag": "\u00220x8D7D81106FB5CA4\u0022",
         "Last-Modified": "Fri, 03 Apr 2020 20:53:13 GMT",
->>>>>>> 32e373e2
         "Server": [
           "Windows-Azure-Blob/1.0",
           "Microsoft-HTTPAPI/2.0"
         ],
         "x-ms-client-request-id": "b6ef9ad5-d0cf-4040-7de3-794115830c96",
-<<<<<<< HEAD
-        "x-ms-request-id": "a5291590-401e-0007-353a-f3fe58000000",
-        "x-ms-version": "2019-10-10"
-=======
         "x-ms-request-id": "96215b15-f01e-0012-16f9-093670000000",
         "x-ms-version": "2019-12-12"
->>>>>>> 32e373e2
-      },
-      "ResponseBody": []
-    },
-    {
-<<<<<<< HEAD
-      "RequestUri": "https://seanstagehierarchical.dfs.core.windows.net/test-filesystem-7f9a782f-651c-199c-e272-88e09d7bf043/test-directory-d5981cd5-77f0-a3e4-8984-45933b5bc6f3?resource=directory",
-      "RequestMethod": "PUT",
-      "RequestHeaders": {
-        "Authorization": "Sanitized",
-        "traceparent": "00-7394fdeea4c0a64eba443f5af201ea1b-da667655dadbaf46-00",
-        "User-Agent": [
-          "azsdk-net-Storage.Files.DataLake/12.0.0-dev.20200305.1",
-          "(.NET Core 4.6.28325.01; Microsoft Windows 10.0.18363 )"
-        ],
-        "x-ms-client-request-id": "366b937c-f856-5ddd-b64c-2d4b8aac0422",
-        "x-ms-date": "Thu, 05 Mar 2020 22:07:36 GMT",
-        "x-ms-return-client-request-id": "true",
-        "x-ms-version": "2019-10-10"
-=======
+      },
+      "ResponseBody": []
+    },
+    {
       "RequestUri": "http://seannsecanary.dfs.core.windows.net/test-filesystem-7f9a782f-651c-199c-e272-88e09d7bf043/test-directory-d5981cd5-77f0-a3e4-8984-45933b5bc6f3?resource=directory",
       "RequestMethod": "PUT",
       "RequestHeaders": {
@@ -667,55 +362,30 @@
         "x-ms-date": "Fri, 03 Apr 2020 20:53:15 GMT",
         "x-ms-return-client-request-id": "true",
         "x-ms-version": "2019-12-12"
->>>>>>> 32e373e2
-      },
-      "RequestBody": null,
-      "StatusCode": 201,
-      "ResponseHeaders": {
-        "Content-Length": "0",
-<<<<<<< HEAD
-        "Date": "Thu, 05 Mar 2020 22:07:36 GMT",
-        "ETag": "\u00220x8D7C1519D2FE2FA\u0022",
-        "Last-Modified": "Thu, 05 Mar 2020 22:07:36 GMT",
-=======
+      },
+      "RequestBody": null,
+      "StatusCode": 201,
+      "ResponseHeaders": {
+        "Content-Length": "0",
         "Date": "Fri, 03 Apr 2020 20:53:13 GMT",
         "ETag": "\u00220x8D7D81107094F0D\u0022",
         "Last-Modified": "Fri, 03 Apr 2020 20:53:14 GMT",
->>>>>>> 32e373e2
         "Server": [
           "Windows-Azure-HDFS/1.0",
           "Microsoft-HTTPAPI/2.0"
         ],
         "x-ms-client-request-id": "366b937c-f856-5ddd-b64c-2d4b8aac0422",
-<<<<<<< HEAD
-        "x-ms-request-id": "6c2554ec-a01f-0020-1c3a-f3e99c000000",
-        "x-ms-version": "2019-10-10"
-=======
         "x-ms-request-id": "fa43fac6-201f-0097-80f9-091bad000000",
         "x-ms-version": "2019-12-12"
->>>>>>> 32e373e2
-      },
-      "ResponseBody": []
-    },
-    {
-<<<<<<< HEAD
-      "RequestUri": "https://seanstagehierarchical.dfs.core.windows.net/test-filesystem-7f9a782f-651c-199c-e272-88e09d7bf043/test-directory-d5981cd5-77f0-a3e4-8984-45933b5bc6f3/test-directory-5a9d851c-0a79-9b0a-a8be-1a30685290dc?resource=directory",
-=======
+      },
+      "ResponseBody": []
+    },
+    {
       "RequestUri": "http://seannsecanary.dfs.core.windows.net/test-filesystem-7f9a782f-651c-199c-e272-88e09d7bf043/test-directory-d5981cd5-77f0-a3e4-8984-45933b5bc6f3/test-directory-5a9d851c-0a79-9b0a-a8be-1a30685290dc?resource=directory",
->>>>>>> 32e373e2
-      "RequestMethod": "PUT",
-      "RequestHeaders": {
-        "Authorization": "Sanitized",
-        "User-Agent": [
-<<<<<<< HEAD
-          "azsdk-net-Storage.Files.DataLake/12.0.0-dev.20200305.1",
-          "(.NET Core 4.6.28325.01; Microsoft Windows 10.0.18363 )"
-        ],
-        "x-ms-client-request-id": "8d76edbb-a610-713d-88d0-8e98deadf564",
-        "x-ms-date": "Thu, 05 Mar 2020 22:07:37 GMT",
-        "x-ms-return-client-request-id": "true",
-        "x-ms-version": "2019-10-10"
-=======
+      "RequestMethod": "PUT",
+      "RequestHeaders": {
+        "Authorization": "Sanitized",
+        "User-Agent": [
           "azsdk-net-Storage.Files.DataLake/12.1.0-dev.20200403.1",
           "(.NET Core 4.6.28325.01; Microsoft Windows 10.0.18362 )"
         ],
@@ -723,52 +393,25 @@
         "x-ms-date": "Fri, 03 Apr 2020 20:53:15 GMT",
         "x-ms-return-client-request-id": "true",
         "x-ms-version": "2019-12-12"
->>>>>>> 32e373e2
-      },
-      "RequestBody": null,
-      "StatusCode": 201,
-      "ResponseHeaders": {
-        "Content-Length": "0",
-<<<<<<< HEAD
-        "Date": "Thu, 05 Mar 2020 22:07:36 GMT",
-        "ETag": "\u00220x8D7C1519D3D0C9C\u0022",
-        "Last-Modified": "Thu, 05 Mar 2020 22:07:37 GMT",
-=======
+      },
+      "RequestBody": null,
+      "StatusCode": 201,
+      "ResponseHeaders": {
+        "Content-Length": "0",
         "Date": "Fri, 03 Apr 2020 20:53:13 GMT",
         "ETag": "\u00220x8D7D8110718421C\u0022",
         "Last-Modified": "Fri, 03 Apr 2020 20:53:14 GMT",
->>>>>>> 32e373e2
         "Server": [
           "Windows-Azure-HDFS/1.0",
           "Microsoft-HTTPAPI/2.0"
         ],
         "x-ms-client-request-id": "8d76edbb-a610-713d-88d0-8e98deadf564",
-<<<<<<< HEAD
-        "x-ms-request-id": "6c2554ed-a01f-0020-1d3a-f3e99c000000",
-        "x-ms-version": "2019-10-10"
-=======
         "x-ms-request-id": "fa43fac7-201f-0097-01f9-091bad000000",
         "x-ms-version": "2019-12-12"
->>>>>>> 32e373e2
-      },
-      "ResponseBody": []
-    },
-    {
-<<<<<<< HEAD
-      "RequestUri": "https://seanstagehierarchical.dfs.core.windows.net/test-filesystem-7f9a782f-651c-199c-e272-88e09d7bf043/test-directory-d5981cd5-77f0-a3e4-8984-45933b5bc6f3/test-directory-5a9d851c-0a79-9b0a-a8be-1a30685290dc?resource=directory",
-      "RequestMethod": "PUT",
-      "RequestHeaders": {
-        "Authorization": "Sanitized",
-        "If-Unmodified-Since": "Fri, 06 Mar 2020 22:07:34 GMT",
-        "User-Agent": [
-          "azsdk-net-Storage.Files.DataLake/12.0.0-dev.20200305.1",
-          "(.NET Core 4.6.28325.01; Microsoft Windows 10.0.18363 )"
-        ],
-        "x-ms-client-request-id": "7b740b6f-03db-ddcc-52a6-201e0204ce30",
-        "x-ms-date": "Thu, 05 Mar 2020 22:07:37 GMT",
-        "x-ms-return-client-request-id": "true",
-        "x-ms-version": "2019-10-10"
-=======
+      },
+      "ResponseBody": []
+    },
+    {
       "RequestUri": "http://seannsecanary.dfs.core.windows.net/test-filesystem-7f9a782f-651c-199c-e272-88e09d7bf043/test-directory-d5981cd5-77f0-a3e4-8984-45933b5bc6f3/test-directory-5a9d851c-0a79-9b0a-a8be-1a30685290dc?resource=directory",
       "RequestMethod": "PUT",
       "RequestHeaders": {
@@ -782,52 +425,25 @@
         "x-ms-date": "Fri, 03 Apr 2020 20:53:15 GMT",
         "x-ms-return-client-request-id": "true",
         "x-ms-version": "2019-12-12"
->>>>>>> 32e373e2
-      },
-      "RequestBody": null,
-      "StatusCode": 201,
-      "ResponseHeaders": {
-        "Content-Length": "0",
-<<<<<<< HEAD
-        "Date": "Thu, 05 Mar 2020 22:07:37 GMT",
-        "ETag": "\u00220x8D7C1519D4DB141\u0022",
-        "Last-Modified": "Thu, 05 Mar 2020 22:07:37 GMT",
-=======
+      },
+      "RequestBody": null,
+      "StatusCode": 201,
+      "ResponseHeaders": {
+        "Content-Length": "0",
         "Date": "Fri, 03 Apr 2020 20:53:13 GMT",
         "ETag": "\u00220x8D7D81107246CE4\u0022",
         "Last-Modified": "Fri, 03 Apr 2020 20:53:14 GMT",
->>>>>>> 32e373e2
         "Server": [
           "Windows-Azure-HDFS/1.0",
           "Microsoft-HTTPAPI/2.0"
         ],
         "x-ms-client-request-id": "7b740b6f-03db-ddcc-52a6-201e0204ce30",
-<<<<<<< HEAD
-        "x-ms-request-id": "6c2554ee-a01f-0020-1e3a-f3e99c000000",
-        "x-ms-version": "2019-10-10"
-=======
         "x-ms-request-id": "fa43fac8-201f-0097-02f9-091bad000000",
         "x-ms-version": "2019-12-12"
->>>>>>> 32e373e2
-      },
-      "ResponseBody": []
-    },
-    {
-<<<<<<< HEAD
-      "RequestUri": "https://seanstagehierarchical.blob.core.windows.net/test-filesystem-7f9a782f-651c-199c-e272-88e09d7bf043?restype=container",
-      "RequestMethod": "DELETE",
-      "RequestHeaders": {
-        "Authorization": "Sanitized",
-        "traceparent": "00-c56ae00deb448d4eb80c4d9411250282-3b821404e87d5f45-00",
-        "User-Agent": [
-          "azsdk-net-Storage.Files.DataLake/12.0.0-dev.20200305.1",
-          "(.NET Core 4.6.28325.01; Microsoft Windows 10.0.18363 )"
-        ],
-        "x-ms-client-request-id": "d2280d42-7a38-b888-84ea-a7ee3b1389e4",
-        "x-ms-date": "Thu, 05 Mar 2020 22:07:37 GMT",
-        "x-ms-return-client-request-id": "true",
-        "x-ms-version": "2019-10-10"
-=======
+      },
+      "ResponseBody": []
+    },
+    {
       "RequestUri": "http://seannsecanary.blob.core.windows.net/test-filesystem-7f9a782f-651c-199c-e272-88e09d7bf043?restype=container",
       "RequestMethod": "DELETE",
       "RequestHeaders": {
@@ -841,49 +457,23 @@
         "x-ms-date": "Fri, 03 Apr 2020 20:53:15 GMT",
         "x-ms-return-client-request-id": "true",
         "x-ms-version": "2019-12-12"
->>>>>>> 32e373e2
       },
       "RequestBody": null,
       "StatusCode": 202,
       "ResponseHeaders": {
         "Content-Length": "0",
-<<<<<<< HEAD
-        "Date": "Thu, 05 Mar 2020 22:07:36 GMT",
-=======
         "Date": "Fri, 03 Apr 2020 20:53:13 GMT",
->>>>>>> 32e373e2
         "Server": [
           "Windows-Azure-Blob/1.0",
           "Microsoft-HTTPAPI/2.0"
         ],
         "x-ms-client-request-id": "d2280d42-7a38-b888-84ea-a7ee3b1389e4",
-<<<<<<< HEAD
-        "x-ms-request-id": "a52915a0-401e-0007-403a-f3fe58000000",
-        "x-ms-version": "2019-10-10"
-=======
         "x-ms-request-id": "96215b49-f01e-0012-43f9-093670000000",
         "x-ms-version": "2019-12-12"
->>>>>>> 32e373e2
-      },
-      "ResponseBody": []
-    },
-    {
-<<<<<<< HEAD
-      "RequestUri": "https://seanstagehierarchical.blob.core.windows.net/test-filesystem-d6164c22-d248-1a20-9213-c0f15fadb4e2?restype=container",
-      "RequestMethod": "PUT",
-      "RequestHeaders": {
-        "Authorization": "Sanitized",
-        "traceparent": "00-92faa3d8b4034d4997a773228af4584e-fd4fe33455145a4d-00",
-        "User-Agent": [
-          "azsdk-net-Storage.Files.DataLake/12.0.0-dev.20200305.1",
-          "(.NET Core 4.6.28325.01; Microsoft Windows 10.0.18363 )"
-        ],
-        "x-ms-blob-public-access": "container",
-        "x-ms-client-request-id": "dbfcbf60-db5a-6f74-ed0e-3f25b99658d7",
-        "x-ms-date": "Thu, 05 Mar 2020 22:07:37 GMT",
-        "x-ms-return-client-request-id": "true",
-        "x-ms-version": "2019-10-10"
-=======
+      },
+      "ResponseBody": []
+    },
+    {
       "RequestUri": "http://seannsecanary.blob.core.windows.net/test-filesystem-d6164c22-d248-1a20-9213-c0f15fadb4e2?restype=container",
       "RequestMethod": "PUT",
       "RequestHeaders": {
@@ -898,52 +488,25 @@
         "x-ms-date": "Fri, 03 Apr 2020 20:53:15 GMT",
         "x-ms-return-client-request-id": "true",
         "x-ms-version": "2019-12-12"
->>>>>>> 32e373e2
-      },
-      "RequestBody": null,
-      "StatusCode": 201,
-      "ResponseHeaders": {
-        "Content-Length": "0",
-<<<<<<< HEAD
-        "Date": "Thu, 05 Mar 2020 22:07:36 GMT",
-        "ETag": "\u00220x8D7C1519D8959B2\u0022",
-        "Last-Modified": "Thu, 05 Mar 2020 22:07:37 GMT",
-=======
+      },
+      "RequestBody": null,
+      "StatusCode": 201,
+      "ResponseHeaders": {
+        "Content-Length": "0",
         "Date": "Fri, 03 Apr 2020 20:53:13 GMT",
         "ETag": "\u00220x8D7D8110741C15A\u0022",
         "Last-Modified": "Fri, 03 Apr 2020 20:53:14 GMT",
->>>>>>> 32e373e2
         "Server": [
           "Windows-Azure-Blob/1.0",
           "Microsoft-HTTPAPI/2.0"
         ],
         "x-ms-client-request-id": "dbfcbf60-db5a-6f74-ed0e-3f25b99658d7",
-<<<<<<< HEAD
-        "x-ms-request-id": "69f93033-701e-0033-683a-f3cd90000000",
-        "x-ms-version": "2019-10-10"
-=======
         "x-ms-request-id": "96215b5a-f01e-0012-51f9-093670000000",
         "x-ms-version": "2019-12-12"
->>>>>>> 32e373e2
-      },
-      "ResponseBody": []
-    },
-    {
-<<<<<<< HEAD
-      "RequestUri": "https://seanstagehierarchical.dfs.core.windows.net/test-filesystem-d6164c22-d248-1a20-9213-c0f15fadb4e2/test-directory-d7fbc536-9537-2608-55d9-777c9bab6e08?resource=directory",
-      "RequestMethod": "PUT",
-      "RequestHeaders": {
-        "Authorization": "Sanitized",
-        "traceparent": "00-36053b2e91f30c4ea0c0092f038e210d-76fb2ae03f331b4f-00",
-        "User-Agent": [
-          "azsdk-net-Storage.Files.DataLake/12.0.0-dev.20200305.1",
-          "(.NET Core 4.6.28325.01; Microsoft Windows 10.0.18363 )"
-        ],
-        "x-ms-client-request-id": "e73e6072-4d8f-ca6f-b6d6-868064f8d441",
-        "x-ms-date": "Thu, 05 Mar 2020 22:07:37 GMT",
-        "x-ms-return-client-request-id": "true",
-        "x-ms-version": "2019-10-10"
-=======
+      },
+      "ResponseBody": []
+    },
+    {
       "RequestUri": "http://seannsecanary.dfs.core.windows.net/test-filesystem-d6164c22-d248-1a20-9213-c0f15fadb4e2/test-directory-d7fbc536-9537-2608-55d9-777c9bab6e08?resource=directory",
       "RequestMethod": "PUT",
       "RequestHeaders": {
@@ -957,119 +520,68 @@
         "x-ms-date": "Fri, 03 Apr 2020 20:53:15 GMT",
         "x-ms-return-client-request-id": "true",
         "x-ms-version": "2019-12-12"
->>>>>>> 32e373e2
-      },
-      "RequestBody": null,
-      "StatusCode": 201,
-      "ResponseHeaders": {
-        "Content-Length": "0",
-<<<<<<< HEAD
-        "Date": "Thu, 05 Mar 2020 22:07:37 GMT",
-        "ETag": "\u00220x8D7C1519DBAF0D0\u0022",
-        "Last-Modified": "Thu, 05 Mar 2020 22:07:37 GMT",
-=======
+      },
+      "RequestBody": null,
+      "StatusCode": 201,
+      "ResponseHeaders": {
+        "Content-Length": "0",
         "Date": "Fri, 03 Apr 2020 20:53:13 GMT",
         "ETag": "\u00220x8D7D811075186C0\u0022",
         "Last-Modified": "Fri, 03 Apr 2020 20:53:14 GMT",
->>>>>>> 32e373e2
         "Server": [
           "Windows-Azure-HDFS/1.0",
           "Microsoft-HTTPAPI/2.0"
         ],
         "x-ms-client-request-id": "e73e6072-4d8f-ca6f-b6d6-868064f8d441",
-<<<<<<< HEAD
-        "x-ms-request-id": "cd6e41e6-001f-0016-153a-f364ec000000",
-        "x-ms-version": "2019-10-10"
-=======
         "x-ms-request-id": "fa43faca-201f-0097-03f9-091bad000000",
         "x-ms-version": "2019-12-12"
->>>>>>> 32e373e2
-      },
-      "ResponseBody": []
-    },
-    {
-<<<<<<< HEAD
-      "RequestUri": "https://seanstagehierarchical.dfs.core.windows.net/test-filesystem-d6164c22-d248-1a20-9213-c0f15fadb4e2/test-directory-d7fbc536-9537-2608-55d9-777c9bab6e08/test-directory-9f3637a0-b805-5d27-3ce3-e8c98e3b6982?resource=directory",
-=======
+      },
+      "ResponseBody": []
+    },
+    {
       "RequestUri": "http://seannsecanary.dfs.core.windows.net/test-filesystem-d6164c22-d248-1a20-9213-c0f15fadb4e2/test-directory-d7fbc536-9537-2608-55d9-777c9bab6e08/test-directory-9f3637a0-b805-5d27-3ce3-e8c98e3b6982?resource=directory",
->>>>>>> 32e373e2
-      "RequestMethod": "PUT",
-      "RequestHeaders": {
-        "Authorization": "Sanitized",
-        "User-Agent": [
-<<<<<<< HEAD
-          "azsdk-net-Storage.Files.DataLake/12.0.0-dev.20200305.1",
-          "(.NET Core 4.6.28325.01; Microsoft Windows 10.0.18363 )"
+      "RequestMethod": "PUT",
+      "RequestHeaders": {
+        "Authorization": "Sanitized",
+        "User-Agent": [
+          "azsdk-net-Storage.Files.DataLake/12.1.0-dev.20200403.1",
+          "(.NET Core 4.6.28325.01; Microsoft Windows 10.0.18362 )"
         ],
         "x-ms-client-request-id": "852dc598-e39b-b9c2-39e1-aaab65a53c7b",
-        "x-ms-date": "Thu, 05 Mar 2020 22:07:38 GMT",
-        "x-ms-return-client-request-id": "true",
-        "x-ms-version": "2019-10-10"
-=======
-          "azsdk-net-Storage.Files.DataLake/12.1.0-dev.20200403.1",
-          "(.NET Core 4.6.28325.01; Microsoft Windows 10.0.18362 )"
-        ],
-        "x-ms-client-request-id": "852dc598-e39b-b9c2-39e1-aaab65a53c7b",
-        "x-ms-date": "Fri, 03 Apr 2020 20:53:16 GMT",
-        "x-ms-return-client-request-id": "true",
-        "x-ms-version": "2019-12-12"
->>>>>>> 32e373e2
-      },
-      "RequestBody": null,
-      "StatusCode": 201,
-      "ResponseHeaders": {
-        "Content-Length": "0",
-<<<<<<< HEAD
-        "Date": "Thu, 05 Mar 2020 22:07:37 GMT",
-        "ETag": "\u00220x8D7C1519DC78BBE\u0022",
-        "Last-Modified": "Thu, 05 Mar 2020 22:07:37 GMT",
-=======
+        "x-ms-date": "Fri, 03 Apr 2020 20:53:16 GMT",
+        "x-ms-return-client-request-id": "true",
+        "x-ms-version": "2019-12-12"
+      },
+      "RequestBody": null,
+      "StatusCode": 201,
+      "ResponseHeaders": {
+        "Content-Length": "0",
         "Date": "Fri, 03 Apr 2020 20:53:13 GMT",
         "ETag": "\u00220x8D7D811075DA2C2\u0022",
         "Last-Modified": "Fri, 03 Apr 2020 20:53:14 GMT",
->>>>>>> 32e373e2
         "Server": [
           "Windows-Azure-HDFS/1.0",
           "Microsoft-HTTPAPI/2.0"
         ],
         "x-ms-client-request-id": "852dc598-e39b-b9c2-39e1-aaab65a53c7b",
-<<<<<<< HEAD
-        "x-ms-request-id": "cd6e41e7-001f-0016-163a-f364ec000000",
-        "x-ms-version": "2019-10-10"
-=======
         "x-ms-request-id": "fa43facb-201f-0097-04f9-091bad000000",
         "x-ms-version": "2019-12-12"
->>>>>>> 32e373e2
-      },
-      "ResponseBody": []
-    },
-    {
-<<<<<<< HEAD
-      "RequestUri": "https://seanstagehierarchical.blob.core.windows.net/test-filesystem-d6164c22-d248-1a20-9213-c0f15fadb4e2/test-directory-d7fbc536-9537-2608-55d9-777c9bab6e08/test-directory-9f3637a0-b805-5d27-3ce3-e8c98e3b6982",
-=======
+      },
+      "ResponseBody": []
+    },
+    {
       "RequestUri": "http://seannsecanary.blob.core.windows.net/test-filesystem-d6164c22-d248-1a20-9213-c0f15fadb4e2/test-directory-d7fbc536-9537-2608-55d9-777c9bab6e08/test-directory-9f3637a0-b805-5d27-3ce3-e8c98e3b6982",
->>>>>>> 32e373e2
       "RequestMethod": "HEAD",
       "RequestHeaders": {
         "Authorization": "Sanitized",
         "User-Agent": [
-<<<<<<< HEAD
-          "azsdk-net-Storage.Files.DataLake/12.0.0-dev.20200305.1",
-          "(.NET Core 4.6.28325.01; Microsoft Windows 10.0.18363 )"
+          "azsdk-net-Storage.Files.DataLake/12.1.0-dev.20200403.1",
+          "(.NET Core 4.6.28325.01; Microsoft Windows 10.0.18362 )"
         ],
         "x-ms-client-request-id": "c831f230-e30d-73e7-ec50-018adccd3b04",
-        "x-ms-date": "Thu, 05 Mar 2020 22:07:38 GMT",
-        "x-ms-return-client-request-id": "true",
-        "x-ms-version": "2019-10-10"
-=======
-          "azsdk-net-Storage.Files.DataLake/12.1.0-dev.20200403.1",
-          "(.NET Core 4.6.28325.01; Microsoft Windows 10.0.18362 )"
-        ],
-        "x-ms-client-request-id": "c831f230-e30d-73e7-ec50-018adccd3b04",
-        "x-ms-date": "Fri, 03 Apr 2020 20:53:16 GMT",
-        "x-ms-return-client-request-id": "true",
-        "x-ms-version": "2019-12-12"
->>>>>>> 32e373e2
+        "x-ms-date": "Fri, 03 Apr 2020 20:53:16 GMT",
+        "x-ms-return-client-request-id": "true",
+        "x-ms-version": "2019-12-12"
       },
       "RequestBody": null,
       "StatusCode": 200,
@@ -1077,15 +589,9 @@
         "Accept-Ranges": "bytes",
         "Content-Length": "0",
         "Content-Type": "application/octet-stream",
-<<<<<<< HEAD
-        "Date": "Thu, 05 Mar 2020 22:07:37 GMT",
-        "ETag": "\u00220x8D7C1519DC78BBE\u0022",
-        "Last-Modified": "Thu, 05 Mar 2020 22:07:37 GMT",
-=======
         "Date": "Fri, 03 Apr 2020 20:53:13 GMT",
         "ETag": "\u00220x8D7D811075DA2C2\u0022",
         "Last-Modified": "Fri, 03 Apr 2020 20:53:14 GMT",
->>>>>>> 32e373e2
         "Server": [
           "Windows-Azure-Blob/1.0",
           "Microsoft-HTTPAPI/2.0"
@@ -1094,15 +600,6 @@
         "x-ms-access-tier-inferred": "true",
         "x-ms-blob-type": "BlockBlob",
         "x-ms-client-request-id": "c831f230-e30d-73e7-ec50-018adccd3b04",
-<<<<<<< HEAD
-        "x-ms-creation-time": "Thu, 05 Mar 2020 22:07:37 GMT",
-        "x-ms-lease-state": "available",
-        "x-ms-lease-status": "unlocked",
-        "x-ms-meta-hdi_isfolder": "true",
-        "x-ms-request-id": "69f93053-701e-0033-023a-f3cd90000000",
-        "x-ms-server-encrypted": "true",
-        "x-ms-version": "2019-10-10"
-=======
         "x-ms-creation-time": "Fri, 03 Apr 2020 20:53:14 GMT",
         "x-ms-lease-state": "available",
         "x-ms-lease-status": "unlocked",
@@ -1110,85 +607,42 @@
         "x-ms-request-id": "96215b82-f01e-0012-70f9-093670000000",
         "x-ms-server-encrypted": "true",
         "x-ms-version": "2019-12-12"
->>>>>>> 32e373e2
-      },
-      "ResponseBody": []
-    },
-    {
-<<<<<<< HEAD
-      "RequestUri": "https://seanstagehierarchical.dfs.core.windows.net/test-filesystem-d6164c22-d248-1a20-9213-c0f15fadb4e2/test-directory-d7fbc536-9537-2608-55d9-777c9bab6e08/test-directory-9f3637a0-b805-5d27-3ce3-e8c98e3b6982?resource=directory",
-      "RequestMethod": "PUT",
-      "RequestHeaders": {
-        "Authorization": "Sanitized",
-        "If-Match": "\u00220x8D7C1519DC78BBE\u0022",
-        "User-Agent": [
-          "azsdk-net-Storage.Files.DataLake/12.0.0-dev.20200305.1",
-          "(.NET Core 4.6.28325.01; Microsoft Windows 10.0.18363 )"
+      },
+      "ResponseBody": []
+    },
+    {
+      "RequestUri": "http://seannsecanary.dfs.core.windows.net/test-filesystem-d6164c22-d248-1a20-9213-c0f15fadb4e2/test-directory-d7fbc536-9537-2608-55d9-777c9bab6e08/test-directory-9f3637a0-b805-5d27-3ce3-e8c98e3b6982?resource=directory",
+      "RequestMethod": "PUT",
+      "RequestHeaders": {
+        "Authorization": "Sanitized",
+        "If-Match": "\u00220x8D7D811075DA2C2\u0022",
+        "User-Agent": [
+          "azsdk-net-Storage.Files.DataLake/12.1.0-dev.20200403.1",
+          "(.NET Core 4.6.28325.01; Microsoft Windows 10.0.18362 )"
         ],
         "x-ms-client-request-id": "737b75d7-7374-896e-1cb5-c99d98493cf1",
-        "x-ms-date": "Thu, 05 Mar 2020 22:07:38 GMT",
-        "x-ms-return-client-request-id": "true",
-        "x-ms-version": "2019-10-10"
-=======
-      "RequestUri": "http://seannsecanary.dfs.core.windows.net/test-filesystem-d6164c22-d248-1a20-9213-c0f15fadb4e2/test-directory-d7fbc536-9537-2608-55d9-777c9bab6e08/test-directory-9f3637a0-b805-5d27-3ce3-e8c98e3b6982?resource=directory",
-      "RequestMethod": "PUT",
-      "RequestHeaders": {
-        "Authorization": "Sanitized",
-        "If-Match": "\u00220x8D7D811075DA2C2\u0022",
-        "User-Agent": [
-          "azsdk-net-Storage.Files.DataLake/12.1.0-dev.20200403.1",
-          "(.NET Core 4.6.28325.01; Microsoft Windows 10.0.18362 )"
-        ],
-        "x-ms-client-request-id": "737b75d7-7374-896e-1cb5-c99d98493cf1",
-        "x-ms-date": "Fri, 03 Apr 2020 20:53:16 GMT",
-        "x-ms-return-client-request-id": "true",
-        "x-ms-version": "2019-12-12"
->>>>>>> 32e373e2
-      },
-      "RequestBody": null,
-      "StatusCode": 201,
-      "ResponseHeaders": {
-        "Content-Length": "0",
-<<<<<<< HEAD
-        "Date": "Thu, 05 Mar 2020 22:07:37 GMT",
-        "ETag": "\u00220x8D7C1519DDFD9FB\u0022",
-        "Last-Modified": "Thu, 05 Mar 2020 22:07:38 GMT",
-=======
+        "x-ms-date": "Fri, 03 Apr 2020 20:53:16 GMT",
+        "x-ms-return-client-request-id": "true",
+        "x-ms-version": "2019-12-12"
+      },
+      "RequestBody": null,
+      "StatusCode": 201,
+      "ResponseHeaders": {
+        "Content-Length": "0",
         "Date": "Fri, 03 Apr 2020 20:53:13 GMT",
         "ETag": "\u00220x8D7D81107760567\u0022",
         "Last-Modified": "Fri, 03 Apr 2020 20:53:14 GMT",
->>>>>>> 32e373e2
         "Server": [
           "Windows-Azure-HDFS/1.0",
           "Microsoft-HTTPAPI/2.0"
         ],
         "x-ms-client-request-id": "737b75d7-7374-896e-1cb5-c99d98493cf1",
-<<<<<<< HEAD
-        "x-ms-request-id": "cd6e41e8-001f-0016-173a-f364ec000000",
-        "x-ms-version": "2019-10-10"
-=======
         "x-ms-request-id": "fa43facc-201f-0097-05f9-091bad000000",
         "x-ms-version": "2019-12-12"
->>>>>>> 32e373e2
-      },
-      "ResponseBody": []
-    },
-    {
-<<<<<<< HEAD
-      "RequestUri": "https://seanstagehierarchical.blob.core.windows.net/test-filesystem-d6164c22-d248-1a20-9213-c0f15fadb4e2?restype=container",
-      "RequestMethod": "DELETE",
-      "RequestHeaders": {
-        "Authorization": "Sanitized",
-        "traceparent": "00-f91fa93d3de5e941afe26d9eecd64116-156be72f57786740-00",
-        "User-Agent": [
-          "azsdk-net-Storage.Files.DataLake/12.0.0-dev.20200305.1",
-          "(.NET Core 4.6.28325.01; Microsoft Windows 10.0.18363 )"
-        ],
-        "x-ms-client-request-id": "67b31665-c752-168f-ffe3-3228346b66a6",
-        "x-ms-date": "Thu, 05 Mar 2020 22:07:38 GMT",
-        "x-ms-return-client-request-id": "true",
-        "x-ms-version": "2019-10-10"
-=======
+      },
+      "ResponseBody": []
+    },
+    {
       "RequestUri": "http://seannsecanary.blob.core.windows.net/test-filesystem-d6164c22-d248-1a20-9213-c0f15fadb4e2?restype=container",
       "RequestMethod": "DELETE",
       "RequestHeaders": {
@@ -1202,281 +656,151 @@
         "x-ms-date": "Fri, 03 Apr 2020 20:53:16 GMT",
         "x-ms-return-client-request-id": "true",
         "x-ms-version": "2019-12-12"
->>>>>>> 32e373e2
       },
       "RequestBody": null,
       "StatusCode": 202,
       "ResponseHeaders": {
         "Content-Length": "0",
-<<<<<<< HEAD
-        "Date": "Thu, 05 Mar 2020 22:07:37 GMT",
-=======
-        "Date": "Fri, 03 Apr 2020 20:53:14 GMT",
->>>>>>> 32e373e2
+        "Date": "Fri, 03 Apr 2020 20:53:14 GMT",
         "Server": [
           "Windows-Azure-Blob/1.0",
           "Microsoft-HTTPAPI/2.0"
         ],
         "x-ms-client-request-id": "67b31665-c752-168f-ffe3-3228346b66a6",
-<<<<<<< HEAD
-        "x-ms-request-id": "69f93059-701e-0033-083a-f3cd90000000",
-        "x-ms-version": "2019-10-10"
-=======
         "x-ms-request-id": "96215b93-f01e-0012-80f9-093670000000",
         "x-ms-version": "2019-12-12"
->>>>>>> 32e373e2
-      },
-      "ResponseBody": []
-    },
-    {
-<<<<<<< HEAD
-      "RequestUri": "https://seanstagehierarchical.blob.core.windows.net/test-filesystem-fbaad6d7-89cc-1b0a-1f48-8a429b756c3a?restype=container",
-      "RequestMethod": "PUT",
-      "RequestHeaders": {
-        "Authorization": "Sanitized",
-        "traceparent": "00-323668f7356c37479fa4adf5c4ba1521-6567a9487c052049-00",
-        "User-Agent": [
-          "azsdk-net-Storage.Files.DataLake/12.0.0-dev.20200305.1",
-          "(.NET Core 4.6.28325.01; Microsoft Windows 10.0.18363 )"
+      },
+      "ResponseBody": []
+    },
+    {
+      "RequestUri": "http://seannsecanary.blob.core.windows.net/test-filesystem-fbaad6d7-89cc-1b0a-1f48-8a429b756c3a?restype=container",
+      "RequestMethod": "PUT",
+      "RequestHeaders": {
+        "Authorization": "Sanitized",
+        "traceparent": "00-0d9c2a141120f8418d91291acbaa9568-194ff0c075aa8340-00",
+        "User-Agent": [
+          "azsdk-net-Storage.Files.DataLake/12.1.0-dev.20200403.1",
+          "(.NET Core 4.6.28325.01; Microsoft Windows 10.0.18362 )"
         ],
         "x-ms-blob-public-access": "container",
         "x-ms-client-request-id": "462131cb-8b37-dc9d-0b97-47093d4c7b8a",
-        "x-ms-date": "Thu, 05 Mar 2020 22:07:38 GMT",
-        "x-ms-return-client-request-id": "true",
-        "x-ms-version": "2019-10-10"
-=======
-      "RequestUri": "http://seannsecanary.blob.core.windows.net/test-filesystem-fbaad6d7-89cc-1b0a-1f48-8a429b756c3a?restype=container",
-      "RequestMethod": "PUT",
-      "RequestHeaders": {
-        "Authorization": "Sanitized",
-        "traceparent": "00-0d9c2a141120f8418d91291acbaa9568-194ff0c075aa8340-00",
-        "User-Agent": [
-          "azsdk-net-Storage.Files.DataLake/12.1.0-dev.20200403.1",
-          "(.NET Core 4.6.28325.01; Microsoft Windows 10.0.18362 )"
-        ],
-        "x-ms-blob-public-access": "container",
-        "x-ms-client-request-id": "462131cb-8b37-dc9d-0b97-47093d4c7b8a",
-        "x-ms-date": "Fri, 03 Apr 2020 20:53:16 GMT",
-        "x-ms-return-client-request-id": "true",
-        "x-ms-version": "2019-12-12"
->>>>>>> 32e373e2
-      },
-      "RequestBody": null,
-      "StatusCode": 201,
-      "ResponseHeaders": {
-        "Content-Length": "0",
-<<<<<<< HEAD
-        "Date": "Thu, 05 Mar 2020 22:07:38 GMT",
-        "ETag": "\u00220x8D7C1519E1F5AAC\u0022",
-        "Last-Modified": "Thu, 05 Mar 2020 22:07:38 GMT",
-=======
+        "x-ms-date": "Fri, 03 Apr 2020 20:53:16 GMT",
+        "x-ms-return-client-request-id": "true",
+        "x-ms-version": "2019-12-12"
+      },
+      "RequestBody": null,
+      "StatusCode": 201,
+      "ResponseHeaders": {
+        "Content-Length": "0",
         "Date": "Fri, 03 Apr 2020 20:53:14 GMT",
         "ETag": "\u00220x8D7D8110790B321\u0022",
         "Last-Modified": "Fri, 03 Apr 2020 20:53:14 GMT",
->>>>>>> 32e373e2
         "Server": [
           "Windows-Azure-Blob/1.0",
           "Microsoft-HTTPAPI/2.0"
         ],
         "x-ms-client-request-id": "462131cb-8b37-dc9d-0b97-47093d4c7b8a",
-<<<<<<< HEAD
-        "x-ms-request-id": "19851ed8-201e-0011-2b3a-f3088f000000",
-        "x-ms-version": "2019-10-10"
-=======
         "x-ms-request-id": "96215ba2-f01e-0012-0df9-093670000000",
         "x-ms-version": "2019-12-12"
->>>>>>> 32e373e2
-      },
-      "ResponseBody": []
-    },
-    {
-<<<<<<< HEAD
-      "RequestUri": "https://seanstagehierarchical.dfs.core.windows.net/test-filesystem-fbaad6d7-89cc-1b0a-1f48-8a429b756c3a/test-directory-d5f9f777-e433-0110-3716-982d270d92f1?resource=directory",
-      "RequestMethod": "PUT",
-      "RequestHeaders": {
-        "Authorization": "Sanitized",
-        "traceparent": "00-9ec371447bc8a14a869af6560b98e375-ae7d0bfc50b3f445-00",
-        "User-Agent": [
-          "azsdk-net-Storage.Files.DataLake/12.0.0-dev.20200305.1",
-          "(.NET Core 4.6.28325.01; Microsoft Windows 10.0.18363 )"
+      },
+      "ResponseBody": []
+    },
+    {
+      "RequestUri": "http://seannsecanary.dfs.core.windows.net/test-filesystem-fbaad6d7-89cc-1b0a-1f48-8a429b756c3a/test-directory-d5f9f777-e433-0110-3716-982d270d92f1?resource=directory",
+      "RequestMethod": "PUT",
+      "RequestHeaders": {
+        "Authorization": "Sanitized",
+        "traceparent": "00-b8ff895bae2dd948b206662ae1cb61d8-d44630703cab4945-00",
+        "User-Agent": [
+          "azsdk-net-Storage.Files.DataLake/12.1.0-dev.20200403.1",
+          "(.NET Core 4.6.28325.01; Microsoft Windows 10.0.18362 )"
         ],
         "x-ms-client-request-id": "9186d724-2833-e64a-211f-0f20f26fb4fe",
-        "x-ms-date": "Thu, 05 Mar 2020 22:07:38 GMT",
-        "x-ms-return-client-request-id": "true",
-        "x-ms-version": "2019-10-10"
-=======
-      "RequestUri": "http://seannsecanary.dfs.core.windows.net/test-filesystem-fbaad6d7-89cc-1b0a-1f48-8a429b756c3a/test-directory-d5f9f777-e433-0110-3716-982d270d92f1?resource=directory",
-      "RequestMethod": "PUT",
-      "RequestHeaders": {
-        "Authorization": "Sanitized",
-        "traceparent": "00-b8ff895bae2dd948b206662ae1cb61d8-d44630703cab4945-00",
-        "User-Agent": [
-          "azsdk-net-Storage.Files.DataLake/12.1.0-dev.20200403.1",
-          "(.NET Core 4.6.28325.01; Microsoft Windows 10.0.18362 )"
-        ],
-        "x-ms-client-request-id": "9186d724-2833-e64a-211f-0f20f26fb4fe",
-        "x-ms-date": "Fri, 03 Apr 2020 20:53:16 GMT",
-        "x-ms-return-client-request-id": "true",
-        "x-ms-version": "2019-12-12"
->>>>>>> 32e373e2
-      },
-      "RequestBody": null,
-      "StatusCode": 201,
-      "ResponseHeaders": {
-        "Content-Length": "0",
-<<<<<<< HEAD
-        "Date": "Thu, 05 Mar 2020 22:07:38 GMT",
-        "ETag": "\u00220x8D7C1519E533480\u0022",
-        "Last-Modified": "Thu, 05 Mar 2020 22:07:38 GMT",
-=======
+        "x-ms-date": "Fri, 03 Apr 2020 20:53:16 GMT",
+        "x-ms-return-client-request-id": "true",
+        "x-ms-version": "2019-12-12"
+      },
+      "RequestBody": null,
+      "StatusCode": 201,
+      "ResponseHeaders": {
+        "Content-Length": "0",
         "Date": "Fri, 03 Apr 2020 20:53:14 GMT",
         "ETag": "\u00220x8D7D811079F6B56\u0022",
         "Last-Modified": "Fri, 03 Apr 2020 20:53:15 GMT",
->>>>>>> 32e373e2
         "Server": [
           "Windows-Azure-HDFS/1.0",
           "Microsoft-HTTPAPI/2.0"
         ],
         "x-ms-client-request-id": "9186d724-2833-e64a-211f-0f20f26fb4fe",
-<<<<<<< HEAD
-        "x-ms-request-id": "dc315af1-901f-0049-0e3a-f3d0d0000000",
-        "x-ms-version": "2019-10-10"
-=======
         "x-ms-request-id": "fa43facd-201f-0097-06f9-091bad000000",
         "x-ms-version": "2019-12-12"
->>>>>>> 32e373e2
-      },
-      "ResponseBody": []
-    },
-    {
-<<<<<<< HEAD
-      "RequestUri": "https://seanstagehierarchical.dfs.core.windows.net/test-filesystem-fbaad6d7-89cc-1b0a-1f48-8a429b756c3a/test-directory-d5f9f777-e433-0110-3716-982d270d92f1/test-directory-31bf5604-11d5-5136-f455-13d76e1174a1?resource=directory",
-=======
+      },
+      "ResponseBody": []
+    },
+    {
       "RequestUri": "http://seannsecanary.dfs.core.windows.net/test-filesystem-fbaad6d7-89cc-1b0a-1f48-8a429b756c3a/test-directory-d5f9f777-e433-0110-3716-982d270d92f1/test-directory-31bf5604-11d5-5136-f455-13d76e1174a1?resource=directory",
->>>>>>> 32e373e2
-      "RequestMethod": "PUT",
-      "RequestHeaders": {
-        "Authorization": "Sanitized",
-        "User-Agent": [
-<<<<<<< HEAD
-          "azsdk-net-Storage.Files.DataLake/12.0.0-dev.20200305.1",
-          "(.NET Core 4.6.28325.01; Microsoft Windows 10.0.18363 )"
+      "RequestMethod": "PUT",
+      "RequestHeaders": {
+        "Authorization": "Sanitized",
+        "User-Agent": [
+          "azsdk-net-Storage.Files.DataLake/12.1.0-dev.20200403.1",
+          "(.NET Core 4.6.28325.01; Microsoft Windows 10.0.18362 )"
         ],
         "x-ms-client-request-id": "37fa78a7-23d5-123f-a135-9dde1573780f",
-        "x-ms-date": "Thu, 05 Mar 2020 22:07:39 GMT",
-        "x-ms-return-client-request-id": "true",
-        "x-ms-version": "2019-10-10"
-=======
-          "azsdk-net-Storage.Files.DataLake/12.1.0-dev.20200403.1",
-          "(.NET Core 4.6.28325.01; Microsoft Windows 10.0.18362 )"
-        ],
-        "x-ms-client-request-id": "37fa78a7-23d5-123f-a135-9dde1573780f",
-        "x-ms-date": "Fri, 03 Apr 2020 20:53:16 GMT",
-        "x-ms-return-client-request-id": "true",
-        "x-ms-version": "2019-12-12"
->>>>>>> 32e373e2
-      },
-      "RequestBody": null,
-      "StatusCode": 201,
-      "ResponseHeaders": {
-        "Content-Length": "0",
-<<<<<<< HEAD
-        "Date": "Thu, 05 Mar 2020 22:07:38 GMT",
-        "ETag": "\u00220x8D7C1519E61C08C\u0022",
-        "Last-Modified": "Thu, 05 Mar 2020 22:07:38 GMT",
-=======
+        "x-ms-date": "Fri, 03 Apr 2020 20:53:16 GMT",
+        "x-ms-return-client-request-id": "true",
+        "x-ms-version": "2019-12-12"
+      },
+      "RequestBody": null,
+      "StatusCode": 201,
+      "ResponseHeaders": {
+        "Content-Length": "0",
         "Date": "Fri, 03 Apr 2020 20:53:14 GMT",
         "ETag": "\u00220x8D7D81107AB8EAB\u0022",
         "Last-Modified": "Fri, 03 Apr 2020 20:53:15 GMT",
->>>>>>> 32e373e2
         "Server": [
           "Windows-Azure-HDFS/1.0",
           "Microsoft-HTTPAPI/2.0"
         ],
         "x-ms-client-request-id": "37fa78a7-23d5-123f-a135-9dde1573780f",
-<<<<<<< HEAD
-        "x-ms-request-id": "dc315af2-901f-0049-0f3a-f3d0d0000000",
-        "x-ms-version": "2019-10-10"
-=======
         "x-ms-request-id": "fa43face-201f-0097-07f9-091bad000000",
         "x-ms-version": "2019-12-12"
->>>>>>> 32e373e2
-      },
-      "ResponseBody": []
-    },
-    {
-<<<<<<< HEAD
-      "RequestUri": "https://seanstagehierarchical.dfs.core.windows.net/test-filesystem-fbaad6d7-89cc-1b0a-1f48-8a429b756c3a/test-directory-d5f9f777-e433-0110-3716-982d270d92f1/test-directory-31bf5604-11d5-5136-f455-13d76e1174a1?resource=directory",
-=======
+      },
+      "ResponseBody": []
+    },
+    {
       "RequestUri": "http://seannsecanary.dfs.core.windows.net/test-filesystem-fbaad6d7-89cc-1b0a-1f48-8a429b756c3a/test-directory-d5f9f777-e433-0110-3716-982d270d92f1/test-directory-31bf5604-11d5-5136-f455-13d76e1174a1?resource=directory",
->>>>>>> 32e373e2
       "RequestMethod": "PUT",
       "RequestHeaders": {
         "Authorization": "Sanitized",
         "If-None-Match": "\u0022garbage\u0022",
         "User-Agent": [
-<<<<<<< HEAD
-          "azsdk-net-Storage.Files.DataLake/12.0.0-dev.20200305.1",
-          "(.NET Core 4.6.28325.01; Microsoft Windows 10.0.18363 )"
+          "azsdk-net-Storage.Files.DataLake/12.1.0-dev.20200403.1",
+          "(.NET Core 4.6.28325.01; Microsoft Windows 10.0.18362 )"
         ],
         "x-ms-client-request-id": "f52fc0a4-3c17-9dcb-43f6-ae5164df0b4d",
-        "x-ms-date": "Thu, 05 Mar 2020 22:07:39 GMT",
-        "x-ms-return-client-request-id": "true",
-        "x-ms-version": "2019-10-10"
-=======
-          "azsdk-net-Storage.Files.DataLake/12.1.0-dev.20200403.1",
-          "(.NET Core 4.6.28325.01; Microsoft Windows 10.0.18362 )"
-        ],
-        "x-ms-client-request-id": "f52fc0a4-3c17-9dcb-43f6-ae5164df0b4d",
-        "x-ms-date": "Fri, 03 Apr 2020 20:53:16 GMT",
-        "x-ms-return-client-request-id": "true",
-        "x-ms-version": "2019-12-12"
->>>>>>> 32e373e2
-      },
-      "RequestBody": null,
-      "StatusCode": 201,
-      "ResponseHeaders": {
-        "Content-Length": "0",
-<<<<<<< HEAD
-        "Date": "Thu, 05 Mar 2020 22:07:38 GMT",
-        "ETag": "\u00220x8D7C1519E6EC466\u0022",
-        "Last-Modified": "Thu, 05 Mar 2020 22:07:39 GMT",
-=======
+        "x-ms-date": "Fri, 03 Apr 2020 20:53:16 GMT",
+        "x-ms-return-client-request-id": "true",
+        "x-ms-version": "2019-12-12"
+      },
+      "RequestBody": null,
+      "StatusCode": 201,
+      "ResponseHeaders": {
+        "Content-Length": "0",
         "Date": "Fri, 03 Apr 2020 20:53:14 GMT",
         "ETag": "\u00220x8D7D81107B905B6\u0022",
         "Last-Modified": "Fri, 03 Apr 2020 20:53:15 GMT",
->>>>>>> 32e373e2
         "Server": [
           "Windows-Azure-HDFS/1.0",
           "Microsoft-HTTPAPI/2.0"
         ],
         "x-ms-client-request-id": "f52fc0a4-3c17-9dcb-43f6-ae5164df0b4d",
-<<<<<<< HEAD
-        "x-ms-request-id": "dc315af3-901f-0049-103a-f3d0d0000000",
-        "x-ms-version": "2019-10-10"
-=======
         "x-ms-request-id": "fa43facf-201f-0097-08f9-091bad000000",
         "x-ms-version": "2019-12-12"
->>>>>>> 32e373e2
-      },
-      "ResponseBody": []
-    },
-    {
-<<<<<<< HEAD
-      "RequestUri": "https://seanstagehierarchical.blob.core.windows.net/test-filesystem-fbaad6d7-89cc-1b0a-1f48-8a429b756c3a?restype=container",
-      "RequestMethod": "DELETE",
-      "RequestHeaders": {
-        "Authorization": "Sanitized",
-        "traceparent": "00-22e29a09aa7efa4fae1b773ba93bc913-db5af0182ef68c4f-00",
-        "User-Agent": [
-          "azsdk-net-Storage.Files.DataLake/12.0.0-dev.20200305.1",
-          "(.NET Core 4.6.28325.01; Microsoft Windows 10.0.18363 )"
-        ],
-        "x-ms-client-request-id": "54398bf9-8243-6ef8-a1c2-2b70b5259eb8",
-        "x-ms-date": "Thu, 05 Mar 2020 22:07:39 GMT",
-        "x-ms-return-client-request-id": "true",
-        "x-ms-version": "2019-10-10"
-=======
+      },
+      "ResponseBody": []
+    },
+    {
       "RequestUri": "http://seannsecanary.blob.core.windows.net/test-filesystem-fbaad6d7-89cc-1b0a-1f48-8a429b756c3a?restype=container",
       "RequestMethod": "DELETE",
       "RequestHeaders": {
@@ -1490,222 +814,119 @@
         "x-ms-date": "Fri, 03 Apr 2020 20:53:16 GMT",
         "x-ms-return-client-request-id": "true",
         "x-ms-version": "2019-12-12"
->>>>>>> 32e373e2
       },
       "RequestBody": null,
       "StatusCode": 202,
       "ResponseHeaders": {
         "Content-Length": "0",
-<<<<<<< HEAD
-        "Date": "Thu, 05 Mar 2020 22:07:39 GMT",
-=======
-        "Date": "Fri, 03 Apr 2020 20:53:14 GMT",
->>>>>>> 32e373e2
+        "Date": "Fri, 03 Apr 2020 20:53:14 GMT",
         "Server": [
           "Windows-Azure-Blob/1.0",
           "Microsoft-HTTPAPI/2.0"
         ],
         "x-ms-client-request-id": "54398bf9-8243-6ef8-a1c2-2b70b5259eb8",
-<<<<<<< HEAD
-        "x-ms-request-id": "19851efe-201e-0011-4d3a-f3088f000000",
-        "x-ms-version": "2019-10-10"
-=======
         "x-ms-request-id": "96215bd6-f01e-0012-34f9-093670000000",
         "x-ms-version": "2019-12-12"
->>>>>>> 32e373e2
-      },
-      "ResponseBody": []
-    },
-    {
-<<<<<<< HEAD
-      "RequestUri": "https://seanstagehierarchical.blob.core.windows.net/test-filesystem-902c2392-9377-618f-d5ec-f5209e93ea48?restype=container",
-      "RequestMethod": "PUT",
-      "RequestHeaders": {
-        "Authorization": "Sanitized",
-        "traceparent": "00-5e9df6c7c30dcd4cacd1987c44d44c20-15233aa7892abc4c-00",
-        "User-Agent": [
-          "azsdk-net-Storage.Files.DataLake/12.0.0-dev.20200305.1",
-          "(.NET Core 4.6.28325.01; Microsoft Windows 10.0.18363 )"
+      },
+      "ResponseBody": []
+    },
+    {
+      "RequestUri": "http://seannsecanary.blob.core.windows.net/test-filesystem-902c2392-9377-618f-d5ec-f5209e93ea48?restype=container",
+      "RequestMethod": "PUT",
+      "RequestHeaders": {
+        "Authorization": "Sanitized",
+        "traceparent": "00-8295d5129309f34ca132c0c94c7ff4d4-12d3d03548337f4d-00",
+        "User-Agent": [
+          "azsdk-net-Storage.Files.DataLake/12.1.0-dev.20200403.1",
+          "(.NET Core 4.6.28325.01; Microsoft Windows 10.0.18362 )"
         ],
         "x-ms-blob-public-access": "container",
         "x-ms-client-request-id": "8ea5e558-b8ce-6627-fcd8-7f568dd8d00d",
-        "x-ms-date": "Thu, 05 Mar 2020 22:07:39 GMT",
-        "x-ms-return-client-request-id": "true",
-        "x-ms-version": "2019-10-10"
-=======
-      "RequestUri": "http://seannsecanary.blob.core.windows.net/test-filesystem-902c2392-9377-618f-d5ec-f5209e93ea48?restype=container",
-      "RequestMethod": "PUT",
-      "RequestHeaders": {
-        "Authorization": "Sanitized",
-        "traceparent": "00-8295d5129309f34ca132c0c94c7ff4d4-12d3d03548337f4d-00",
-        "User-Agent": [
-          "azsdk-net-Storage.Files.DataLake/12.1.0-dev.20200403.1",
-          "(.NET Core 4.6.28325.01; Microsoft Windows 10.0.18362 )"
-        ],
-        "x-ms-blob-public-access": "container",
-        "x-ms-client-request-id": "8ea5e558-b8ce-6627-fcd8-7f568dd8d00d",
-        "x-ms-date": "Fri, 03 Apr 2020 20:53:16 GMT",
-        "x-ms-return-client-request-id": "true",
-        "x-ms-version": "2019-12-12"
->>>>>>> 32e373e2
-      },
-      "RequestBody": null,
-      "StatusCode": 201,
-      "ResponseHeaders": {
-        "Content-Length": "0",
-<<<<<<< HEAD
-        "Date": "Thu, 05 Mar 2020 22:07:38 GMT",
-        "ETag": "\u00220x8D7C1519EABD84C\u0022",
-        "Last-Modified": "Thu, 05 Mar 2020 22:07:39 GMT",
-=======
+        "x-ms-date": "Fri, 03 Apr 2020 20:53:16 GMT",
+        "x-ms-return-client-request-id": "true",
+        "x-ms-version": "2019-12-12"
+      },
+      "RequestBody": null,
+      "StatusCode": 201,
+      "ResponseHeaders": {
+        "Content-Length": "0",
         "Date": "Fri, 03 Apr 2020 20:53:14 GMT",
         "ETag": "\u00220x8D7D81107D36DB0\u0022",
         "Last-Modified": "Fri, 03 Apr 2020 20:53:15 GMT",
->>>>>>> 32e373e2
         "Server": [
           "Windows-Azure-Blob/1.0",
           "Microsoft-HTTPAPI/2.0"
         ],
         "x-ms-client-request-id": "8ea5e558-b8ce-6627-fcd8-7f568dd8d00d",
-<<<<<<< HEAD
-        "x-ms-request-id": "beed256c-601e-002f-6c3a-f39ff0000000",
-        "x-ms-version": "2019-10-10"
-=======
         "x-ms-request-id": "96215bdc-f01e-0012-3af9-093670000000",
         "x-ms-version": "2019-12-12"
->>>>>>> 32e373e2
-      },
-      "ResponseBody": []
-    },
-    {
-<<<<<<< HEAD
-      "RequestUri": "https://seanstagehierarchical.dfs.core.windows.net/test-filesystem-902c2392-9377-618f-d5ec-f5209e93ea48/test-directory-a6c3e2d7-c6cd-da12-1a95-505c8ccf4a59?resource=directory",
-      "RequestMethod": "PUT",
-      "RequestHeaders": {
-        "Authorization": "Sanitized",
-        "traceparent": "00-642416275f1dfa418f9c000b305aa6ec-48b23333a32c0540-00",
-        "User-Agent": [
-          "azsdk-net-Storage.Files.DataLake/12.0.0-dev.20200305.1",
-          "(.NET Core 4.6.28325.01; Microsoft Windows 10.0.18363 )"
+      },
+      "ResponseBody": []
+    },
+    {
+      "RequestUri": "http://seannsecanary.dfs.core.windows.net/test-filesystem-902c2392-9377-618f-d5ec-f5209e93ea48/test-directory-a6c3e2d7-c6cd-da12-1a95-505c8ccf4a59?resource=directory",
+      "RequestMethod": "PUT",
+      "RequestHeaders": {
+        "Authorization": "Sanitized",
+        "traceparent": "00-2c4a3fd029de2a4eace724e16b0ee608-7df7318ede268140-00",
+        "User-Agent": [
+          "azsdk-net-Storage.Files.DataLake/12.1.0-dev.20200403.1",
+          "(.NET Core 4.6.28325.01; Microsoft Windows 10.0.18362 )"
         ],
         "x-ms-client-request-id": "34e8f84b-e6b7-920d-d3cb-743868cbd92d",
-        "x-ms-date": "Thu, 05 Mar 2020 22:07:39 GMT",
-        "x-ms-return-client-request-id": "true",
-        "x-ms-version": "2019-10-10"
-=======
-      "RequestUri": "http://seannsecanary.dfs.core.windows.net/test-filesystem-902c2392-9377-618f-d5ec-f5209e93ea48/test-directory-a6c3e2d7-c6cd-da12-1a95-505c8ccf4a59?resource=directory",
-      "RequestMethod": "PUT",
-      "RequestHeaders": {
-        "Authorization": "Sanitized",
-        "traceparent": "00-2c4a3fd029de2a4eace724e16b0ee608-7df7318ede268140-00",
-        "User-Agent": [
-          "azsdk-net-Storage.Files.DataLake/12.1.0-dev.20200403.1",
-          "(.NET Core 4.6.28325.01; Microsoft Windows 10.0.18362 )"
-        ],
-        "x-ms-client-request-id": "34e8f84b-e6b7-920d-d3cb-743868cbd92d",
-        "x-ms-date": "Fri, 03 Apr 2020 20:53:16 GMT",
-        "x-ms-return-client-request-id": "true",
-        "x-ms-version": "2019-12-12"
->>>>>>> 32e373e2
-      },
-      "RequestBody": null,
-      "StatusCode": 201,
-      "ResponseHeaders": {
-        "Content-Length": "0",
-<<<<<<< HEAD
-        "Date": "Thu, 05 Mar 2020 22:07:39 GMT",
-        "ETag": "\u00220x8D7C1519EDC612C\u0022",
-        "Last-Modified": "Thu, 05 Mar 2020 22:07:39 GMT",
-=======
+        "x-ms-date": "Fri, 03 Apr 2020 20:53:16 GMT",
+        "x-ms-return-client-request-id": "true",
+        "x-ms-version": "2019-12-12"
+      },
+      "RequestBody": null,
+      "StatusCode": 201,
+      "ResponseHeaders": {
+        "Content-Length": "0",
         "Date": "Fri, 03 Apr 2020 20:53:14 GMT",
         "ETag": "\u00220x8D7D81107E1C789\u0022",
         "Last-Modified": "Fri, 03 Apr 2020 20:53:15 GMT",
->>>>>>> 32e373e2
         "Server": [
           "Windows-Azure-HDFS/1.0",
           "Microsoft-HTTPAPI/2.0"
         ],
         "x-ms-client-request-id": "34e8f84b-e6b7-920d-d3cb-743868cbd92d",
-<<<<<<< HEAD
-        "x-ms-request-id": "1ea16cf9-701f-000c-323a-f30533000000",
-        "x-ms-version": "2019-10-10"
-=======
         "x-ms-request-id": "fa43fad0-201f-0097-09f9-091bad000000",
         "x-ms-version": "2019-12-12"
->>>>>>> 32e373e2
-      },
-      "ResponseBody": []
-    },
-    {
-<<<<<<< HEAD
-      "RequestUri": "https://seanstagehierarchical.dfs.core.windows.net/test-filesystem-902c2392-9377-618f-d5ec-f5209e93ea48/test-directory-a6c3e2d7-c6cd-da12-1a95-505c8ccf4a59/test-directory-73f7258d-1810-7b1f-68ce-bfdce945a367?resource=directory",
-=======
+      },
+      "ResponseBody": []
+    },
+    {
       "RequestUri": "http://seannsecanary.dfs.core.windows.net/test-filesystem-902c2392-9377-618f-d5ec-f5209e93ea48/test-directory-a6c3e2d7-c6cd-da12-1a95-505c8ccf4a59/test-directory-73f7258d-1810-7b1f-68ce-bfdce945a367?resource=directory",
->>>>>>> 32e373e2
-      "RequestMethod": "PUT",
-      "RequestHeaders": {
-        "Authorization": "Sanitized",
-        "User-Agent": [
-<<<<<<< HEAD
-          "azsdk-net-Storage.Files.DataLake/12.0.0-dev.20200305.1",
-          "(.NET Core 4.6.28325.01; Microsoft Windows 10.0.18363 )"
+      "RequestMethod": "PUT",
+      "RequestHeaders": {
+        "Authorization": "Sanitized",
+        "User-Agent": [
+          "azsdk-net-Storage.Files.DataLake/12.1.0-dev.20200403.1",
+          "(.NET Core 4.6.28325.01; Microsoft Windows 10.0.18362 )"
         ],
         "x-ms-client-request-id": "1140af18-96bb-3357-d86d-cbe92730a88d",
-        "x-ms-date": "Thu, 05 Mar 2020 22:07:39 GMT",
-        "x-ms-return-client-request-id": "true",
-        "x-ms-version": "2019-10-10"
-=======
-          "azsdk-net-Storage.Files.DataLake/12.1.0-dev.20200403.1",
-          "(.NET Core 4.6.28325.01; Microsoft Windows 10.0.18362 )"
-        ],
-        "x-ms-client-request-id": "1140af18-96bb-3357-d86d-cbe92730a88d",
-        "x-ms-date": "Fri, 03 Apr 2020 20:53:16 GMT",
-        "x-ms-return-client-request-id": "true",
-        "x-ms-version": "2019-12-12"
->>>>>>> 32e373e2
-      },
-      "RequestBody": null,
-      "StatusCode": 201,
-      "ResponseHeaders": {
-        "Content-Length": "0",
-<<<<<<< HEAD
-        "Date": "Thu, 05 Mar 2020 22:07:39 GMT",
-        "ETag": "\u00220x8D7C1519EE8AD69\u0022",
-        "Last-Modified": "Thu, 05 Mar 2020 22:07:39 GMT",
-=======
+        "x-ms-date": "Fri, 03 Apr 2020 20:53:16 GMT",
+        "x-ms-return-client-request-id": "true",
+        "x-ms-version": "2019-12-12"
+      },
+      "RequestBody": null,
+      "StatusCode": 201,
+      "ResponseHeaders": {
+        "Content-Length": "0",
         "Date": "Fri, 03 Apr 2020 20:53:14 GMT",
         "ETag": "\u00220x8D7D81107EFB305\u0022",
         "Last-Modified": "Fri, 03 Apr 2020 20:53:15 GMT",
->>>>>>> 32e373e2
         "Server": [
           "Windows-Azure-HDFS/1.0",
           "Microsoft-HTTPAPI/2.0"
         ],
         "x-ms-client-request-id": "1140af18-96bb-3357-d86d-cbe92730a88d",
-<<<<<<< HEAD
-        "x-ms-request-id": "1ea16cfa-701f-000c-333a-f30533000000",
-        "x-ms-version": "2019-10-10"
-=======
         "x-ms-request-id": "fa43fad1-201f-0097-0af9-091bad000000",
         "x-ms-version": "2019-12-12"
->>>>>>> 32e373e2
-      },
-      "ResponseBody": []
-    },
-    {
-<<<<<<< HEAD
-      "RequestUri": "https://seanstagehierarchical.blob.core.windows.net/test-filesystem-902c2392-9377-618f-d5ec-f5209e93ea48/test-directory-a6c3e2d7-c6cd-da12-1a95-505c8ccf4a59/test-directory-73f7258d-1810-7b1f-68ce-bfdce945a367?comp=lease",
-      "RequestMethod": "PUT",
-      "RequestHeaders": {
-        "Authorization": "Sanitized",
-        "traceparent": "00-c97709e7ae5ede4791ceb7af20e38e14-075a285f1fb2fd44-00",
-        "User-Agent": [
-          "azsdk-net-Storage.Files.DataLake/12.0.0-dev.20200305.1",
-          "(.NET Core 4.6.28325.01; Microsoft Windows 10.0.18363 )"
-        ],
-        "x-ms-client-request-id": "dbfb578d-0c95-d261-68c9-8e3c307d00db",
-        "x-ms-date": "Thu, 05 Mar 2020 22:07:39 GMT",
-=======
+      },
+      "ResponseBody": []
+    },
+    {
       "RequestUri": "http://seannsecanary.blob.core.windows.net/test-filesystem-902c2392-9377-618f-d5ec-f5209e93ea48/test-directory-a6c3e2d7-c6cd-da12-1a95-505c8ccf4a59/test-directory-73f7258d-1810-7b1f-68ce-bfdce945a367?comp=lease",
       "RequestMethod": "PUT",
       "RequestHeaders": {
@@ -1717,66 +938,36 @@
         ],
         "x-ms-client-request-id": "dbfb578d-0c95-d261-68c9-8e3c307d00db",
         "x-ms-date": "Fri, 03 Apr 2020 20:53:17 GMT",
->>>>>>> 32e373e2
         "x-ms-lease-action": "acquire",
         "x-ms-lease-duration": "-1",
         "x-ms-proposed-lease-id": "7fac0c27-45b9-7646-837e-66da32fc9326",
         "x-ms-return-client-request-id": "true",
-<<<<<<< HEAD
-        "x-ms-version": "2019-10-10"
-=======
-        "x-ms-version": "2019-12-12"
->>>>>>> 32e373e2
-      },
-      "RequestBody": null,
-      "StatusCode": 201,
-      "ResponseHeaders": {
-        "Content-Length": "0",
-<<<<<<< HEAD
-        "Date": "Thu, 05 Mar 2020 22:07:40 GMT",
-        "ETag": "\u00220x8D7C1519EE8AD69\u0022",
-        "Last-Modified": "Thu, 05 Mar 2020 22:07:39 GMT",
-=======
+        "x-ms-version": "2019-12-12"
+      },
+      "RequestBody": null,
+      "StatusCode": 201,
+      "ResponseHeaders": {
+        "Content-Length": "0",
         "Date": "Fri, 03 Apr 2020 20:53:14 GMT",
         "ETag": "\u00220x8D7D81107EFB305\u0022",
         "Last-Modified": "Fri, 03 Apr 2020 20:53:15 GMT",
->>>>>>> 32e373e2
         "Server": [
           "Windows-Azure-Blob/1.0",
           "Microsoft-HTTPAPI/2.0"
         ],
         "x-ms-client-request-id": "dbfb578d-0c95-d261-68c9-8e3c307d00db",
         "x-ms-lease-id": "7fac0c27-45b9-7646-837e-66da32fc9326",
-<<<<<<< HEAD
-        "x-ms-request-id": "beed2575-601e-002f-703a-f39ff0000000",
-        "x-ms-version": "2019-10-10"
-=======
         "x-ms-request-id": "96215bfb-f01e-0012-54f9-093670000000",
         "x-ms-version": "2019-12-12"
->>>>>>> 32e373e2
-      },
-      "ResponseBody": []
-    },
-    {
-<<<<<<< HEAD
-      "RequestUri": "https://seanstagehierarchical.dfs.core.windows.net/test-filesystem-902c2392-9377-618f-d5ec-f5209e93ea48/test-directory-a6c3e2d7-c6cd-da12-1a95-505c8ccf4a59/test-directory-73f7258d-1810-7b1f-68ce-bfdce945a367?resource=directory",
-=======
+      },
+      "ResponseBody": []
+    },
+    {
       "RequestUri": "http://seannsecanary.dfs.core.windows.net/test-filesystem-902c2392-9377-618f-d5ec-f5209e93ea48/test-directory-a6c3e2d7-c6cd-da12-1a95-505c8ccf4a59/test-directory-73f7258d-1810-7b1f-68ce-bfdce945a367?resource=directory",
->>>>>>> 32e373e2
-      "RequestMethod": "PUT",
-      "RequestHeaders": {
-        "Authorization": "Sanitized",
-        "User-Agent": [
-<<<<<<< HEAD
-          "azsdk-net-Storage.Files.DataLake/12.0.0-dev.20200305.1",
-          "(.NET Core 4.6.28325.01; Microsoft Windows 10.0.18363 )"
-        ],
-        "x-ms-client-request-id": "db4c8a2c-b801-3590-41f1-d13b036fc512",
-        "x-ms-date": "Thu, 05 Mar 2020 22:07:40 GMT",
-        "x-ms-lease-id": "7fac0c27-45b9-7646-837e-66da32fc9326",
-        "x-ms-return-client-request-id": "true",
-        "x-ms-version": "2019-10-10"
-=======
+      "RequestMethod": "PUT",
+      "RequestHeaders": {
+        "Authorization": "Sanitized",
+        "User-Agent": [
           "azsdk-net-Storage.Files.DataLake/12.1.0-dev.20200403.1",
           "(.NET Core 4.6.28325.01; Microsoft Windows 10.0.18362 )"
         ],
@@ -1785,52 +976,25 @@
         "x-ms-lease-id": "7fac0c27-45b9-7646-837e-66da32fc9326",
         "x-ms-return-client-request-id": "true",
         "x-ms-version": "2019-12-12"
->>>>>>> 32e373e2
-      },
-      "RequestBody": null,
-      "StatusCode": 201,
-      "ResponseHeaders": {
-        "Content-Length": "0",
-<<<<<<< HEAD
-        "Date": "Thu, 05 Mar 2020 22:07:40 GMT",
-        "ETag": "\u00220x8D7C1519F2E1EAB\u0022",
-        "Last-Modified": "Thu, 05 Mar 2020 22:07:40 GMT",
-=======
+      },
+      "RequestBody": null,
+      "StatusCode": 201,
+      "ResponseHeaders": {
+        "Content-Length": "0",
         "Date": "Fri, 03 Apr 2020 20:53:14 GMT",
         "ETag": "\u00220x8D7D81108082E04\u0022",
         "Last-Modified": "Fri, 03 Apr 2020 20:53:15 GMT",
->>>>>>> 32e373e2
         "Server": [
           "Windows-Azure-HDFS/1.0",
           "Microsoft-HTTPAPI/2.0"
         ],
         "x-ms-client-request-id": "db4c8a2c-b801-3590-41f1-d13b036fc512",
-<<<<<<< HEAD
-        "x-ms-request-id": "1ea16cfb-701f-000c-343a-f30533000000",
-        "x-ms-version": "2019-10-10"
-=======
         "x-ms-request-id": "fa43fad2-201f-0097-0bf9-091bad000000",
         "x-ms-version": "2019-12-12"
->>>>>>> 32e373e2
-      },
-      "ResponseBody": []
-    },
-    {
-<<<<<<< HEAD
-      "RequestUri": "https://seanstagehierarchical.blob.core.windows.net/test-filesystem-902c2392-9377-618f-d5ec-f5209e93ea48?restype=container",
-      "RequestMethod": "DELETE",
-      "RequestHeaders": {
-        "Authorization": "Sanitized",
-        "traceparent": "00-c18c4c5d5db2144d96a48a70547088f9-1c9f916dbf1c6f44-00",
-        "User-Agent": [
-          "azsdk-net-Storage.Files.DataLake/12.0.0-dev.20200305.1",
-          "(.NET Core 4.6.28325.01; Microsoft Windows 10.0.18363 )"
-        ],
-        "x-ms-client-request-id": "a610c39c-2431-21da-1471-417b9c4e92f0",
-        "x-ms-date": "Thu, 05 Mar 2020 22:07:40 GMT",
-        "x-ms-return-client-request-id": "true",
-        "x-ms-version": "2019-10-10"
-=======
+      },
+      "ResponseBody": []
+    },
+    {
       "RequestUri": "http://seannsecanary.blob.core.windows.net/test-filesystem-902c2392-9377-618f-d5ec-f5209e93ea48?restype=container",
       "RequestMethod": "DELETE",
       "RequestHeaders": {
@@ -1844,42 +1008,26 @@
         "x-ms-date": "Fri, 03 Apr 2020 20:53:17 GMT",
         "x-ms-return-client-request-id": "true",
         "x-ms-version": "2019-12-12"
->>>>>>> 32e373e2
       },
       "RequestBody": null,
       "StatusCode": 202,
       "ResponseHeaders": {
         "Content-Length": "0",
-<<<<<<< HEAD
-        "Date": "Thu, 05 Mar 2020 22:07:40 GMT",
-=======
-        "Date": "Fri, 03 Apr 2020 20:53:14 GMT",
->>>>>>> 32e373e2
+        "Date": "Fri, 03 Apr 2020 20:53:14 GMT",
         "Server": [
           "Windows-Azure-Blob/1.0",
           "Microsoft-HTTPAPI/2.0"
         ],
         "x-ms-client-request-id": "a610c39c-2431-21da-1471-417b9c4e92f0",
-<<<<<<< HEAD
-        "x-ms-request-id": "beed257a-601e-002f-733a-f39ff0000000",
-        "x-ms-version": "2019-10-10"
-=======
         "x-ms-request-id": "96215c0e-f01e-0012-65f9-093670000000",
         "x-ms-version": "2019-12-12"
->>>>>>> 32e373e2
       },
       "ResponseBody": []
     }
   ],
   "Variables": {
-<<<<<<< HEAD
-    "DateTimeOffsetNow": "2020-03-05T14:07:34.5042656-08:00",
-    "RandomSeed": "55399346",
-    "Storage_TestConfigHierarchicalNamespace": "NamespaceTenant\nseanstagehierarchical\nU2FuaXRpemVk\nhttps://seanstagehierarchical.blob.core.windows.net\nhttp://seanstagehierarchical.file.core.windows.net\nhttp://seanstagehierarchical.queue.core.windows.net\nhttp://seanstagehierarchical.table.core.windows.net\n\n\n\n\nhttp://seanstagehierarchical-secondary.blob.core.windows.net\nhttp://seanstagehierarchical-secondary.file.core.windows.net\nhttp://seanstagehierarchical-secondary.queue.core.windows.net\nhttp://seanstagehierarchical-secondary.table.core.windows.net\n68390a19-a643-458b-b726-408abf67b4fc\nSanitized\n72f988bf-86f1-41af-91ab-2d7cd011db47\nhttps://login.microsoftonline.com/\nCloud\nBlobEndpoint=https://seanstagehierarchical.blob.core.windows.net/;QueueEndpoint=http://seanstagehierarchical.queue.core.windows.net/;FileEndpoint=http://seanstagehierarchical.file.core.windows.net/;BlobSecondaryEndpoint=http://seanstagehierarchical-secondary.blob.core.windows.net/;QueueSecondaryEndpoint=http://seanstagehierarchical-secondary.queue.core.windows.net/;FileSecondaryEndpoint=http://seanstagehierarchical-secondary.file.core.windows.net/;AccountName=seanstagehierarchical;AccountKey=Sanitized\n"
-=======
     "DateTimeOffsetNow": "2020-04-03T13:53:14.4608302-07:00",
     "RandomSeed": "55399346",
     "Storage_TestConfigHierarchicalNamespace": "NamespaceTenant\nseannsecanary\nU2FuaXRpemVk\nhttp://seannsecanary.blob.core.windows.net\nhttp://seannsecanary.file.core.windows.net\nhttp://seannsecanary.queue.core.windows.net\nhttp://seannsecanary.table.core.windows.net\n\n\n\n\nhttp://seannsecanary-secondary.blob.core.windows.net\nhttp://seannsecanary-secondary.file.core.windows.net\nhttp://seannsecanary-secondary.queue.core.windows.net\nhttp://seannsecanary-secondary.table.core.windows.net\n68390a19-a643-458b-b726-408abf67b4fc\nSanitized\n72f988bf-86f1-41af-91ab-2d7cd011db47\nhttps://login.microsoftonline.com/\nCloud\nBlobEndpoint=http://seannsecanary.blob.core.windows.net/;QueueEndpoint=http://seannsecanary.queue.core.windows.net/;FileEndpoint=http://seannsecanary.file.core.windows.net/;BlobSecondaryEndpoint=http://seannsecanary-secondary.blob.core.windows.net/;QueueSecondaryEndpoint=http://seannsecanary-secondary.queue.core.windows.net/;FileSecondaryEndpoint=http://seannsecanary-secondary.file.core.windows.net/;AccountName=seannsecanary;AccountKey=Sanitized\n"
->>>>>>> 32e373e2
   }
 }