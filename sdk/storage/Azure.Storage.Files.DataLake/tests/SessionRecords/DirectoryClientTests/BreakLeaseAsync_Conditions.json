{
  "Entries": [
    {
<<<<<<< HEAD
      "RequestUri": "https://seanstagehierarchical.blob.core.windows.net/test-filesystem-06946ee3-c3c9-198b-2c65-e62f192a32d4?restype=container",
      "RequestMethod": "PUT",
      "RequestHeaders": {
        "Authorization": "Sanitized",
        "traceparent": "00-07ea6b2376bd2147ba4a309adadf4779-d4050b757d47984c-00",
        "User-Agent": [
          "azsdk-net-Storage.Files.DataLake/12.0.0-dev.20200305.1",
          "(.NET Core 4.6.28325.01; Microsoft Windows 10.0.18363 )"
        ],
        "x-ms-blob-public-access": "container",
        "x-ms-client-request-id": "246d9c6a-be81-a061-3cf2-424272739d96",
        "x-ms-date": "Thu, 05 Mar 2020 22:06:48 GMT",
        "x-ms-return-client-request-id": "true",
        "x-ms-version": "2019-10-10"
=======
      "RequestUri": "http://seannsecanary.blob.core.windows.net/test-filesystem-06946ee3-c3c9-198b-2c65-e62f192a32d4?restype=container",
      "RequestMethod": "PUT",
      "RequestHeaders": {
        "Authorization": "Sanitized",
        "traceparent": "00-019824771bf1394c858e366c418f0e45-f4c6067869ffed4d-00",
        "User-Agent": [
          "azsdk-net-Storage.Files.DataLake/12.1.0-dev.20200403.1",
          "(.NET Core 4.6.28325.01; Microsoft Windows 10.0.18362 )"
        ],
        "x-ms-blob-public-access": "container",
        "x-ms-client-request-id": "246d9c6a-be81-a061-3cf2-424272739d96",
        "x-ms-date": "Fri, 03 Apr 2020 20:52:54 GMT",
        "x-ms-return-client-request-id": "true",
        "x-ms-version": "2019-12-12"
>>>>>>> 32e373e2
      },
      "RequestBody": null,
      "StatusCode": 201,
      "ResponseHeaders": {
        "Content-Length": "0",
<<<<<<< HEAD
        "Date": "Thu, 05 Mar 2020 22:06:48 GMT",
        "ETag": "\u00220x8D7C151804D3917\u0022",
        "Last-Modified": "Thu, 05 Mar 2020 22:06:48 GMT",
=======
        "Date": "Fri, 03 Apr 2020 20:52:52 GMT",
        "ETag": "\u00220x8D7D810FAB96F03\u0022",
        "Last-Modified": "Fri, 03 Apr 2020 20:52:53 GMT",
>>>>>>> 32e373e2
        "Server": [
          "Windows-Azure-Blob/1.0",
          "Microsoft-HTTPAPI/2.0"
        ],
        "x-ms-client-request-id": "246d9c6a-be81-a061-3cf2-424272739d96",
<<<<<<< HEAD
        "x-ms-request-id": "0fb0efd6-d01e-0015-583a-f38588000000",
        "x-ms-version": "2019-10-10"
=======
        "x-ms-request-id": "96215099-f01e-0012-2bf9-093670000000",
        "x-ms-version": "2019-12-12"
>>>>>>> 32e373e2
      },
      "ResponseBody": []
    },
    {
<<<<<<< HEAD
      "RequestUri": "https://seanstagehierarchical.dfs.core.windows.net/test-filesystem-06946ee3-c3c9-198b-2c65-e62f192a32d4/test-directory-3632589f-0987-456b-44b3-180aed06a443?resource=directory",
      "RequestMethod": "PUT",
      "RequestHeaders": {
        "Authorization": "Sanitized",
        "traceparent": "00-79085d889e55e048aaa14a4f5b7690e7-74c98b8f4a158d40-00",
        "User-Agent": [
          "azsdk-net-Storage.Files.DataLake/12.0.0-dev.20200305.1",
          "(.NET Core 4.6.28325.01; Microsoft Windows 10.0.18363 )"
        ],
        "x-ms-client-request-id": "1be43f21-66b6-6102-3127-dfcda557b236",
        "x-ms-date": "Thu, 05 Mar 2020 22:06:48 GMT",
        "x-ms-return-client-request-id": "true",
        "x-ms-version": "2019-10-10"
=======
      "RequestUri": "http://seannsecanary.dfs.core.windows.net/test-filesystem-06946ee3-c3c9-198b-2c65-e62f192a32d4/test-directory-3632589f-0987-456b-44b3-180aed06a443?resource=directory",
      "RequestMethod": "PUT",
      "RequestHeaders": {
        "Authorization": "Sanitized",
        "traceparent": "00-4f07ca71c1a9fb4f95aae11dc60a71d8-73b83165bab69042-00",
        "User-Agent": [
          "azsdk-net-Storage.Files.DataLake/12.1.0-dev.20200403.1",
          "(.NET Core 4.6.28325.01; Microsoft Windows 10.0.18362 )"
        ],
        "x-ms-client-request-id": "1be43f21-66b6-6102-3127-dfcda557b236",
        "x-ms-date": "Fri, 03 Apr 2020 20:52:54 GMT",
        "x-ms-return-client-request-id": "true",
        "x-ms-version": "2019-12-12"
>>>>>>> 32e373e2
      },
      "RequestBody": null,
      "StatusCode": 201,
      "ResponseHeaders": {
        "Content-Length": "0",
<<<<<<< HEAD
        "Date": "Thu, 05 Mar 2020 22:06:48 GMT",
        "ETag": "\u00220x8D7C151807F2B5B\u0022",
        "Last-Modified": "Thu, 05 Mar 2020 22:06:48 GMT",
=======
        "Date": "Fri, 03 Apr 2020 20:52:52 GMT",
        "ETag": "\u00220x8D7D810FACBACB9\u0022",
        "Last-Modified": "Fri, 03 Apr 2020 20:52:53 GMT",
>>>>>>> 32e373e2
        "Server": [
          "Windows-Azure-HDFS/1.0",
          "Microsoft-HTTPAPI/2.0"
        ],
        "x-ms-client-request-id": "1be43f21-66b6-6102-3127-dfcda557b236",
<<<<<<< HEAD
        "x-ms-request-id": "f1e7595f-901f-0004-4a3a-f31f3c000000",
        "x-ms-version": "2019-10-10"
=======
        "x-ms-request-id": "fa43fa62-201f-0097-34f9-091bad000000",
        "x-ms-version": "2019-12-12"
>>>>>>> 32e373e2
      },
      "ResponseBody": []
    },
    {
<<<<<<< HEAD
      "RequestUri": "https://seanstagehierarchical.blob.core.windows.net/test-filesystem-06946ee3-c3c9-198b-2c65-e62f192a32d4/test-directory-3632589f-0987-456b-44b3-180aed06a443?comp=lease",
      "RequestMethod": "PUT",
      "RequestHeaders": {
        "Authorization": "Sanitized",
        "traceparent": "00-6649ce0d54547548bbd14f6fb5b4866a-b4cfae3a37209745-00",
        "User-Agent": [
          "azsdk-net-Storage.Files.DataLake/12.0.0-dev.20200305.1",
          "(.NET Core 4.6.28325.01; Microsoft Windows 10.0.18363 )"
        ],
        "x-ms-client-request-id": "5b614c0d-576d-00cc-6652-15f7af3ada75",
        "x-ms-date": "Thu, 05 Mar 2020 22:06:48 GMT",
=======
      "RequestUri": "http://seannsecanary.blob.core.windows.net/test-filesystem-06946ee3-c3c9-198b-2c65-e62f192a32d4/test-directory-3632589f-0987-456b-44b3-180aed06a443?comp=lease",
      "RequestMethod": "PUT",
      "RequestHeaders": {
        "Authorization": "Sanitized",
        "traceparent": "00-8442bd46c52e7d41a85e3ce36c541c8a-0056a682c9d49b49-00",
        "User-Agent": [
          "azsdk-net-Storage.Files.DataLake/12.1.0-dev.20200403.1",
          "(.NET Core 4.6.28325.01; Microsoft Windows 10.0.18362 )"
        ],
        "x-ms-client-request-id": "5b614c0d-576d-00cc-6652-15f7af3ada75",
        "x-ms-date": "Fri, 03 Apr 2020 20:52:55 GMT",
>>>>>>> 32e373e2
        "x-ms-lease-action": "acquire",
        "x-ms-lease-duration": "15",
        "x-ms-proposed-lease-id": "1579ff4e-21ae-92d8-06bf-b7c786bcea5d",
        "x-ms-return-client-request-id": "true",
<<<<<<< HEAD
        "x-ms-version": "2019-10-10"
=======
        "x-ms-version": "2019-12-12"
>>>>>>> 32e373e2
      },
      "RequestBody": null,
      "StatusCode": 201,
      "ResponseHeaders": {
        "Content-Length": "0",
<<<<<<< HEAD
        "Date": "Thu, 05 Mar 2020 22:06:48 GMT",
        "ETag": "\u00220x8D7C151807F2B5B\u0022",
        "Last-Modified": "Thu, 05 Mar 2020 22:06:48 GMT",
=======
        "Date": "Fri, 03 Apr 2020 20:52:52 GMT",
        "ETag": "\u00220x8D7D810FACBACB9\u0022",
        "Last-Modified": "Fri, 03 Apr 2020 20:52:53 GMT",
>>>>>>> 32e373e2
        "Server": [
          "Windows-Azure-Blob/1.0",
          "Microsoft-HTTPAPI/2.0"
        ],
        "x-ms-client-request-id": "5b614c0d-576d-00cc-6652-15f7af3ada75",
        "x-ms-lease-id": "1579ff4e-21ae-92d8-06bf-b7c786bcea5d",
<<<<<<< HEAD
        "x-ms-request-id": "0fb0efe1-d01e-0015-603a-f38588000000",
        "x-ms-version": "2019-10-10"
=======
        "x-ms-request-id": "962150ae-f01e-0012-3ff9-093670000000",
        "x-ms-version": "2019-12-12"
>>>>>>> 32e373e2
      },
      "ResponseBody": []
    },
    {
<<<<<<< HEAD
      "RequestUri": "https://seanstagehierarchical.blob.core.windows.net/test-filesystem-06946ee3-c3c9-198b-2c65-e62f192a32d4/test-directory-3632589f-0987-456b-44b3-180aed06a443?comp=lease",
      "RequestMethod": "PUT",
      "RequestHeaders": {
        "Authorization": "Sanitized",
        "traceparent": "00-096bcd89f10d7a45b3961bdeb645e2ff-6241769c9912554e-00",
        "User-Agent": [
          "azsdk-net-Storage.Files.DataLake/12.0.0-dev.20200305.1",
          "(.NET Core 4.6.28325.01; Microsoft Windows 10.0.18363 )"
        ],
        "x-ms-client-request-id": "3aba8ff1-8f5a-eef0-d2e9-47cf7395b21f",
        "x-ms-date": "Thu, 05 Mar 2020 22:06:49 GMT",
        "x-ms-lease-action": "break",
        "x-ms-return-client-request-id": "true",
        "x-ms-version": "2019-10-10"
=======
      "RequestUri": "http://seannsecanary.blob.core.windows.net/test-filesystem-06946ee3-c3c9-198b-2c65-e62f192a32d4/test-directory-3632589f-0987-456b-44b3-180aed06a443?comp=lease",
      "RequestMethod": "PUT",
      "RequestHeaders": {
        "Authorization": "Sanitized",
        "traceparent": "00-59a76bc43369e04eaba029a44e3cc4e8-4df23dbb2e6cf34f-00",
        "User-Agent": [
          "azsdk-net-Storage.Files.DataLake/12.1.0-dev.20200403.1",
          "(.NET Core 4.6.28325.01; Microsoft Windows 10.0.18362 )"
        ],
        "x-ms-client-request-id": "3aba8ff1-8f5a-eef0-d2e9-47cf7395b21f",
        "x-ms-date": "Fri, 03 Apr 2020 20:52:55 GMT",
        "x-ms-lease-action": "break",
        "x-ms-return-client-request-id": "true",
        "x-ms-version": "2019-12-12"
>>>>>>> 32e373e2
      },
      "RequestBody": null,
      "StatusCode": 202,
      "ResponseHeaders": {
        "Content-Length": "0",
<<<<<<< HEAD
        "Date": "Thu, 05 Mar 2020 22:06:48 GMT",
        "ETag": "\u00220x8D7C151807F2B5B\u0022",
        "Last-Modified": "Thu, 05 Mar 2020 22:06:48 GMT",
=======
        "Date": "Fri, 03 Apr 2020 20:52:52 GMT",
        "ETag": "\u00220x8D7D810FACBACB9\u0022",
        "Last-Modified": "Fri, 03 Apr 2020 20:52:53 GMT",
>>>>>>> 32e373e2
        "Server": [
          "Windows-Azure-Blob/1.0",
          "Microsoft-HTTPAPI/2.0"
        ],
        "x-ms-client-request-id": "3aba8ff1-8f5a-eef0-d2e9-47cf7395b21f",
        "x-ms-lease-time": "0",
<<<<<<< HEAD
        "x-ms-request-id": "0fb0efe9-d01e-0015-683a-f38588000000",
        "x-ms-version": "2019-10-10"
=======
        "x-ms-request-id": "962150b4-f01e-0012-45f9-093670000000",
        "x-ms-version": "2019-12-12"
>>>>>>> 32e373e2
      },
      "ResponseBody": []
    },
    {
<<<<<<< HEAD
      "RequestUri": "https://seanstagehierarchical.blob.core.windows.net/test-filesystem-06946ee3-c3c9-198b-2c65-e62f192a32d4?restype=container",
      "RequestMethod": "DELETE",
      "RequestHeaders": {
        "Authorization": "Sanitized",
        "traceparent": "00-8ebd16d7bfbc1b458b817ef8ad86f7b0-72d2b6e1cd68a346-00",
        "User-Agent": [
          "azsdk-net-Storage.Files.DataLake/12.0.0-dev.20200305.1",
          "(.NET Core 4.6.28325.01; Microsoft Windows 10.0.18363 )"
        ],
        "x-ms-client-request-id": "1f0594ee-a080-ae1a-9099-3584bc4452dc",
        "x-ms-date": "Thu, 05 Mar 2020 22:06:49 GMT",
        "x-ms-return-client-request-id": "true",
        "x-ms-version": "2019-10-10"
=======
      "RequestUri": "http://seannsecanary.blob.core.windows.net/test-filesystem-06946ee3-c3c9-198b-2c65-e62f192a32d4?restype=container",
      "RequestMethod": "DELETE",
      "RequestHeaders": {
        "Authorization": "Sanitized",
        "traceparent": "00-a06930169d2c134681f938d271f0226c-b88ae7f0dd07f548-00",
        "User-Agent": [
          "azsdk-net-Storage.Files.DataLake/12.1.0-dev.20200403.1",
          "(.NET Core 4.6.28325.01; Microsoft Windows 10.0.18362 )"
        ],
        "x-ms-client-request-id": "1f0594ee-a080-ae1a-9099-3584bc4452dc",
        "x-ms-date": "Fri, 03 Apr 2020 20:52:55 GMT",
        "x-ms-return-client-request-id": "true",
        "x-ms-version": "2019-12-12"
>>>>>>> 32e373e2
      },
      "RequestBody": null,
      "StatusCode": 202,
      "ResponseHeaders": {
        "Content-Length": "0",
<<<<<<< HEAD
        "Date": "Thu, 05 Mar 2020 22:06:48 GMT",
=======
        "Date": "Fri, 03 Apr 2020 20:52:53 GMT",
>>>>>>> 32e373e2
        "Server": [
          "Windows-Azure-Blob/1.0",
          "Microsoft-HTTPAPI/2.0"
        ],
        "x-ms-client-request-id": "1f0594ee-a080-ae1a-9099-3584bc4452dc",
<<<<<<< HEAD
        "x-ms-request-id": "0fb0eff1-d01e-0015-6e3a-f38588000000",
        "x-ms-version": "2019-10-10"
=======
        "x-ms-request-id": "962150ba-f01e-0012-4bf9-093670000000",
        "x-ms-version": "2019-12-12"
>>>>>>> 32e373e2
      },
      "ResponseBody": []
    },
    {
<<<<<<< HEAD
      "RequestUri": "https://seanstagehierarchical.blob.core.windows.net/test-filesystem-fec19c65-b8ea-2b83-d5b1-01bea69b5250?restype=container",
      "RequestMethod": "PUT",
      "RequestHeaders": {
        "Authorization": "Sanitized",
        "traceparent": "00-48b907240f0b6a4ebaba3e6ad8c71d93-8e86891b343f4f43-00",
        "User-Agent": [
          "azsdk-net-Storage.Files.DataLake/12.0.0-dev.20200305.1",
          "(.NET Core 4.6.28325.01; Microsoft Windows 10.0.18363 )"
        ],
        "x-ms-blob-public-access": "container",
        "x-ms-client-request-id": "ffef0b49-2cc0-353a-10d9-4ace9e5b07f5",
        "x-ms-date": "Thu, 05 Mar 2020 22:06:49 GMT",
        "x-ms-return-client-request-id": "true",
        "x-ms-version": "2019-10-10"
=======
      "RequestUri": "http://seannsecanary.blob.core.windows.net/test-filesystem-fec19c65-b8ea-2b83-d5b1-01bea69b5250?restype=container",
      "RequestMethod": "PUT",
      "RequestHeaders": {
        "Authorization": "Sanitized",
        "traceparent": "00-c474c32fe8514c4c8685b0d3b9e6650f-86a2369199100746-00",
        "User-Agent": [
          "azsdk-net-Storage.Files.DataLake/12.1.0-dev.20200403.1",
          "(.NET Core 4.6.28325.01; Microsoft Windows 10.0.18362 )"
        ],
        "x-ms-blob-public-access": "container",
        "x-ms-client-request-id": "ffef0b49-2cc0-353a-10d9-4ace9e5b07f5",
        "x-ms-date": "Fri, 03 Apr 2020 20:52:55 GMT",
        "x-ms-return-client-request-id": "true",
        "x-ms-version": "2019-12-12"
>>>>>>> 32e373e2
      },
      "RequestBody": null,
      "StatusCode": 201,
      "ResponseHeaders": {
        "Content-Length": "0",
<<<<<<< HEAD
        "Date": "Thu, 05 Mar 2020 22:06:48 GMT",
        "ETag": "\u00220x8D7C15180EDE414\u0022",
        "Last-Modified": "Thu, 05 Mar 2020 22:06:49 GMT",
=======
        "Date": "Fri, 03 Apr 2020 20:52:53 GMT",
        "ETag": "\u00220x8D7D810FB044159\u0022",
        "Last-Modified": "Fri, 03 Apr 2020 20:52:53 GMT",
>>>>>>> 32e373e2
        "Server": [
          "Windows-Azure-Blob/1.0",
          "Microsoft-HTTPAPI/2.0"
        ],
        "x-ms-client-request-id": "ffef0b49-2cc0-353a-10d9-4ace9e5b07f5",
<<<<<<< HEAD
        "x-ms-request-id": "80951c97-a01e-0020-593a-f3e99c000000",
        "x-ms-version": "2019-10-10"
=======
        "x-ms-request-id": "962150bd-f01e-0012-4ef9-093670000000",
        "x-ms-version": "2019-12-12"
>>>>>>> 32e373e2
      },
      "ResponseBody": []
    },
    {
<<<<<<< HEAD
      "RequestUri": "https://seanstagehierarchical.dfs.core.windows.net/test-filesystem-fec19c65-b8ea-2b83-d5b1-01bea69b5250/test-directory-98c6e447-7362-d24c-fdd8-423f9d1f9a9f?resource=directory",
      "RequestMethod": "PUT",
      "RequestHeaders": {
        "Authorization": "Sanitized",
        "traceparent": "00-1cc38fcd01afe84ab99534d3d46190c0-b5f87b823c2bca4b-00",
        "User-Agent": [
          "azsdk-net-Storage.Files.DataLake/12.0.0-dev.20200305.1",
          "(.NET Core 4.6.28325.01; Microsoft Windows 10.0.18363 )"
        ],
        "x-ms-client-request-id": "ac1c25a3-b46f-d691-bf1d-01e7e9fa97f0",
        "x-ms-date": "Thu, 05 Mar 2020 22:06:49 GMT",
        "x-ms-return-client-request-id": "true",
        "x-ms-version": "2019-10-10"
=======
      "RequestUri": "http://seannsecanary.dfs.core.windows.net/test-filesystem-fec19c65-b8ea-2b83-d5b1-01bea69b5250/test-directory-98c6e447-7362-d24c-fdd8-423f9d1f9a9f?resource=directory",
      "RequestMethod": "PUT",
      "RequestHeaders": {
        "Authorization": "Sanitized",
        "traceparent": "00-5dd94a120084044e803fa9fff718df8e-e027a009a9835844-00",
        "User-Agent": [
          "azsdk-net-Storage.Files.DataLake/12.1.0-dev.20200403.1",
          "(.NET Core 4.6.28325.01; Microsoft Windows 10.0.18362 )"
        ],
        "x-ms-client-request-id": "ac1c25a3-b46f-d691-bf1d-01e7e9fa97f0",
        "x-ms-date": "Fri, 03 Apr 2020 20:52:55 GMT",
        "x-ms-return-client-request-id": "true",
        "x-ms-version": "2019-12-12"
>>>>>>> 32e373e2
      },
      "RequestBody": null,
      "StatusCode": 201,
      "ResponseHeaders": {
        "Content-Length": "0",
<<<<<<< HEAD
        "Date": "Thu, 05 Mar 2020 22:06:49 GMT",
        "ETag": "\u00220x8D7C15181236B34\u0022",
        "Last-Modified": "Thu, 05 Mar 2020 22:06:49 GMT",
=======
        "Date": "Fri, 03 Apr 2020 20:52:53 GMT",
        "ETag": "\u00220x8D7D810FB13D0FF\u0022",
        "Last-Modified": "Fri, 03 Apr 2020 20:52:53 GMT",
>>>>>>> 32e373e2
        "Server": [
          "Windows-Azure-HDFS/1.0",
          "Microsoft-HTTPAPI/2.0"
        ],
        "x-ms-client-request-id": "ac1c25a3-b46f-d691-bf1d-01e7e9fa97f0",
<<<<<<< HEAD
        "x-ms-request-id": "3ab45c7c-601f-002f-4b3a-f39ff0000000",
        "x-ms-version": "2019-10-10"
=======
        "x-ms-request-id": "fa43fa63-201f-0097-35f9-091bad000000",
        "x-ms-version": "2019-12-12"
>>>>>>> 32e373e2
      },
      "ResponseBody": []
    },
    {
<<<<<<< HEAD
      "RequestUri": "https://seanstagehierarchical.blob.core.windows.net/test-filesystem-fec19c65-b8ea-2b83-d5b1-01bea69b5250/test-directory-98c6e447-7362-d24c-fdd8-423f9d1f9a9f?comp=lease",
      "RequestMethod": "PUT",
      "RequestHeaders": {
        "Authorization": "Sanitized",
        "traceparent": "00-058279f9934b3a49b94ac7d007aa6e50-c93e48d457a1764e-00",
        "User-Agent": [
          "azsdk-net-Storage.Files.DataLake/12.0.0-dev.20200305.1",
          "(.NET Core 4.6.28325.01; Microsoft Windows 10.0.18363 )"
        ],
        "x-ms-client-request-id": "9d78dd14-b965-377a-dc27-583b04da3029",
        "x-ms-date": "Thu, 05 Mar 2020 22:06:50 GMT",
=======
      "RequestUri": "http://seannsecanary.blob.core.windows.net/test-filesystem-fec19c65-b8ea-2b83-d5b1-01bea69b5250/test-directory-98c6e447-7362-d24c-fdd8-423f9d1f9a9f?comp=lease",
      "RequestMethod": "PUT",
      "RequestHeaders": {
        "Authorization": "Sanitized",
        "traceparent": "00-07da699bc833674b929537be75369781-0c08f3128f1f8649-00",
        "User-Agent": [
          "azsdk-net-Storage.Files.DataLake/12.1.0-dev.20200403.1",
          "(.NET Core 4.6.28325.01; Microsoft Windows 10.0.18362 )"
        ],
        "x-ms-client-request-id": "9d78dd14-b965-377a-dc27-583b04da3029",
        "x-ms-date": "Fri, 03 Apr 2020 20:52:55 GMT",
>>>>>>> 32e373e2
        "x-ms-lease-action": "acquire",
        "x-ms-lease-duration": "15",
        "x-ms-proposed-lease-id": "906aaa3e-6be6-f449-5334-afb6a5958a2d",
        "x-ms-return-client-request-id": "true",
<<<<<<< HEAD
        "x-ms-version": "2019-10-10"
=======
        "x-ms-version": "2019-12-12"
>>>>>>> 32e373e2
      },
      "RequestBody": null,
      "StatusCode": 201,
      "ResponseHeaders": {
        "Content-Length": "0",
<<<<<<< HEAD
        "Date": "Thu, 05 Mar 2020 22:06:49 GMT",
        "ETag": "\u00220x8D7C15181236B34\u0022",
        "Last-Modified": "Thu, 05 Mar 2020 22:06:49 GMT",
=======
        "Date": "Fri, 03 Apr 2020 20:52:53 GMT",
        "ETag": "\u00220x8D7D810FB13D0FF\u0022",
        "Last-Modified": "Fri, 03 Apr 2020 20:52:53 GMT",
>>>>>>> 32e373e2
        "Server": [
          "Windows-Azure-Blob/1.0",
          "Microsoft-HTTPAPI/2.0"
        ],
        "x-ms-client-request-id": "9d78dd14-b965-377a-dc27-583b04da3029",
        "x-ms-lease-id": "906aaa3e-6be6-f449-5334-afb6a5958a2d",
<<<<<<< HEAD
        "x-ms-request-id": "80951c9d-a01e-0020-5b3a-f3e99c000000",
        "x-ms-version": "2019-10-10"
=======
        "x-ms-request-id": "962150df-f01e-0012-6ef9-093670000000",
        "x-ms-version": "2019-12-12"
>>>>>>> 32e373e2
      },
      "ResponseBody": []
    },
    {
<<<<<<< HEAD
      "RequestUri": "https://seanstagehierarchical.blob.core.windows.net/test-filesystem-fec19c65-b8ea-2b83-d5b1-01bea69b5250/test-directory-98c6e447-7362-d24c-fdd8-423f9d1f9a9f?comp=lease",
      "RequestMethod": "PUT",
      "RequestHeaders": {
        "Authorization": "Sanitized",
        "If-Modified-Since": "Wed, 04 Mar 2020 22:06:48 GMT",
        "traceparent": "00-9208d1ab2bc37d4cb76274ffb71da7dc-d9513e358c94024e-00",
        "User-Agent": [
          "azsdk-net-Storage.Files.DataLake/12.0.0-dev.20200305.1",
          "(.NET Core 4.6.28325.01; Microsoft Windows 10.0.18363 )"
        ],
        "x-ms-client-request-id": "c8a1c18b-ed1d-d4c7-6665-9bdc95f5aba1",
        "x-ms-date": "Thu, 05 Mar 2020 22:06:50 GMT",
        "x-ms-lease-action": "break",
        "x-ms-return-client-request-id": "true",
        "x-ms-version": "2019-10-10"
=======
      "RequestUri": "http://seannsecanary.blob.core.windows.net/test-filesystem-fec19c65-b8ea-2b83-d5b1-01bea69b5250/test-directory-98c6e447-7362-d24c-fdd8-423f9d1f9a9f?comp=lease",
      "RequestMethod": "PUT",
      "RequestHeaders": {
        "Authorization": "Sanitized",
        "If-Modified-Since": "Thu, 02 Apr 2020 20:52:54 GMT",
        "traceparent": "00-e7c8b03e405ef846a4e283e336fcce9a-f353a0da59baf14a-00",
        "User-Agent": [
          "azsdk-net-Storage.Files.DataLake/12.1.0-dev.20200403.1",
          "(.NET Core 4.6.28325.01; Microsoft Windows 10.0.18362 )"
        ],
        "x-ms-client-request-id": "c8a1c18b-ed1d-d4c7-6665-9bdc95f5aba1",
        "x-ms-date": "Fri, 03 Apr 2020 20:52:55 GMT",
        "x-ms-lease-action": "break",
        "x-ms-return-client-request-id": "true",
        "x-ms-version": "2019-12-12"
>>>>>>> 32e373e2
      },
      "RequestBody": null,
      "StatusCode": 202,
      "ResponseHeaders": {
        "Content-Length": "0",
<<<<<<< HEAD
        "Date": "Thu, 05 Mar 2020 22:06:49 GMT",
        "ETag": "\u00220x8D7C15181236B34\u0022",
        "Last-Modified": "Thu, 05 Mar 2020 22:06:49 GMT",
=======
        "Date": "Fri, 03 Apr 2020 20:52:53 GMT",
        "ETag": "\u00220x8D7D810FB13D0FF\u0022",
        "Last-Modified": "Fri, 03 Apr 2020 20:52:53 GMT",
>>>>>>> 32e373e2
        "Server": [
          "Windows-Azure-Blob/1.0",
          "Microsoft-HTTPAPI/2.0"
        ],
        "x-ms-client-request-id": "c8a1c18b-ed1d-d4c7-6665-9bdc95f5aba1",
        "x-ms-lease-time": "0",
<<<<<<< HEAD
        "x-ms-request-id": "80951ca1-a01e-0020-5f3a-f3e99c000000",
        "x-ms-version": "2019-10-10"
=======
        "x-ms-request-id": "962150f0-f01e-0012-7cf9-093670000000",
        "x-ms-version": "2019-12-12"
>>>>>>> 32e373e2
      },
      "ResponseBody": []
    },
    {
<<<<<<< HEAD
      "RequestUri": "https://seanstagehierarchical.blob.core.windows.net/test-filesystem-fec19c65-b8ea-2b83-d5b1-01bea69b5250?restype=container",
      "RequestMethod": "DELETE",
      "RequestHeaders": {
        "Authorization": "Sanitized",
        "traceparent": "00-ac264c8eaedad5408a34955c52f5b06f-d68a3a80d0213c40-00",
        "User-Agent": [
          "azsdk-net-Storage.Files.DataLake/12.0.0-dev.20200305.1",
          "(.NET Core 4.6.28325.01; Microsoft Windows 10.0.18363 )"
        ],
        "x-ms-client-request-id": "43afad83-6838-a50c-0c84-a1f78311bb84",
        "x-ms-date": "Thu, 05 Mar 2020 22:06:50 GMT",
        "x-ms-return-client-request-id": "true",
        "x-ms-version": "2019-10-10"
=======
      "RequestUri": "http://seannsecanary.blob.core.windows.net/test-filesystem-fec19c65-b8ea-2b83-d5b1-01bea69b5250?restype=container",
      "RequestMethod": "DELETE",
      "RequestHeaders": {
        "Authorization": "Sanitized",
        "traceparent": "00-3dbaa0a726c8a548b888ca087edcd7ce-6a41be57553ab248-00",
        "User-Agent": [
          "azsdk-net-Storage.Files.DataLake/12.1.0-dev.20200403.1",
          "(.NET Core 4.6.28325.01; Microsoft Windows 10.0.18362 )"
        ],
        "x-ms-client-request-id": "43afad83-6838-a50c-0c84-a1f78311bb84",
        "x-ms-date": "Fri, 03 Apr 2020 20:52:55 GMT",
        "x-ms-return-client-request-id": "true",
        "x-ms-version": "2019-12-12"
>>>>>>> 32e373e2
      },
      "RequestBody": null,
      "StatusCode": 202,
      "ResponseHeaders": {
        "Content-Length": "0",
<<<<<<< HEAD
        "Date": "Thu, 05 Mar 2020 22:06:49 GMT",
=======
        "Date": "Fri, 03 Apr 2020 20:52:53 GMT",
>>>>>>> 32e373e2
        "Server": [
          "Windows-Azure-Blob/1.0",
          "Microsoft-HTTPAPI/2.0"
        ],
        "x-ms-client-request-id": "43afad83-6838-a50c-0c84-a1f78311bb84",
<<<<<<< HEAD
        "x-ms-request-id": "80951ca3-a01e-0020-613a-f3e99c000000",
        "x-ms-version": "2019-10-10"
=======
        "x-ms-request-id": "962150f7-f01e-0012-03f9-093670000000",
        "x-ms-version": "2019-12-12"
>>>>>>> 32e373e2
      },
      "ResponseBody": []
    },
    {
<<<<<<< HEAD
      "RequestUri": "https://seanstagehierarchical.blob.core.windows.net/test-filesystem-dcd9730f-27bd-ea5b-30ac-d8f5c91c3033?restype=container",
      "RequestMethod": "PUT",
      "RequestHeaders": {
        "Authorization": "Sanitized",
        "traceparent": "00-8247dc77f505d045b08de83000a0a42f-59a54f585340dd42-00",
        "User-Agent": [
          "azsdk-net-Storage.Files.DataLake/12.0.0-dev.20200305.1",
          "(.NET Core 4.6.28325.01; Microsoft Windows 10.0.18363 )"
        ],
        "x-ms-blob-public-access": "container",
        "x-ms-client-request-id": "319b9e6c-ca59-5b64-52c4-128c9016dbf0",
        "x-ms-date": "Thu, 05 Mar 2020 22:06:50 GMT",
        "x-ms-return-client-request-id": "true",
        "x-ms-version": "2019-10-10"
=======
      "RequestUri": "http://seannsecanary.blob.core.windows.net/test-filesystem-dcd9730f-27bd-ea5b-30ac-d8f5c91c3033?restype=container",
      "RequestMethod": "PUT",
      "RequestHeaders": {
        "Authorization": "Sanitized",
        "traceparent": "00-ef181bce5059b34bb4c648e0a0efed32-0531374836945f40-00",
        "User-Agent": [
          "azsdk-net-Storage.Files.DataLake/12.1.0-dev.20200403.1",
          "(.NET Core 4.6.28325.01; Microsoft Windows 10.0.18362 )"
        ],
        "x-ms-blob-public-access": "container",
        "x-ms-client-request-id": "319b9e6c-ca59-5b64-52c4-128c9016dbf0",
        "x-ms-date": "Fri, 03 Apr 2020 20:52:55 GMT",
        "x-ms-return-client-request-id": "true",
        "x-ms-version": "2019-12-12"
>>>>>>> 32e373e2
      },
      "RequestBody": null,
      "StatusCode": 201,
      "ResponseHeaders": {
        "Content-Length": "0",
<<<<<<< HEAD
        "Date": "Thu, 05 Mar 2020 22:06:49 GMT",
        "ETag": "\u00220x8D7C151819EC57F\u0022",
        "Last-Modified": "Thu, 05 Mar 2020 22:06:50 GMT",
=======
        "Date": "Fri, 03 Apr 2020 20:52:53 GMT",
        "ETag": "\u00220x8D7D810FB4A30CE\u0022",
        "Last-Modified": "Fri, 03 Apr 2020 20:52:54 GMT",
>>>>>>> 32e373e2
        "Server": [
          "Windows-Azure-Blob/1.0",
          "Microsoft-HTTPAPI/2.0"
        ],
        "x-ms-client-request-id": "319b9e6c-ca59-5b64-52c4-128c9016dbf0",
<<<<<<< HEAD
        "x-ms-request-id": "64e3afb0-b01e-0003-6f3a-f3735f000000",
        "x-ms-version": "2019-10-10"
=======
        "x-ms-request-id": "9621510b-f01e-0012-13f9-093670000000",
        "x-ms-version": "2019-12-12"
>>>>>>> 32e373e2
      },
      "ResponseBody": []
    },
    {
<<<<<<< HEAD
      "RequestUri": "https://seanstagehierarchical.dfs.core.windows.net/test-filesystem-dcd9730f-27bd-ea5b-30ac-d8f5c91c3033/test-directory-09396d54-d3b8-a63e-0ad4-3666b890eb97?resource=directory",
      "RequestMethod": "PUT",
      "RequestHeaders": {
        "Authorization": "Sanitized",
        "traceparent": "00-b73f1a10833fda478c57a6c9b0a20003-916820918f0efa4d-00",
        "User-Agent": [
          "azsdk-net-Storage.Files.DataLake/12.0.0-dev.20200305.1",
          "(.NET Core 4.6.28325.01; Microsoft Windows 10.0.18363 )"
        ],
        "x-ms-client-request-id": "91767f7b-675f-9825-5ff4-278594fda3c2",
        "x-ms-date": "Thu, 05 Mar 2020 22:06:50 GMT",
        "x-ms-return-client-request-id": "true",
        "x-ms-version": "2019-10-10"
=======
      "RequestUri": "http://seannsecanary.dfs.core.windows.net/test-filesystem-dcd9730f-27bd-ea5b-30ac-d8f5c91c3033/test-directory-09396d54-d3b8-a63e-0ad4-3666b890eb97?resource=directory",
      "RequestMethod": "PUT",
      "RequestHeaders": {
        "Authorization": "Sanitized",
        "traceparent": "00-8089e0081735cb4f90f508d6c0abf61d-e6b9b3f32ef2194e-00",
        "User-Agent": [
          "azsdk-net-Storage.Files.DataLake/12.1.0-dev.20200403.1",
          "(.NET Core 4.6.28325.01; Microsoft Windows 10.0.18362 )"
        ],
        "x-ms-client-request-id": "91767f7b-675f-9825-5ff4-278594fda3c2",
        "x-ms-date": "Fri, 03 Apr 2020 20:52:55 GMT",
        "x-ms-return-client-request-id": "true",
        "x-ms-version": "2019-12-12"
>>>>>>> 32e373e2
      },
      "RequestBody": null,
      "StatusCode": 201,
      "ResponseHeaders": {
        "Content-Length": "0",
<<<<<<< HEAD
        "Date": "Thu, 05 Mar 2020 22:06:50 GMT",
        "ETag": "\u00220x8D7C15181D24F69\u0022",
        "Last-Modified": "Thu, 05 Mar 2020 22:06:51 GMT",
=======
        "Date": "Fri, 03 Apr 2020 20:52:53 GMT",
        "ETag": "\u00220x8D7D810FB5AB87F\u0022",
        "Last-Modified": "Fri, 03 Apr 2020 20:52:54 GMT",
>>>>>>> 32e373e2
        "Server": [
          "Windows-Azure-HDFS/1.0",
          "Microsoft-HTTPAPI/2.0"
        ],
        "x-ms-client-request-id": "91767f7b-675f-9825-5ff4-278594fda3c2",
<<<<<<< HEAD
        "x-ms-request-id": "cd6e41cc-001f-0016-053a-f364ec000000",
        "x-ms-version": "2019-10-10"
=======
        "x-ms-request-id": "fa43fa65-201f-0097-36f9-091bad000000",
        "x-ms-version": "2019-12-12"
>>>>>>> 32e373e2
      },
      "ResponseBody": []
    },
    {
<<<<<<< HEAD
      "RequestUri": "https://seanstagehierarchical.blob.core.windows.net/test-filesystem-dcd9730f-27bd-ea5b-30ac-d8f5c91c3033/test-directory-09396d54-d3b8-a63e-0ad4-3666b890eb97?comp=lease",
      "RequestMethod": "PUT",
      "RequestHeaders": {
        "Authorization": "Sanitized",
        "traceparent": "00-f8cc40886e0259419bdea0bfaeaa663e-018e12677e9f1846-00",
        "User-Agent": [
          "azsdk-net-Storage.Files.DataLake/12.0.0-dev.20200305.1",
          "(.NET Core 4.6.28325.01; Microsoft Windows 10.0.18363 )"
        ],
        "x-ms-client-request-id": "d9a7d259-de8a-cb02-1020-fc19736a59a2",
        "x-ms-date": "Thu, 05 Mar 2020 22:06:51 GMT",
=======
      "RequestUri": "http://seannsecanary.blob.core.windows.net/test-filesystem-dcd9730f-27bd-ea5b-30ac-d8f5c91c3033/test-directory-09396d54-d3b8-a63e-0ad4-3666b890eb97?comp=lease",
      "RequestMethod": "PUT",
      "RequestHeaders": {
        "Authorization": "Sanitized",
        "traceparent": "00-cb109d3d6106514082209b8f780bbd14-82697e245fb7d242-00",
        "User-Agent": [
          "azsdk-net-Storage.Files.DataLake/12.1.0-dev.20200403.1",
          "(.NET Core 4.6.28325.01; Microsoft Windows 10.0.18362 )"
        ],
        "x-ms-client-request-id": "d9a7d259-de8a-cb02-1020-fc19736a59a2",
        "x-ms-date": "Fri, 03 Apr 2020 20:52:55 GMT",
>>>>>>> 32e373e2
        "x-ms-lease-action": "acquire",
        "x-ms-lease-duration": "15",
        "x-ms-proposed-lease-id": "96517bd9-b08d-566f-9445-f4bb3ebd512e",
        "x-ms-return-client-request-id": "true",
<<<<<<< HEAD
        "x-ms-version": "2019-10-10"
=======
        "x-ms-version": "2019-12-12"
>>>>>>> 32e373e2
      },
      "RequestBody": null,
      "StatusCode": 201,
      "ResponseHeaders": {
        "Content-Length": "0",
<<<<<<< HEAD
        "Date": "Thu, 05 Mar 2020 22:06:50 GMT",
        "ETag": "\u00220x8D7C15181D24F69\u0022",
        "Last-Modified": "Thu, 05 Mar 2020 22:06:51 GMT",
=======
        "Date": "Fri, 03 Apr 2020 20:52:53 GMT",
        "ETag": "\u00220x8D7D810FB5AB87F\u0022",
        "Last-Modified": "Fri, 03 Apr 2020 20:52:54 GMT",
>>>>>>> 32e373e2
        "Server": [
          "Windows-Azure-Blob/1.0",
          "Microsoft-HTTPAPI/2.0"
        ],
        "x-ms-client-request-id": "d9a7d259-de8a-cb02-1020-fc19736a59a2",
        "x-ms-lease-id": "96517bd9-b08d-566f-9445-f4bb3ebd512e",
<<<<<<< HEAD
        "x-ms-request-id": "64e3afb9-b01e-0003-723a-f3735f000000",
        "x-ms-version": "2019-10-10"
=======
        "x-ms-request-id": "9621511f-f01e-0012-23f9-093670000000",
        "x-ms-version": "2019-12-12"
>>>>>>> 32e373e2
      },
      "ResponseBody": []
    },
    {
<<<<<<< HEAD
      "RequestUri": "https://seanstagehierarchical.blob.core.windows.net/test-filesystem-dcd9730f-27bd-ea5b-30ac-d8f5c91c3033/test-directory-09396d54-d3b8-a63e-0ad4-3666b890eb97?comp=lease",
      "RequestMethod": "PUT",
      "RequestHeaders": {
        "Authorization": "Sanitized",
        "If-Unmodified-Since": "Fri, 06 Mar 2020 22:06:48 GMT",
        "traceparent": "00-66e388cb3636c34eb3fa74e2598f1ff5-54c89a45b571cd47-00",
        "User-Agent": [
          "azsdk-net-Storage.Files.DataLake/12.0.0-dev.20200305.1",
          "(.NET Core 4.6.28325.01; Microsoft Windows 10.0.18363 )"
        ],
        "x-ms-client-request-id": "6c61dce6-7715-80a3-a31f-29f95d1d5f6a",
        "x-ms-date": "Thu, 05 Mar 2020 22:06:51 GMT",
        "x-ms-lease-action": "break",
        "x-ms-return-client-request-id": "true",
        "x-ms-version": "2019-10-10"
=======
      "RequestUri": "http://seannsecanary.blob.core.windows.net/test-filesystem-dcd9730f-27bd-ea5b-30ac-d8f5c91c3033/test-directory-09396d54-d3b8-a63e-0ad4-3666b890eb97?comp=lease",
      "RequestMethod": "PUT",
      "RequestHeaders": {
        "Authorization": "Sanitized",
        "If-Unmodified-Since": "Sat, 04 Apr 2020 20:52:54 GMT",
        "traceparent": "00-b7e13c9bd0372a4d92c8466379389efe-8dfa2c499caa9847-00",
        "User-Agent": [
          "azsdk-net-Storage.Files.DataLake/12.1.0-dev.20200403.1",
          "(.NET Core 4.6.28325.01; Microsoft Windows 10.0.18362 )"
        ],
        "x-ms-client-request-id": "6c61dce6-7715-80a3-a31f-29f95d1d5f6a",
        "x-ms-date": "Fri, 03 Apr 2020 20:52:56 GMT",
        "x-ms-lease-action": "break",
        "x-ms-return-client-request-id": "true",
        "x-ms-version": "2019-12-12"
>>>>>>> 32e373e2
      },
      "RequestBody": null,
      "StatusCode": 202,
      "ResponseHeaders": {
        "Content-Length": "0",
<<<<<<< HEAD
        "Date": "Thu, 05 Mar 2020 22:06:50 GMT",
        "ETag": "\u00220x8D7C15181D24F69\u0022",
        "Last-Modified": "Thu, 05 Mar 2020 22:06:51 GMT",
=======
        "Date": "Fri, 03 Apr 2020 20:52:53 GMT",
        "ETag": "\u00220x8D7D810FB5AB87F\u0022",
        "Last-Modified": "Fri, 03 Apr 2020 20:52:54 GMT",
>>>>>>> 32e373e2
        "Server": [
          "Windows-Azure-Blob/1.0",
          "Microsoft-HTTPAPI/2.0"
        ],
        "x-ms-client-request-id": "6c61dce6-7715-80a3-a31f-29f95d1d5f6a",
        "x-ms-lease-time": "0",
<<<<<<< HEAD
        "x-ms-request-id": "64e3afba-b01e-0003-733a-f3735f000000",
        "x-ms-version": "2019-10-10"
=======
        "x-ms-request-id": "9621512a-f01e-0012-2cf9-093670000000",
        "x-ms-version": "2019-12-12"
>>>>>>> 32e373e2
      },
      "ResponseBody": []
    },
    {
<<<<<<< HEAD
      "RequestUri": "https://seanstagehierarchical.blob.core.windows.net/test-filesystem-dcd9730f-27bd-ea5b-30ac-d8f5c91c3033?restype=container",
      "RequestMethod": "DELETE",
      "RequestHeaders": {
        "Authorization": "Sanitized",
        "traceparent": "00-b7d75704782e40429550dbbd26d25b99-e1755b6d4b60b244-00",
        "User-Agent": [
          "azsdk-net-Storage.Files.DataLake/12.0.0-dev.20200305.1",
          "(.NET Core 4.6.28325.01; Microsoft Windows 10.0.18363 )"
        ],
        "x-ms-client-request-id": "9633bca1-ed08-2b8c-54a5-4af240ae2026",
        "x-ms-date": "Thu, 05 Mar 2020 22:06:51 GMT",
        "x-ms-return-client-request-id": "true",
        "x-ms-version": "2019-10-10"
=======
      "RequestUri": "http://seannsecanary.blob.core.windows.net/test-filesystem-dcd9730f-27bd-ea5b-30ac-d8f5c91c3033?restype=container",
      "RequestMethod": "DELETE",
      "RequestHeaders": {
        "Authorization": "Sanitized",
        "traceparent": "00-8f363f0bcdfc2942b2c1ff9f6a5711b4-21a17d83b0b5ad4b-00",
        "User-Agent": [
          "azsdk-net-Storage.Files.DataLake/12.1.0-dev.20200403.1",
          "(.NET Core 4.6.28325.01; Microsoft Windows 10.0.18362 )"
        ],
        "x-ms-client-request-id": "9633bca1-ed08-2b8c-54a5-4af240ae2026",
        "x-ms-date": "Fri, 03 Apr 2020 20:52:56 GMT",
        "x-ms-return-client-request-id": "true",
        "x-ms-version": "2019-12-12"
>>>>>>> 32e373e2
      },
      "RequestBody": null,
      "StatusCode": 202,
      "ResponseHeaders": {
        "Content-Length": "0",
<<<<<<< HEAD
        "Date": "Thu, 05 Mar 2020 22:06:50 GMT",
=======
        "Date": "Fri, 03 Apr 2020 20:52:53 GMT",
>>>>>>> 32e373e2
        "Server": [
          "Windows-Azure-Blob/1.0",
          "Microsoft-HTTPAPI/2.0"
        ],
        "x-ms-client-request-id": "9633bca1-ed08-2b8c-54a5-4af240ae2026",
<<<<<<< HEAD
        "x-ms-request-id": "64e3afbc-b01e-0003-753a-f3735f000000",
        "x-ms-version": "2019-10-10"
=======
        "x-ms-request-id": "96215132-f01e-0012-34f9-093670000000",
        "x-ms-version": "2019-12-12"
>>>>>>> 32e373e2
      },
      "ResponseBody": []
    },
    {
<<<<<<< HEAD
      "RequestUri": "https://seanstagehierarchical.blob.core.windows.net/test-filesystem-bb06571e-9ff9-7512-d671-41ece297643d?restype=container",
      "RequestMethod": "PUT",
      "RequestHeaders": {
        "Authorization": "Sanitized",
        "traceparent": "00-5ef8539d6b445248a990bc2a4df26f9e-29947a1b5ca2f342-00",
        "User-Agent": [
          "azsdk-net-Storage.Files.DataLake/12.0.0-dev.20200305.1",
          "(.NET Core 4.6.28325.01; Microsoft Windows 10.0.18363 )"
        ],
        "x-ms-blob-public-access": "container",
        "x-ms-client-request-id": "c4ed6e08-2a5f-0233-a9bd-c096ac9f48bc",
        "x-ms-date": "Thu, 05 Mar 2020 22:06:51 GMT",
        "x-ms-return-client-request-id": "true",
        "x-ms-version": "2019-10-10"
=======
      "RequestUri": "http://seannsecanary.blob.core.windows.net/test-filesystem-bb06571e-9ff9-7512-d671-41ece297643d?restype=container",
      "RequestMethod": "PUT",
      "RequestHeaders": {
        "Authorization": "Sanitized",
        "traceparent": "00-bc6b9b08084f0f468fdef02722369d5a-e896e816f98ff94d-00",
        "User-Agent": [
          "azsdk-net-Storage.Files.DataLake/12.1.0-dev.20200403.1",
          "(.NET Core 4.6.28325.01; Microsoft Windows 10.0.18362 )"
        ],
        "x-ms-blob-public-access": "container",
        "x-ms-client-request-id": "c4ed6e08-2a5f-0233-a9bd-c096ac9f48bc",
        "x-ms-date": "Fri, 03 Apr 2020 20:52:56 GMT",
        "x-ms-return-client-request-id": "true",
        "x-ms-version": "2019-12-12"
>>>>>>> 32e373e2
      },
      "RequestBody": null,
      "StatusCode": 201,
      "ResponseHeaders": {
        "Content-Length": "0",
<<<<<<< HEAD
        "Date": "Thu, 05 Mar 2020 22:06:51 GMT",
        "ETag": "\u00220x8D7C151823A7AC6\u0022",
        "Last-Modified": "Thu, 05 Mar 2020 22:06:51 GMT",
=======
        "Date": "Fri, 03 Apr 2020 20:52:54 GMT",
        "ETag": "\u00220x8D7D810FB904752\u0022",
        "Last-Modified": "Fri, 03 Apr 2020 20:52:54 GMT",
>>>>>>> 32e373e2
        "Server": [
          "Windows-Azure-Blob/1.0",
          "Microsoft-HTTPAPI/2.0"
        ],
        "x-ms-client-request-id": "c4ed6e08-2a5f-0233-a9bd-c096ac9f48bc",
<<<<<<< HEAD
        "x-ms-request-id": "09b5cccd-a01e-0030-6e3a-f32cf4000000",
        "x-ms-version": "2019-10-10"
=======
        "x-ms-request-id": "9621513c-f01e-0012-3ef9-093670000000",
        "x-ms-version": "2019-12-12"
>>>>>>> 32e373e2
      },
      "ResponseBody": []
    },
    {
<<<<<<< HEAD
      "RequestUri": "https://seanstagehierarchical.dfs.core.windows.net/test-filesystem-bb06571e-9ff9-7512-d671-41ece297643d/test-directory-44ba0d40-7f57-563b-f65d-1f3c15894fc4?resource=directory",
      "RequestMethod": "PUT",
      "RequestHeaders": {
        "Authorization": "Sanitized",
        "traceparent": "00-5047f15c3e9032428290d97162a4adf7-7f20a20cc4068f47-00",
        "User-Agent": [
          "azsdk-net-Storage.Files.DataLake/12.0.0-dev.20200305.1",
          "(.NET Core 4.6.28325.01; Microsoft Windows 10.0.18363 )"
        ],
        "x-ms-client-request-id": "1948cd74-6a58-8824-3396-ce010bf7ec20",
        "x-ms-date": "Thu, 05 Mar 2020 22:06:51 GMT",
        "x-ms-return-client-request-id": "true",
        "x-ms-version": "2019-10-10"
=======
      "RequestUri": "http://seannsecanary.dfs.core.windows.net/test-filesystem-bb06571e-9ff9-7512-d671-41ece297643d/test-directory-44ba0d40-7f57-563b-f65d-1f3c15894fc4?resource=directory",
      "RequestMethod": "PUT",
      "RequestHeaders": {
        "Authorization": "Sanitized",
        "traceparent": "00-b75c2c31738f0540a1cf68c8dc232c8b-b5c4b103982f474a-00",
        "User-Agent": [
          "azsdk-net-Storage.Files.DataLake/12.1.0-dev.20200403.1",
          "(.NET Core 4.6.28325.01; Microsoft Windows 10.0.18362 )"
        ],
        "x-ms-client-request-id": "1948cd74-6a58-8824-3396-ce010bf7ec20",
        "x-ms-date": "Fri, 03 Apr 2020 20:52:56 GMT",
        "x-ms-return-client-request-id": "true",
        "x-ms-version": "2019-12-12"
>>>>>>> 32e373e2
      },
      "RequestBody": null,
      "StatusCode": 201,
      "ResponseHeaders": {
        "Content-Length": "0",
<<<<<<< HEAD
        "Date": "Thu, 05 Mar 2020 22:06:52 GMT",
        "ETag": "\u00220x8D7C151827CC198\u0022",
        "Last-Modified": "Thu, 05 Mar 2020 22:06:52 GMT",
=======
        "Date": "Fri, 03 Apr 2020 20:52:54 GMT",
        "ETag": "\u00220x8D7D810FB9E31CA\u0022",
        "Last-Modified": "Fri, 03 Apr 2020 20:52:54 GMT",
>>>>>>> 32e373e2
        "Server": [
          "Windows-Azure-HDFS/1.0",
          "Microsoft-HTTPAPI/2.0"
        ],
        "x-ms-client-request-id": "1948cd74-6a58-8824-3396-ce010bf7ec20",
<<<<<<< HEAD
        "x-ms-request-id": "d35d31a3-201f-003e-2b3a-f30544000000",
        "x-ms-version": "2019-10-10"
=======
        "x-ms-request-id": "fa43fa66-201f-0097-37f9-091bad000000",
        "x-ms-version": "2019-12-12"
>>>>>>> 32e373e2
      },
      "ResponseBody": []
    },
    {
<<<<<<< HEAD
      "RequestUri": "https://seanstagehierarchical.blob.core.windows.net/test-filesystem-bb06571e-9ff9-7512-d671-41ece297643d/test-directory-44ba0d40-7f57-563b-f65d-1f3c15894fc4",
=======
      "RequestUri": "http://seannsecanary.blob.core.windows.net/test-filesystem-bb06571e-9ff9-7512-d671-41ece297643d/test-directory-44ba0d40-7f57-563b-f65d-1f3c15894fc4",
>>>>>>> 32e373e2
      "RequestMethod": "HEAD",
      "RequestHeaders": {
        "Authorization": "Sanitized",
        "User-Agent": [
<<<<<<< HEAD
          "azsdk-net-Storage.Files.DataLake/12.0.0-dev.20200305.1",
          "(.NET Core 4.6.28325.01; Microsoft Windows 10.0.18363 )"
        ],
        "x-ms-client-request-id": "0cbed768-15f6-9f41-bba7-eaabee210124",
        "x-ms-date": "Thu, 05 Mar 2020 22:06:52 GMT",
        "x-ms-return-client-request-id": "true",
        "x-ms-version": "2019-10-10"
=======
          "azsdk-net-Storage.Files.DataLake/12.1.0-dev.20200403.1",
          "(.NET Core 4.6.28325.01; Microsoft Windows 10.0.18362 )"
        ],
        "x-ms-client-request-id": "0cbed768-15f6-9f41-bba7-eaabee210124",
        "x-ms-date": "Fri, 03 Apr 2020 20:52:56 GMT",
        "x-ms-return-client-request-id": "true",
        "x-ms-version": "2019-12-12"
>>>>>>> 32e373e2
      },
      "RequestBody": null,
      "StatusCode": 200,
      "ResponseHeaders": {
        "Accept-Ranges": "bytes",
        "Content-Length": "0",
        "Content-Type": "application/octet-stream",
<<<<<<< HEAD
        "Date": "Thu, 05 Mar 2020 22:06:52 GMT",
        "ETag": "\u00220x8D7C151827CC198\u0022",
        "Last-Modified": "Thu, 05 Mar 2020 22:06:52 GMT",
=======
        "Date": "Fri, 03 Apr 2020 20:52:54 GMT",
        "ETag": "\u00220x8D7D810FB9E31CA\u0022",
        "Last-Modified": "Fri, 03 Apr 2020 20:52:54 GMT",
>>>>>>> 32e373e2
        "Server": [
          "Windows-Azure-Blob/1.0",
          "Microsoft-HTTPAPI/2.0"
        ],
        "x-ms-access-tier": "Hot",
        "x-ms-access-tier-inferred": "true",
        "x-ms-blob-type": "BlockBlob",
        "x-ms-client-request-id": "0cbed768-15f6-9f41-bba7-eaabee210124",
<<<<<<< HEAD
        "x-ms-creation-time": "Thu, 05 Mar 2020 22:06:52 GMT",
        "x-ms-lease-state": "available",
        "x-ms-lease-status": "unlocked",
        "x-ms-meta-hdi_isfolder": "true",
        "x-ms-request-id": "09b5ccd6-a01e-0030-743a-f32cf4000000",
        "x-ms-server-encrypted": "true",
        "x-ms-version": "2019-10-10"
=======
        "x-ms-creation-time": "Fri, 03 Apr 2020 20:52:54 GMT",
        "x-ms-lease-state": "available",
        "x-ms-lease-status": "unlocked",
        "x-ms-meta-hdi_isfolder": "true",
        "x-ms-request-id": "96215150-f01e-0012-4df9-093670000000",
        "x-ms-server-encrypted": "true",
        "x-ms-version": "2019-12-12"
>>>>>>> 32e373e2
      },
      "ResponseBody": []
    },
    {
<<<<<<< HEAD
      "RequestUri": "https://seanstagehierarchical.blob.core.windows.net/test-filesystem-bb06571e-9ff9-7512-d671-41ece297643d/test-directory-44ba0d40-7f57-563b-f65d-1f3c15894fc4?comp=lease",
      "RequestMethod": "PUT",
      "RequestHeaders": {
        "Authorization": "Sanitized",
        "traceparent": "00-2f383dedf3a30e4888bd6175030a13d4-30377428ba8a404e-00",
        "User-Agent": [
          "azsdk-net-Storage.Files.DataLake/12.0.0-dev.20200305.1",
          "(.NET Core 4.6.28325.01; Microsoft Windows 10.0.18363 )"
        ],
        "x-ms-client-request-id": "b099aaaa-4050-4b34-e027-8b994ac06880",
        "x-ms-date": "Thu, 05 Mar 2020 22:06:52 GMT",
=======
      "RequestUri": "http://seannsecanary.blob.core.windows.net/test-filesystem-bb06571e-9ff9-7512-d671-41ece297643d/test-directory-44ba0d40-7f57-563b-f65d-1f3c15894fc4?comp=lease",
      "RequestMethod": "PUT",
      "RequestHeaders": {
        "Authorization": "Sanitized",
        "traceparent": "00-b99c25fe777b8a4a941381fcf79fa23b-a46a8d8f6154284d-00",
        "User-Agent": [
          "azsdk-net-Storage.Files.DataLake/12.1.0-dev.20200403.1",
          "(.NET Core 4.6.28325.01; Microsoft Windows 10.0.18362 )"
        ],
        "x-ms-client-request-id": "b099aaaa-4050-4b34-e027-8b994ac06880",
        "x-ms-date": "Fri, 03 Apr 2020 20:52:56 GMT",
>>>>>>> 32e373e2
        "x-ms-lease-action": "acquire",
        "x-ms-lease-duration": "15",
        "x-ms-proposed-lease-id": "e6d4fb6e-d5bb-a111-2eac-7b02870e4d2b",
        "x-ms-return-client-request-id": "true",
<<<<<<< HEAD
        "x-ms-version": "2019-10-10"
=======
        "x-ms-version": "2019-12-12"
>>>>>>> 32e373e2
      },
      "RequestBody": null,
      "StatusCode": 201,
      "ResponseHeaders": {
        "Content-Length": "0",
<<<<<<< HEAD
        "Date": "Thu, 05 Mar 2020 22:06:52 GMT",
        "ETag": "\u00220x8D7C151827CC198\u0022",
        "Last-Modified": "Thu, 05 Mar 2020 22:06:52 GMT",
=======
        "Date": "Fri, 03 Apr 2020 20:52:54 GMT",
        "ETag": "\u00220x8D7D810FB9E31CA\u0022",
        "Last-Modified": "Fri, 03 Apr 2020 20:52:54 GMT",
>>>>>>> 32e373e2
        "Server": [
          "Windows-Azure-Blob/1.0",
          "Microsoft-HTTPAPI/2.0"
        ],
        "x-ms-client-request-id": "b099aaaa-4050-4b34-e027-8b994ac06880",
        "x-ms-lease-id": "e6d4fb6e-d5bb-a111-2eac-7b02870e4d2b",
<<<<<<< HEAD
        "x-ms-request-id": "09b5ccd7-a01e-0030-753a-f32cf4000000",
        "x-ms-version": "2019-10-10"
=======
        "x-ms-request-id": "9621515b-f01e-0012-56f9-093670000000",
        "x-ms-version": "2019-12-12"
>>>>>>> 32e373e2
      },
      "ResponseBody": []
    },
    {
<<<<<<< HEAD
      "RequestUri": "https://seanstagehierarchical.blob.core.windows.net/test-filesystem-bb06571e-9ff9-7512-d671-41ece297643d/test-directory-44ba0d40-7f57-563b-f65d-1f3c15894fc4?comp=lease",
      "RequestMethod": "PUT",
      "RequestHeaders": {
        "Authorization": "Sanitized",
        "If-Match": "\u00220x8D7C151827CC198\u0022",
        "traceparent": "00-19055c7b39b242458f5ce344dabc817e-90f4a824a49c1e49-00",
        "User-Agent": [
          "azsdk-net-Storage.Files.DataLake/12.0.0-dev.20200305.1",
          "(.NET Core 4.6.28325.01; Microsoft Windows 10.0.18363 )"
        ],
        "x-ms-client-request-id": "44019ad7-5087-08d4-6e53-08091845eecf",
        "x-ms-date": "Thu, 05 Mar 2020 22:06:52 GMT",
        "x-ms-lease-action": "break",
        "x-ms-return-client-request-id": "true",
        "x-ms-version": "2019-10-10"
=======
      "RequestUri": "http://seannsecanary.blob.core.windows.net/test-filesystem-bb06571e-9ff9-7512-d671-41ece297643d/test-directory-44ba0d40-7f57-563b-f65d-1f3c15894fc4?comp=lease",
      "RequestMethod": "PUT",
      "RequestHeaders": {
        "Authorization": "Sanitized",
        "If-Match": "\u00220x8D7D810FB9E31CA\u0022",
        "traceparent": "00-da3aaf5612aca7419b94c9612abeff9e-2d0c125a1f7ff244-00",
        "User-Agent": [
          "azsdk-net-Storage.Files.DataLake/12.1.0-dev.20200403.1",
          "(.NET Core 4.6.28325.01; Microsoft Windows 10.0.18362 )"
        ],
        "x-ms-client-request-id": "44019ad7-5087-08d4-6e53-08091845eecf",
        "x-ms-date": "Fri, 03 Apr 2020 20:52:56 GMT",
        "x-ms-lease-action": "break",
        "x-ms-return-client-request-id": "true",
        "x-ms-version": "2019-12-12"
>>>>>>> 32e373e2
      },
      "RequestBody": null,
      "StatusCode": 202,
      "ResponseHeaders": {
        "Content-Length": "0",
<<<<<<< HEAD
        "Date": "Thu, 05 Mar 2020 22:06:52 GMT",
        "ETag": "\u00220x8D7C151827CC198\u0022",
        "Last-Modified": "Thu, 05 Mar 2020 22:06:52 GMT",
=======
        "Date": "Fri, 03 Apr 2020 20:52:54 GMT",
        "ETag": "\u00220x8D7D810FB9E31CA\u0022",
        "Last-Modified": "Fri, 03 Apr 2020 20:52:54 GMT",
>>>>>>> 32e373e2
        "Server": [
          "Windows-Azure-Blob/1.0",
          "Microsoft-HTTPAPI/2.0"
        ],
        "x-ms-client-request-id": "44019ad7-5087-08d4-6e53-08091845eecf",
        "x-ms-lease-time": "0",
<<<<<<< HEAD
        "x-ms-request-id": "09b5ccd8-a01e-0030-763a-f32cf4000000",
        "x-ms-version": "2019-10-10"
=======
        "x-ms-request-id": "96215171-f01e-0012-68f9-093670000000",
        "x-ms-version": "2019-12-12"
>>>>>>> 32e373e2
      },
      "ResponseBody": []
    },
    {
<<<<<<< HEAD
      "RequestUri": "https://seanstagehierarchical.blob.core.windows.net/test-filesystem-bb06571e-9ff9-7512-d671-41ece297643d?restype=container",
      "RequestMethod": "DELETE",
      "RequestHeaders": {
        "Authorization": "Sanitized",
        "traceparent": "00-dd35964d82f0a0448be23ebad2572ac3-5411da389d6d2b40-00",
        "User-Agent": [
          "azsdk-net-Storage.Files.DataLake/12.0.0-dev.20200305.1",
          "(.NET Core 4.6.28325.01; Microsoft Windows 10.0.18363 )"
        ],
        "x-ms-client-request-id": "b0c2ce1c-24be-09f8-46c2-bfe91097aab3",
        "x-ms-date": "Thu, 05 Mar 2020 22:06:52 GMT",
        "x-ms-return-client-request-id": "true",
        "x-ms-version": "2019-10-10"
=======
      "RequestUri": "http://seannsecanary.blob.core.windows.net/test-filesystem-bb06571e-9ff9-7512-d671-41ece297643d?restype=container",
      "RequestMethod": "DELETE",
      "RequestHeaders": {
        "Authorization": "Sanitized",
        "traceparent": "00-3622258723cafe4aa10b7761ab04f7ef-dd3a9205ec616f4c-00",
        "User-Agent": [
          "azsdk-net-Storage.Files.DataLake/12.1.0-dev.20200403.1",
          "(.NET Core 4.6.28325.01; Microsoft Windows 10.0.18362 )"
        ],
        "x-ms-client-request-id": "b0c2ce1c-24be-09f8-46c2-bfe91097aab3",
        "x-ms-date": "Fri, 03 Apr 2020 20:52:56 GMT",
        "x-ms-return-client-request-id": "true",
        "x-ms-version": "2019-12-12"
>>>>>>> 32e373e2
      },
      "RequestBody": null,
      "StatusCode": 202,
      "ResponseHeaders": {
        "Content-Length": "0",
<<<<<<< HEAD
        "Date": "Thu, 05 Mar 2020 22:06:52 GMT",
=======
        "Date": "Fri, 03 Apr 2020 20:52:54 GMT",
>>>>>>> 32e373e2
        "Server": [
          "Windows-Azure-Blob/1.0",
          "Microsoft-HTTPAPI/2.0"
        ],
        "x-ms-client-request-id": "b0c2ce1c-24be-09f8-46c2-bfe91097aab3",
<<<<<<< HEAD
        "x-ms-request-id": "09b5ccdc-a01e-0030-7a3a-f32cf4000000",
        "x-ms-version": "2019-10-10"
=======
        "x-ms-request-id": "96215182-f01e-0012-77f9-093670000000",
        "x-ms-version": "2019-12-12"
>>>>>>> 32e373e2
      },
      "ResponseBody": []
    },
    {
<<<<<<< HEAD
      "RequestUri": "https://seanstagehierarchical.blob.core.windows.net/test-filesystem-0b66ad97-91dd-358a-8670-3ab1990a44b5?restype=container",
      "RequestMethod": "PUT",
      "RequestHeaders": {
        "Authorization": "Sanitized",
        "traceparent": "00-38286fc87aedd64c9980dd026396c96f-04bcdf902c92a84f-00",
        "User-Agent": [
          "azsdk-net-Storage.Files.DataLake/12.0.0-dev.20200305.1",
          "(.NET Core 4.6.28325.01; Microsoft Windows 10.0.18363 )"
        ],
        "x-ms-blob-public-access": "container",
        "x-ms-client-request-id": "1533042b-6f52-8a21-438d-294ee946703c",
        "x-ms-date": "Thu, 05 Mar 2020 22:06:52 GMT",
        "x-ms-return-client-request-id": "true",
        "x-ms-version": "2019-10-10"
=======
      "RequestUri": "http://seannsecanary.blob.core.windows.net/test-filesystem-0b66ad97-91dd-358a-8670-3ab1990a44b5?restype=container",
      "RequestMethod": "PUT",
      "RequestHeaders": {
        "Authorization": "Sanitized",
        "traceparent": "00-094795d7e0e9fe47bc262e76a2cff683-4464321e2cd4fd40-00",
        "User-Agent": [
          "azsdk-net-Storage.Files.DataLake/12.1.0-dev.20200403.1",
          "(.NET Core 4.6.28325.01; Microsoft Windows 10.0.18362 )"
        ],
        "x-ms-blob-public-access": "container",
        "x-ms-client-request-id": "1533042b-6f52-8a21-438d-294ee946703c",
        "x-ms-date": "Fri, 03 Apr 2020 20:52:56 GMT",
        "x-ms-return-client-request-id": "true",
        "x-ms-version": "2019-12-12"
>>>>>>> 32e373e2
      },
      "RequestBody": null,
      "StatusCode": 201,
      "ResponseHeaders": {
        "Content-Length": "0",
<<<<<<< HEAD
        "Date": "Thu, 05 Mar 2020 22:06:52 GMT",
        "ETag": "\u00220x8D7C15182F74C89\u0022",
        "Last-Modified": "Thu, 05 Mar 2020 22:06:52 GMT",
=======
        "Date": "Fri, 03 Apr 2020 20:52:54 GMT",
        "ETag": "\u00220x8D7D810FBDD15D5\u0022",
        "Last-Modified": "Fri, 03 Apr 2020 20:52:55 GMT",
>>>>>>> 32e373e2
        "Server": [
          "Windows-Azure-Blob/1.0",
          "Microsoft-HTTPAPI/2.0"
        ],
        "x-ms-client-request-id": "1533042b-6f52-8a21-438d-294ee946703c",
<<<<<<< HEAD
        "x-ms-request-id": "19851585-201e-0011-6a3a-f3088f000000",
        "x-ms-version": "2019-10-10"
=======
        "x-ms-request-id": "9621518d-f01e-0012-01f9-093670000000",
        "x-ms-version": "2019-12-12"
>>>>>>> 32e373e2
      },
      "ResponseBody": []
    },
    {
<<<<<<< HEAD
      "RequestUri": "https://seanstagehierarchical.dfs.core.windows.net/test-filesystem-0b66ad97-91dd-358a-8670-3ab1990a44b5/test-directory-06110a7d-5fab-5a31-9c77-3ee25e19525d?resource=directory",
      "RequestMethod": "PUT",
      "RequestHeaders": {
        "Authorization": "Sanitized",
        "traceparent": "00-99a23a9efe25364f8657b5251f9c4474-cdf955d65577d941-00",
        "User-Agent": [
          "azsdk-net-Storage.Files.DataLake/12.0.0-dev.20200305.1",
          "(.NET Core 4.6.28325.01; Microsoft Windows 10.0.18363 )"
        ],
        "x-ms-client-request-id": "d8f3f68a-7a18-cbc6-d3d8-79db303f2b2a",
        "x-ms-date": "Thu, 05 Mar 2020 22:06:53 GMT",
        "x-ms-return-client-request-id": "true",
        "x-ms-version": "2019-10-10"
=======
      "RequestUri": "http://seannsecanary.dfs.core.windows.net/test-filesystem-0b66ad97-91dd-358a-8670-3ab1990a44b5/test-directory-06110a7d-5fab-5a31-9c77-3ee25e19525d?resource=directory",
      "RequestMethod": "PUT",
      "RequestHeaders": {
        "Authorization": "Sanitized",
        "traceparent": "00-2969f17da0e09d4f9b9575f204ab5618-1638cc5e9e87644b-00",
        "User-Agent": [
          "azsdk-net-Storage.Files.DataLake/12.1.0-dev.20200403.1",
          "(.NET Core 4.6.28325.01; Microsoft Windows 10.0.18362 )"
        ],
        "x-ms-client-request-id": "d8f3f68a-7a18-cbc6-d3d8-79db303f2b2a",
        "x-ms-date": "Fri, 03 Apr 2020 20:52:56 GMT",
        "x-ms-return-client-request-id": "true",
        "x-ms-version": "2019-12-12"
>>>>>>> 32e373e2
      },
      "RequestBody": null,
      "StatusCode": 201,
      "ResponseHeaders": {
        "Content-Length": "0",
<<<<<<< HEAD
        "Date": "Thu, 05 Mar 2020 22:06:53 GMT",
        "ETag": "\u00220x8D7C151832F2A7E\u0022",
        "Last-Modified": "Thu, 05 Mar 2020 22:06:53 GMT",
=======
        "Date": "Fri, 03 Apr 2020 20:52:54 GMT",
        "ETag": "\u00220x8D7D810FBEB0B13\u0022",
        "Last-Modified": "Fri, 03 Apr 2020 20:52:55 GMT",
>>>>>>> 32e373e2
        "Server": [
          "Windows-Azure-HDFS/1.0",
          "Microsoft-HTTPAPI/2.0"
        ],
        "x-ms-client-request-id": "d8f3f68a-7a18-cbc6-d3d8-79db303f2b2a",
<<<<<<< HEAD
        "x-ms-request-id": "21c957b3-f01f-003d-683a-f3e420000000",
        "x-ms-version": "2019-10-10"
=======
        "x-ms-request-id": "fa43fa67-201f-0097-38f9-091bad000000",
        "x-ms-version": "2019-12-12"
>>>>>>> 32e373e2
      },
      "ResponseBody": []
    },
    {
<<<<<<< HEAD
      "RequestUri": "https://seanstagehierarchical.blob.core.windows.net/test-filesystem-0b66ad97-91dd-358a-8670-3ab1990a44b5/test-directory-06110a7d-5fab-5a31-9c77-3ee25e19525d?comp=lease",
      "RequestMethod": "PUT",
      "RequestHeaders": {
        "Authorization": "Sanitized",
        "traceparent": "00-6a6db99bdbbcad4983fc481363256215-1da855141f272d46-00",
        "User-Agent": [
          "azsdk-net-Storage.Files.DataLake/12.0.0-dev.20200305.1",
          "(.NET Core 4.6.28325.01; Microsoft Windows 10.0.18363 )"
        ],
        "x-ms-client-request-id": "47bbdd36-e364-aec7-91a4-30705b7e7297",
        "x-ms-date": "Thu, 05 Mar 2020 22:06:53 GMT",
=======
      "RequestUri": "http://seannsecanary.blob.core.windows.net/test-filesystem-0b66ad97-91dd-358a-8670-3ab1990a44b5/test-directory-06110a7d-5fab-5a31-9c77-3ee25e19525d?comp=lease",
      "RequestMethod": "PUT",
      "RequestHeaders": {
        "Authorization": "Sanitized",
        "traceparent": "00-86a2d256748384429613085c3ad176c3-cc3063c0c14d6848-00",
        "User-Agent": [
          "azsdk-net-Storage.Files.DataLake/12.1.0-dev.20200403.1",
          "(.NET Core 4.6.28325.01; Microsoft Windows 10.0.18362 )"
        ],
        "x-ms-client-request-id": "47bbdd36-e364-aec7-91a4-30705b7e7297",
        "x-ms-date": "Fri, 03 Apr 2020 20:52:56 GMT",
>>>>>>> 32e373e2
        "x-ms-lease-action": "acquire",
        "x-ms-lease-duration": "15",
        "x-ms-proposed-lease-id": "215ecc3a-dbbf-4e65-a7a8-1f48583b46d9",
        "x-ms-return-client-request-id": "true",
<<<<<<< HEAD
        "x-ms-version": "2019-10-10"
=======
        "x-ms-version": "2019-12-12"
>>>>>>> 32e373e2
      },
      "RequestBody": null,
      "StatusCode": 201,
      "ResponseHeaders": {
        "Content-Length": "0",
<<<<<<< HEAD
        "Date": "Thu, 05 Mar 2020 22:06:53 GMT",
        "ETag": "\u00220x8D7C151832F2A7E\u0022",
        "Last-Modified": "Thu, 05 Mar 2020 22:06:53 GMT",
=======
        "Date": "Fri, 03 Apr 2020 20:52:54 GMT",
        "ETag": "\u00220x8D7D810FBEB0B13\u0022",
        "Last-Modified": "Fri, 03 Apr 2020 20:52:55 GMT",
>>>>>>> 32e373e2
        "Server": [
          "Windows-Azure-Blob/1.0",
          "Microsoft-HTTPAPI/2.0"
        ],
        "x-ms-client-request-id": "47bbdd36-e364-aec7-91a4-30705b7e7297",
        "x-ms-lease-id": "215ecc3a-dbbf-4e65-a7a8-1f48583b46d9",
<<<<<<< HEAD
        "x-ms-request-id": "19851598-201e-0011-7b3a-f3088f000000",
        "x-ms-version": "2019-10-10"
=======
        "x-ms-request-id": "962151a1-f01e-0012-0ff9-093670000000",
        "x-ms-version": "2019-12-12"
>>>>>>> 32e373e2
      },
      "ResponseBody": []
    },
    {
<<<<<<< HEAD
      "RequestUri": "https://seanstagehierarchical.blob.core.windows.net/test-filesystem-0b66ad97-91dd-358a-8670-3ab1990a44b5/test-directory-06110a7d-5fab-5a31-9c77-3ee25e19525d?comp=lease",
=======
      "RequestUri": "http://seannsecanary.blob.core.windows.net/test-filesystem-0b66ad97-91dd-358a-8670-3ab1990a44b5/test-directory-06110a7d-5fab-5a31-9c77-3ee25e19525d?comp=lease",
>>>>>>> 32e373e2
      "RequestMethod": "PUT",
      "RequestHeaders": {
        "Authorization": "Sanitized",
        "If-None-Match": "\u0022garbage\u0022",
<<<<<<< HEAD
        "traceparent": "00-8d31518e4f9158429f3c28dc0c0c8260-9992d121723b3d43-00",
        "User-Agent": [
          "azsdk-net-Storage.Files.DataLake/12.0.0-dev.20200305.1",
          "(.NET Core 4.6.28325.01; Microsoft Windows 10.0.18363 )"
        ],
        "x-ms-client-request-id": "7b127770-ff80-8e74-f0a9-d68149d51983",
        "x-ms-date": "Thu, 05 Mar 2020 22:06:53 GMT",
        "x-ms-lease-action": "break",
        "x-ms-return-client-request-id": "true",
        "x-ms-version": "2019-10-10"
=======
        "traceparent": "00-1c38b0eb3e61f648a7fe18c23bc8a269-f8304e206d5d754a-00",
        "User-Agent": [
          "azsdk-net-Storage.Files.DataLake/12.1.0-dev.20200403.1",
          "(.NET Core 4.6.28325.01; Microsoft Windows 10.0.18362 )"
        ],
        "x-ms-client-request-id": "7b127770-ff80-8e74-f0a9-d68149d51983",
        "x-ms-date": "Fri, 03 Apr 2020 20:52:56 GMT",
        "x-ms-lease-action": "break",
        "x-ms-return-client-request-id": "true",
        "x-ms-version": "2019-12-12"
>>>>>>> 32e373e2
      },
      "RequestBody": null,
      "StatusCode": 202,
      "ResponseHeaders": {
        "Content-Length": "0",
<<<<<<< HEAD
        "Date": "Thu, 05 Mar 2020 22:06:53 GMT",
        "ETag": "\u00220x8D7C151832F2A7E\u0022",
        "Last-Modified": "Thu, 05 Mar 2020 22:06:53 GMT",
=======
        "Date": "Fri, 03 Apr 2020 20:52:54 GMT",
        "ETag": "\u00220x8D7D810FBEB0B13\u0022",
        "Last-Modified": "Fri, 03 Apr 2020 20:52:55 GMT",
>>>>>>> 32e373e2
        "Server": [
          "Windows-Azure-Blob/1.0",
          "Microsoft-HTTPAPI/2.0"
        ],
        "x-ms-client-request-id": "7b127770-ff80-8e74-f0a9-d68149d51983",
        "x-ms-lease-time": "0",
<<<<<<< HEAD
        "x-ms-request-id": "198515a6-201e-0011-083a-f3088f000000",
        "x-ms-version": "2019-10-10"
=======
        "x-ms-request-id": "962151a6-f01e-0012-14f9-093670000000",
        "x-ms-version": "2019-12-12"
>>>>>>> 32e373e2
      },
      "ResponseBody": []
    },
    {
<<<<<<< HEAD
      "RequestUri": "https://seanstagehierarchical.blob.core.windows.net/test-filesystem-0b66ad97-91dd-358a-8670-3ab1990a44b5?restype=container",
      "RequestMethod": "DELETE",
      "RequestHeaders": {
        "Authorization": "Sanitized",
        "traceparent": "00-cdb808a9e55ebe4d85d519617756f618-9e1699b7a0ed3840-00",
        "User-Agent": [
          "azsdk-net-Storage.Files.DataLake/12.0.0-dev.20200305.1",
          "(.NET Core 4.6.28325.01; Microsoft Windows 10.0.18363 )"
        ],
        "x-ms-client-request-id": "e3ff0f0b-f76c-9316-2bda-883eed8277b0",
        "x-ms-date": "Thu, 05 Mar 2020 22:06:53 GMT",
        "x-ms-return-client-request-id": "true",
        "x-ms-version": "2019-10-10"
=======
      "RequestUri": "http://seannsecanary.blob.core.windows.net/test-filesystem-0b66ad97-91dd-358a-8670-3ab1990a44b5?restype=container",
      "RequestMethod": "DELETE",
      "RequestHeaders": {
        "Authorization": "Sanitized",
        "traceparent": "00-fe17dd1354a0d4458e19c72d7d8c0a15-203ffbdd97bee344-00",
        "User-Agent": [
          "azsdk-net-Storage.Files.DataLake/12.1.0-dev.20200403.1",
          "(.NET Core 4.6.28325.01; Microsoft Windows 10.0.18362 )"
        ],
        "x-ms-client-request-id": "e3ff0f0b-f76c-9316-2bda-883eed8277b0",
        "x-ms-date": "Fri, 03 Apr 2020 20:52:57 GMT",
        "x-ms-return-client-request-id": "true",
        "x-ms-version": "2019-12-12"
>>>>>>> 32e373e2
      },
      "RequestBody": null,
      "StatusCode": 202,
      "ResponseHeaders": {
        "Content-Length": "0",
<<<<<<< HEAD
        "Date": "Thu, 05 Mar 2020 22:06:53 GMT",
=======
        "Date": "Fri, 03 Apr 2020 20:52:54 GMT",
>>>>>>> 32e373e2
        "Server": [
          "Windows-Azure-Blob/1.0",
          "Microsoft-HTTPAPI/2.0"
        ],
        "x-ms-client-request-id": "e3ff0f0b-f76c-9316-2bda-883eed8277b0",
<<<<<<< HEAD
        "x-ms-request-id": "198515af-201e-0011-113a-f3088f000000",
        "x-ms-version": "2019-10-10"
=======
        "x-ms-request-id": "962151ac-f01e-0012-1af9-093670000000",
        "x-ms-version": "2019-12-12"
>>>>>>> 32e373e2
      },
      "ResponseBody": []
    }
  ],
  "Variables": {
<<<<<<< HEAD
    "DateTimeOffsetNow": "2020-03-05T14:06:48.3402258-08:00",
    "RandomSeed": "929443802",
    "Storage_TestConfigHierarchicalNamespace": "NamespaceTenant\nseanstagehierarchical\nU2FuaXRpemVk\nhttps://seanstagehierarchical.blob.core.windows.net\nhttp://seanstagehierarchical.file.core.windows.net\nhttp://seanstagehierarchical.queue.core.windows.net\nhttp://seanstagehierarchical.table.core.windows.net\n\n\n\n\nhttp://seanstagehierarchical-secondary.blob.core.windows.net\nhttp://seanstagehierarchical-secondary.file.core.windows.net\nhttp://seanstagehierarchical-secondary.queue.core.windows.net\nhttp://seanstagehierarchical-secondary.table.core.windows.net\n68390a19-a643-458b-b726-408abf67b4fc\nSanitized\n72f988bf-86f1-41af-91ab-2d7cd011db47\nhttps://login.microsoftonline.com/\nCloud\nBlobEndpoint=https://seanstagehierarchical.blob.core.windows.net/;QueueEndpoint=http://seanstagehierarchical.queue.core.windows.net/;FileEndpoint=http://seanstagehierarchical.file.core.windows.net/;BlobSecondaryEndpoint=http://seanstagehierarchical-secondary.blob.core.windows.net/;QueueSecondaryEndpoint=http://seanstagehierarchical-secondary.queue.core.windows.net/;FileSecondaryEndpoint=http://seanstagehierarchical-secondary.file.core.windows.net/;AccountName=seanstagehierarchical;AccountKey=Sanitized\n"
=======
    "DateTimeOffsetNow": "2020-04-03T13:52:54.8115069-07:00",
    "RandomSeed": "929443802",
    "Storage_TestConfigHierarchicalNamespace": "NamespaceTenant\nseannsecanary\nU2FuaXRpemVk\nhttp://seannsecanary.blob.core.windows.net\nhttp://seannsecanary.file.core.windows.net\nhttp://seannsecanary.queue.core.windows.net\nhttp://seannsecanary.table.core.windows.net\n\n\n\n\nhttp://seannsecanary-secondary.blob.core.windows.net\nhttp://seannsecanary-secondary.file.core.windows.net\nhttp://seannsecanary-secondary.queue.core.windows.net\nhttp://seannsecanary-secondary.table.core.windows.net\n68390a19-a643-458b-b726-408abf67b4fc\nSanitized\n72f988bf-86f1-41af-91ab-2d7cd011db47\nhttps://login.microsoftonline.com/\nCloud\nBlobEndpoint=http://seannsecanary.blob.core.windows.net/;QueueEndpoint=http://seannsecanary.queue.core.windows.net/;FileEndpoint=http://seannsecanary.file.core.windows.net/;BlobSecondaryEndpoint=http://seannsecanary-secondary.blob.core.windows.net/;QueueSecondaryEndpoint=http://seannsecanary-secondary.queue.core.windows.net/;FileSecondaryEndpoint=http://seannsecanary-secondary.file.core.windows.net/;AccountName=seannsecanary;AccountKey=Sanitized\n"
>>>>>>> 32e373e2
  }
}<|MERGE_RESOLUTION|>--- conflicted
+++ resolved
@@ -1,22 +1,6 @@
 {
   "Entries": [
     {
-<<<<<<< HEAD
-      "RequestUri": "https://seanstagehierarchical.blob.core.windows.net/test-filesystem-06946ee3-c3c9-198b-2c65-e62f192a32d4?restype=container",
-      "RequestMethod": "PUT",
-      "RequestHeaders": {
-        "Authorization": "Sanitized",
-        "traceparent": "00-07ea6b2376bd2147ba4a309adadf4779-d4050b757d47984c-00",
-        "User-Agent": [
-          "azsdk-net-Storage.Files.DataLake/12.0.0-dev.20200305.1",
-          "(.NET Core 4.6.28325.01; Microsoft Windows 10.0.18363 )"
-        ],
-        "x-ms-blob-public-access": "container",
-        "x-ms-client-request-id": "246d9c6a-be81-a061-3cf2-424272739d96",
-        "x-ms-date": "Thu, 05 Mar 2020 22:06:48 GMT",
-        "x-ms-return-client-request-id": "true",
-        "x-ms-version": "2019-10-10"
-=======
       "RequestUri": "http://seannsecanary.blob.core.windows.net/test-filesystem-06946ee3-c3c9-198b-2c65-e62f192a32d4?restype=container",
       "RequestMethod": "PUT",
       "RequestHeaders": {
@@ -31,52 +15,25 @@
         "x-ms-date": "Fri, 03 Apr 2020 20:52:54 GMT",
         "x-ms-return-client-request-id": "true",
         "x-ms-version": "2019-12-12"
->>>>>>> 32e373e2
-      },
-      "RequestBody": null,
-      "StatusCode": 201,
-      "ResponseHeaders": {
-        "Content-Length": "0",
-<<<<<<< HEAD
-        "Date": "Thu, 05 Mar 2020 22:06:48 GMT",
-        "ETag": "\u00220x8D7C151804D3917\u0022",
-        "Last-Modified": "Thu, 05 Mar 2020 22:06:48 GMT",
-=======
+      },
+      "RequestBody": null,
+      "StatusCode": 201,
+      "ResponseHeaders": {
+        "Content-Length": "0",
         "Date": "Fri, 03 Apr 2020 20:52:52 GMT",
         "ETag": "\u00220x8D7D810FAB96F03\u0022",
         "Last-Modified": "Fri, 03 Apr 2020 20:52:53 GMT",
->>>>>>> 32e373e2
         "Server": [
           "Windows-Azure-Blob/1.0",
           "Microsoft-HTTPAPI/2.0"
         ],
         "x-ms-client-request-id": "246d9c6a-be81-a061-3cf2-424272739d96",
-<<<<<<< HEAD
-        "x-ms-request-id": "0fb0efd6-d01e-0015-583a-f38588000000",
-        "x-ms-version": "2019-10-10"
-=======
         "x-ms-request-id": "96215099-f01e-0012-2bf9-093670000000",
         "x-ms-version": "2019-12-12"
->>>>>>> 32e373e2
-      },
-      "ResponseBody": []
-    },
-    {
-<<<<<<< HEAD
-      "RequestUri": "https://seanstagehierarchical.dfs.core.windows.net/test-filesystem-06946ee3-c3c9-198b-2c65-e62f192a32d4/test-directory-3632589f-0987-456b-44b3-180aed06a443?resource=directory",
-      "RequestMethod": "PUT",
-      "RequestHeaders": {
-        "Authorization": "Sanitized",
-        "traceparent": "00-79085d889e55e048aaa14a4f5b7690e7-74c98b8f4a158d40-00",
-        "User-Agent": [
-          "azsdk-net-Storage.Files.DataLake/12.0.0-dev.20200305.1",
-          "(.NET Core 4.6.28325.01; Microsoft Windows 10.0.18363 )"
-        ],
-        "x-ms-client-request-id": "1be43f21-66b6-6102-3127-dfcda557b236",
-        "x-ms-date": "Thu, 05 Mar 2020 22:06:48 GMT",
-        "x-ms-return-client-request-id": "true",
-        "x-ms-version": "2019-10-10"
-=======
+      },
+      "ResponseBody": []
+    },
+    {
       "RequestUri": "http://seannsecanary.dfs.core.windows.net/test-filesystem-06946ee3-c3c9-198b-2c65-e62f192a32d4/test-directory-3632589f-0987-456b-44b3-180aed06a443?resource=directory",
       "RequestMethod": "PUT",
       "RequestHeaders": {
@@ -90,179 +47,95 @@
         "x-ms-date": "Fri, 03 Apr 2020 20:52:54 GMT",
         "x-ms-return-client-request-id": "true",
         "x-ms-version": "2019-12-12"
->>>>>>> 32e373e2
-      },
-      "RequestBody": null,
-      "StatusCode": 201,
-      "ResponseHeaders": {
-        "Content-Length": "0",
-<<<<<<< HEAD
-        "Date": "Thu, 05 Mar 2020 22:06:48 GMT",
-        "ETag": "\u00220x8D7C151807F2B5B\u0022",
-        "Last-Modified": "Thu, 05 Mar 2020 22:06:48 GMT",
-=======
+      },
+      "RequestBody": null,
+      "StatusCode": 201,
+      "ResponseHeaders": {
+        "Content-Length": "0",
         "Date": "Fri, 03 Apr 2020 20:52:52 GMT",
         "ETag": "\u00220x8D7D810FACBACB9\u0022",
         "Last-Modified": "Fri, 03 Apr 2020 20:52:53 GMT",
->>>>>>> 32e373e2
         "Server": [
           "Windows-Azure-HDFS/1.0",
           "Microsoft-HTTPAPI/2.0"
         ],
         "x-ms-client-request-id": "1be43f21-66b6-6102-3127-dfcda557b236",
-<<<<<<< HEAD
-        "x-ms-request-id": "f1e7595f-901f-0004-4a3a-f31f3c000000",
-        "x-ms-version": "2019-10-10"
-=======
         "x-ms-request-id": "fa43fa62-201f-0097-34f9-091bad000000",
         "x-ms-version": "2019-12-12"
->>>>>>> 32e373e2
-      },
-      "ResponseBody": []
-    },
-    {
-<<<<<<< HEAD
-      "RequestUri": "https://seanstagehierarchical.blob.core.windows.net/test-filesystem-06946ee3-c3c9-198b-2c65-e62f192a32d4/test-directory-3632589f-0987-456b-44b3-180aed06a443?comp=lease",
-      "RequestMethod": "PUT",
-      "RequestHeaders": {
-        "Authorization": "Sanitized",
-        "traceparent": "00-6649ce0d54547548bbd14f6fb5b4866a-b4cfae3a37209745-00",
-        "User-Agent": [
-          "azsdk-net-Storage.Files.DataLake/12.0.0-dev.20200305.1",
-          "(.NET Core 4.6.28325.01; Microsoft Windows 10.0.18363 )"
+      },
+      "ResponseBody": []
+    },
+    {
+      "RequestUri": "http://seannsecanary.blob.core.windows.net/test-filesystem-06946ee3-c3c9-198b-2c65-e62f192a32d4/test-directory-3632589f-0987-456b-44b3-180aed06a443?comp=lease",
+      "RequestMethod": "PUT",
+      "RequestHeaders": {
+        "Authorization": "Sanitized",
+        "traceparent": "00-8442bd46c52e7d41a85e3ce36c541c8a-0056a682c9d49b49-00",
+        "User-Agent": [
+          "azsdk-net-Storage.Files.DataLake/12.1.0-dev.20200403.1",
+          "(.NET Core 4.6.28325.01; Microsoft Windows 10.0.18362 )"
         ],
         "x-ms-client-request-id": "5b614c0d-576d-00cc-6652-15f7af3ada75",
-        "x-ms-date": "Thu, 05 Mar 2020 22:06:48 GMT",
-=======
-      "RequestUri": "http://seannsecanary.blob.core.windows.net/test-filesystem-06946ee3-c3c9-198b-2c65-e62f192a32d4/test-directory-3632589f-0987-456b-44b3-180aed06a443?comp=lease",
-      "RequestMethod": "PUT",
-      "RequestHeaders": {
-        "Authorization": "Sanitized",
-        "traceparent": "00-8442bd46c52e7d41a85e3ce36c541c8a-0056a682c9d49b49-00",
-        "User-Agent": [
-          "azsdk-net-Storage.Files.DataLake/12.1.0-dev.20200403.1",
-          "(.NET Core 4.6.28325.01; Microsoft Windows 10.0.18362 )"
-        ],
-        "x-ms-client-request-id": "5b614c0d-576d-00cc-6652-15f7af3ada75",
-        "x-ms-date": "Fri, 03 Apr 2020 20:52:55 GMT",
->>>>>>> 32e373e2
+        "x-ms-date": "Fri, 03 Apr 2020 20:52:55 GMT",
         "x-ms-lease-action": "acquire",
         "x-ms-lease-duration": "15",
         "x-ms-proposed-lease-id": "1579ff4e-21ae-92d8-06bf-b7c786bcea5d",
         "x-ms-return-client-request-id": "true",
-<<<<<<< HEAD
-        "x-ms-version": "2019-10-10"
-=======
-        "x-ms-version": "2019-12-12"
->>>>>>> 32e373e2
-      },
-      "RequestBody": null,
-      "StatusCode": 201,
-      "ResponseHeaders": {
-        "Content-Length": "0",
-<<<<<<< HEAD
-        "Date": "Thu, 05 Mar 2020 22:06:48 GMT",
-        "ETag": "\u00220x8D7C151807F2B5B\u0022",
-        "Last-Modified": "Thu, 05 Mar 2020 22:06:48 GMT",
-=======
+        "x-ms-version": "2019-12-12"
+      },
+      "RequestBody": null,
+      "StatusCode": 201,
+      "ResponseHeaders": {
+        "Content-Length": "0",
         "Date": "Fri, 03 Apr 2020 20:52:52 GMT",
         "ETag": "\u00220x8D7D810FACBACB9\u0022",
         "Last-Modified": "Fri, 03 Apr 2020 20:52:53 GMT",
->>>>>>> 32e373e2
         "Server": [
           "Windows-Azure-Blob/1.0",
           "Microsoft-HTTPAPI/2.0"
         ],
         "x-ms-client-request-id": "5b614c0d-576d-00cc-6652-15f7af3ada75",
         "x-ms-lease-id": "1579ff4e-21ae-92d8-06bf-b7c786bcea5d",
-<<<<<<< HEAD
-        "x-ms-request-id": "0fb0efe1-d01e-0015-603a-f38588000000",
-        "x-ms-version": "2019-10-10"
-=======
         "x-ms-request-id": "962150ae-f01e-0012-3ff9-093670000000",
         "x-ms-version": "2019-12-12"
->>>>>>> 32e373e2
-      },
-      "ResponseBody": []
-    },
-    {
-<<<<<<< HEAD
-      "RequestUri": "https://seanstagehierarchical.blob.core.windows.net/test-filesystem-06946ee3-c3c9-198b-2c65-e62f192a32d4/test-directory-3632589f-0987-456b-44b3-180aed06a443?comp=lease",
-      "RequestMethod": "PUT",
-      "RequestHeaders": {
-        "Authorization": "Sanitized",
-        "traceparent": "00-096bcd89f10d7a45b3961bdeb645e2ff-6241769c9912554e-00",
-        "User-Agent": [
-          "azsdk-net-Storage.Files.DataLake/12.0.0-dev.20200305.1",
-          "(.NET Core 4.6.28325.01; Microsoft Windows 10.0.18363 )"
+      },
+      "ResponseBody": []
+    },
+    {
+      "RequestUri": "http://seannsecanary.blob.core.windows.net/test-filesystem-06946ee3-c3c9-198b-2c65-e62f192a32d4/test-directory-3632589f-0987-456b-44b3-180aed06a443?comp=lease",
+      "RequestMethod": "PUT",
+      "RequestHeaders": {
+        "Authorization": "Sanitized",
+        "traceparent": "00-59a76bc43369e04eaba029a44e3cc4e8-4df23dbb2e6cf34f-00",
+        "User-Agent": [
+          "azsdk-net-Storage.Files.DataLake/12.1.0-dev.20200403.1",
+          "(.NET Core 4.6.28325.01; Microsoft Windows 10.0.18362 )"
         ],
         "x-ms-client-request-id": "3aba8ff1-8f5a-eef0-d2e9-47cf7395b21f",
-        "x-ms-date": "Thu, 05 Mar 2020 22:06:49 GMT",
+        "x-ms-date": "Fri, 03 Apr 2020 20:52:55 GMT",
         "x-ms-lease-action": "break",
         "x-ms-return-client-request-id": "true",
-        "x-ms-version": "2019-10-10"
-=======
-      "RequestUri": "http://seannsecanary.blob.core.windows.net/test-filesystem-06946ee3-c3c9-198b-2c65-e62f192a32d4/test-directory-3632589f-0987-456b-44b3-180aed06a443?comp=lease",
-      "RequestMethod": "PUT",
-      "RequestHeaders": {
-        "Authorization": "Sanitized",
-        "traceparent": "00-59a76bc43369e04eaba029a44e3cc4e8-4df23dbb2e6cf34f-00",
-        "User-Agent": [
-          "azsdk-net-Storage.Files.DataLake/12.1.0-dev.20200403.1",
-          "(.NET Core 4.6.28325.01; Microsoft Windows 10.0.18362 )"
-        ],
-        "x-ms-client-request-id": "3aba8ff1-8f5a-eef0-d2e9-47cf7395b21f",
-        "x-ms-date": "Fri, 03 Apr 2020 20:52:55 GMT",
-        "x-ms-lease-action": "break",
-        "x-ms-return-client-request-id": "true",
-        "x-ms-version": "2019-12-12"
->>>>>>> 32e373e2
-      },
-      "RequestBody": null,
-      "StatusCode": 202,
-      "ResponseHeaders": {
-        "Content-Length": "0",
-<<<<<<< HEAD
-        "Date": "Thu, 05 Mar 2020 22:06:48 GMT",
-        "ETag": "\u00220x8D7C151807F2B5B\u0022",
-        "Last-Modified": "Thu, 05 Mar 2020 22:06:48 GMT",
-=======
+        "x-ms-version": "2019-12-12"
+      },
+      "RequestBody": null,
+      "StatusCode": 202,
+      "ResponseHeaders": {
+        "Content-Length": "0",
         "Date": "Fri, 03 Apr 2020 20:52:52 GMT",
         "ETag": "\u00220x8D7D810FACBACB9\u0022",
         "Last-Modified": "Fri, 03 Apr 2020 20:52:53 GMT",
->>>>>>> 32e373e2
         "Server": [
           "Windows-Azure-Blob/1.0",
           "Microsoft-HTTPAPI/2.0"
         ],
         "x-ms-client-request-id": "3aba8ff1-8f5a-eef0-d2e9-47cf7395b21f",
         "x-ms-lease-time": "0",
-<<<<<<< HEAD
-        "x-ms-request-id": "0fb0efe9-d01e-0015-683a-f38588000000",
-        "x-ms-version": "2019-10-10"
-=======
         "x-ms-request-id": "962150b4-f01e-0012-45f9-093670000000",
         "x-ms-version": "2019-12-12"
->>>>>>> 32e373e2
-      },
-      "ResponseBody": []
-    },
-    {
-<<<<<<< HEAD
-      "RequestUri": "https://seanstagehierarchical.blob.core.windows.net/test-filesystem-06946ee3-c3c9-198b-2c65-e62f192a32d4?restype=container",
-      "RequestMethod": "DELETE",
-      "RequestHeaders": {
-        "Authorization": "Sanitized",
-        "traceparent": "00-8ebd16d7bfbc1b458b817ef8ad86f7b0-72d2b6e1cd68a346-00",
-        "User-Agent": [
-          "azsdk-net-Storage.Files.DataLake/12.0.0-dev.20200305.1",
-          "(.NET Core 4.6.28325.01; Microsoft Windows 10.0.18363 )"
-        ],
-        "x-ms-client-request-id": "1f0594ee-a080-ae1a-9099-3584bc4452dc",
-        "x-ms-date": "Thu, 05 Mar 2020 22:06:49 GMT",
-        "x-ms-return-client-request-id": "true",
-        "x-ms-version": "2019-10-10"
-=======
+      },
+      "ResponseBody": []
+    },
+    {
       "RequestUri": "http://seannsecanary.blob.core.windows.net/test-filesystem-06946ee3-c3c9-198b-2c65-e62f192a32d4?restype=container",
       "RequestMethod": "DELETE",
       "RequestHeaders": {
@@ -276,235 +149,124 @@
         "x-ms-date": "Fri, 03 Apr 2020 20:52:55 GMT",
         "x-ms-return-client-request-id": "true",
         "x-ms-version": "2019-12-12"
->>>>>>> 32e373e2
-      },
-      "RequestBody": null,
-      "StatusCode": 202,
-      "ResponseHeaders": {
-        "Content-Length": "0",
-<<<<<<< HEAD
-        "Date": "Thu, 05 Mar 2020 22:06:48 GMT",
-=======
-        "Date": "Fri, 03 Apr 2020 20:52:53 GMT",
->>>>>>> 32e373e2
+      },
+      "RequestBody": null,
+      "StatusCode": 202,
+      "ResponseHeaders": {
+        "Content-Length": "0",
+        "Date": "Fri, 03 Apr 2020 20:52:53 GMT",
         "Server": [
           "Windows-Azure-Blob/1.0",
           "Microsoft-HTTPAPI/2.0"
         ],
         "x-ms-client-request-id": "1f0594ee-a080-ae1a-9099-3584bc4452dc",
-<<<<<<< HEAD
-        "x-ms-request-id": "0fb0eff1-d01e-0015-6e3a-f38588000000",
-        "x-ms-version": "2019-10-10"
-=======
         "x-ms-request-id": "962150ba-f01e-0012-4bf9-093670000000",
         "x-ms-version": "2019-12-12"
->>>>>>> 32e373e2
-      },
-      "ResponseBody": []
-    },
-    {
-<<<<<<< HEAD
-      "RequestUri": "https://seanstagehierarchical.blob.core.windows.net/test-filesystem-fec19c65-b8ea-2b83-d5b1-01bea69b5250?restype=container",
-      "RequestMethod": "PUT",
-      "RequestHeaders": {
-        "Authorization": "Sanitized",
-        "traceparent": "00-48b907240f0b6a4ebaba3e6ad8c71d93-8e86891b343f4f43-00",
-        "User-Agent": [
-          "azsdk-net-Storage.Files.DataLake/12.0.0-dev.20200305.1",
-          "(.NET Core 4.6.28325.01; Microsoft Windows 10.0.18363 )"
+      },
+      "ResponseBody": []
+    },
+    {
+      "RequestUri": "http://seannsecanary.blob.core.windows.net/test-filesystem-fec19c65-b8ea-2b83-d5b1-01bea69b5250?restype=container",
+      "RequestMethod": "PUT",
+      "RequestHeaders": {
+        "Authorization": "Sanitized",
+        "traceparent": "00-c474c32fe8514c4c8685b0d3b9e6650f-86a2369199100746-00",
+        "User-Agent": [
+          "azsdk-net-Storage.Files.DataLake/12.1.0-dev.20200403.1",
+          "(.NET Core 4.6.28325.01; Microsoft Windows 10.0.18362 )"
         ],
         "x-ms-blob-public-access": "container",
         "x-ms-client-request-id": "ffef0b49-2cc0-353a-10d9-4ace9e5b07f5",
-        "x-ms-date": "Thu, 05 Mar 2020 22:06:49 GMT",
-        "x-ms-return-client-request-id": "true",
-        "x-ms-version": "2019-10-10"
-=======
-      "RequestUri": "http://seannsecanary.blob.core.windows.net/test-filesystem-fec19c65-b8ea-2b83-d5b1-01bea69b5250?restype=container",
-      "RequestMethod": "PUT",
-      "RequestHeaders": {
-        "Authorization": "Sanitized",
-        "traceparent": "00-c474c32fe8514c4c8685b0d3b9e6650f-86a2369199100746-00",
-        "User-Agent": [
-          "azsdk-net-Storage.Files.DataLake/12.1.0-dev.20200403.1",
-          "(.NET Core 4.6.28325.01; Microsoft Windows 10.0.18362 )"
-        ],
-        "x-ms-blob-public-access": "container",
-        "x-ms-client-request-id": "ffef0b49-2cc0-353a-10d9-4ace9e5b07f5",
-        "x-ms-date": "Fri, 03 Apr 2020 20:52:55 GMT",
-        "x-ms-return-client-request-id": "true",
-        "x-ms-version": "2019-12-12"
->>>>>>> 32e373e2
-      },
-      "RequestBody": null,
-      "StatusCode": 201,
-      "ResponseHeaders": {
-        "Content-Length": "0",
-<<<<<<< HEAD
-        "Date": "Thu, 05 Mar 2020 22:06:48 GMT",
-        "ETag": "\u00220x8D7C15180EDE414\u0022",
-        "Last-Modified": "Thu, 05 Mar 2020 22:06:49 GMT",
-=======
+        "x-ms-date": "Fri, 03 Apr 2020 20:52:55 GMT",
+        "x-ms-return-client-request-id": "true",
+        "x-ms-version": "2019-12-12"
+      },
+      "RequestBody": null,
+      "StatusCode": 201,
+      "ResponseHeaders": {
+        "Content-Length": "0",
         "Date": "Fri, 03 Apr 2020 20:52:53 GMT",
         "ETag": "\u00220x8D7D810FB044159\u0022",
         "Last-Modified": "Fri, 03 Apr 2020 20:52:53 GMT",
->>>>>>> 32e373e2
         "Server": [
           "Windows-Azure-Blob/1.0",
           "Microsoft-HTTPAPI/2.0"
         ],
         "x-ms-client-request-id": "ffef0b49-2cc0-353a-10d9-4ace9e5b07f5",
-<<<<<<< HEAD
-        "x-ms-request-id": "80951c97-a01e-0020-593a-f3e99c000000",
-        "x-ms-version": "2019-10-10"
-=======
         "x-ms-request-id": "962150bd-f01e-0012-4ef9-093670000000",
         "x-ms-version": "2019-12-12"
->>>>>>> 32e373e2
-      },
-      "ResponseBody": []
-    },
-    {
-<<<<<<< HEAD
-      "RequestUri": "https://seanstagehierarchical.dfs.core.windows.net/test-filesystem-fec19c65-b8ea-2b83-d5b1-01bea69b5250/test-directory-98c6e447-7362-d24c-fdd8-423f9d1f9a9f?resource=directory",
-      "RequestMethod": "PUT",
-      "RequestHeaders": {
-        "Authorization": "Sanitized",
-        "traceparent": "00-1cc38fcd01afe84ab99534d3d46190c0-b5f87b823c2bca4b-00",
-        "User-Agent": [
-          "azsdk-net-Storage.Files.DataLake/12.0.0-dev.20200305.1",
-          "(.NET Core 4.6.28325.01; Microsoft Windows 10.0.18363 )"
+      },
+      "ResponseBody": []
+    },
+    {
+      "RequestUri": "http://seannsecanary.dfs.core.windows.net/test-filesystem-fec19c65-b8ea-2b83-d5b1-01bea69b5250/test-directory-98c6e447-7362-d24c-fdd8-423f9d1f9a9f?resource=directory",
+      "RequestMethod": "PUT",
+      "RequestHeaders": {
+        "Authorization": "Sanitized",
+        "traceparent": "00-5dd94a120084044e803fa9fff718df8e-e027a009a9835844-00",
+        "User-Agent": [
+          "azsdk-net-Storage.Files.DataLake/12.1.0-dev.20200403.1",
+          "(.NET Core 4.6.28325.01; Microsoft Windows 10.0.18362 )"
         ],
         "x-ms-client-request-id": "ac1c25a3-b46f-d691-bf1d-01e7e9fa97f0",
-        "x-ms-date": "Thu, 05 Mar 2020 22:06:49 GMT",
-        "x-ms-return-client-request-id": "true",
-        "x-ms-version": "2019-10-10"
-=======
-      "RequestUri": "http://seannsecanary.dfs.core.windows.net/test-filesystem-fec19c65-b8ea-2b83-d5b1-01bea69b5250/test-directory-98c6e447-7362-d24c-fdd8-423f9d1f9a9f?resource=directory",
-      "RequestMethod": "PUT",
-      "RequestHeaders": {
-        "Authorization": "Sanitized",
-        "traceparent": "00-5dd94a120084044e803fa9fff718df8e-e027a009a9835844-00",
-        "User-Agent": [
-          "azsdk-net-Storage.Files.DataLake/12.1.0-dev.20200403.1",
-          "(.NET Core 4.6.28325.01; Microsoft Windows 10.0.18362 )"
-        ],
-        "x-ms-client-request-id": "ac1c25a3-b46f-d691-bf1d-01e7e9fa97f0",
-        "x-ms-date": "Fri, 03 Apr 2020 20:52:55 GMT",
-        "x-ms-return-client-request-id": "true",
-        "x-ms-version": "2019-12-12"
->>>>>>> 32e373e2
-      },
-      "RequestBody": null,
-      "StatusCode": 201,
-      "ResponseHeaders": {
-        "Content-Length": "0",
-<<<<<<< HEAD
-        "Date": "Thu, 05 Mar 2020 22:06:49 GMT",
-        "ETag": "\u00220x8D7C15181236B34\u0022",
-        "Last-Modified": "Thu, 05 Mar 2020 22:06:49 GMT",
-=======
+        "x-ms-date": "Fri, 03 Apr 2020 20:52:55 GMT",
+        "x-ms-return-client-request-id": "true",
+        "x-ms-version": "2019-12-12"
+      },
+      "RequestBody": null,
+      "StatusCode": 201,
+      "ResponseHeaders": {
+        "Content-Length": "0",
         "Date": "Fri, 03 Apr 2020 20:52:53 GMT",
         "ETag": "\u00220x8D7D810FB13D0FF\u0022",
         "Last-Modified": "Fri, 03 Apr 2020 20:52:53 GMT",
->>>>>>> 32e373e2
         "Server": [
           "Windows-Azure-HDFS/1.0",
           "Microsoft-HTTPAPI/2.0"
         ],
         "x-ms-client-request-id": "ac1c25a3-b46f-d691-bf1d-01e7e9fa97f0",
-<<<<<<< HEAD
-        "x-ms-request-id": "3ab45c7c-601f-002f-4b3a-f39ff0000000",
-        "x-ms-version": "2019-10-10"
-=======
         "x-ms-request-id": "fa43fa63-201f-0097-35f9-091bad000000",
         "x-ms-version": "2019-12-12"
->>>>>>> 32e373e2
-      },
-      "ResponseBody": []
-    },
-    {
-<<<<<<< HEAD
-      "RequestUri": "https://seanstagehierarchical.blob.core.windows.net/test-filesystem-fec19c65-b8ea-2b83-d5b1-01bea69b5250/test-directory-98c6e447-7362-d24c-fdd8-423f9d1f9a9f?comp=lease",
-      "RequestMethod": "PUT",
-      "RequestHeaders": {
-        "Authorization": "Sanitized",
-        "traceparent": "00-058279f9934b3a49b94ac7d007aa6e50-c93e48d457a1764e-00",
-        "User-Agent": [
-          "azsdk-net-Storage.Files.DataLake/12.0.0-dev.20200305.1",
-          "(.NET Core 4.6.28325.01; Microsoft Windows 10.0.18363 )"
+      },
+      "ResponseBody": []
+    },
+    {
+      "RequestUri": "http://seannsecanary.blob.core.windows.net/test-filesystem-fec19c65-b8ea-2b83-d5b1-01bea69b5250/test-directory-98c6e447-7362-d24c-fdd8-423f9d1f9a9f?comp=lease",
+      "RequestMethod": "PUT",
+      "RequestHeaders": {
+        "Authorization": "Sanitized",
+        "traceparent": "00-07da699bc833674b929537be75369781-0c08f3128f1f8649-00",
+        "User-Agent": [
+          "azsdk-net-Storage.Files.DataLake/12.1.0-dev.20200403.1",
+          "(.NET Core 4.6.28325.01; Microsoft Windows 10.0.18362 )"
         ],
         "x-ms-client-request-id": "9d78dd14-b965-377a-dc27-583b04da3029",
-        "x-ms-date": "Thu, 05 Mar 2020 22:06:50 GMT",
-=======
-      "RequestUri": "http://seannsecanary.blob.core.windows.net/test-filesystem-fec19c65-b8ea-2b83-d5b1-01bea69b5250/test-directory-98c6e447-7362-d24c-fdd8-423f9d1f9a9f?comp=lease",
-      "RequestMethod": "PUT",
-      "RequestHeaders": {
-        "Authorization": "Sanitized",
-        "traceparent": "00-07da699bc833674b929537be75369781-0c08f3128f1f8649-00",
-        "User-Agent": [
-          "azsdk-net-Storage.Files.DataLake/12.1.0-dev.20200403.1",
-          "(.NET Core 4.6.28325.01; Microsoft Windows 10.0.18362 )"
-        ],
-        "x-ms-client-request-id": "9d78dd14-b965-377a-dc27-583b04da3029",
-        "x-ms-date": "Fri, 03 Apr 2020 20:52:55 GMT",
->>>>>>> 32e373e2
+        "x-ms-date": "Fri, 03 Apr 2020 20:52:55 GMT",
         "x-ms-lease-action": "acquire",
         "x-ms-lease-duration": "15",
         "x-ms-proposed-lease-id": "906aaa3e-6be6-f449-5334-afb6a5958a2d",
         "x-ms-return-client-request-id": "true",
-<<<<<<< HEAD
-        "x-ms-version": "2019-10-10"
-=======
-        "x-ms-version": "2019-12-12"
->>>>>>> 32e373e2
-      },
-      "RequestBody": null,
-      "StatusCode": 201,
-      "ResponseHeaders": {
-        "Content-Length": "0",
-<<<<<<< HEAD
-        "Date": "Thu, 05 Mar 2020 22:06:49 GMT",
-        "ETag": "\u00220x8D7C15181236B34\u0022",
-        "Last-Modified": "Thu, 05 Mar 2020 22:06:49 GMT",
-=======
+        "x-ms-version": "2019-12-12"
+      },
+      "RequestBody": null,
+      "StatusCode": 201,
+      "ResponseHeaders": {
+        "Content-Length": "0",
         "Date": "Fri, 03 Apr 2020 20:52:53 GMT",
         "ETag": "\u00220x8D7D810FB13D0FF\u0022",
         "Last-Modified": "Fri, 03 Apr 2020 20:52:53 GMT",
->>>>>>> 32e373e2
         "Server": [
           "Windows-Azure-Blob/1.0",
           "Microsoft-HTTPAPI/2.0"
         ],
         "x-ms-client-request-id": "9d78dd14-b965-377a-dc27-583b04da3029",
         "x-ms-lease-id": "906aaa3e-6be6-f449-5334-afb6a5958a2d",
-<<<<<<< HEAD
-        "x-ms-request-id": "80951c9d-a01e-0020-5b3a-f3e99c000000",
-        "x-ms-version": "2019-10-10"
-=======
         "x-ms-request-id": "962150df-f01e-0012-6ef9-093670000000",
         "x-ms-version": "2019-12-12"
->>>>>>> 32e373e2
-      },
-      "ResponseBody": []
-    },
-    {
-<<<<<<< HEAD
-      "RequestUri": "https://seanstagehierarchical.blob.core.windows.net/test-filesystem-fec19c65-b8ea-2b83-d5b1-01bea69b5250/test-directory-98c6e447-7362-d24c-fdd8-423f9d1f9a9f?comp=lease",
-      "RequestMethod": "PUT",
-      "RequestHeaders": {
-        "Authorization": "Sanitized",
-        "If-Modified-Since": "Wed, 04 Mar 2020 22:06:48 GMT",
-        "traceparent": "00-9208d1ab2bc37d4cb76274ffb71da7dc-d9513e358c94024e-00",
-        "User-Agent": [
-          "azsdk-net-Storage.Files.DataLake/12.0.0-dev.20200305.1",
-          "(.NET Core 4.6.28325.01; Microsoft Windows 10.0.18363 )"
-        ],
-        "x-ms-client-request-id": "c8a1c18b-ed1d-d4c7-6665-9bdc95f5aba1",
-        "x-ms-date": "Thu, 05 Mar 2020 22:06:50 GMT",
-        "x-ms-lease-action": "break",
-        "x-ms-return-client-request-id": "true",
-        "x-ms-version": "2019-10-10"
-=======
+      },
+      "ResponseBody": []
+    },
+    {
       "RequestUri": "http://seannsecanary.blob.core.windows.net/test-filesystem-fec19c65-b8ea-2b83-d5b1-01bea69b5250/test-directory-98c6e447-7362-d24c-fdd8-423f9d1f9a9f?comp=lease",
       "RequestMethod": "PUT",
       "RequestHeaders": {
@@ -520,53 +282,26 @@
         "x-ms-lease-action": "break",
         "x-ms-return-client-request-id": "true",
         "x-ms-version": "2019-12-12"
->>>>>>> 32e373e2
-      },
-      "RequestBody": null,
-      "StatusCode": 202,
-      "ResponseHeaders": {
-        "Content-Length": "0",
-<<<<<<< HEAD
-        "Date": "Thu, 05 Mar 2020 22:06:49 GMT",
-        "ETag": "\u00220x8D7C15181236B34\u0022",
-        "Last-Modified": "Thu, 05 Mar 2020 22:06:49 GMT",
-=======
+      },
+      "RequestBody": null,
+      "StatusCode": 202,
+      "ResponseHeaders": {
+        "Content-Length": "0",
         "Date": "Fri, 03 Apr 2020 20:52:53 GMT",
         "ETag": "\u00220x8D7D810FB13D0FF\u0022",
         "Last-Modified": "Fri, 03 Apr 2020 20:52:53 GMT",
->>>>>>> 32e373e2
         "Server": [
           "Windows-Azure-Blob/1.0",
           "Microsoft-HTTPAPI/2.0"
         ],
         "x-ms-client-request-id": "c8a1c18b-ed1d-d4c7-6665-9bdc95f5aba1",
         "x-ms-lease-time": "0",
-<<<<<<< HEAD
-        "x-ms-request-id": "80951ca1-a01e-0020-5f3a-f3e99c000000",
-        "x-ms-version": "2019-10-10"
-=======
         "x-ms-request-id": "962150f0-f01e-0012-7cf9-093670000000",
         "x-ms-version": "2019-12-12"
->>>>>>> 32e373e2
-      },
-      "ResponseBody": []
-    },
-    {
-<<<<<<< HEAD
-      "RequestUri": "https://seanstagehierarchical.blob.core.windows.net/test-filesystem-fec19c65-b8ea-2b83-d5b1-01bea69b5250?restype=container",
-      "RequestMethod": "DELETE",
-      "RequestHeaders": {
-        "Authorization": "Sanitized",
-        "traceparent": "00-ac264c8eaedad5408a34955c52f5b06f-d68a3a80d0213c40-00",
-        "User-Agent": [
-          "azsdk-net-Storage.Files.DataLake/12.0.0-dev.20200305.1",
-          "(.NET Core 4.6.28325.01; Microsoft Windows 10.0.18363 )"
-        ],
-        "x-ms-client-request-id": "43afad83-6838-a50c-0c84-a1f78311bb84",
-        "x-ms-date": "Thu, 05 Mar 2020 22:06:50 GMT",
-        "x-ms-return-client-request-id": "true",
-        "x-ms-version": "2019-10-10"
-=======
+      },
+      "ResponseBody": []
+    },
+    {
       "RequestUri": "http://seannsecanary.blob.core.windows.net/test-filesystem-fec19c65-b8ea-2b83-d5b1-01bea69b5250?restype=container",
       "RequestMethod": "DELETE",
       "RequestHeaders": {
@@ -580,235 +315,124 @@
         "x-ms-date": "Fri, 03 Apr 2020 20:52:55 GMT",
         "x-ms-return-client-request-id": "true",
         "x-ms-version": "2019-12-12"
->>>>>>> 32e373e2
-      },
-      "RequestBody": null,
-      "StatusCode": 202,
-      "ResponseHeaders": {
-        "Content-Length": "0",
-<<<<<<< HEAD
-        "Date": "Thu, 05 Mar 2020 22:06:49 GMT",
-=======
-        "Date": "Fri, 03 Apr 2020 20:52:53 GMT",
->>>>>>> 32e373e2
+      },
+      "RequestBody": null,
+      "StatusCode": 202,
+      "ResponseHeaders": {
+        "Content-Length": "0",
+        "Date": "Fri, 03 Apr 2020 20:52:53 GMT",
         "Server": [
           "Windows-Azure-Blob/1.0",
           "Microsoft-HTTPAPI/2.0"
         ],
         "x-ms-client-request-id": "43afad83-6838-a50c-0c84-a1f78311bb84",
-<<<<<<< HEAD
-        "x-ms-request-id": "80951ca3-a01e-0020-613a-f3e99c000000",
-        "x-ms-version": "2019-10-10"
-=======
         "x-ms-request-id": "962150f7-f01e-0012-03f9-093670000000",
         "x-ms-version": "2019-12-12"
->>>>>>> 32e373e2
-      },
-      "ResponseBody": []
-    },
-    {
-<<<<<<< HEAD
-      "RequestUri": "https://seanstagehierarchical.blob.core.windows.net/test-filesystem-dcd9730f-27bd-ea5b-30ac-d8f5c91c3033?restype=container",
-      "RequestMethod": "PUT",
-      "RequestHeaders": {
-        "Authorization": "Sanitized",
-        "traceparent": "00-8247dc77f505d045b08de83000a0a42f-59a54f585340dd42-00",
-        "User-Agent": [
-          "azsdk-net-Storage.Files.DataLake/12.0.0-dev.20200305.1",
-          "(.NET Core 4.6.28325.01; Microsoft Windows 10.0.18363 )"
+      },
+      "ResponseBody": []
+    },
+    {
+      "RequestUri": "http://seannsecanary.blob.core.windows.net/test-filesystem-dcd9730f-27bd-ea5b-30ac-d8f5c91c3033?restype=container",
+      "RequestMethod": "PUT",
+      "RequestHeaders": {
+        "Authorization": "Sanitized",
+        "traceparent": "00-ef181bce5059b34bb4c648e0a0efed32-0531374836945f40-00",
+        "User-Agent": [
+          "azsdk-net-Storage.Files.DataLake/12.1.0-dev.20200403.1",
+          "(.NET Core 4.6.28325.01; Microsoft Windows 10.0.18362 )"
         ],
         "x-ms-blob-public-access": "container",
         "x-ms-client-request-id": "319b9e6c-ca59-5b64-52c4-128c9016dbf0",
-        "x-ms-date": "Thu, 05 Mar 2020 22:06:50 GMT",
-        "x-ms-return-client-request-id": "true",
-        "x-ms-version": "2019-10-10"
-=======
-      "RequestUri": "http://seannsecanary.blob.core.windows.net/test-filesystem-dcd9730f-27bd-ea5b-30ac-d8f5c91c3033?restype=container",
-      "RequestMethod": "PUT",
-      "RequestHeaders": {
-        "Authorization": "Sanitized",
-        "traceparent": "00-ef181bce5059b34bb4c648e0a0efed32-0531374836945f40-00",
-        "User-Agent": [
-          "azsdk-net-Storage.Files.DataLake/12.1.0-dev.20200403.1",
-          "(.NET Core 4.6.28325.01; Microsoft Windows 10.0.18362 )"
-        ],
-        "x-ms-blob-public-access": "container",
-        "x-ms-client-request-id": "319b9e6c-ca59-5b64-52c4-128c9016dbf0",
-        "x-ms-date": "Fri, 03 Apr 2020 20:52:55 GMT",
-        "x-ms-return-client-request-id": "true",
-        "x-ms-version": "2019-12-12"
->>>>>>> 32e373e2
-      },
-      "RequestBody": null,
-      "StatusCode": 201,
-      "ResponseHeaders": {
-        "Content-Length": "0",
-<<<<<<< HEAD
-        "Date": "Thu, 05 Mar 2020 22:06:49 GMT",
-        "ETag": "\u00220x8D7C151819EC57F\u0022",
-        "Last-Modified": "Thu, 05 Mar 2020 22:06:50 GMT",
-=======
+        "x-ms-date": "Fri, 03 Apr 2020 20:52:55 GMT",
+        "x-ms-return-client-request-id": "true",
+        "x-ms-version": "2019-12-12"
+      },
+      "RequestBody": null,
+      "StatusCode": 201,
+      "ResponseHeaders": {
+        "Content-Length": "0",
         "Date": "Fri, 03 Apr 2020 20:52:53 GMT",
         "ETag": "\u00220x8D7D810FB4A30CE\u0022",
         "Last-Modified": "Fri, 03 Apr 2020 20:52:54 GMT",
->>>>>>> 32e373e2
         "Server": [
           "Windows-Azure-Blob/1.0",
           "Microsoft-HTTPAPI/2.0"
         ],
         "x-ms-client-request-id": "319b9e6c-ca59-5b64-52c4-128c9016dbf0",
-<<<<<<< HEAD
-        "x-ms-request-id": "64e3afb0-b01e-0003-6f3a-f3735f000000",
-        "x-ms-version": "2019-10-10"
-=======
         "x-ms-request-id": "9621510b-f01e-0012-13f9-093670000000",
         "x-ms-version": "2019-12-12"
->>>>>>> 32e373e2
-      },
-      "ResponseBody": []
-    },
-    {
-<<<<<<< HEAD
-      "RequestUri": "https://seanstagehierarchical.dfs.core.windows.net/test-filesystem-dcd9730f-27bd-ea5b-30ac-d8f5c91c3033/test-directory-09396d54-d3b8-a63e-0ad4-3666b890eb97?resource=directory",
-      "RequestMethod": "PUT",
-      "RequestHeaders": {
-        "Authorization": "Sanitized",
-        "traceparent": "00-b73f1a10833fda478c57a6c9b0a20003-916820918f0efa4d-00",
-        "User-Agent": [
-          "azsdk-net-Storage.Files.DataLake/12.0.0-dev.20200305.1",
-          "(.NET Core 4.6.28325.01; Microsoft Windows 10.0.18363 )"
+      },
+      "ResponseBody": []
+    },
+    {
+      "RequestUri": "http://seannsecanary.dfs.core.windows.net/test-filesystem-dcd9730f-27bd-ea5b-30ac-d8f5c91c3033/test-directory-09396d54-d3b8-a63e-0ad4-3666b890eb97?resource=directory",
+      "RequestMethod": "PUT",
+      "RequestHeaders": {
+        "Authorization": "Sanitized",
+        "traceparent": "00-8089e0081735cb4f90f508d6c0abf61d-e6b9b3f32ef2194e-00",
+        "User-Agent": [
+          "azsdk-net-Storage.Files.DataLake/12.1.0-dev.20200403.1",
+          "(.NET Core 4.6.28325.01; Microsoft Windows 10.0.18362 )"
         ],
         "x-ms-client-request-id": "91767f7b-675f-9825-5ff4-278594fda3c2",
-        "x-ms-date": "Thu, 05 Mar 2020 22:06:50 GMT",
-        "x-ms-return-client-request-id": "true",
-        "x-ms-version": "2019-10-10"
-=======
-      "RequestUri": "http://seannsecanary.dfs.core.windows.net/test-filesystem-dcd9730f-27bd-ea5b-30ac-d8f5c91c3033/test-directory-09396d54-d3b8-a63e-0ad4-3666b890eb97?resource=directory",
-      "RequestMethod": "PUT",
-      "RequestHeaders": {
-        "Authorization": "Sanitized",
-        "traceparent": "00-8089e0081735cb4f90f508d6c0abf61d-e6b9b3f32ef2194e-00",
-        "User-Agent": [
-          "azsdk-net-Storage.Files.DataLake/12.1.0-dev.20200403.1",
-          "(.NET Core 4.6.28325.01; Microsoft Windows 10.0.18362 )"
-        ],
-        "x-ms-client-request-id": "91767f7b-675f-9825-5ff4-278594fda3c2",
-        "x-ms-date": "Fri, 03 Apr 2020 20:52:55 GMT",
-        "x-ms-return-client-request-id": "true",
-        "x-ms-version": "2019-12-12"
->>>>>>> 32e373e2
-      },
-      "RequestBody": null,
-      "StatusCode": 201,
-      "ResponseHeaders": {
-        "Content-Length": "0",
-<<<<<<< HEAD
-        "Date": "Thu, 05 Mar 2020 22:06:50 GMT",
-        "ETag": "\u00220x8D7C15181D24F69\u0022",
-        "Last-Modified": "Thu, 05 Mar 2020 22:06:51 GMT",
-=======
+        "x-ms-date": "Fri, 03 Apr 2020 20:52:55 GMT",
+        "x-ms-return-client-request-id": "true",
+        "x-ms-version": "2019-12-12"
+      },
+      "RequestBody": null,
+      "StatusCode": 201,
+      "ResponseHeaders": {
+        "Content-Length": "0",
         "Date": "Fri, 03 Apr 2020 20:52:53 GMT",
         "ETag": "\u00220x8D7D810FB5AB87F\u0022",
         "Last-Modified": "Fri, 03 Apr 2020 20:52:54 GMT",
->>>>>>> 32e373e2
         "Server": [
           "Windows-Azure-HDFS/1.0",
           "Microsoft-HTTPAPI/2.0"
         ],
         "x-ms-client-request-id": "91767f7b-675f-9825-5ff4-278594fda3c2",
-<<<<<<< HEAD
-        "x-ms-request-id": "cd6e41cc-001f-0016-053a-f364ec000000",
-        "x-ms-version": "2019-10-10"
-=======
         "x-ms-request-id": "fa43fa65-201f-0097-36f9-091bad000000",
         "x-ms-version": "2019-12-12"
->>>>>>> 32e373e2
-      },
-      "ResponseBody": []
-    },
-    {
-<<<<<<< HEAD
-      "RequestUri": "https://seanstagehierarchical.blob.core.windows.net/test-filesystem-dcd9730f-27bd-ea5b-30ac-d8f5c91c3033/test-directory-09396d54-d3b8-a63e-0ad4-3666b890eb97?comp=lease",
-      "RequestMethod": "PUT",
-      "RequestHeaders": {
-        "Authorization": "Sanitized",
-        "traceparent": "00-f8cc40886e0259419bdea0bfaeaa663e-018e12677e9f1846-00",
-        "User-Agent": [
-          "azsdk-net-Storage.Files.DataLake/12.0.0-dev.20200305.1",
-          "(.NET Core 4.6.28325.01; Microsoft Windows 10.0.18363 )"
+      },
+      "ResponseBody": []
+    },
+    {
+      "RequestUri": "http://seannsecanary.blob.core.windows.net/test-filesystem-dcd9730f-27bd-ea5b-30ac-d8f5c91c3033/test-directory-09396d54-d3b8-a63e-0ad4-3666b890eb97?comp=lease",
+      "RequestMethod": "PUT",
+      "RequestHeaders": {
+        "Authorization": "Sanitized",
+        "traceparent": "00-cb109d3d6106514082209b8f780bbd14-82697e245fb7d242-00",
+        "User-Agent": [
+          "azsdk-net-Storage.Files.DataLake/12.1.0-dev.20200403.1",
+          "(.NET Core 4.6.28325.01; Microsoft Windows 10.0.18362 )"
         ],
         "x-ms-client-request-id": "d9a7d259-de8a-cb02-1020-fc19736a59a2",
-        "x-ms-date": "Thu, 05 Mar 2020 22:06:51 GMT",
-=======
-      "RequestUri": "http://seannsecanary.blob.core.windows.net/test-filesystem-dcd9730f-27bd-ea5b-30ac-d8f5c91c3033/test-directory-09396d54-d3b8-a63e-0ad4-3666b890eb97?comp=lease",
-      "RequestMethod": "PUT",
-      "RequestHeaders": {
-        "Authorization": "Sanitized",
-        "traceparent": "00-cb109d3d6106514082209b8f780bbd14-82697e245fb7d242-00",
-        "User-Agent": [
-          "azsdk-net-Storage.Files.DataLake/12.1.0-dev.20200403.1",
-          "(.NET Core 4.6.28325.01; Microsoft Windows 10.0.18362 )"
-        ],
-        "x-ms-client-request-id": "d9a7d259-de8a-cb02-1020-fc19736a59a2",
-        "x-ms-date": "Fri, 03 Apr 2020 20:52:55 GMT",
->>>>>>> 32e373e2
+        "x-ms-date": "Fri, 03 Apr 2020 20:52:55 GMT",
         "x-ms-lease-action": "acquire",
         "x-ms-lease-duration": "15",
         "x-ms-proposed-lease-id": "96517bd9-b08d-566f-9445-f4bb3ebd512e",
         "x-ms-return-client-request-id": "true",
-<<<<<<< HEAD
-        "x-ms-version": "2019-10-10"
-=======
-        "x-ms-version": "2019-12-12"
->>>>>>> 32e373e2
-      },
-      "RequestBody": null,
-      "StatusCode": 201,
-      "ResponseHeaders": {
-        "Content-Length": "0",
-<<<<<<< HEAD
-        "Date": "Thu, 05 Mar 2020 22:06:50 GMT",
-        "ETag": "\u00220x8D7C15181D24F69\u0022",
-        "Last-Modified": "Thu, 05 Mar 2020 22:06:51 GMT",
-=======
+        "x-ms-version": "2019-12-12"
+      },
+      "RequestBody": null,
+      "StatusCode": 201,
+      "ResponseHeaders": {
+        "Content-Length": "0",
         "Date": "Fri, 03 Apr 2020 20:52:53 GMT",
         "ETag": "\u00220x8D7D810FB5AB87F\u0022",
         "Last-Modified": "Fri, 03 Apr 2020 20:52:54 GMT",
->>>>>>> 32e373e2
         "Server": [
           "Windows-Azure-Blob/1.0",
           "Microsoft-HTTPAPI/2.0"
         ],
         "x-ms-client-request-id": "d9a7d259-de8a-cb02-1020-fc19736a59a2",
         "x-ms-lease-id": "96517bd9-b08d-566f-9445-f4bb3ebd512e",
-<<<<<<< HEAD
-        "x-ms-request-id": "64e3afb9-b01e-0003-723a-f3735f000000",
-        "x-ms-version": "2019-10-10"
-=======
         "x-ms-request-id": "9621511f-f01e-0012-23f9-093670000000",
         "x-ms-version": "2019-12-12"
->>>>>>> 32e373e2
-      },
-      "ResponseBody": []
-    },
-    {
-<<<<<<< HEAD
-      "RequestUri": "https://seanstagehierarchical.blob.core.windows.net/test-filesystem-dcd9730f-27bd-ea5b-30ac-d8f5c91c3033/test-directory-09396d54-d3b8-a63e-0ad4-3666b890eb97?comp=lease",
-      "RequestMethod": "PUT",
-      "RequestHeaders": {
-        "Authorization": "Sanitized",
-        "If-Unmodified-Since": "Fri, 06 Mar 2020 22:06:48 GMT",
-        "traceparent": "00-66e388cb3636c34eb3fa74e2598f1ff5-54c89a45b571cd47-00",
-        "User-Agent": [
-          "azsdk-net-Storage.Files.DataLake/12.0.0-dev.20200305.1",
-          "(.NET Core 4.6.28325.01; Microsoft Windows 10.0.18363 )"
-        ],
-        "x-ms-client-request-id": "6c61dce6-7715-80a3-a31f-29f95d1d5f6a",
-        "x-ms-date": "Thu, 05 Mar 2020 22:06:51 GMT",
-        "x-ms-lease-action": "break",
-        "x-ms-return-client-request-id": "true",
-        "x-ms-version": "2019-10-10"
-=======
+      },
+      "ResponseBody": []
+    },
+    {
       "RequestUri": "http://seannsecanary.blob.core.windows.net/test-filesystem-dcd9730f-27bd-ea5b-30ac-d8f5c91c3033/test-directory-09396d54-d3b8-a63e-0ad4-3666b890eb97?comp=lease",
       "RequestMethod": "PUT",
       "RequestHeaders": {
@@ -824,53 +448,26 @@
         "x-ms-lease-action": "break",
         "x-ms-return-client-request-id": "true",
         "x-ms-version": "2019-12-12"
->>>>>>> 32e373e2
-      },
-      "RequestBody": null,
-      "StatusCode": 202,
-      "ResponseHeaders": {
-        "Content-Length": "0",
-<<<<<<< HEAD
-        "Date": "Thu, 05 Mar 2020 22:06:50 GMT",
-        "ETag": "\u00220x8D7C15181D24F69\u0022",
-        "Last-Modified": "Thu, 05 Mar 2020 22:06:51 GMT",
-=======
+      },
+      "RequestBody": null,
+      "StatusCode": 202,
+      "ResponseHeaders": {
+        "Content-Length": "0",
         "Date": "Fri, 03 Apr 2020 20:52:53 GMT",
         "ETag": "\u00220x8D7D810FB5AB87F\u0022",
         "Last-Modified": "Fri, 03 Apr 2020 20:52:54 GMT",
->>>>>>> 32e373e2
         "Server": [
           "Windows-Azure-Blob/1.0",
           "Microsoft-HTTPAPI/2.0"
         ],
         "x-ms-client-request-id": "6c61dce6-7715-80a3-a31f-29f95d1d5f6a",
         "x-ms-lease-time": "0",
-<<<<<<< HEAD
-        "x-ms-request-id": "64e3afba-b01e-0003-733a-f3735f000000",
-        "x-ms-version": "2019-10-10"
-=======
         "x-ms-request-id": "9621512a-f01e-0012-2cf9-093670000000",
         "x-ms-version": "2019-12-12"
->>>>>>> 32e373e2
-      },
-      "ResponseBody": []
-    },
-    {
-<<<<<<< HEAD
-      "RequestUri": "https://seanstagehierarchical.blob.core.windows.net/test-filesystem-dcd9730f-27bd-ea5b-30ac-d8f5c91c3033?restype=container",
-      "RequestMethod": "DELETE",
-      "RequestHeaders": {
-        "Authorization": "Sanitized",
-        "traceparent": "00-b7d75704782e40429550dbbd26d25b99-e1755b6d4b60b244-00",
-        "User-Agent": [
-          "azsdk-net-Storage.Files.DataLake/12.0.0-dev.20200305.1",
-          "(.NET Core 4.6.28325.01; Microsoft Windows 10.0.18363 )"
-        ],
-        "x-ms-client-request-id": "9633bca1-ed08-2b8c-54a5-4af240ae2026",
-        "x-ms-date": "Thu, 05 Mar 2020 22:06:51 GMT",
-        "x-ms-return-client-request-id": "true",
-        "x-ms-version": "2019-10-10"
-=======
+      },
+      "ResponseBody": []
+    },
+    {
       "RequestUri": "http://seannsecanary.blob.core.windows.net/test-filesystem-dcd9730f-27bd-ea5b-30ac-d8f5c91c3033?restype=container",
       "RequestMethod": "DELETE",
       "RequestHeaders": {
@@ -884,179 +481,100 @@
         "x-ms-date": "Fri, 03 Apr 2020 20:52:56 GMT",
         "x-ms-return-client-request-id": "true",
         "x-ms-version": "2019-12-12"
->>>>>>> 32e373e2
-      },
-      "RequestBody": null,
-      "StatusCode": 202,
-      "ResponseHeaders": {
-        "Content-Length": "0",
-<<<<<<< HEAD
-        "Date": "Thu, 05 Mar 2020 22:06:50 GMT",
-=======
-        "Date": "Fri, 03 Apr 2020 20:52:53 GMT",
->>>>>>> 32e373e2
+      },
+      "RequestBody": null,
+      "StatusCode": 202,
+      "ResponseHeaders": {
+        "Content-Length": "0",
+        "Date": "Fri, 03 Apr 2020 20:52:53 GMT",
         "Server": [
           "Windows-Azure-Blob/1.0",
           "Microsoft-HTTPAPI/2.0"
         ],
         "x-ms-client-request-id": "9633bca1-ed08-2b8c-54a5-4af240ae2026",
-<<<<<<< HEAD
-        "x-ms-request-id": "64e3afbc-b01e-0003-753a-f3735f000000",
-        "x-ms-version": "2019-10-10"
-=======
         "x-ms-request-id": "96215132-f01e-0012-34f9-093670000000",
         "x-ms-version": "2019-12-12"
->>>>>>> 32e373e2
-      },
-      "ResponseBody": []
-    },
-    {
-<<<<<<< HEAD
-      "RequestUri": "https://seanstagehierarchical.blob.core.windows.net/test-filesystem-bb06571e-9ff9-7512-d671-41ece297643d?restype=container",
-      "RequestMethod": "PUT",
-      "RequestHeaders": {
-        "Authorization": "Sanitized",
-        "traceparent": "00-5ef8539d6b445248a990bc2a4df26f9e-29947a1b5ca2f342-00",
-        "User-Agent": [
-          "azsdk-net-Storage.Files.DataLake/12.0.0-dev.20200305.1",
-          "(.NET Core 4.6.28325.01; Microsoft Windows 10.0.18363 )"
+      },
+      "ResponseBody": []
+    },
+    {
+      "RequestUri": "http://seannsecanary.blob.core.windows.net/test-filesystem-bb06571e-9ff9-7512-d671-41ece297643d?restype=container",
+      "RequestMethod": "PUT",
+      "RequestHeaders": {
+        "Authorization": "Sanitized",
+        "traceparent": "00-bc6b9b08084f0f468fdef02722369d5a-e896e816f98ff94d-00",
+        "User-Agent": [
+          "azsdk-net-Storage.Files.DataLake/12.1.0-dev.20200403.1",
+          "(.NET Core 4.6.28325.01; Microsoft Windows 10.0.18362 )"
         ],
         "x-ms-blob-public-access": "container",
         "x-ms-client-request-id": "c4ed6e08-2a5f-0233-a9bd-c096ac9f48bc",
-        "x-ms-date": "Thu, 05 Mar 2020 22:06:51 GMT",
-        "x-ms-return-client-request-id": "true",
-        "x-ms-version": "2019-10-10"
-=======
-      "RequestUri": "http://seannsecanary.blob.core.windows.net/test-filesystem-bb06571e-9ff9-7512-d671-41ece297643d?restype=container",
-      "RequestMethod": "PUT",
-      "RequestHeaders": {
-        "Authorization": "Sanitized",
-        "traceparent": "00-bc6b9b08084f0f468fdef02722369d5a-e896e816f98ff94d-00",
-        "User-Agent": [
-          "azsdk-net-Storage.Files.DataLake/12.1.0-dev.20200403.1",
-          "(.NET Core 4.6.28325.01; Microsoft Windows 10.0.18362 )"
-        ],
-        "x-ms-blob-public-access": "container",
-        "x-ms-client-request-id": "c4ed6e08-2a5f-0233-a9bd-c096ac9f48bc",
-        "x-ms-date": "Fri, 03 Apr 2020 20:52:56 GMT",
-        "x-ms-return-client-request-id": "true",
-        "x-ms-version": "2019-12-12"
->>>>>>> 32e373e2
-      },
-      "RequestBody": null,
-      "StatusCode": 201,
-      "ResponseHeaders": {
-        "Content-Length": "0",
-<<<<<<< HEAD
-        "Date": "Thu, 05 Mar 2020 22:06:51 GMT",
-        "ETag": "\u00220x8D7C151823A7AC6\u0022",
-        "Last-Modified": "Thu, 05 Mar 2020 22:06:51 GMT",
-=======
+        "x-ms-date": "Fri, 03 Apr 2020 20:52:56 GMT",
+        "x-ms-return-client-request-id": "true",
+        "x-ms-version": "2019-12-12"
+      },
+      "RequestBody": null,
+      "StatusCode": 201,
+      "ResponseHeaders": {
+        "Content-Length": "0",
         "Date": "Fri, 03 Apr 2020 20:52:54 GMT",
         "ETag": "\u00220x8D7D810FB904752\u0022",
         "Last-Modified": "Fri, 03 Apr 2020 20:52:54 GMT",
->>>>>>> 32e373e2
         "Server": [
           "Windows-Azure-Blob/1.0",
           "Microsoft-HTTPAPI/2.0"
         ],
         "x-ms-client-request-id": "c4ed6e08-2a5f-0233-a9bd-c096ac9f48bc",
-<<<<<<< HEAD
-        "x-ms-request-id": "09b5cccd-a01e-0030-6e3a-f32cf4000000",
-        "x-ms-version": "2019-10-10"
-=======
         "x-ms-request-id": "9621513c-f01e-0012-3ef9-093670000000",
         "x-ms-version": "2019-12-12"
->>>>>>> 32e373e2
-      },
-      "ResponseBody": []
-    },
-    {
-<<<<<<< HEAD
-      "RequestUri": "https://seanstagehierarchical.dfs.core.windows.net/test-filesystem-bb06571e-9ff9-7512-d671-41ece297643d/test-directory-44ba0d40-7f57-563b-f65d-1f3c15894fc4?resource=directory",
-      "RequestMethod": "PUT",
-      "RequestHeaders": {
-        "Authorization": "Sanitized",
-        "traceparent": "00-5047f15c3e9032428290d97162a4adf7-7f20a20cc4068f47-00",
-        "User-Agent": [
-          "azsdk-net-Storage.Files.DataLake/12.0.0-dev.20200305.1",
-          "(.NET Core 4.6.28325.01; Microsoft Windows 10.0.18363 )"
+      },
+      "ResponseBody": []
+    },
+    {
+      "RequestUri": "http://seannsecanary.dfs.core.windows.net/test-filesystem-bb06571e-9ff9-7512-d671-41ece297643d/test-directory-44ba0d40-7f57-563b-f65d-1f3c15894fc4?resource=directory",
+      "RequestMethod": "PUT",
+      "RequestHeaders": {
+        "Authorization": "Sanitized",
+        "traceparent": "00-b75c2c31738f0540a1cf68c8dc232c8b-b5c4b103982f474a-00",
+        "User-Agent": [
+          "azsdk-net-Storage.Files.DataLake/12.1.0-dev.20200403.1",
+          "(.NET Core 4.6.28325.01; Microsoft Windows 10.0.18362 )"
         ],
         "x-ms-client-request-id": "1948cd74-6a58-8824-3396-ce010bf7ec20",
-        "x-ms-date": "Thu, 05 Mar 2020 22:06:51 GMT",
-        "x-ms-return-client-request-id": "true",
-        "x-ms-version": "2019-10-10"
-=======
-      "RequestUri": "http://seannsecanary.dfs.core.windows.net/test-filesystem-bb06571e-9ff9-7512-d671-41ece297643d/test-directory-44ba0d40-7f57-563b-f65d-1f3c15894fc4?resource=directory",
-      "RequestMethod": "PUT",
-      "RequestHeaders": {
-        "Authorization": "Sanitized",
-        "traceparent": "00-b75c2c31738f0540a1cf68c8dc232c8b-b5c4b103982f474a-00",
-        "User-Agent": [
-          "azsdk-net-Storage.Files.DataLake/12.1.0-dev.20200403.1",
-          "(.NET Core 4.6.28325.01; Microsoft Windows 10.0.18362 )"
-        ],
-        "x-ms-client-request-id": "1948cd74-6a58-8824-3396-ce010bf7ec20",
-        "x-ms-date": "Fri, 03 Apr 2020 20:52:56 GMT",
-        "x-ms-return-client-request-id": "true",
-        "x-ms-version": "2019-12-12"
->>>>>>> 32e373e2
-      },
-      "RequestBody": null,
-      "StatusCode": 201,
-      "ResponseHeaders": {
-        "Content-Length": "0",
-<<<<<<< HEAD
-        "Date": "Thu, 05 Mar 2020 22:06:52 GMT",
-        "ETag": "\u00220x8D7C151827CC198\u0022",
-        "Last-Modified": "Thu, 05 Mar 2020 22:06:52 GMT",
-=======
+        "x-ms-date": "Fri, 03 Apr 2020 20:52:56 GMT",
+        "x-ms-return-client-request-id": "true",
+        "x-ms-version": "2019-12-12"
+      },
+      "RequestBody": null,
+      "StatusCode": 201,
+      "ResponseHeaders": {
+        "Content-Length": "0",
         "Date": "Fri, 03 Apr 2020 20:52:54 GMT",
         "ETag": "\u00220x8D7D810FB9E31CA\u0022",
         "Last-Modified": "Fri, 03 Apr 2020 20:52:54 GMT",
->>>>>>> 32e373e2
         "Server": [
           "Windows-Azure-HDFS/1.0",
           "Microsoft-HTTPAPI/2.0"
         ],
         "x-ms-client-request-id": "1948cd74-6a58-8824-3396-ce010bf7ec20",
-<<<<<<< HEAD
-        "x-ms-request-id": "d35d31a3-201f-003e-2b3a-f30544000000",
-        "x-ms-version": "2019-10-10"
-=======
         "x-ms-request-id": "fa43fa66-201f-0097-37f9-091bad000000",
         "x-ms-version": "2019-12-12"
->>>>>>> 32e373e2
-      },
-      "ResponseBody": []
-    },
-    {
-<<<<<<< HEAD
-      "RequestUri": "https://seanstagehierarchical.blob.core.windows.net/test-filesystem-bb06571e-9ff9-7512-d671-41ece297643d/test-directory-44ba0d40-7f57-563b-f65d-1f3c15894fc4",
-=======
+      },
+      "ResponseBody": []
+    },
+    {
       "RequestUri": "http://seannsecanary.blob.core.windows.net/test-filesystem-bb06571e-9ff9-7512-d671-41ece297643d/test-directory-44ba0d40-7f57-563b-f65d-1f3c15894fc4",
->>>>>>> 32e373e2
       "RequestMethod": "HEAD",
       "RequestHeaders": {
         "Authorization": "Sanitized",
         "User-Agent": [
-<<<<<<< HEAD
-          "azsdk-net-Storage.Files.DataLake/12.0.0-dev.20200305.1",
-          "(.NET Core 4.6.28325.01; Microsoft Windows 10.0.18363 )"
+          "azsdk-net-Storage.Files.DataLake/12.1.0-dev.20200403.1",
+          "(.NET Core 4.6.28325.01; Microsoft Windows 10.0.18362 )"
         ],
         "x-ms-client-request-id": "0cbed768-15f6-9f41-bba7-eaabee210124",
-        "x-ms-date": "Thu, 05 Mar 2020 22:06:52 GMT",
-        "x-ms-return-client-request-id": "true",
-        "x-ms-version": "2019-10-10"
-=======
-          "azsdk-net-Storage.Files.DataLake/12.1.0-dev.20200403.1",
-          "(.NET Core 4.6.28325.01; Microsoft Windows 10.0.18362 )"
-        ],
-        "x-ms-client-request-id": "0cbed768-15f6-9f41-bba7-eaabee210124",
-        "x-ms-date": "Fri, 03 Apr 2020 20:52:56 GMT",
-        "x-ms-return-client-request-id": "true",
-        "x-ms-version": "2019-12-12"
->>>>>>> 32e373e2
+        "x-ms-date": "Fri, 03 Apr 2020 20:52:56 GMT",
+        "x-ms-return-client-request-id": "true",
+        "x-ms-version": "2019-12-12"
       },
       "RequestBody": null,
       "StatusCode": 200,
@@ -1064,15 +582,9 @@
         "Accept-Ranges": "bytes",
         "Content-Length": "0",
         "Content-Type": "application/octet-stream",
-<<<<<<< HEAD
-        "Date": "Thu, 05 Mar 2020 22:06:52 GMT",
-        "ETag": "\u00220x8D7C151827CC198\u0022",
-        "Last-Modified": "Thu, 05 Mar 2020 22:06:52 GMT",
-=======
         "Date": "Fri, 03 Apr 2020 20:52:54 GMT",
         "ETag": "\u00220x8D7D810FB9E31CA\u0022",
         "Last-Modified": "Fri, 03 Apr 2020 20:52:54 GMT",
->>>>>>> 32e373e2
         "Server": [
           "Windows-Azure-Blob/1.0",
           "Microsoft-HTTPAPI/2.0"
@@ -1081,15 +593,6 @@
         "x-ms-access-tier-inferred": "true",
         "x-ms-blob-type": "BlockBlob",
         "x-ms-client-request-id": "0cbed768-15f6-9f41-bba7-eaabee210124",
-<<<<<<< HEAD
-        "x-ms-creation-time": "Thu, 05 Mar 2020 22:06:52 GMT",
-        "x-ms-lease-state": "available",
-        "x-ms-lease-status": "unlocked",
-        "x-ms-meta-hdi_isfolder": "true",
-        "x-ms-request-id": "09b5ccd6-a01e-0030-743a-f32cf4000000",
-        "x-ms-server-encrypted": "true",
-        "x-ms-version": "2019-10-10"
-=======
         "x-ms-creation-time": "Fri, 03 Apr 2020 20:52:54 GMT",
         "x-ms-lease-state": "available",
         "x-ms-lease-status": "unlocked",
@@ -1097,93 +600,46 @@
         "x-ms-request-id": "96215150-f01e-0012-4df9-093670000000",
         "x-ms-server-encrypted": "true",
         "x-ms-version": "2019-12-12"
->>>>>>> 32e373e2
-      },
-      "ResponseBody": []
-    },
-    {
-<<<<<<< HEAD
-      "RequestUri": "https://seanstagehierarchical.blob.core.windows.net/test-filesystem-bb06571e-9ff9-7512-d671-41ece297643d/test-directory-44ba0d40-7f57-563b-f65d-1f3c15894fc4?comp=lease",
-      "RequestMethod": "PUT",
-      "RequestHeaders": {
-        "Authorization": "Sanitized",
-        "traceparent": "00-2f383dedf3a30e4888bd6175030a13d4-30377428ba8a404e-00",
-        "User-Agent": [
-          "azsdk-net-Storage.Files.DataLake/12.0.0-dev.20200305.1",
-          "(.NET Core 4.6.28325.01; Microsoft Windows 10.0.18363 )"
+      },
+      "ResponseBody": []
+    },
+    {
+      "RequestUri": "http://seannsecanary.blob.core.windows.net/test-filesystem-bb06571e-9ff9-7512-d671-41ece297643d/test-directory-44ba0d40-7f57-563b-f65d-1f3c15894fc4?comp=lease",
+      "RequestMethod": "PUT",
+      "RequestHeaders": {
+        "Authorization": "Sanitized",
+        "traceparent": "00-b99c25fe777b8a4a941381fcf79fa23b-a46a8d8f6154284d-00",
+        "User-Agent": [
+          "azsdk-net-Storage.Files.DataLake/12.1.0-dev.20200403.1",
+          "(.NET Core 4.6.28325.01; Microsoft Windows 10.0.18362 )"
         ],
         "x-ms-client-request-id": "b099aaaa-4050-4b34-e027-8b994ac06880",
-        "x-ms-date": "Thu, 05 Mar 2020 22:06:52 GMT",
-=======
-      "RequestUri": "http://seannsecanary.blob.core.windows.net/test-filesystem-bb06571e-9ff9-7512-d671-41ece297643d/test-directory-44ba0d40-7f57-563b-f65d-1f3c15894fc4?comp=lease",
-      "RequestMethod": "PUT",
-      "RequestHeaders": {
-        "Authorization": "Sanitized",
-        "traceparent": "00-b99c25fe777b8a4a941381fcf79fa23b-a46a8d8f6154284d-00",
-        "User-Agent": [
-          "azsdk-net-Storage.Files.DataLake/12.1.0-dev.20200403.1",
-          "(.NET Core 4.6.28325.01; Microsoft Windows 10.0.18362 )"
-        ],
-        "x-ms-client-request-id": "b099aaaa-4050-4b34-e027-8b994ac06880",
-        "x-ms-date": "Fri, 03 Apr 2020 20:52:56 GMT",
->>>>>>> 32e373e2
+        "x-ms-date": "Fri, 03 Apr 2020 20:52:56 GMT",
         "x-ms-lease-action": "acquire",
         "x-ms-lease-duration": "15",
         "x-ms-proposed-lease-id": "e6d4fb6e-d5bb-a111-2eac-7b02870e4d2b",
         "x-ms-return-client-request-id": "true",
-<<<<<<< HEAD
-        "x-ms-version": "2019-10-10"
-=======
-        "x-ms-version": "2019-12-12"
->>>>>>> 32e373e2
-      },
-      "RequestBody": null,
-      "StatusCode": 201,
-      "ResponseHeaders": {
-        "Content-Length": "0",
-<<<<<<< HEAD
-        "Date": "Thu, 05 Mar 2020 22:06:52 GMT",
-        "ETag": "\u00220x8D7C151827CC198\u0022",
-        "Last-Modified": "Thu, 05 Mar 2020 22:06:52 GMT",
-=======
+        "x-ms-version": "2019-12-12"
+      },
+      "RequestBody": null,
+      "StatusCode": 201,
+      "ResponseHeaders": {
+        "Content-Length": "0",
         "Date": "Fri, 03 Apr 2020 20:52:54 GMT",
         "ETag": "\u00220x8D7D810FB9E31CA\u0022",
         "Last-Modified": "Fri, 03 Apr 2020 20:52:54 GMT",
->>>>>>> 32e373e2
         "Server": [
           "Windows-Azure-Blob/1.0",
           "Microsoft-HTTPAPI/2.0"
         ],
         "x-ms-client-request-id": "b099aaaa-4050-4b34-e027-8b994ac06880",
         "x-ms-lease-id": "e6d4fb6e-d5bb-a111-2eac-7b02870e4d2b",
-<<<<<<< HEAD
-        "x-ms-request-id": "09b5ccd7-a01e-0030-753a-f32cf4000000",
-        "x-ms-version": "2019-10-10"
-=======
         "x-ms-request-id": "9621515b-f01e-0012-56f9-093670000000",
         "x-ms-version": "2019-12-12"
->>>>>>> 32e373e2
-      },
-      "ResponseBody": []
-    },
-    {
-<<<<<<< HEAD
-      "RequestUri": "https://seanstagehierarchical.blob.core.windows.net/test-filesystem-bb06571e-9ff9-7512-d671-41ece297643d/test-directory-44ba0d40-7f57-563b-f65d-1f3c15894fc4?comp=lease",
-      "RequestMethod": "PUT",
-      "RequestHeaders": {
-        "Authorization": "Sanitized",
-        "If-Match": "\u00220x8D7C151827CC198\u0022",
-        "traceparent": "00-19055c7b39b242458f5ce344dabc817e-90f4a824a49c1e49-00",
-        "User-Agent": [
-          "azsdk-net-Storage.Files.DataLake/12.0.0-dev.20200305.1",
-          "(.NET Core 4.6.28325.01; Microsoft Windows 10.0.18363 )"
-        ],
-        "x-ms-client-request-id": "44019ad7-5087-08d4-6e53-08091845eecf",
-        "x-ms-date": "Thu, 05 Mar 2020 22:06:52 GMT",
-        "x-ms-lease-action": "break",
-        "x-ms-return-client-request-id": "true",
-        "x-ms-version": "2019-10-10"
-=======
+      },
+      "ResponseBody": []
+    },
+    {
       "RequestUri": "http://seannsecanary.blob.core.windows.net/test-filesystem-bb06571e-9ff9-7512-d671-41ece297643d/test-directory-44ba0d40-7f57-563b-f65d-1f3c15894fc4?comp=lease",
       "RequestMethod": "PUT",
       "RequestHeaders": {
@@ -1199,53 +655,26 @@
         "x-ms-lease-action": "break",
         "x-ms-return-client-request-id": "true",
         "x-ms-version": "2019-12-12"
->>>>>>> 32e373e2
-      },
-      "RequestBody": null,
-      "StatusCode": 202,
-      "ResponseHeaders": {
-        "Content-Length": "0",
-<<<<<<< HEAD
-        "Date": "Thu, 05 Mar 2020 22:06:52 GMT",
-        "ETag": "\u00220x8D7C151827CC198\u0022",
-        "Last-Modified": "Thu, 05 Mar 2020 22:06:52 GMT",
-=======
+      },
+      "RequestBody": null,
+      "StatusCode": 202,
+      "ResponseHeaders": {
+        "Content-Length": "0",
         "Date": "Fri, 03 Apr 2020 20:52:54 GMT",
         "ETag": "\u00220x8D7D810FB9E31CA\u0022",
         "Last-Modified": "Fri, 03 Apr 2020 20:52:54 GMT",
->>>>>>> 32e373e2
         "Server": [
           "Windows-Azure-Blob/1.0",
           "Microsoft-HTTPAPI/2.0"
         ],
         "x-ms-client-request-id": "44019ad7-5087-08d4-6e53-08091845eecf",
         "x-ms-lease-time": "0",
-<<<<<<< HEAD
-        "x-ms-request-id": "09b5ccd8-a01e-0030-763a-f32cf4000000",
-        "x-ms-version": "2019-10-10"
-=======
         "x-ms-request-id": "96215171-f01e-0012-68f9-093670000000",
         "x-ms-version": "2019-12-12"
->>>>>>> 32e373e2
-      },
-      "ResponseBody": []
-    },
-    {
-<<<<<<< HEAD
-      "RequestUri": "https://seanstagehierarchical.blob.core.windows.net/test-filesystem-bb06571e-9ff9-7512-d671-41ece297643d?restype=container",
-      "RequestMethod": "DELETE",
-      "RequestHeaders": {
-        "Authorization": "Sanitized",
-        "traceparent": "00-dd35964d82f0a0448be23ebad2572ac3-5411da389d6d2b40-00",
-        "User-Agent": [
-          "azsdk-net-Storage.Files.DataLake/12.0.0-dev.20200305.1",
-          "(.NET Core 4.6.28325.01; Microsoft Windows 10.0.18363 )"
-        ],
-        "x-ms-client-request-id": "b0c2ce1c-24be-09f8-46c2-bfe91097aab3",
-        "x-ms-date": "Thu, 05 Mar 2020 22:06:52 GMT",
-        "x-ms-return-client-request-id": "true",
-        "x-ms-version": "2019-10-10"
-=======
+      },
+      "ResponseBody": []
+    },
+    {
       "RequestUri": "http://seannsecanary.blob.core.windows.net/test-filesystem-bb06571e-9ff9-7512-d671-41ece297643d?restype=container",
       "RequestMethod": "DELETE",
       "RequestHeaders": {
@@ -1259,296 +688,159 @@
         "x-ms-date": "Fri, 03 Apr 2020 20:52:56 GMT",
         "x-ms-return-client-request-id": "true",
         "x-ms-version": "2019-12-12"
->>>>>>> 32e373e2
-      },
-      "RequestBody": null,
-      "StatusCode": 202,
-      "ResponseHeaders": {
-        "Content-Length": "0",
-<<<<<<< HEAD
-        "Date": "Thu, 05 Mar 2020 22:06:52 GMT",
-=======
-        "Date": "Fri, 03 Apr 2020 20:52:54 GMT",
->>>>>>> 32e373e2
+      },
+      "RequestBody": null,
+      "StatusCode": 202,
+      "ResponseHeaders": {
+        "Content-Length": "0",
+        "Date": "Fri, 03 Apr 2020 20:52:54 GMT",
         "Server": [
           "Windows-Azure-Blob/1.0",
           "Microsoft-HTTPAPI/2.0"
         ],
         "x-ms-client-request-id": "b0c2ce1c-24be-09f8-46c2-bfe91097aab3",
-<<<<<<< HEAD
-        "x-ms-request-id": "09b5ccdc-a01e-0030-7a3a-f32cf4000000",
-        "x-ms-version": "2019-10-10"
-=======
         "x-ms-request-id": "96215182-f01e-0012-77f9-093670000000",
         "x-ms-version": "2019-12-12"
->>>>>>> 32e373e2
-      },
-      "ResponseBody": []
-    },
-    {
-<<<<<<< HEAD
-      "RequestUri": "https://seanstagehierarchical.blob.core.windows.net/test-filesystem-0b66ad97-91dd-358a-8670-3ab1990a44b5?restype=container",
-      "RequestMethod": "PUT",
-      "RequestHeaders": {
-        "Authorization": "Sanitized",
-        "traceparent": "00-38286fc87aedd64c9980dd026396c96f-04bcdf902c92a84f-00",
-        "User-Agent": [
-          "azsdk-net-Storage.Files.DataLake/12.0.0-dev.20200305.1",
-          "(.NET Core 4.6.28325.01; Microsoft Windows 10.0.18363 )"
+      },
+      "ResponseBody": []
+    },
+    {
+      "RequestUri": "http://seannsecanary.blob.core.windows.net/test-filesystem-0b66ad97-91dd-358a-8670-3ab1990a44b5?restype=container",
+      "RequestMethod": "PUT",
+      "RequestHeaders": {
+        "Authorization": "Sanitized",
+        "traceparent": "00-094795d7e0e9fe47bc262e76a2cff683-4464321e2cd4fd40-00",
+        "User-Agent": [
+          "azsdk-net-Storage.Files.DataLake/12.1.0-dev.20200403.1",
+          "(.NET Core 4.6.28325.01; Microsoft Windows 10.0.18362 )"
         ],
         "x-ms-blob-public-access": "container",
         "x-ms-client-request-id": "1533042b-6f52-8a21-438d-294ee946703c",
-        "x-ms-date": "Thu, 05 Mar 2020 22:06:52 GMT",
-        "x-ms-return-client-request-id": "true",
-        "x-ms-version": "2019-10-10"
-=======
-      "RequestUri": "http://seannsecanary.blob.core.windows.net/test-filesystem-0b66ad97-91dd-358a-8670-3ab1990a44b5?restype=container",
-      "RequestMethod": "PUT",
-      "RequestHeaders": {
-        "Authorization": "Sanitized",
-        "traceparent": "00-094795d7e0e9fe47bc262e76a2cff683-4464321e2cd4fd40-00",
-        "User-Agent": [
-          "azsdk-net-Storage.Files.DataLake/12.1.0-dev.20200403.1",
-          "(.NET Core 4.6.28325.01; Microsoft Windows 10.0.18362 )"
-        ],
-        "x-ms-blob-public-access": "container",
-        "x-ms-client-request-id": "1533042b-6f52-8a21-438d-294ee946703c",
-        "x-ms-date": "Fri, 03 Apr 2020 20:52:56 GMT",
-        "x-ms-return-client-request-id": "true",
-        "x-ms-version": "2019-12-12"
->>>>>>> 32e373e2
-      },
-      "RequestBody": null,
-      "StatusCode": 201,
-      "ResponseHeaders": {
-        "Content-Length": "0",
-<<<<<<< HEAD
-        "Date": "Thu, 05 Mar 2020 22:06:52 GMT",
-        "ETag": "\u00220x8D7C15182F74C89\u0022",
-        "Last-Modified": "Thu, 05 Mar 2020 22:06:52 GMT",
-=======
+        "x-ms-date": "Fri, 03 Apr 2020 20:52:56 GMT",
+        "x-ms-return-client-request-id": "true",
+        "x-ms-version": "2019-12-12"
+      },
+      "RequestBody": null,
+      "StatusCode": 201,
+      "ResponseHeaders": {
+        "Content-Length": "0",
         "Date": "Fri, 03 Apr 2020 20:52:54 GMT",
         "ETag": "\u00220x8D7D810FBDD15D5\u0022",
         "Last-Modified": "Fri, 03 Apr 2020 20:52:55 GMT",
->>>>>>> 32e373e2
         "Server": [
           "Windows-Azure-Blob/1.0",
           "Microsoft-HTTPAPI/2.0"
         ],
         "x-ms-client-request-id": "1533042b-6f52-8a21-438d-294ee946703c",
-<<<<<<< HEAD
-        "x-ms-request-id": "19851585-201e-0011-6a3a-f3088f000000",
-        "x-ms-version": "2019-10-10"
-=======
         "x-ms-request-id": "9621518d-f01e-0012-01f9-093670000000",
         "x-ms-version": "2019-12-12"
->>>>>>> 32e373e2
-      },
-      "ResponseBody": []
-    },
-    {
-<<<<<<< HEAD
-      "RequestUri": "https://seanstagehierarchical.dfs.core.windows.net/test-filesystem-0b66ad97-91dd-358a-8670-3ab1990a44b5/test-directory-06110a7d-5fab-5a31-9c77-3ee25e19525d?resource=directory",
-      "RequestMethod": "PUT",
-      "RequestHeaders": {
-        "Authorization": "Sanitized",
-        "traceparent": "00-99a23a9efe25364f8657b5251f9c4474-cdf955d65577d941-00",
-        "User-Agent": [
-          "azsdk-net-Storage.Files.DataLake/12.0.0-dev.20200305.1",
-          "(.NET Core 4.6.28325.01; Microsoft Windows 10.0.18363 )"
+      },
+      "ResponseBody": []
+    },
+    {
+      "RequestUri": "http://seannsecanary.dfs.core.windows.net/test-filesystem-0b66ad97-91dd-358a-8670-3ab1990a44b5/test-directory-06110a7d-5fab-5a31-9c77-3ee25e19525d?resource=directory",
+      "RequestMethod": "PUT",
+      "RequestHeaders": {
+        "Authorization": "Sanitized",
+        "traceparent": "00-2969f17da0e09d4f9b9575f204ab5618-1638cc5e9e87644b-00",
+        "User-Agent": [
+          "azsdk-net-Storage.Files.DataLake/12.1.0-dev.20200403.1",
+          "(.NET Core 4.6.28325.01; Microsoft Windows 10.0.18362 )"
         ],
         "x-ms-client-request-id": "d8f3f68a-7a18-cbc6-d3d8-79db303f2b2a",
-        "x-ms-date": "Thu, 05 Mar 2020 22:06:53 GMT",
-        "x-ms-return-client-request-id": "true",
-        "x-ms-version": "2019-10-10"
-=======
-      "RequestUri": "http://seannsecanary.dfs.core.windows.net/test-filesystem-0b66ad97-91dd-358a-8670-3ab1990a44b5/test-directory-06110a7d-5fab-5a31-9c77-3ee25e19525d?resource=directory",
-      "RequestMethod": "PUT",
-      "RequestHeaders": {
-        "Authorization": "Sanitized",
-        "traceparent": "00-2969f17da0e09d4f9b9575f204ab5618-1638cc5e9e87644b-00",
-        "User-Agent": [
-          "azsdk-net-Storage.Files.DataLake/12.1.0-dev.20200403.1",
-          "(.NET Core 4.6.28325.01; Microsoft Windows 10.0.18362 )"
-        ],
-        "x-ms-client-request-id": "d8f3f68a-7a18-cbc6-d3d8-79db303f2b2a",
-        "x-ms-date": "Fri, 03 Apr 2020 20:52:56 GMT",
-        "x-ms-return-client-request-id": "true",
-        "x-ms-version": "2019-12-12"
->>>>>>> 32e373e2
-      },
-      "RequestBody": null,
-      "StatusCode": 201,
-      "ResponseHeaders": {
-        "Content-Length": "0",
-<<<<<<< HEAD
-        "Date": "Thu, 05 Mar 2020 22:06:53 GMT",
-        "ETag": "\u00220x8D7C151832F2A7E\u0022",
-        "Last-Modified": "Thu, 05 Mar 2020 22:06:53 GMT",
-=======
+        "x-ms-date": "Fri, 03 Apr 2020 20:52:56 GMT",
+        "x-ms-return-client-request-id": "true",
+        "x-ms-version": "2019-12-12"
+      },
+      "RequestBody": null,
+      "StatusCode": 201,
+      "ResponseHeaders": {
+        "Content-Length": "0",
         "Date": "Fri, 03 Apr 2020 20:52:54 GMT",
         "ETag": "\u00220x8D7D810FBEB0B13\u0022",
         "Last-Modified": "Fri, 03 Apr 2020 20:52:55 GMT",
->>>>>>> 32e373e2
         "Server": [
           "Windows-Azure-HDFS/1.0",
           "Microsoft-HTTPAPI/2.0"
         ],
         "x-ms-client-request-id": "d8f3f68a-7a18-cbc6-d3d8-79db303f2b2a",
-<<<<<<< HEAD
-        "x-ms-request-id": "21c957b3-f01f-003d-683a-f3e420000000",
-        "x-ms-version": "2019-10-10"
-=======
         "x-ms-request-id": "fa43fa67-201f-0097-38f9-091bad000000",
         "x-ms-version": "2019-12-12"
->>>>>>> 32e373e2
-      },
-      "ResponseBody": []
-    },
-    {
-<<<<<<< HEAD
-      "RequestUri": "https://seanstagehierarchical.blob.core.windows.net/test-filesystem-0b66ad97-91dd-358a-8670-3ab1990a44b5/test-directory-06110a7d-5fab-5a31-9c77-3ee25e19525d?comp=lease",
-      "RequestMethod": "PUT",
-      "RequestHeaders": {
-        "Authorization": "Sanitized",
-        "traceparent": "00-6a6db99bdbbcad4983fc481363256215-1da855141f272d46-00",
-        "User-Agent": [
-          "azsdk-net-Storage.Files.DataLake/12.0.0-dev.20200305.1",
-          "(.NET Core 4.6.28325.01; Microsoft Windows 10.0.18363 )"
+      },
+      "ResponseBody": []
+    },
+    {
+      "RequestUri": "http://seannsecanary.blob.core.windows.net/test-filesystem-0b66ad97-91dd-358a-8670-3ab1990a44b5/test-directory-06110a7d-5fab-5a31-9c77-3ee25e19525d?comp=lease",
+      "RequestMethod": "PUT",
+      "RequestHeaders": {
+        "Authorization": "Sanitized",
+        "traceparent": "00-86a2d256748384429613085c3ad176c3-cc3063c0c14d6848-00",
+        "User-Agent": [
+          "azsdk-net-Storage.Files.DataLake/12.1.0-dev.20200403.1",
+          "(.NET Core 4.6.28325.01; Microsoft Windows 10.0.18362 )"
         ],
         "x-ms-client-request-id": "47bbdd36-e364-aec7-91a4-30705b7e7297",
-        "x-ms-date": "Thu, 05 Mar 2020 22:06:53 GMT",
-=======
-      "RequestUri": "http://seannsecanary.blob.core.windows.net/test-filesystem-0b66ad97-91dd-358a-8670-3ab1990a44b5/test-directory-06110a7d-5fab-5a31-9c77-3ee25e19525d?comp=lease",
-      "RequestMethod": "PUT",
-      "RequestHeaders": {
-        "Authorization": "Sanitized",
-        "traceparent": "00-86a2d256748384429613085c3ad176c3-cc3063c0c14d6848-00",
-        "User-Agent": [
-          "azsdk-net-Storage.Files.DataLake/12.1.0-dev.20200403.1",
-          "(.NET Core 4.6.28325.01; Microsoft Windows 10.0.18362 )"
-        ],
-        "x-ms-client-request-id": "47bbdd36-e364-aec7-91a4-30705b7e7297",
-        "x-ms-date": "Fri, 03 Apr 2020 20:52:56 GMT",
->>>>>>> 32e373e2
+        "x-ms-date": "Fri, 03 Apr 2020 20:52:56 GMT",
         "x-ms-lease-action": "acquire",
         "x-ms-lease-duration": "15",
         "x-ms-proposed-lease-id": "215ecc3a-dbbf-4e65-a7a8-1f48583b46d9",
         "x-ms-return-client-request-id": "true",
-<<<<<<< HEAD
-        "x-ms-version": "2019-10-10"
-=======
-        "x-ms-version": "2019-12-12"
->>>>>>> 32e373e2
-      },
-      "RequestBody": null,
-      "StatusCode": 201,
-      "ResponseHeaders": {
-        "Content-Length": "0",
-<<<<<<< HEAD
-        "Date": "Thu, 05 Mar 2020 22:06:53 GMT",
-        "ETag": "\u00220x8D7C151832F2A7E\u0022",
-        "Last-Modified": "Thu, 05 Mar 2020 22:06:53 GMT",
-=======
+        "x-ms-version": "2019-12-12"
+      },
+      "RequestBody": null,
+      "StatusCode": 201,
+      "ResponseHeaders": {
+        "Content-Length": "0",
         "Date": "Fri, 03 Apr 2020 20:52:54 GMT",
         "ETag": "\u00220x8D7D810FBEB0B13\u0022",
         "Last-Modified": "Fri, 03 Apr 2020 20:52:55 GMT",
->>>>>>> 32e373e2
         "Server": [
           "Windows-Azure-Blob/1.0",
           "Microsoft-HTTPAPI/2.0"
         ],
         "x-ms-client-request-id": "47bbdd36-e364-aec7-91a4-30705b7e7297",
         "x-ms-lease-id": "215ecc3a-dbbf-4e65-a7a8-1f48583b46d9",
-<<<<<<< HEAD
-        "x-ms-request-id": "19851598-201e-0011-7b3a-f3088f000000",
-        "x-ms-version": "2019-10-10"
-=======
         "x-ms-request-id": "962151a1-f01e-0012-0ff9-093670000000",
         "x-ms-version": "2019-12-12"
->>>>>>> 32e373e2
-      },
-      "ResponseBody": []
-    },
-    {
-<<<<<<< HEAD
-      "RequestUri": "https://seanstagehierarchical.blob.core.windows.net/test-filesystem-0b66ad97-91dd-358a-8670-3ab1990a44b5/test-directory-06110a7d-5fab-5a31-9c77-3ee25e19525d?comp=lease",
-=======
+      },
+      "ResponseBody": []
+    },
+    {
       "RequestUri": "http://seannsecanary.blob.core.windows.net/test-filesystem-0b66ad97-91dd-358a-8670-3ab1990a44b5/test-directory-06110a7d-5fab-5a31-9c77-3ee25e19525d?comp=lease",
->>>>>>> 32e373e2
       "RequestMethod": "PUT",
       "RequestHeaders": {
         "Authorization": "Sanitized",
         "If-None-Match": "\u0022garbage\u0022",
-<<<<<<< HEAD
-        "traceparent": "00-8d31518e4f9158429f3c28dc0c0c8260-9992d121723b3d43-00",
-        "User-Agent": [
-          "azsdk-net-Storage.Files.DataLake/12.0.0-dev.20200305.1",
-          "(.NET Core 4.6.28325.01; Microsoft Windows 10.0.18363 )"
+        "traceparent": "00-1c38b0eb3e61f648a7fe18c23bc8a269-f8304e206d5d754a-00",
+        "User-Agent": [
+          "azsdk-net-Storage.Files.DataLake/12.1.0-dev.20200403.1",
+          "(.NET Core 4.6.28325.01; Microsoft Windows 10.0.18362 )"
         ],
         "x-ms-client-request-id": "7b127770-ff80-8e74-f0a9-d68149d51983",
-        "x-ms-date": "Thu, 05 Mar 2020 22:06:53 GMT",
+        "x-ms-date": "Fri, 03 Apr 2020 20:52:56 GMT",
         "x-ms-lease-action": "break",
         "x-ms-return-client-request-id": "true",
-        "x-ms-version": "2019-10-10"
-=======
-        "traceparent": "00-1c38b0eb3e61f648a7fe18c23bc8a269-f8304e206d5d754a-00",
-        "User-Agent": [
-          "azsdk-net-Storage.Files.DataLake/12.1.0-dev.20200403.1",
-          "(.NET Core 4.6.28325.01; Microsoft Windows 10.0.18362 )"
-        ],
-        "x-ms-client-request-id": "7b127770-ff80-8e74-f0a9-d68149d51983",
-        "x-ms-date": "Fri, 03 Apr 2020 20:52:56 GMT",
-        "x-ms-lease-action": "break",
-        "x-ms-return-client-request-id": "true",
-        "x-ms-version": "2019-12-12"
->>>>>>> 32e373e2
-      },
-      "RequestBody": null,
-      "StatusCode": 202,
-      "ResponseHeaders": {
-        "Content-Length": "0",
-<<<<<<< HEAD
-        "Date": "Thu, 05 Mar 2020 22:06:53 GMT",
-        "ETag": "\u00220x8D7C151832F2A7E\u0022",
-        "Last-Modified": "Thu, 05 Mar 2020 22:06:53 GMT",
-=======
+        "x-ms-version": "2019-12-12"
+      },
+      "RequestBody": null,
+      "StatusCode": 202,
+      "ResponseHeaders": {
+        "Content-Length": "0",
         "Date": "Fri, 03 Apr 2020 20:52:54 GMT",
         "ETag": "\u00220x8D7D810FBEB0B13\u0022",
         "Last-Modified": "Fri, 03 Apr 2020 20:52:55 GMT",
->>>>>>> 32e373e2
         "Server": [
           "Windows-Azure-Blob/1.0",
           "Microsoft-HTTPAPI/2.0"
         ],
         "x-ms-client-request-id": "7b127770-ff80-8e74-f0a9-d68149d51983",
         "x-ms-lease-time": "0",
-<<<<<<< HEAD
-        "x-ms-request-id": "198515a6-201e-0011-083a-f3088f000000",
-        "x-ms-version": "2019-10-10"
-=======
         "x-ms-request-id": "962151a6-f01e-0012-14f9-093670000000",
         "x-ms-version": "2019-12-12"
->>>>>>> 32e373e2
-      },
-      "ResponseBody": []
-    },
-    {
-<<<<<<< HEAD
-      "RequestUri": "https://seanstagehierarchical.blob.core.windows.net/test-filesystem-0b66ad97-91dd-358a-8670-3ab1990a44b5?restype=container",
-      "RequestMethod": "DELETE",
-      "RequestHeaders": {
-        "Authorization": "Sanitized",
-        "traceparent": "00-cdb808a9e55ebe4d85d519617756f618-9e1699b7a0ed3840-00",
-        "User-Agent": [
-          "azsdk-net-Storage.Files.DataLake/12.0.0-dev.20200305.1",
-          "(.NET Core 4.6.28325.01; Microsoft Windows 10.0.18363 )"
-        ],
-        "x-ms-client-request-id": "e3ff0f0b-f76c-9316-2bda-883eed8277b0",
-        "x-ms-date": "Thu, 05 Mar 2020 22:06:53 GMT",
-        "x-ms-return-client-request-id": "true",
-        "x-ms-version": "2019-10-10"
-=======
+      },
+      "ResponseBody": []
+    },
+    {
       "RequestUri": "http://seannsecanary.blob.core.windows.net/test-filesystem-0b66ad97-91dd-358a-8670-3ab1990a44b5?restype=container",
       "RequestMethod": "DELETE",
       "RequestHeaders": {
@@ -1562,42 +854,26 @@
         "x-ms-date": "Fri, 03 Apr 2020 20:52:57 GMT",
         "x-ms-return-client-request-id": "true",
         "x-ms-version": "2019-12-12"
->>>>>>> 32e373e2
-      },
-      "RequestBody": null,
-      "StatusCode": 202,
-      "ResponseHeaders": {
-        "Content-Length": "0",
-<<<<<<< HEAD
-        "Date": "Thu, 05 Mar 2020 22:06:53 GMT",
-=======
-        "Date": "Fri, 03 Apr 2020 20:52:54 GMT",
->>>>>>> 32e373e2
+      },
+      "RequestBody": null,
+      "StatusCode": 202,
+      "ResponseHeaders": {
+        "Content-Length": "0",
+        "Date": "Fri, 03 Apr 2020 20:52:54 GMT",
         "Server": [
           "Windows-Azure-Blob/1.0",
           "Microsoft-HTTPAPI/2.0"
         ],
         "x-ms-client-request-id": "e3ff0f0b-f76c-9316-2bda-883eed8277b0",
-<<<<<<< HEAD
-        "x-ms-request-id": "198515af-201e-0011-113a-f3088f000000",
-        "x-ms-version": "2019-10-10"
-=======
         "x-ms-request-id": "962151ac-f01e-0012-1af9-093670000000",
         "x-ms-version": "2019-12-12"
->>>>>>> 32e373e2
       },
       "ResponseBody": []
     }
   ],
   "Variables": {
-<<<<<<< HEAD
-    "DateTimeOffsetNow": "2020-03-05T14:06:48.3402258-08:00",
-    "RandomSeed": "929443802",
-    "Storage_TestConfigHierarchicalNamespace": "NamespaceTenant\nseanstagehierarchical\nU2FuaXRpemVk\nhttps://seanstagehierarchical.blob.core.windows.net\nhttp://seanstagehierarchical.file.core.windows.net\nhttp://seanstagehierarchical.queue.core.windows.net\nhttp://seanstagehierarchical.table.core.windows.net\n\n\n\n\nhttp://seanstagehierarchical-secondary.blob.core.windows.net\nhttp://seanstagehierarchical-secondary.file.core.windows.net\nhttp://seanstagehierarchical-secondary.queue.core.windows.net\nhttp://seanstagehierarchical-secondary.table.core.windows.net\n68390a19-a643-458b-b726-408abf67b4fc\nSanitized\n72f988bf-86f1-41af-91ab-2d7cd011db47\nhttps://login.microsoftonline.com/\nCloud\nBlobEndpoint=https://seanstagehierarchical.blob.core.windows.net/;QueueEndpoint=http://seanstagehierarchical.queue.core.windows.net/;FileEndpoint=http://seanstagehierarchical.file.core.windows.net/;BlobSecondaryEndpoint=http://seanstagehierarchical-secondary.blob.core.windows.net/;QueueSecondaryEndpoint=http://seanstagehierarchical-secondary.queue.core.windows.net/;FileSecondaryEndpoint=http://seanstagehierarchical-secondary.file.core.windows.net/;AccountName=seanstagehierarchical;AccountKey=Sanitized\n"
-=======
     "DateTimeOffsetNow": "2020-04-03T13:52:54.8115069-07:00",
     "RandomSeed": "929443802",
     "Storage_TestConfigHierarchicalNamespace": "NamespaceTenant\nseannsecanary\nU2FuaXRpemVk\nhttp://seannsecanary.blob.core.windows.net\nhttp://seannsecanary.file.core.windows.net\nhttp://seannsecanary.queue.core.windows.net\nhttp://seannsecanary.table.core.windows.net\n\n\n\n\nhttp://seannsecanary-secondary.blob.core.windows.net\nhttp://seannsecanary-secondary.file.core.windows.net\nhttp://seannsecanary-secondary.queue.core.windows.net\nhttp://seannsecanary-secondary.table.core.windows.net\n68390a19-a643-458b-b726-408abf67b4fc\nSanitized\n72f988bf-86f1-41af-91ab-2d7cd011db47\nhttps://login.microsoftonline.com/\nCloud\nBlobEndpoint=http://seannsecanary.blob.core.windows.net/;QueueEndpoint=http://seannsecanary.queue.core.windows.net/;FileEndpoint=http://seannsecanary.file.core.windows.net/;BlobSecondaryEndpoint=http://seannsecanary-secondary.blob.core.windows.net/;QueueSecondaryEndpoint=http://seannsecanary-secondary.queue.core.windows.net/;FileSecondaryEndpoint=http://seannsecanary-secondary.file.core.windows.net/;AccountName=seannsecanary;AccountKey=Sanitized\n"
->>>>>>> 32e373e2
   }
 }