{
  "Entries": [
    {
<<<<<<< HEAD
      "RequestUri": "https://seanstagehierarchical.blob.core.windows.net/test-filesystem-edc78164-805f-18be-a095-f4929f63266e?restype=container",
      "RequestMethod": "PUT",
      "RequestHeaders": {
        "Authorization": "Sanitized",
        "traceparent": "00-45ab3b660f6d9441aac6625dbffeceb6-70c013bc6fa6f44e-00",
        "User-Agent": [
          "azsdk-net-Storage.Files.DataLake/12.0.0-dev.20200305.1",
          "(.NET Core 4.6.28325.01; Microsoft Windows 10.0.18363 )"
        ],
        "x-ms-blob-public-access": "container",
        "x-ms-client-request-id": "30f4d50c-7096-6c58-2303-ba29d58d8f4a",
        "x-ms-date": "Thu, 05 Mar 2020 22:13:12 GMT",
        "x-ms-return-client-request-id": "true",
        "x-ms-version": "2019-10-10"
=======
      "RequestUri": "http://seannsecanary.blob.core.windows.net/test-filesystem-edc78164-805f-18be-a095-f4929f63266e?restype=container",
      "RequestMethod": "PUT",
      "RequestHeaders": {
        "Authorization": "Sanitized",
        "traceparent": "00-e31a931cdbca124ebeb4315eb56b417e-8f7b444de01d134a-00",
        "User-Agent": [
          "azsdk-net-Storage.Files.DataLake/12.1.0-dev.20200403.1",
          "(.NET Core 4.6.28325.01; Microsoft Windows 10.0.18362 )"
        ],
        "x-ms-blob-public-access": "container",
        "x-ms-client-request-id": "30f4d50c-7096-6c58-2303-ba29d58d8f4a",
        "x-ms-date": "Fri, 03 Apr 2020 20:57:42 GMT",
        "x-ms-return-client-request-id": "true",
        "x-ms-version": "2019-12-12"
>>>>>>> 32e373e2
      },
      "RequestBody": null,
      "StatusCode": 201,
      "ResponseHeaders": {
        "Content-Length": "0",
<<<<<<< HEAD
        "Date": "Thu, 05 Mar 2020 22:13:12 GMT",
        "ETag": "\u00220x8D7C152655FC8D0\u0022",
        "Last-Modified": "Thu, 05 Mar 2020 22:13:12 GMT",
=======
        "Date": "Fri, 03 Apr 2020 20:57:41 GMT",
        "ETag": "\u00220x8D7D811A67DC123\u0022",
        "Last-Modified": "Fri, 03 Apr 2020 20:57:41 GMT",
>>>>>>> 32e373e2
        "Server": [
          "Windows-Azure-Blob/1.0",
          "Microsoft-HTTPAPI/2.0"
        ],
        "x-ms-client-request-id": "30f4d50c-7096-6c58-2303-ba29d58d8f4a",
<<<<<<< HEAD
        "x-ms-request-id": "959f9ab1-b01e-003c-5b3b-f3bbfc000000",
        "x-ms-version": "2019-10-10"
=======
        "x-ms-request-id": "9621d712-f01e-0012-19fa-093670000000",
        "x-ms-version": "2019-12-12"
>>>>>>> 32e373e2
      },
      "ResponseBody": []
    },
    {
<<<<<<< HEAD
      "RequestUri": "https://seanstagehierarchical.dfs.core.windows.net/test-filesystem-edc78164-805f-18be-a095-f4929f63266e/test-directory-9e616b3f-2f0f-ffaa-f61b-c1d1354c809f?resource=directory",
      "RequestMethod": "PUT",
      "RequestHeaders": {
        "Authorization": "Sanitized",
        "traceparent": "00-3320bdd682b6f94da2b6bfbd2c1a82d7-4f3697e2d82f3d44-00",
        "User-Agent": [
          "azsdk-net-Storage.Files.DataLake/12.0.0-dev.20200305.1",
          "(.NET Core 4.6.28325.01; Microsoft Windows 10.0.18363 )"
        ],
        "x-ms-client-request-id": "2c3300fe-579e-dc29-2af5-3a7aae8737d7",
        "x-ms-date": "Thu, 05 Mar 2020 22:13:12 GMT",
        "x-ms-return-client-request-id": "true",
        "x-ms-version": "2019-10-10"
=======
      "RequestUri": "http://seannsecanary.dfs.core.windows.net/test-filesystem-edc78164-805f-18be-a095-f4929f63266e/test-directory-9e616b3f-2f0f-ffaa-f61b-c1d1354c809f?resource=directory",
      "RequestMethod": "PUT",
      "RequestHeaders": {
        "Authorization": "Sanitized",
        "traceparent": "00-5f0a957ddc30b342adbe4a15d30bf5e3-76fb558e39389c49-00",
        "User-Agent": [
          "azsdk-net-Storage.Files.DataLake/12.1.0-dev.20200403.1",
          "(.NET Core 4.6.28325.01; Microsoft Windows 10.0.18362 )"
        ],
        "x-ms-client-request-id": "2c3300fe-579e-dc29-2af5-3a7aae8737d7",
        "x-ms-date": "Fri, 03 Apr 2020 20:57:43 GMT",
        "x-ms-return-client-request-id": "true",
        "x-ms-version": "2019-12-12"
>>>>>>> 32e373e2
      },
      "RequestBody": null,
      "StatusCode": 201,
      "ResponseHeaders": {
        "Content-Length": "0",
<<<<<<< HEAD
        "Date": "Thu, 05 Mar 2020 22:13:12 GMT",
        "ETag": "\u00220x8D7C15265922AB3\u0022",
        "Last-Modified": "Thu, 05 Mar 2020 22:13:13 GMT",
=======
        "Date": "Fri, 03 Apr 2020 20:57:41 GMT",
        "ETag": "\u00220x8D7D811A68BDDD9\u0022",
        "Last-Modified": "Fri, 03 Apr 2020 20:57:41 GMT",
>>>>>>> 32e373e2
        "Server": [
          "Windows-Azure-HDFS/1.0",
          "Microsoft-HTTPAPI/2.0"
        ],
        "x-ms-client-request-id": "2c3300fe-579e-dc29-2af5-3a7aae8737d7",
<<<<<<< HEAD
        "x-ms-request-id": "327ddf39-b01f-002c-543b-f37e94000000",
        "x-ms-version": "2019-10-10"
=======
        "x-ms-request-id": "fa43fdeb-201f-0097-71fa-091bad000000",
        "x-ms-version": "2019-12-12"
>>>>>>> 32e373e2
      },
      "ResponseBody": []
    },
    {
<<<<<<< HEAD
      "RequestUri": "https://seanstagehierarchical.dfs.core.windows.net/test-filesystem-edc78164-805f-18be-a095-f4929f63266e/test-directory-198a1a82-c506-49db-939d-2ab595505594?resource=directory",
      "RequestMethod": "PUT",
      "RequestHeaders": {
        "Authorization": "Sanitized",
        "traceparent": "00-cb6b046926fa6247bc8d76732a846e4f-d2c220e0ff8d504c-00",
        "User-Agent": [
          "azsdk-net-Storage.Files.DataLake/12.0.0-dev.20200305.1",
          "(.NET Core 4.6.28325.01; Microsoft Windows 10.0.18363 )"
        ],
        "x-ms-client-request-id": "8fd7c322-bdd7-3898-25ea-99002d7447da",
        "x-ms-date": "Thu, 05 Mar 2020 22:13:13 GMT",
        "x-ms-return-client-request-id": "true",
        "x-ms-version": "2019-10-10"
=======
      "RequestUri": "http://seannsecanary.dfs.core.windows.net/test-filesystem-edc78164-805f-18be-a095-f4929f63266e/test-directory-198a1a82-c506-49db-939d-2ab595505594?resource=directory",
      "RequestMethod": "PUT",
      "RequestHeaders": {
        "Authorization": "Sanitized",
        "traceparent": "00-b9ec1de2267c434caaedfedcf201dfb9-9279d8e8fe8eda4d-00",
        "User-Agent": [
          "azsdk-net-Storage.Files.DataLake/12.1.0-dev.20200403.1",
          "(.NET Core 4.6.28325.01; Microsoft Windows 10.0.18362 )"
        ],
        "x-ms-client-request-id": "8fd7c322-bdd7-3898-25ea-99002d7447da",
        "x-ms-date": "Fri, 03 Apr 2020 20:57:43 GMT",
        "x-ms-return-client-request-id": "true",
        "x-ms-version": "2019-12-12"
>>>>>>> 32e373e2
      },
      "RequestBody": null,
      "StatusCode": 201,
      "ResponseHeaders": {
        "Content-Length": "0",
<<<<<<< HEAD
        "Date": "Thu, 05 Mar 2020 22:13:12 GMT",
        "ETag": "\u00220x8D7C152659EF59C\u0022",
        "Last-Modified": "Thu, 05 Mar 2020 22:13:13 GMT",
=======
        "Date": "Fri, 03 Apr 2020 20:57:41 GMT",
        "ETag": "\u00220x8D7D811A6981043\u0022",
        "Last-Modified": "Fri, 03 Apr 2020 20:57:41 GMT",
>>>>>>> 32e373e2
        "Server": [
          "Windows-Azure-HDFS/1.0",
          "Microsoft-HTTPAPI/2.0"
        ],
        "x-ms-client-request-id": "8fd7c322-bdd7-3898-25ea-99002d7447da",
<<<<<<< HEAD
        "x-ms-request-id": "327ddf3a-b01f-002c-553b-f37e94000000",
        "x-ms-version": "2019-10-10"
=======
        "x-ms-request-id": "fa43fdec-201f-0097-72fa-091bad000000",
        "x-ms-version": "2019-12-12"
>>>>>>> 32e373e2
      },
      "ResponseBody": []
    },
    {
<<<<<<< HEAD
      "RequestUri": "https://seanstagehierarchical.dfs.core.windows.net/test-filesystem-edc78164-805f-18be-a095-f4929f63266e/test-directory-198a1a82-c506-49db-939d-2ab595505594?mode=legacy",
      "RequestMethod": "PUT",
      "RequestHeaders": {
        "Authorization": "Sanitized",
        "If-Modified-Since": "Fri, 06 Mar 2020 22:13:12 GMT",
        "User-Agent": [
          "azsdk-net-Storage.Files.DataLake/12.0.0-dev.20200305.1",
          "(.NET Core 4.6.28325.01; Microsoft Windows 10.0.18363 )"
        ],
        "x-ms-client-request-id": "d1923d87-c579-86bc-899a-0f2dba00191d",
        "x-ms-date": "Thu, 05 Mar 2020 22:13:13 GMT",
        "x-ms-rename-source": "/test-filesystem-edc78164-805f-18be-a095-f4929f63266e/test-directory-9e616b3f-2f0f-ffaa-f61b-c1d1354c809f",
        "x-ms-return-client-request-id": "true",
        "x-ms-version": "2019-10-10"
=======
      "RequestUri": "http://seannsecanary.dfs.core.windows.net/test-filesystem-edc78164-805f-18be-a095-f4929f63266e/test-directory-198a1a82-c506-49db-939d-2ab595505594?mode=legacy",
      "RequestMethod": "PUT",
      "RequestHeaders": {
        "Authorization": "Sanitized",
        "If-Modified-Since": "Sat, 04 Apr 2020 20:57:42 GMT",
        "User-Agent": [
          "azsdk-net-Storage.Files.DataLake/12.1.0-dev.20200403.1",
          "(.NET Core 4.6.28325.01; Microsoft Windows 10.0.18362 )"
        ],
        "x-ms-client-request-id": "d1923d87-c579-86bc-899a-0f2dba00191d",
        "x-ms-date": "Fri, 03 Apr 2020 20:57:43 GMT",
        "x-ms-rename-source": "/test-filesystem-edc78164-805f-18be-a095-f4929f63266e/test-directory-9e616b3f-2f0f-ffaa-f61b-c1d1354c809f",
        "x-ms-return-client-request-id": "true",
        "x-ms-version": "2019-12-12"
>>>>>>> 32e373e2
      },
      "RequestBody": null,
      "StatusCode": 412,
      "ResponseHeaders": {
        "Content-Length": "200",
        "Content-Type": "application/json; charset=utf-8",
<<<<<<< HEAD
        "Date": "Thu, 05 Mar 2020 22:13:12 GMT",
=======
        "Date": "Fri, 03 Apr 2020 20:57:41 GMT",
>>>>>>> 32e373e2
        "Server": [
          "Windows-Azure-HDFS/1.0",
          "Microsoft-HTTPAPI/2.0"
        ],
        "x-ms-client-request-id": "d1923d87-c579-86bc-899a-0f2dba00191d",
        "x-ms-error-code": "ConditionNotMet",
<<<<<<< HEAD
        "x-ms-request-id": "327ddf3b-b01f-002c-563b-f37e94000000",
        "x-ms-version": "2019-10-10"
=======
        "x-ms-request-id": "fa43fded-201f-0097-73fa-091bad000000",
        "x-ms-version": "2019-12-12"
>>>>>>> 32e373e2
      },
      "ResponseBody": {
        "error": {
          "code": "ConditionNotMet",
<<<<<<< HEAD
          "message": "The condition specified using HTTP conditional header(s) is not met.\nRequestId:327ddf3b-b01f-002c-563b-f37e94000000\nTime:2020-03-05T22:13:13.3889207Z"
        }
      }
    },
    {
      "RequestUri": "https://seanstagehierarchical.blob.core.windows.net/test-filesystem-edc78164-805f-18be-a095-f4929f63266e?restype=container",
      "RequestMethod": "DELETE",
      "RequestHeaders": {
        "Authorization": "Sanitized",
        "traceparent": "00-c735d93bea64ae44a8e080243229977a-056c88d6a2b07c4c-00",
        "User-Agent": [
          "azsdk-net-Storage.Files.DataLake/12.0.0-dev.20200305.1",
          "(.NET Core 4.6.28325.01; Microsoft Windows 10.0.18363 )"
        ],
        "x-ms-client-request-id": "ef79635c-75e1-d960-eaaf-0219f2917318",
        "x-ms-date": "Thu, 05 Mar 2020 22:13:13 GMT",
        "x-ms-return-client-request-id": "true",
        "x-ms-version": "2019-10-10"
=======
          "message": "The condition specified using HTTP conditional header(s) is not met.\nRequestId:fa43fded-201f-0097-73fa-091bad000000\nTime:2020-04-03T20:57:41.8448774Z"
        }
      }
    },
    {
      "RequestUri": "http://seannsecanary.blob.core.windows.net/test-filesystem-edc78164-805f-18be-a095-f4929f63266e?restype=container",
      "RequestMethod": "DELETE",
      "RequestHeaders": {
        "Authorization": "Sanitized",
        "traceparent": "00-dbd9ed4a123b7c409cec35aaff8306ec-f45b5a05c668d44a-00",
        "User-Agent": [
          "azsdk-net-Storage.Files.DataLake/12.1.0-dev.20200403.1",
          "(.NET Core 4.6.28325.01; Microsoft Windows 10.0.18362 )"
        ],
        "x-ms-client-request-id": "ef79635c-75e1-d960-eaaf-0219f2917318",
        "x-ms-date": "Fri, 03 Apr 2020 20:57:43 GMT",
        "x-ms-return-client-request-id": "true",
        "x-ms-version": "2019-12-12"
>>>>>>> 32e373e2
      },
      "RequestBody": null,
      "StatusCode": 202,
      "ResponseHeaders": {
        "Content-Length": "0",
<<<<<<< HEAD
        "Date": "Thu, 05 Mar 2020 22:13:13 GMT",
=======
        "Date": "Fri, 03 Apr 2020 20:57:41 GMT",
>>>>>>> 32e373e2
        "Server": [
          "Windows-Azure-Blob/1.0",
          "Microsoft-HTTPAPI/2.0"
        ],
        "x-ms-client-request-id": "ef79635c-75e1-d960-eaaf-0219f2917318",
<<<<<<< HEAD
        "x-ms-request-id": "959f9ac0-b01e-003c-633b-f3bbfc000000",
        "x-ms-version": "2019-10-10"
=======
        "x-ms-request-id": "9621d737-f01e-0012-37fa-093670000000",
        "x-ms-version": "2019-12-12"
>>>>>>> 32e373e2
      },
      "ResponseBody": []
    },
    {
<<<<<<< HEAD
      "RequestUri": "https://seanstagehierarchical.blob.core.windows.net/test-filesystem-60fb6a29-7886-fe0d-0572-cdd04f27514e?restype=container",
      "RequestMethod": "PUT",
      "RequestHeaders": {
        "Authorization": "Sanitized",
        "traceparent": "00-f2c54ccce05ce34e81466bd758d34c12-01f238f03d295341-00",
        "User-Agent": [
          "azsdk-net-Storage.Files.DataLake/12.0.0-dev.20200305.1",
          "(.NET Core 4.6.28325.01; Microsoft Windows 10.0.18363 )"
        ],
        "x-ms-blob-public-access": "container",
        "x-ms-client-request-id": "cb6b5d35-b140-e33e-557a-ea6fa8908ac2",
        "x-ms-date": "Thu, 05 Mar 2020 22:13:13 GMT",
        "x-ms-return-client-request-id": "true",
        "x-ms-version": "2019-10-10"
=======
      "RequestUri": "http://seannsecanary.blob.core.windows.net/test-filesystem-60fb6a29-7886-fe0d-0572-cdd04f27514e?restype=container",
      "RequestMethod": "PUT",
      "RequestHeaders": {
        "Authorization": "Sanitized",
        "traceparent": "00-688fce2e45fe3d4298d4bb82d2937a18-52420378acc64847-00",
        "User-Agent": [
          "azsdk-net-Storage.Files.DataLake/12.1.0-dev.20200403.1",
          "(.NET Core 4.6.28325.01; Microsoft Windows 10.0.18362 )"
        ],
        "x-ms-blob-public-access": "container",
        "x-ms-client-request-id": "cb6b5d35-b140-e33e-557a-ea6fa8908ac2",
        "x-ms-date": "Fri, 03 Apr 2020 20:57:43 GMT",
        "x-ms-return-client-request-id": "true",
        "x-ms-version": "2019-12-12"
>>>>>>> 32e373e2
      },
      "RequestBody": null,
      "StatusCode": 201,
      "ResponseHeaders": {
        "Content-Length": "0",
<<<<<<< HEAD
        "Date": "Thu, 05 Mar 2020 22:13:13 GMT",
        "ETag": "\u00220x8D7C15265ED8D98\u0022",
        "Last-Modified": "Thu, 05 Mar 2020 22:13:13 GMT",
=======
        "Date": "Fri, 03 Apr 2020 20:57:41 GMT",
        "ETag": "\u00220x8D7D811A6C7A8CF\u0022",
        "Last-Modified": "Fri, 03 Apr 2020 20:57:42 GMT",
>>>>>>> 32e373e2
        "Server": [
          "Windows-Azure-Blob/1.0",
          "Microsoft-HTTPAPI/2.0"
        ],
        "x-ms-client-request-id": "cb6b5d35-b140-e33e-557a-ea6fa8908ac2",
<<<<<<< HEAD
        "x-ms-request-id": "589c0bde-e01e-0021-2b3b-f3b640000000",
        "x-ms-version": "2019-10-10"
=======
        "x-ms-request-id": "9621d73c-f01e-0012-3cfa-093670000000",
        "x-ms-version": "2019-12-12"
>>>>>>> 32e373e2
      },
      "ResponseBody": []
    },
    {
<<<<<<< HEAD
      "RequestUri": "https://seanstagehierarchical.dfs.core.windows.net/test-filesystem-60fb6a29-7886-fe0d-0572-cdd04f27514e/test-directory-a791b45e-1dc0-ff91-2e0f-fc854d9577e6?resource=directory",
      "RequestMethod": "PUT",
      "RequestHeaders": {
        "Authorization": "Sanitized",
        "traceparent": "00-95d59d89b4a03c4891886180baf650e1-1502f9bfb1807f46-00",
        "User-Agent": [
          "azsdk-net-Storage.Files.DataLake/12.0.0-dev.20200305.1",
          "(.NET Core 4.6.28325.01; Microsoft Windows 10.0.18363 )"
        ],
        "x-ms-client-request-id": "d2196876-858d-18b2-cb6b-9c31b4b996c0",
        "x-ms-date": "Thu, 05 Mar 2020 22:13:13 GMT",
        "x-ms-return-client-request-id": "true",
        "x-ms-version": "2019-10-10"
=======
      "RequestUri": "http://seannsecanary.dfs.core.windows.net/test-filesystem-60fb6a29-7886-fe0d-0572-cdd04f27514e/test-directory-a791b45e-1dc0-ff91-2e0f-fc854d9577e6?resource=directory",
      "RequestMethod": "PUT",
      "RequestHeaders": {
        "Authorization": "Sanitized",
        "traceparent": "00-2d47224b3fc52c4484058b15d01d8fd4-60c91fe750d62646-00",
        "User-Agent": [
          "azsdk-net-Storage.Files.DataLake/12.1.0-dev.20200403.1",
          "(.NET Core 4.6.28325.01; Microsoft Windows 10.0.18362 )"
        ],
        "x-ms-client-request-id": "d2196876-858d-18b2-cb6b-9c31b4b996c0",
        "x-ms-date": "Fri, 03 Apr 2020 20:57:43 GMT",
        "x-ms-return-client-request-id": "true",
        "x-ms-version": "2019-12-12"
>>>>>>> 32e373e2
      },
      "RequestBody": null,
      "StatusCode": 201,
      "ResponseHeaders": {
        "Content-Length": "0",
<<<<<<< HEAD
        "Date": "Thu, 05 Mar 2020 22:13:13 GMT",
        "ETag": "\u00220x8D7C152661F7FAC\u0022",
        "Last-Modified": "Thu, 05 Mar 2020 22:13:14 GMT",
=======
        "Date": "Fri, 03 Apr 2020 20:57:41 GMT",
        "ETag": "\u00220x8D7D811A6D62CE7\u0022",
        "Last-Modified": "Fri, 03 Apr 2020 20:57:42 GMT",
>>>>>>> 32e373e2
        "Server": [
          "Windows-Azure-HDFS/1.0",
          "Microsoft-HTTPAPI/2.0"
        ],
        "x-ms-client-request-id": "d2196876-858d-18b2-cb6b-9c31b4b996c0",
<<<<<<< HEAD
        "x-ms-request-id": "f1e75a1d-901f-0004-313b-f31f3c000000",
        "x-ms-version": "2019-10-10"
=======
        "x-ms-request-id": "fa43fdee-201f-0097-74fa-091bad000000",
        "x-ms-version": "2019-12-12"
>>>>>>> 32e373e2
      },
      "ResponseBody": []
    },
    {
<<<<<<< HEAD
      "RequestUri": "https://seanstagehierarchical.dfs.core.windows.net/test-filesystem-60fb6a29-7886-fe0d-0572-cdd04f27514e/test-directory-4d2b0303-98f4-d806-a7b9-9bd31c85c063?resource=directory",
      "RequestMethod": "PUT",
      "RequestHeaders": {
        "Authorization": "Sanitized",
        "traceparent": "00-0fd02eda49bd9a40b73099cd601d995b-546de82c6f31fc49-00",
        "User-Agent": [
          "azsdk-net-Storage.Files.DataLake/12.0.0-dev.20200305.1",
          "(.NET Core 4.6.28325.01; Microsoft Windows 10.0.18363 )"
        ],
        "x-ms-client-request-id": "3b094056-f6a0-dedf-6140-2bd3eadffb46",
        "x-ms-date": "Thu, 05 Mar 2020 22:13:14 GMT",
        "x-ms-return-client-request-id": "true",
        "x-ms-version": "2019-10-10"
=======
      "RequestUri": "http://seannsecanary.dfs.core.windows.net/test-filesystem-60fb6a29-7886-fe0d-0572-cdd04f27514e/test-directory-4d2b0303-98f4-d806-a7b9-9bd31c85c063?resource=directory",
      "RequestMethod": "PUT",
      "RequestHeaders": {
        "Authorization": "Sanitized",
        "traceparent": "00-df6f8cf22aa56946be65f27a52bde36d-c49191c3b11d5a48-00",
        "User-Agent": [
          "azsdk-net-Storage.Files.DataLake/12.1.0-dev.20200403.1",
          "(.NET Core 4.6.28325.01; Microsoft Windows 10.0.18362 )"
        ],
        "x-ms-client-request-id": "3b094056-f6a0-dedf-6140-2bd3eadffb46",
        "x-ms-date": "Fri, 03 Apr 2020 20:57:43 GMT",
        "x-ms-return-client-request-id": "true",
        "x-ms-version": "2019-12-12"
>>>>>>> 32e373e2
      },
      "RequestBody": null,
      "StatusCode": 201,
      "ResponseHeaders": {
        "Content-Length": "0",
<<<<<<< HEAD
        "Date": "Thu, 05 Mar 2020 22:13:13 GMT",
        "ETag": "\u00220x8D7C152662C4038\u0022",
        "Last-Modified": "Thu, 05 Mar 2020 22:13:14 GMT",
=======
        "Date": "Fri, 03 Apr 2020 20:57:41 GMT",
        "ETag": "\u00220x8D7D811A6E2B85E\u0022",
        "Last-Modified": "Fri, 03 Apr 2020 20:57:42 GMT",
>>>>>>> 32e373e2
        "Server": [
          "Windows-Azure-HDFS/1.0",
          "Microsoft-HTTPAPI/2.0"
        ],
        "x-ms-client-request-id": "3b094056-f6a0-dedf-6140-2bd3eadffb46",
<<<<<<< HEAD
        "x-ms-request-id": "f1e75a1e-901f-0004-323b-f31f3c000000",
        "x-ms-version": "2019-10-10"
=======
        "x-ms-request-id": "fa43fdef-201f-0097-75fa-091bad000000",
        "x-ms-version": "2019-12-12"
>>>>>>> 32e373e2
      },
      "ResponseBody": []
    },
    {
<<<<<<< HEAD
      "RequestUri": "https://seanstagehierarchical.dfs.core.windows.net/test-filesystem-60fb6a29-7886-fe0d-0572-cdd04f27514e/test-directory-4d2b0303-98f4-d806-a7b9-9bd31c85c063?mode=legacy",
      "RequestMethod": "PUT",
      "RequestHeaders": {
        "Authorization": "Sanitized",
        "If-Unmodified-Since": "Wed, 04 Mar 2020 22:13:12 GMT",
        "User-Agent": [
          "azsdk-net-Storage.Files.DataLake/12.0.0-dev.20200305.1",
          "(.NET Core 4.6.28325.01; Microsoft Windows 10.0.18363 )"
        ],
        "x-ms-client-request-id": "db7c4797-847b-d5c3-4830-833b7984d4c8",
        "x-ms-date": "Thu, 05 Mar 2020 22:13:14 GMT",
        "x-ms-rename-source": "/test-filesystem-60fb6a29-7886-fe0d-0572-cdd04f27514e/test-directory-a791b45e-1dc0-ff91-2e0f-fc854d9577e6",
        "x-ms-return-client-request-id": "true",
        "x-ms-version": "2019-10-10"
=======
      "RequestUri": "http://seannsecanary.dfs.core.windows.net/test-filesystem-60fb6a29-7886-fe0d-0572-cdd04f27514e/test-directory-4d2b0303-98f4-d806-a7b9-9bd31c85c063?mode=legacy",
      "RequestMethod": "PUT",
      "RequestHeaders": {
        "Authorization": "Sanitized",
        "If-Unmodified-Since": "Thu, 02 Apr 2020 20:57:42 GMT",
        "User-Agent": [
          "azsdk-net-Storage.Files.DataLake/12.1.0-dev.20200403.1",
          "(.NET Core 4.6.28325.01; Microsoft Windows 10.0.18362 )"
        ],
        "x-ms-client-request-id": "db7c4797-847b-d5c3-4830-833b7984d4c8",
        "x-ms-date": "Fri, 03 Apr 2020 20:57:43 GMT",
        "x-ms-rename-source": "/test-filesystem-60fb6a29-7886-fe0d-0572-cdd04f27514e/test-directory-a791b45e-1dc0-ff91-2e0f-fc854d9577e6",
        "x-ms-return-client-request-id": "true",
        "x-ms-version": "2019-12-12"
>>>>>>> 32e373e2
      },
      "RequestBody": null,
      "StatusCode": 412,
      "ResponseHeaders": {
        "Content-Length": "200",
        "Content-Type": "application/json; charset=utf-8",
<<<<<<< HEAD
        "Date": "Thu, 05 Mar 2020 22:13:14 GMT",
=======
        "Date": "Fri, 03 Apr 2020 20:57:41 GMT",
>>>>>>> 32e373e2
        "Server": [
          "Windows-Azure-HDFS/1.0",
          "Microsoft-HTTPAPI/2.0"
        ],
        "x-ms-client-request-id": "db7c4797-847b-d5c3-4830-833b7984d4c8",
        "x-ms-error-code": "ConditionNotMet",
<<<<<<< HEAD
        "x-ms-request-id": "f1e75a1f-901f-0004-333b-f31f3c000000",
        "x-ms-version": "2019-10-10"
=======
        "x-ms-request-id": "fa43fdf0-201f-0097-76fa-091bad000000",
        "x-ms-version": "2019-12-12"
>>>>>>> 32e373e2
      },
      "ResponseBody": {
        "error": {
          "code": "ConditionNotMet",
<<<<<<< HEAD
          "message": "The condition specified using HTTP conditional header(s) is not met.\nRequestId:f1e75a1f-901f-0004-333b-f31f3c000000\nTime:2020-03-05T22:13:14.3128944Z"
        }
      }
    },
    {
      "RequestUri": "https://seanstagehierarchical.blob.core.windows.net/test-filesystem-60fb6a29-7886-fe0d-0572-cdd04f27514e?restype=container",
      "RequestMethod": "DELETE",
      "RequestHeaders": {
        "Authorization": "Sanitized",
        "traceparent": "00-6513dcf09575d647b6d9b04f8222dbe2-ef40502987841c46-00",
        "User-Agent": [
          "azsdk-net-Storage.Files.DataLake/12.0.0-dev.20200305.1",
          "(.NET Core 4.6.28325.01; Microsoft Windows 10.0.18363 )"
        ],
        "x-ms-client-request-id": "a23c6051-2062-27ca-7590-447a2c08e426",
        "x-ms-date": "Thu, 05 Mar 2020 22:13:14 GMT",
        "x-ms-return-client-request-id": "true",
        "x-ms-version": "2019-10-10"
=======
          "message": "The condition specified using HTTP conditional header(s) is not met.\nRequestId:fa43fdf0-201f-0097-76fa-091bad000000\nTime:2020-04-03T20:57:42.3262156Z"
        }
      }
    },
    {
      "RequestUri": "http://seannsecanary.blob.core.windows.net/test-filesystem-60fb6a29-7886-fe0d-0572-cdd04f27514e?restype=container",
      "RequestMethod": "DELETE",
      "RequestHeaders": {
        "Authorization": "Sanitized",
        "traceparent": "00-4dc661fa34ed7240bc70e68522da007a-957fce01e056544b-00",
        "User-Agent": [
          "azsdk-net-Storage.Files.DataLake/12.1.0-dev.20200403.1",
          "(.NET Core 4.6.28325.01; Microsoft Windows 10.0.18362 )"
        ],
        "x-ms-client-request-id": "a23c6051-2062-27ca-7590-447a2c08e426",
        "x-ms-date": "Fri, 03 Apr 2020 20:57:43 GMT",
        "x-ms-return-client-request-id": "true",
        "x-ms-version": "2019-12-12"
>>>>>>> 32e373e2
      },
      "RequestBody": null,
      "StatusCode": 202,
      "ResponseHeaders": {
        "Content-Length": "0",
<<<<<<< HEAD
        "Date": "Thu, 05 Mar 2020 22:13:14 GMT",
=======
        "Date": "Fri, 03 Apr 2020 20:57:41 GMT",
>>>>>>> 32e373e2
        "Server": [
          "Windows-Azure-Blob/1.0",
          "Microsoft-HTTPAPI/2.0"
        ],
        "x-ms-client-request-id": "a23c6051-2062-27ca-7590-447a2c08e426",
<<<<<<< HEAD
        "x-ms-request-id": "589c0be7-e01e-0021-313b-f3b640000000",
        "x-ms-version": "2019-10-10"
=======
        "x-ms-request-id": "9621d789-f01e-0012-01fa-093670000000",
        "x-ms-version": "2019-12-12"
>>>>>>> 32e373e2
      },
      "ResponseBody": []
    },
    {
<<<<<<< HEAD
      "RequestUri": "https://seanstagehierarchical.blob.core.windows.net/test-filesystem-92eadc97-3f12-0155-9ed6-ded0f38f84da?restype=container",
      "RequestMethod": "PUT",
      "RequestHeaders": {
        "Authorization": "Sanitized",
        "traceparent": "00-2d71ff2522a01a44937a991f82df7eae-02f60fdc369c174c-00",
        "User-Agent": [
          "azsdk-net-Storage.Files.DataLake/12.0.0-dev.20200305.1",
          "(.NET Core 4.6.28325.01; Microsoft Windows 10.0.18363 )"
        ],
        "x-ms-blob-public-access": "container",
        "x-ms-client-request-id": "749c6ac7-d982-1198-0a3a-048c41f933e5",
        "x-ms-date": "Thu, 05 Mar 2020 22:13:14 GMT",
        "x-ms-return-client-request-id": "true",
        "x-ms-version": "2019-10-10"
=======
      "RequestUri": "http://seannsecanary.blob.core.windows.net/test-filesystem-92eadc97-3f12-0155-9ed6-ded0f38f84da?restype=container",
      "RequestMethod": "PUT",
      "RequestHeaders": {
        "Authorization": "Sanitized",
        "traceparent": "00-b17542215f9dd04fb20522ede50cfd50-97fcb66e77194545-00",
        "User-Agent": [
          "azsdk-net-Storage.Files.DataLake/12.1.0-dev.20200403.1",
          "(.NET Core 4.6.28325.01; Microsoft Windows 10.0.18362 )"
        ],
        "x-ms-blob-public-access": "container",
        "x-ms-client-request-id": "749c6ac7-d982-1198-0a3a-048c41f933e5",
        "x-ms-date": "Fri, 03 Apr 2020 20:57:43 GMT",
        "x-ms-return-client-request-id": "true",
        "x-ms-version": "2019-12-12"
>>>>>>> 32e373e2
      },
      "RequestBody": null,
      "StatusCode": 201,
      "ResponseHeaders": {
        "Content-Length": "0",
<<<<<<< HEAD
        "Date": "Thu, 05 Mar 2020 22:13:14 GMT",
        "ETag": "\u00220x8D7C1526671B32F\u0022",
        "Last-Modified": "Thu, 05 Mar 2020 22:13:14 GMT",
=======
        "Date": "Fri, 03 Apr 2020 20:57:42 GMT",
        "ETag": "\u00220x8D7D811A70D49F8\u0022",
        "Last-Modified": "Fri, 03 Apr 2020 20:57:42 GMT",
>>>>>>> 32e373e2
        "Server": [
          "Windows-Azure-Blob/1.0",
          "Microsoft-HTTPAPI/2.0"
        ],
        "x-ms-client-request-id": "749c6ac7-d982-1198-0a3a-048c41f933e5",
<<<<<<< HEAD
        "x-ms-request-id": "589c0be9-e01e-0021-333b-f3b640000000",
        "x-ms-version": "2019-10-10"
=======
        "x-ms-request-id": "9621d792-f01e-0012-0afa-093670000000",
        "x-ms-version": "2019-12-12"
>>>>>>> 32e373e2
      },
      "ResponseBody": []
    },
    {
<<<<<<< HEAD
      "RequestUri": "https://seanstagehierarchical.dfs.core.windows.net/test-filesystem-92eadc97-3f12-0155-9ed6-ded0f38f84da/test-directory-54b66a0b-ca1d-65de-7684-7e950470b16f?resource=directory",
      "RequestMethod": "PUT",
      "RequestHeaders": {
        "Authorization": "Sanitized",
        "traceparent": "00-d35ddfb39fd51e4791675ead7695179d-7842731306448146-00",
        "User-Agent": [
          "azsdk-net-Storage.Files.DataLake/12.0.0-dev.20200305.1",
          "(.NET Core 4.6.28325.01; Microsoft Windows 10.0.18363 )"
        ],
        "x-ms-client-request-id": "e6d95549-2578-fcd6-8c37-fdfe5a030d9a",
        "x-ms-date": "Thu, 05 Mar 2020 22:13:14 GMT",
        "x-ms-return-client-request-id": "true",
        "x-ms-version": "2019-10-10"
=======
      "RequestUri": "http://seannsecanary.dfs.core.windows.net/test-filesystem-92eadc97-3f12-0155-9ed6-ded0f38f84da/test-directory-54b66a0b-ca1d-65de-7684-7e950470b16f?resource=directory",
      "RequestMethod": "PUT",
      "RequestHeaders": {
        "Authorization": "Sanitized",
        "traceparent": "00-7b83976cae069e4d92f98ca987edef65-f8dc938b1998a243-00",
        "User-Agent": [
          "azsdk-net-Storage.Files.DataLake/12.1.0-dev.20200403.1",
          "(.NET Core 4.6.28325.01; Microsoft Windows 10.0.18362 )"
        ],
        "x-ms-client-request-id": "e6d95549-2578-fcd6-8c37-fdfe5a030d9a",
        "x-ms-date": "Fri, 03 Apr 2020 20:57:44 GMT",
        "x-ms-return-client-request-id": "true",
        "x-ms-version": "2019-12-12"
>>>>>>> 32e373e2
      },
      "RequestBody": null,
      "StatusCode": 201,
      "ResponseHeaders": {
        "Content-Length": "0",
<<<<<<< HEAD
        "Date": "Thu, 05 Mar 2020 22:13:14 GMT",
        "ETag": "\u00220x8D7C15266A3DE0E\u0022",
        "Last-Modified": "Thu, 05 Mar 2020 22:13:14 GMT",
=======
        "Date": "Fri, 03 Apr 2020 20:57:42 GMT",
        "ETag": "\u00220x8D7D811A71B6445\u0022",
        "Last-Modified": "Fri, 03 Apr 2020 20:57:42 GMT",
>>>>>>> 32e373e2
        "Server": [
          "Windows-Azure-HDFS/1.0",
          "Microsoft-HTTPAPI/2.0"
        ],
        "x-ms-client-request-id": "e6d95549-2578-fcd6-8c37-fdfe5a030d9a",
<<<<<<< HEAD
        "x-ms-request-id": "c4760e75-301f-0040-5e3b-f39503000000",
        "x-ms-version": "2019-10-10"
=======
        "x-ms-request-id": "fa43fdf2-201f-0097-77fa-091bad000000",
        "x-ms-version": "2019-12-12"
>>>>>>> 32e373e2
      },
      "ResponseBody": []
    },
    {
<<<<<<< HEAD
      "RequestUri": "https://seanstagehierarchical.dfs.core.windows.net/test-filesystem-92eadc97-3f12-0155-9ed6-ded0f38f84da/test-directory-582f9489-a9f0-fbf2-12cb-1345bbd0369c?resource=directory",
      "RequestMethod": "PUT",
      "RequestHeaders": {
        "Authorization": "Sanitized",
        "traceparent": "00-f36605b633f6f541b13db50e20e73cae-007c43aae47f1042-00",
        "User-Agent": [
          "azsdk-net-Storage.Files.DataLake/12.0.0-dev.20200305.1",
          "(.NET Core 4.6.28325.01; Microsoft Windows 10.0.18363 )"
        ],
        "x-ms-client-request-id": "998374cb-cca9-9f2a-63de-d3ac119141bb",
        "x-ms-date": "Thu, 05 Mar 2020 22:13:15 GMT",
        "x-ms-return-client-request-id": "true",
        "x-ms-version": "2019-10-10"
=======
      "RequestUri": "http://seannsecanary.dfs.core.windows.net/test-filesystem-92eadc97-3f12-0155-9ed6-ded0f38f84da/test-directory-582f9489-a9f0-fbf2-12cb-1345bbd0369c?resource=directory",
      "RequestMethod": "PUT",
      "RequestHeaders": {
        "Authorization": "Sanitized",
        "traceparent": "00-9d4c1ff64608ab4b982181c50fd58b40-10d2ca79b51e924a-00",
        "User-Agent": [
          "azsdk-net-Storage.Files.DataLake/12.1.0-dev.20200403.1",
          "(.NET Core 4.6.28325.01; Microsoft Windows 10.0.18362 )"
        ],
        "x-ms-client-request-id": "998374cb-cca9-9f2a-63de-d3ac119141bb",
        "x-ms-date": "Fri, 03 Apr 2020 20:57:44 GMT",
        "x-ms-return-client-request-id": "true",
        "x-ms-version": "2019-12-12"
>>>>>>> 32e373e2
      },
      "RequestBody": null,
      "StatusCode": 201,
      "ResponseHeaders": {
        "Content-Length": "0",
<<<<<<< HEAD
        "Date": "Thu, 05 Mar 2020 22:13:14 GMT",
        "ETag": "\u00220x8D7C15266B09BFA\u0022",
        "Last-Modified": "Thu, 05 Mar 2020 22:13:15 GMT",
=======
        "Date": "Fri, 03 Apr 2020 20:57:42 GMT",
        "ETag": "\u00220x8D7D811A72901CD\u0022",
        "Last-Modified": "Fri, 03 Apr 2020 20:57:42 GMT",
>>>>>>> 32e373e2
        "Server": [
          "Windows-Azure-HDFS/1.0",
          "Microsoft-HTTPAPI/2.0"
        ],
        "x-ms-client-request-id": "998374cb-cca9-9f2a-63de-d3ac119141bb",
<<<<<<< HEAD
        "x-ms-request-id": "c4760e76-301f-0040-5f3b-f39503000000",
        "x-ms-version": "2019-10-10"
=======
        "x-ms-request-id": "fa43fdf3-201f-0097-78fa-091bad000000",
        "x-ms-version": "2019-12-12"
>>>>>>> 32e373e2
      },
      "ResponseBody": []
    },
    {
<<<<<<< HEAD
      "RequestUri": "https://seanstagehierarchical.dfs.core.windows.net/test-filesystem-92eadc97-3f12-0155-9ed6-ded0f38f84da/test-directory-582f9489-a9f0-fbf2-12cb-1345bbd0369c?mode=legacy",
=======
      "RequestUri": "http://seannsecanary.dfs.core.windows.net/test-filesystem-92eadc97-3f12-0155-9ed6-ded0f38f84da/test-directory-582f9489-a9f0-fbf2-12cb-1345bbd0369c?mode=legacy",
>>>>>>> 32e373e2
      "RequestMethod": "PUT",
      "RequestHeaders": {
        "Authorization": "Sanitized",
        "If-Match": "\u0022garbage\u0022",
        "User-Agent": [
<<<<<<< HEAD
          "azsdk-net-Storage.Files.DataLake/12.0.0-dev.20200305.1",
          "(.NET Core 4.6.28325.01; Microsoft Windows 10.0.18363 )"
        ],
        "x-ms-client-request-id": "4679d73b-9c4d-92f3-38ac-4cb8f74b2681",
        "x-ms-date": "Thu, 05 Mar 2020 22:13:15 GMT",
        "x-ms-rename-source": "/test-filesystem-92eadc97-3f12-0155-9ed6-ded0f38f84da/test-directory-54b66a0b-ca1d-65de-7684-7e950470b16f",
        "x-ms-return-client-request-id": "true",
        "x-ms-version": "2019-10-10"
=======
          "azsdk-net-Storage.Files.DataLake/12.1.0-dev.20200403.1",
          "(.NET Core 4.6.28325.01; Microsoft Windows 10.0.18362 )"
        ],
        "x-ms-client-request-id": "4679d73b-9c4d-92f3-38ac-4cb8f74b2681",
        "x-ms-date": "Fri, 03 Apr 2020 20:57:44 GMT",
        "x-ms-rename-source": "/test-filesystem-92eadc97-3f12-0155-9ed6-ded0f38f84da/test-directory-54b66a0b-ca1d-65de-7684-7e950470b16f",
        "x-ms-return-client-request-id": "true",
        "x-ms-version": "2019-12-12"
>>>>>>> 32e373e2
      },
      "RequestBody": null,
      "StatusCode": 412,
      "ResponseHeaders": {
        "Content-Length": "200",
        "Content-Type": "application/json; charset=utf-8",
<<<<<<< HEAD
        "Date": "Thu, 05 Mar 2020 22:13:14 GMT",
=======
        "Date": "Fri, 03 Apr 2020 20:57:42 GMT",
>>>>>>> 32e373e2
        "Server": [
          "Windows-Azure-HDFS/1.0",
          "Microsoft-HTTPAPI/2.0"
        ],
        "x-ms-client-request-id": "4679d73b-9c4d-92f3-38ac-4cb8f74b2681",
        "x-ms-error-code": "ConditionNotMet",
<<<<<<< HEAD
        "x-ms-request-id": "c4760e77-301f-0040-603b-f39503000000",
        "x-ms-version": "2019-10-10"
=======
        "x-ms-request-id": "fa43fdf4-201f-0097-79fa-091bad000000",
        "x-ms-version": "2019-12-12"
>>>>>>> 32e373e2
      },
      "ResponseBody": {
        "error": {
          "code": "ConditionNotMet",
<<<<<<< HEAD
          "message": "The condition specified using HTTP conditional header(s) is not met.\nRequestId:c4760e77-301f-0040-603b-f39503000000\nTime:2020-03-05T22:13:15.1405667Z"
        }
      }
    },
    {
      "RequestUri": "https://seanstagehierarchical.blob.core.windows.net/test-filesystem-92eadc97-3f12-0155-9ed6-ded0f38f84da?restype=container",
      "RequestMethod": "DELETE",
      "RequestHeaders": {
        "Authorization": "Sanitized",
        "traceparent": "00-81a171d2aaae644d95a9264e94c6e066-813aa369d225a64f-00",
        "User-Agent": [
          "azsdk-net-Storage.Files.DataLake/12.0.0-dev.20200305.1",
          "(.NET Core 4.6.28325.01; Microsoft Windows 10.0.18363 )"
        ],
        "x-ms-client-request-id": "3a701af6-fa17-636e-6d0c-bf0b114cc650",
        "x-ms-date": "Thu, 05 Mar 2020 22:13:15 GMT",
        "x-ms-return-client-request-id": "true",
        "x-ms-version": "2019-10-10"
=======
          "message": "The condition specified using HTTP conditional header(s) is not met.\nRequestId:fa43fdf4-201f-0097-79fa-091bad000000\nTime:2020-04-03T20:57:42.7485122Z"
        }
      }
    },
    {
      "RequestUri": "http://seannsecanary.blob.core.windows.net/test-filesystem-92eadc97-3f12-0155-9ed6-ded0f38f84da?restype=container",
      "RequestMethod": "DELETE",
      "RequestHeaders": {
        "Authorization": "Sanitized",
        "traceparent": "00-6b09281e1c8e0648b7499f236b8324e3-c66dd461080c2e42-00",
        "User-Agent": [
          "azsdk-net-Storage.Files.DataLake/12.1.0-dev.20200403.1",
          "(.NET Core 4.6.28325.01; Microsoft Windows 10.0.18362 )"
        ],
        "x-ms-client-request-id": "3a701af6-fa17-636e-6d0c-bf0b114cc650",
        "x-ms-date": "Fri, 03 Apr 2020 20:57:44 GMT",
        "x-ms-return-client-request-id": "true",
        "x-ms-version": "2019-12-12"
>>>>>>> 32e373e2
      },
      "RequestBody": null,
      "StatusCode": 202,
      "ResponseHeaders": {
        "Content-Length": "0",
<<<<<<< HEAD
        "Date": "Thu, 05 Mar 2020 22:13:14 GMT",
=======
        "Date": "Fri, 03 Apr 2020 20:57:42 GMT",
>>>>>>> 32e373e2
        "Server": [
          "Windows-Azure-Blob/1.0",
          "Microsoft-HTTPAPI/2.0"
        ],
        "x-ms-client-request-id": "3a701af6-fa17-636e-6d0c-bf0b114cc650",
<<<<<<< HEAD
        "x-ms-request-id": "589c0bf0-e01e-0021-383b-f3b640000000",
        "x-ms-version": "2019-10-10"
=======
        "x-ms-request-id": "9621d7af-f01e-0012-24fa-093670000000",
        "x-ms-version": "2019-12-12"
>>>>>>> 32e373e2
      },
      "ResponseBody": []
    },
    {
<<<<<<< HEAD
      "RequestUri": "https://seanstagehierarchical.blob.core.windows.net/test-filesystem-6a17c3d2-367a-a3ff-510b-d6869f420af0?restype=container",
      "RequestMethod": "PUT",
      "RequestHeaders": {
        "Authorization": "Sanitized",
        "traceparent": "00-79dbeb2076f17a46bb868b656952e389-56d9cf2e6bede04a-00",
        "User-Agent": [
          "azsdk-net-Storage.Files.DataLake/12.0.0-dev.20200305.1",
          "(.NET Core 4.6.28325.01; Microsoft Windows 10.0.18363 )"
        ],
        "x-ms-blob-public-access": "container",
        "x-ms-client-request-id": "c4dead00-8930-bfb1-1acd-e80b23e7c42a",
        "x-ms-date": "Thu, 05 Mar 2020 22:13:15 GMT",
        "x-ms-return-client-request-id": "true",
        "x-ms-version": "2019-10-10"
=======
      "RequestUri": "http://seannsecanary.blob.core.windows.net/test-filesystem-6a17c3d2-367a-a3ff-510b-d6869f420af0?restype=container",
      "RequestMethod": "PUT",
      "RequestHeaders": {
        "Authorization": "Sanitized",
        "traceparent": "00-d38266a5a5132942a2f6dd0d23c90018-3f6fadc9b648ea4f-00",
        "User-Agent": [
          "azsdk-net-Storage.Files.DataLake/12.1.0-dev.20200403.1",
          "(.NET Core 4.6.28325.01; Microsoft Windows 10.0.18362 )"
        ],
        "x-ms-blob-public-access": "container",
        "x-ms-client-request-id": "c4dead00-8930-bfb1-1acd-e80b23e7c42a",
        "x-ms-date": "Fri, 03 Apr 2020 20:57:44 GMT",
        "x-ms-return-client-request-id": "true",
        "x-ms-version": "2019-12-12"
>>>>>>> 32e373e2
      },
      "RequestBody": null,
      "StatusCode": 201,
      "ResponseHeaders": {
        "Content-Length": "0",
<<<<<<< HEAD
        "Date": "Thu, 05 Mar 2020 22:13:14 GMT",
        "ETag": "\u00220x8D7C15266FBA0F5\u0022",
        "Last-Modified": "Thu, 05 Mar 2020 22:13:15 GMT",
=======
        "Date": "Fri, 03 Apr 2020 20:57:42 GMT",
        "ETag": "\u00220x8D7D811A75227A6\u0022",
        "Last-Modified": "Fri, 03 Apr 2020 20:57:42 GMT",
>>>>>>> 32e373e2
        "Server": [
          "Windows-Azure-Blob/1.0",
          "Microsoft-HTTPAPI/2.0"
        ],
        "x-ms-client-request-id": "c4dead00-8930-bfb1-1acd-e80b23e7c42a",
<<<<<<< HEAD
        "x-ms-request-id": "fcb37878-001e-0039-113b-f36927000000",
        "x-ms-version": "2019-10-10"
=======
        "x-ms-request-id": "9621d7c8-f01e-0012-3bfa-093670000000",
        "x-ms-version": "2019-12-12"
>>>>>>> 32e373e2
      },
      "ResponseBody": []
    },
    {
<<<<<<< HEAD
      "RequestUri": "https://seanstagehierarchical.dfs.core.windows.net/test-filesystem-6a17c3d2-367a-a3ff-510b-d6869f420af0/test-directory-f252ce02-e88a-e676-5946-9522f152cad7?resource=directory",
      "RequestMethod": "PUT",
      "RequestHeaders": {
        "Authorization": "Sanitized",
        "traceparent": "00-7cf673a3e2c58b459cf9979f00a150ed-f0f90a8bd2fb6249-00",
        "User-Agent": [
          "azsdk-net-Storage.Files.DataLake/12.0.0-dev.20200305.1",
          "(.NET Core 4.6.28325.01; Microsoft Windows 10.0.18363 )"
        ],
        "x-ms-client-request-id": "0aaa1993-6a27-1799-36f8-6ae9f38fcdc8",
        "x-ms-date": "Thu, 05 Mar 2020 22:13:15 GMT",
        "x-ms-return-client-request-id": "true",
        "x-ms-version": "2019-10-10"
=======
      "RequestUri": "http://seannsecanary.dfs.core.windows.net/test-filesystem-6a17c3d2-367a-a3ff-510b-d6869f420af0/test-directory-f252ce02-e88a-e676-5946-9522f152cad7?resource=directory",
      "RequestMethod": "PUT",
      "RequestHeaders": {
        "Authorization": "Sanitized",
        "traceparent": "00-1441cb94e2cce64596898b1fc196a221-4970585aa24f3946-00",
        "User-Agent": [
          "azsdk-net-Storage.Files.DataLake/12.1.0-dev.20200403.1",
          "(.NET Core 4.6.28325.01; Microsoft Windows 10.0.18362 )"
        ],
        "x-ms-client-request-id": "0aaa1993-6a27-1799-36f8-6ae9f38fcdc8",
        "x-ms-date": "Fri, 03 Apr 2020 20:57:44 GMT",
        "x-ms-return-client-request-id": "true",
        "x-ms-version": "2019-12-12"
>>>>>>> 32e373e2
      },
      "RequestBody": null,
      "StatusCode": 201,
      "ResponseHeaders": {
        "Content-Length": "0",
<<<<<<< HEAD
        "Date": "Thu, 05 Mar 2020 22:13:15 GMT",
        "ETag": "\u00220x8D7C152672CDFF9\u0022",
        "Last-Modified": "Thu, 05 Mar 2020 22:13:15 GMT",
=======
        "Date": "Fri, 03 Apr 2020 20:57:42 GMT",
        "ETag": "\u00220x8D7D811A7606A45\u0022",
        "Last-Modified": "Fri, 03 Apr 2020 20:57:43 GMT",
>>>>>>> 32e373e2
        "Server": [
          "Windows-Azure-HDFS/1.0",
          "Microsoft-HTTPAPI/2.0"
        ],
        "x-ms-client-request-id": "0aaa1993-6a27-1799-36f8-6ae9f38fcdc8",
<<<<<<< HEAD
        "x-ms-request-id": "265fe439-e01f-000e-4f3b-f3bb8b000000",
        "x-ms-version": "2019-10-10"
=======
        "x-ms-request-id": "fa43fdf5-201f-0097-7afa-091bad000000",
        "x-ms-version": "2019-12-12"
>>>>>>> 32e373e2
      },
      "ResponseBody": []
    },
    {
<<<<<<< HEAD
      "RequestUri": "https://seanstagehierarchical.dfs.core.windows.net/test-filesystem-6a17c3d2-367a-a3ff-510b-d6869f420af0/test-directory-705c1103-d260-bbc7-0d22-84882669e3fb?resource=directory",
      "RequestMethod": "PUT",
      "RequestHeaders": {
        "Authorization": "Sanitized",
        "traceparent": "00-c9542cfd5d5f674ba16af17ee6d98c70-8162176749013040-00",
        "User-Agent": [
          "azsdk-net-Storage.Files.DataLake/12.0.0-dev.20200305.1",
          "(.NET Core 4.6.28325.01; Microsoft Windows 10.0.18363 )"
        ],
        "x-ms-client-request-id": "f209fa34-3c01-c18c-52ef-fc04e511f1cd",
        "x-ms-date": "Thu, 05 Mar 2020 22:13:15 GMT",
        "x-ms-return-client-request-id": "true",
        "x-ms-version": "2019-10-10"
=======
      "RequestUri": "http://seannsecanary.dfs.core.windows.net/test-filesystem-6a17c3d2-367a-a3ff-510b-d6869f420af0/test-directory-705c1103-d260-bbc7-0d22-84882669e3fb?resource=directory",
      "RequestMethod": "PUT",
      "RequestHeaders": {
        "Authorization": "Sanitized",
        "traceparent": "00-f5202cff7d220e49989b20236f51135c-fd7d6baf545bd941-00",
        "User-Agent": [
          "azsdk-net-Storage.Files.DataLake/12.1.0-dev.20200403.1",
          "(.NET Core 4.6.28325.01; Microsoft Windows 10.0.18362 )"
        ],
        "x-ms-client-request-id": "f209fa34-3c01-c18c-52ef-fc04e511f1cd",
        "x-ms-date": "Fri, 03 Apr 2020 20:57:44 GMT",
        "x-ms-return-client-request-id": "true",
        "x-ms-version": "2019-12-12"
>>>>>>> 32e373e2
      },
      "RequestBody": null,
      "StatusCode": 201,
      "ResponseHeaders": {
        "Content-Length": "0",
<<<<<<< HEAD
        "Date": "Thu, 05 Mar 2020 22:13:15 GMT",
        "ETag": "\u00220x8D7C1526739588A\u0022",
        "Last-Modified": "Thu, 05 Mar 2020 22:13:15 GMT",
=======
        "Date": "Fri, 03 Apr 2020 20:57:42 GMT",
        "ETag": "\u00220x8D7D811A76C97F9\u0022",
        "Last-Modified": "Fri, 03 Apr 2020 20:57:43 GMT",
>>>>>>> 32e373e2
        "Server": [
          "Windows-Azure-HDFS/1.0",
          "Microsoft-HTTPAPI/2.0"
        ],
        "x-ms-client-request-id": "f209fa34-3c01-c18c-52ef-fc04e511f1cd",
<<<<<<< HEAD
        "x-ms-request-id": "265fe43a-e01f-000e-503b-f3bb8b000000",
        "x-ms-version": "2019-10-10"
=======
        "x-ms-request-id": "fa43fdf6-201f-0097-7bfa-091bad000000",
        "x-ms-version": "2019-12-12"
>>>>>>> 32e373e2
      },
      "ResponseBody": []
    },
    {
<<<<<<< HEAD
      "RequestUri": "https://seanstagehierarchical.blob.core.windows.net/test-filesystem-6a17c3d2-367a-a3ff-510b-d6869f420af0/test-directory-705c1103-d260-bbc7-0d22-84882669e3fb",
=======
      "RequestUri": "http://seannsecanary.blob.core.windows.net/test-filesystem-6a17c3d2-367a-a3ff-510b-d6869f420af0/test-directory-705c1103-d260-bbc7-0d22-84882669e3fb",
>>>>>>> 32e373e2
      "RequestMethod": "HEAD",
      "RequestHeaders": {
        "Authorization": "Sanitized",
        "User-Agent": [
<<<<<<< HEAD
          "azsdk-net-Storage.Files.DataLake/12.0.0-dev.20200305.1",
          "(.NET Core 4.6.28325.01; Microsoft Windows 10.0.18363 )"
        ],
        "x-ms-client-request-id": "2b54a6e6-f15f-5dfa-1ccd-85b8c3aa5f08",
        "x-ms-date": "Thu, 05 Mar 2020 22:13:16 GMT",
        "x-ms-return-client-request-id": "true",
        "x-ms-version": "2019-10-10"
=======
          "azsdk-net-Storage.Files.DataLake/12.1.0-dev.20200403.1",
          "(.NET Core 4.6.28325.01; Microsoft Windows 10.0.18362 )"
        ],
        "x-ms-client-request-id": "2b54a6e6-f15f-5dfa-1ccd-85b8c3aa5f08",
        "x-ms-date": "Fri, 03 Apr 2020 20:57:44 GMT",
        "x-ms-return-client-request-id": "true",
        "x-ms-version": "2019-12-12"
>>>>>>> 32e373e2
      },
      "RequestBody": null,
      "StatusCode": 200,
      "ResponseHeaders": {
        "Accept-Ranges": "bytes",
        "Content-Length": "0",
        "Content-Type": "application/octet-stream",
<<<<<<< HEAD
        "Date": "Thu, 05 Mar 2020 22:13:15 GMT",
        "ETag": "\u00220x8D7C1526739588A\u0022",
        "Last-Modified": "Thu, 05 Mar 2020 22:13:15 GMT",
=======
        "Date": "Fri, 03 Apr 2020 20:57:42 GMT",
        "ETag": "\u00220x8D7D811A76C97F9\u0022",
        "Last-Modified": "Fri, 03 Apr 2020 20:57:43 GMT",
>>>>>>> 32e373e2
        "Server": [
          "Windows-Azure-Blob/1.0",
          "Microsoft-HTTPAPI/2.0"
        ],
        "x-ms-access-tier": "Hot",
        "x-ms-access-tier-inferred": "true",
        "x-ms-blob-type": "BlockBlob",
        "x-ms-client-request-id": "2b54a6e6-f15f-5dfa-1ccd-85b8c3aa5f08",
<<<<<<< HEAD
        "x-ms-creation-time": "Thu, 05 Mar 2020 22:13:15 GMT",
        "x-ms-lease-state": "available",
        "x-ms-lease-status": "unlocked",
        "x-ms-meta-hdi_isfolder": "true",
        "x-ms-request-id": "fcb37889-001e-0039-1e3b-f36927000000",
        "x-ms-server-encrypted": "true",
        "x-ms-version": "2019-10-10"
=======
        "x-ms-creation-time": "Fri, 03 Apr 2020 20:57:43 GMT",
        "x-ms-lease-state": "available",
        "x-ms-lease-status": "unlocked",
        "x-ms-meta-hdi_isfolder": "true",
        "x-ms-request-id": "9621d7fd-f01e-0012-69fa-093670000000",
        "x-ms-server-encrypted": "true",
        "x-ms-version": "2019-12-12"
>>>>>>> 32e373e2
      },
      "ResponseBody": []
    },
    {
<<<<<<< HEAD
      "RequestUri": "https://seanstagehierarchical.dfs.core.windows.net/test-filesystem-6a17c3d2-367a-a3ff-510b-d6869f420af0/test-directory-705c1103-d260-bbc7-0d22-84882669e3fb?mode=legacy",
      "RequestMethod": "PUT",
      "RequestHeaders": {
        "Authorization": "Sanitized",
        "If-None-Match": "\u00220x8D7C1526739588A\u0022",
        "User-Agent": [
          "azsdk-net-Storage.Files.DataLake/12.0.0-dev.20200305.1",
          "(.NET Core 4.6.28325.01; Microsoft Windows 10.0.18363 )"
        ],
        "x-ms-client-request-id": "3f1ec50f-c5bd-236e-74f2-2d336f6780b6",
        "x-ms-date": "Thu, 05 Mar 2020 22:13:16 GMT",
        "x-ms-rename-source": "/test-filesystem-6a17c3d2-367a-a3ff-510b-d6869f420af0/test-directory-f252ce02-e88a-e676-5946-9522f152cad7",
        "x-ms-return-client-request-id": "true",
        "x-ms-version": "2019-10-10"
=======
      "RequestUri": "http://seannsecanary.dfs.core.windows.net/test-filesystem-6a17c3d2-367a-a3ff-510b-d6869f420af0/test-directory-705c1103-d260-bbc7-0d22-84882669e3fb?mode=legacy",
      "RequestMethod": "PUT",
      "RequestHeaders": {
        "Authorization": "Sanitized",
        "If-None-Match": "\u00220x8D7D811A76C97F9\u0022",
        "User-Agent": [
          "azsdk-net-Storage.Files.DataLake/12.1.0-dev.20200403.1",
          "(.NET Core 4.6.28325.01; Microsoft Windows 10.0.18362 )"
        ],
        "x-ms-client-request-id": "3f1ec50f-c5bd-236e-74f2-2d336f6780b6",
        "x-ms-date": "Fri, 03 Apr 2020 20:57:44 GMT",
        "x-ms-rename-source": "/test-filesystem-6a17c3d2-367a-a3ff-510b-d6869f420af0/test-directory-f252ce02-e88a-e676-5946-9522f152cad7",
        "x-ms-return-client-request-id": "true",
        "x-ms-version": "2019-12-12"
>>>>>>> 32e373e2
      },
      "RequestBody": null,
      "StatusCode": 412,
      "ResponseHeaders": {
        "Content-Length": "200",
        "Content-Type": "application/json; charset=utf-8",
<<<<<<< HEAD
        "Date": "Thu, 05 Mar 2020 22:13:15 GMT",
=======
        "Date": "Fri, 03 Apr 2020 20:57:42 GMT",
>>>>>>> 32e373e2
        "Server": [
          "Windows-Azure-HDFS/1.0",
          "Microsoft-HTTPAPI/2.0"
        ],
        "x-ms-client-request-id": "3f1ec50f-c5bd-236e-74f2-2d336f6780b6",
        "x-ms-error-code": "ConditionNotMet",
<<<<<<< HEAD
        "x-ms-request-id": "265fe43b-e01f-000e-513b-f3bb8b000000",
        "x-ms-version": "2019-10-10"
=======
        "x-ms-request-id": "fa43fdf7-201f-0097-7cfa-091bad000000",
        "x-ms-version": "2019-12-12"
>>>>>>> 32e373e2
      },
      "ResponseBody": {
        "error": {
          "code": "ConditionNotMet",
<<<<<<< HEAD
          "message": "The condition specified using HTTP conditional header(s) is not met.\nRequestId:265fe43b-e01f-000e-513b-f3bb8b000000\nTime:2020-03-05T22:13:16.1607796Z"
        }
      }
    },
    {
      "RequestUri": "https://seanstagehierarchical.blob.core.windows.net/test-filesystem-6a17c3d2-367a-a3ff-510b-d6869f420af0?restype=container",
      "RequestMethod": "DELETE",
      "RequestHeaders": {
        "Authorization": "Sanitized",
        "traceparent": "00-c53a0a85563a2f429b40747b940bc18a-acf89f0b7afef04c-00",
        "User-Agent": [
          "azsdk-net-Storage.Files.DataLake/12.0.0-dev.20200305.1",
          "(.NET Core 4.6.28325.01; Microsoft Windows 10.0.18363 )"
        ],
        "x-ms-client-request-id": "fda88e22-208c-b84b-7e32-f995c4aacf72",
        "x-ms-date": "Thu, 05 Mar 2020 22:13:16 GMT",
        "x-ms-return-client-request-id": "true",
        "x-ms-version": "2019-10-10"
=======
          "message": "The condition specified using HTTP conditional header(s) is not met.\nRequestId:fa43fdf7-201f-0097-7cfa-091bad000000\nTime:2020-04-03T20:57:43.3119090Z"
        }
      }
    },
    {
      "RequestUri": "http://seannsecanary.blob.core.windows.net/test-filesystem-6a17c3d2-367a-a3ff-510b-d6869f420af0?restype=container",
      "RequestMethod": "DELETE",
      "RequestHeaders": {
        "Authorization": "Sanitized",
        "traceparent": "00-df19143ac617a147b5ad144365d7a508-81330fec8664ef4b-00",
        "User-Agent": [
          "azsdk-net-Storage.Files.DataLake/12.1.0-dev.20200403.1",
          "(.NET Core 4.6.28325.01; Microsoft Windows 10.0.18362 )"
        ],
        "x-ms-client-request-id": "fda88e22-208c-b84b-7e32-f995c4aacf72",
        "x-ms-date": "Fri, 03 Apr 2020 20:57:44 GMT",
        "x-ms-return-client-request-id": "true",
        "x-ms-version": "2019-12-12"
>>>>>>> 32e373e2
      },
      "RequestBody": null,
      "StatusCode": 202,
      "ResponseHeaders": {
        "Content-Length": "0",
<<<<<<< HEAD
        "Date": "Thu, 05 Mar 2020 22:13:15 GMT",
=======
        "Date": "Fri, 03 Apr 2020 20:57:42 GMT",
>>>>>>> 32e373e2
        "Server": [
          "Windows-Azure-Blob/1.0",
          "Microsoft-HTTPAPI/2.0"
        ],
        "x-ms-client-request-id": "fda88e22-208c-b84b-7e32-f995c4aacf72",
<<<<<<< HEAD
        "x-ms-request-id": "fcb37892-001e-0039-273b-f36927000000",
        "x-ms-version": "2019-10-10"
=======
        "x-ms-request-id": "9621d815-f01e-0012-01fa-093670000000",
        "x-ms-version": "2019-12-12"
>>>>>>> 32e373e2
      },
      "ResponseBody": []
    },
    {
<<<<<<< HEAD
      "RequestUri": "https://seanstagehierarchical.blob.core.windows.net/test-filesystem-9633da46-8028-9ef2-162b-76a774d6c364?restype=container",
      "RequestMethod": "PUT",
      "RequestHeaders": {
        "Authorization": "Sanitized",
        "traceparent": "00-769c97a3b1d83b4f9cbcac8bb70b1103-2af6039ce152f645-00",
        "User-Agent": [
          "azsdk-net-Storage.Files.DataLake/12.0.0-dev.20200305.1",
          "(.NET Core 4.6.28325.01; Microsoft Windows 10.0.18363 )"
        ],
        "x-ms-blob-public-access": "container",
        "x-ms-client-request-id": "8552df46-e1db-a257-9c0a-e761aaa344a8",
        "x-ms-date": "Thu, 05 Mar 2020 22:13:16 GMT",
        "x-ms-return-client-request-id": "true",
        "x-ms-version": "2019-10-10"
=======
      "RequestUri": "http://seannsecanary.blob.core.windows.net/test-filesystem-9633da46-8028-9ef2-162b-76a774d6c364?restype=container",
      "RequestMethod": "PUT",
      "RequestHeaders": {
        "Authorization": "Sanitized",
        "traceparent": "00-b101657705915348bc8058eada59060a-9df95b6b6913904b-00",
        "User-Agent": [
          "azsdk-net-Storage.Files.DataLake/12.1.0-dev.20200403.1",
          "(.NET Core 4.6.28325.01; Microsoft Windows 10.0.18362 )"
        ],
        "x-ms-blob-public-access": "container",
        "x-ms-client-request-id": "8552df46-e1db-a257-9c0a-e761aaa344a8",
        "x-ms-date": "Fri, 03 Apr 2020 20:57:44 GMT",
        "x-ms-return-client-request-id": "true",
        "x-ms-version": "2019-12-12"
>>>>>>> 32e373e2
      },
      "RequestBody": null,
      "StatusCode": 201,
      "ResponseHeaders": {
        "Content-Length": "0",
<<<<<<< HEAD
        "Date": "Thu, 05 Mar 2020 22:13:15 GMT",
        "ETag": "\u00220x8D7C152679547D5\u0022",
        "Last-Modified": "Thu, 05 Mar 2020 22:13:16 GMT",
=======
        "Date": "Fri, 03 Apr 2020 20:57:43 GMT",
        "ETag": "\u00220x8D7D811A7A3D8EC\u0022",
        "Last-Modified": "Fri, 03 Apr 2020 20:57:43 GMT",
>>>>>>> 32e373e2
        "Server": [
          "Windows-Azure-Blob/1.0",
          "Microsoft-HTTPAPI/2.0"
        ],
        "x-ms-client-request-id": "8552df46-e1db-a257-9c0a-e761aaa344a8",
<<<<<<< HEAD
        "x-ms-request-id": "50f738e8-701e-0041-1f3b-f3cadf000000",
        "x-ms-version": "2019-10-10"
=======
        "x-ms-request-id": "9621d825-f01e-0012-0ffa-093670000000",
        "x-ms-version": "2019-12-12"
>>>>>>> 32e373e2
      },
      "ResponseBody": []
    },
    {
<<<<<<< HEAD
      "RequestUri": "https://seanstagehierarchical.dfs.core.windows.net/test-filesystem-9633da46-8028-9ef2-162b-76a774d6c364/test-directory-171a946e-ee9a-c3b4-b09d-936dd42025fc?resource=directory",
      "RequestMethod": "PUT",
      "RequestHeaders": {
        "Authorization": "Sanitized",
        "traceparent": "00-cd032004d826e1488a5be0e23a1acca0-9c7153cc92e3ec4b-00",
        "User-Agent": [
          "azsdk-net-Storage.Files.DataLake/12.0.0-dev.20200305.1",
          "(.NET Core 4.6.28325.01; Microsoft Windows 10.0.18363 )"
        ],
        "x-ms-client-request-id": "e4630376-18ff-5883-2a8f-d43e4eeace7b",
        "x-ms-date": "Thu, 05 Mar 2020 22:13:16 GMT",
        "x-ms-return-client-request-id": "true",
        "x-ms-version": "2019-10-10"
=======
      "RequestUri": "http://seannsecanary.dfs.core.windows.net/test-filesystem-9633da46-8028-9ef2-162b-76a774d6c364/test-directory-171a946e-ee9a-c3b4-b09d-936dd42025fc?resource=directory",
      "RequestMethod": "PUT",
      "RequestHeaders": {
        "Authorization": "Sanitized",
        "traceparent": "00-70303c2062fbde49ba7c044037167983-eeef3a3ff336af4b-00",
        "User-Agent": [
          "azsdk-net-Storage.Files.DataLake/12.1.0-dev.20200403.1",
          "(.NET Core 4.6.28325.01; Microsoft Windows 10.0.18362 )"
        ],
        "x-ms-client-request-id": "e4630376-18ff-5883-2a8f-d43e4eeace7b",
        "x-ms-date": "Fri, 03 Apr 2020 20:57:45 GMT",
        "x-ms-return-client-request-id": "true",
        "x-ms-version": "2019-12-12"
>>>>>>> 32e373e2
      },
      "RequestBody": null,
      "StatusCode": 201,
      "ResponseHeaders": {
        "Content-Length": "0",
<<<<<<< HEAD
        "Date": "Thu, 05 Mar 2020 22:13:16 GMT",
        "ETag": "\u00220x8D7C15267C50978\u0022",
        "Last-Modified": "Thu, 05 Mar 2020 22:13:16 GMT",
=======
        "Date": "Fri, 03 Apr 2020 20:57:43 GMT",
        "ETag": "\u00220x8D7D811A7C1DA4A\u0022",
        "Last-Modified": "Fri, 03 Apr 2020 20:57:43 GMT",
>>>>>>> 32e373e2
        "Server": [
          "Windows-Azure-HDFS/1.0",
          "Microsoft-HTTPAPI/2.0"
        ],
        "x-ms-client-request-id": "e4630376-18ff-5883-2a8f-d43e4eeace7b",
<<<<<<< HEAD
        "x-ms-request-id": "922909cc-a01f-000f-383b-f3e457000000",
        "x-ms-version": "2019-10-10"
=======
        "x-ms-request-id": "fa43fdf9-201f-0097-7efa-091bad000000",
        "x-ms-version": "2019-12-12"
>>>>>>> 32e373e2
      },
      "ResponseBody": []
    },
    {
<<<<<<< HEAD
      "RequestUri": "https://seanstagehierarchical.dfs.core.windows.net/test-filesystem-9633da46-8028-9ef2-162b-76a774d6c364/test-directory-5265eae5-af42-3024-0a82-c12ca90027e7?resource=directory",
      "RequestMethod": "PUT",
      "RequestHeaders": {
        "Authorization": "Sanitized",
        "traceparent": "00-6bad1b4ae834314391bae05d7567a161-8ee4640bb747e24a-00",
        "User-Agent": [
          "azsdk-net-Storage.Files.DataLake/12.0.0-dev.20200305.1",
          "(.NET Core 4.6.28325.01; Microsoft Windows 10.0.18363 )"
        ],
        "x-ms-client-request-id": "b0cec99e-9863-c71d-df32-d97c5656ae2a",
        "x-ms-date": "Thu, 05 Mar 2020 22:13:16 GMT",
        "x-ms-return-client-request-id": "true",
        "x-ms-version": "2019-10-10"
=======
      "RequestUri": "http://seannsecanary.dfs.core.windows.net/test-filesystem-9633da46-8028-9ef2-162b-76a774d6c364/test-directory-5265eae5-af42-3024-0a82-c12ca90027e7?resource=directory",
      "RequestMethod": "PUT",
      "RequestHeaders": {
        "Authorization": "Sanitized",
        "traceparent": "00-dcb1e4c884dfa244b4314a19a1d83a32-7bc48ba7e245a047-00",
        "User-Agent": [
          "azsdk-net-Storage.Files.DataLake/12.1.0-dev.20200403.1",
          "(.NET Core 4.6.28325.01; Microsoft Windows 10.0.18362 )"
        ],
        "x-ms-client-request-id": "b0cec99e-9863-c71d-df32-d97c5656ae2a",
        "x-ms-date": "Fri, 03 Apr 2020 20:57:45 GMT",
        "x-ms-return-client-request-id": "true",
        "x-ms-version": "2019-12-12"
>>>>>>> 32e373e2
      },
      "RequestBody": null,
      "StatusCode": 201,
      "ResponseHeaders": {
        "Content-Length": "0",
<<<<<<< HEAD
        "Date": "Thu, 05 Mar 2020 22:13:16 GMT",
        "ETag": "\u00220x8D7C15267D147F5\u0022",
        "Last-Modified": "Thu, 05 Mar 2020 22:13:16 GMT",
=======
        "Date": "Fri, 03 Apr 2020 20:57:43 GMT",
        "ETag": "\u00220x8D7D811A7CE2D42\u0022",
        "Last-Modified": "Fri, 03 Apr 2020 20:57:43 GMT",
>>>>>>> 32e373e2
        "Server": [
          "Windows-Azure-HDFS/1.0",
          "Microsoft-HTTPAPI/2.0"
        ],
        "x-ms-client-request-id": "b0cec99e-9863-c71d-df32-d97c5656ae2a",
<<<<<<< HEAD
        "x-ms-request-id": "922909cd-a01f-000f-393b-f3e457000000",
        "x-ms-version": "2019-10-10"
=======
        "x-ms-request-id": "fa43fdfb-201f-0097-80fa-091bad000000",
        "x-ms-version": "2019-12-12"
>>>>>>> 32e373e2
      },
      "ResponseBody": []
    },
    {
<<<<<<< HEAD
      "RequestUri": "https://seanstagehierarchical.dfs.core.windows.net/test-filesystem-9633da46-8028-9ef2-162b-76a774d6c364/test-directory-5265eae5-af42-3024-0a82-c12ca90027e7?mode=legacy",
=======
      "RequestUri": "http://seannsecanary.dfs.core.windows.net/test-filesystem-9633da46-8028-9ef2-162b-76a774d6c364/test-directory-5265eae5-af42-3024-0a82-c12ca90027e7?mode=legacy",
>>>>>>> 32e373e2
      "RequestMethod": "PUT",
      "RequestHeaders": {
        "Authorization": "Sanitized",
        "User-Agent": [
<<<<<<< HEAD
          "azsdk-net-Storage.Files.DataLake/12.0.0-dev.20200305.1",
          "(.NET Core 4.6.28325.01; Microsoft Windows 10.0.18363 )"
        ],
        "x-ms-client-request-id": "df8e5639-7632-1983-162f-f08a67808d7d",
        "x-ms-date": "Thu, 05 Mar 2020 22:13:17 GMT",
        "x-ms-lease-id": "5a1be2ec-cabe-2f1f-ae65-da966ad6ed07",
        "x-ms-rename-source": "/test-filesystem-9633da46-8028-9ef2-162b-76a774d6c364/test-directory-171a946e-ee9a-c3b4-b09d-936dd42025fc",
        "x-ms-return-client-request-id": "true",
        "x-ms-version": "2019-10-10"
=======
          "azsdk-net-Storage.Files.DataLake/12.1.0-dev.20200403.1",
          "(.NET Core 4.6.28325.01; Microsoft Windows 10.0.18362 )"
        ],
        "x-ms-client-request-id": "df8e5639-7632-1983-162f-f08a67808d7d",
        "x-ms-date": "Fri, 03 Apr 2020 20:57:45 GMT",
        "x-ms-lease-id": "5a1be2ec-cabe-2f1f-ae65-da966ad6ed07",
        "x-ms-rename-source": "/test-filesystem-9633da46-8028-9ef2-162b-76a774d6c364/test-directory-171a946e-ee9a-c3b4-b09d-936dd42025fc",
        "x-ms-return-client-request-id": "true",
        "x-ms-version": "2019-12-12"
>>>>>>> 32e373e2
      },
      "RequestBody": null,
      "StatusCode": 412,
      "ResponseHeaders": {
        "Content-Length": "176",
        "Content-Type": "application/json; charset=utf-8",
<<<<<<< HEAD
        "Date": "Thu, 05 Mar 2020 22:13:16 GMT",
=======
        "Date": "Fri, 03 Apr 2020 20:57:43 GMT",
>>>>>>> 32e373e2
        "Server": [
          "Windows-Azure-HDFS/1.0",
          "Microsoft-HTTPAPI/2.0"
        ],
        "x-ms-client-request-id": "df8e5639-7632-1983-162f-f08a67808d7d",
        "x-ms-error-code": "LeaseNotPresent",
<<<<<<< HEAD
        "x-ms-request-id": "922909ce-a01f-000f-3a3b-f3e457000000",
        "x-ms-version": "2019-10-10"
=======
        "x-ms-request-id": "fa43fdfc-201f-0097-01fa-091bad000000",
        "x-ms-version": "2019-12-12"
>>>>>>> 32e373e2
      },
      "ResponseBody": {
        "error": {
          "code": "LeaseNotPresent",
<<<<<<< HEAD
          "message": "There is currently no lease on the resource.\nRequestId:922909ce-a01f-000f-3a3b-f3e457000000\nTime:2020-03-05T22:13:17.0650793Z"
        }
      }
    },
    {
      "RequestUri": "https://seanstagehierarchical.blob.core.windows.net/test-filesystem-9633da46-8028-9ef2-162b-76a774d6c364?restype=container",
      "RequestMethod": "DELETE",
      "RequestHeaders": {
        "Authorization": "Sanitized",
        "traceparent": "00-e385c3898280f546b0e15f283f2abb98-8e595a621acfce4b-00",
        "User-Agent": [
          "azsdk-net-Storage.Files.DataLake/12.0.0-dev.20200305.1",
          "(.NET Core 4.6.28325.01; Microsoft Windows 10.0.18363 )"
        ],
        "x-ms-client-request-id": "ff43196c-cfc8-f0f8-6971-05c30d333c6e",
        "x-ms-date": "Thu, 05 Mar 2020 22:13:17 GMT",
        "x-ms-return-client-request-id": "true",
        "x-ms-version": "2019-10-10"
=======
          "message": "There is currently no lease on the resource.\nRequestId:fa43fdfc-201f-0097-01fa-091bad000000\nTime:2020-04-03T20:57:43.8522891Z"
        }
      }
    },
    {
      "RequestUri": "http://seannsecanary.blob.core.windows.net/test-filesystem-9633da46-8028-9ef2-162b-76a774d6c364?restype=container",
      "RequestMethod": "DELETE",
      "RequestHeaders": {
        "Authorization": "Sanitized",
        "traceparent": "00-1095ef908ad3f94c969bdf58c12ad1b8-449cde34d282ec48-00",
        "User-Agent": [
          "azsdk-net-Storage.Files.DataLake/12.1.0-dev.20200403.1",
          "(.NET Core 4.6.28325.01; Microsoft Windows 10.0.18362 )"
        ],
        "x-ms-client-request-id": "ff43196c-cfc8-f0f8-6971-05c30d333c6e",
        "x-ms-date": "Fri, 03 Apr 2020 20:57:45 GMT",
        "x-ms-return-client-request-id": "true",
        "x-ms-version": "2019-12-12"
>>>>>>> 32e373e2
      },
      "RequestBody": null,
      "StatusCode": 202,
      "ResponseHeaders": {
        "Content-Length": "0",
<<<<<<< HEAD
        "Date": "Thu, 05 Mar 2020 22:13:16 GMT",
=======
        "Date": "Fri, 03 Apr 2020 20:57:43 GMT",
>>>>>>> 32e373e2
        "Server": [
          "Windows-Azure-Blob/1.0",
          "Microsoft-HTTPAPI/2.0"
        ],
        "x-ms-client-request-id": "ff43196c-cfc8-f0f8-6971-05c30d333c6e",
<<<<<<< HEAD
        "x-ms-request-id": "50f7390c-701e-0041-423b-f3cadf000000",
        "x-ms-version": "2019-10-10"
=======
        "x-ms-request-id": "9621d864-f01e-0012-45fa-093670000000",
        "x-ms-version": "2019-12-12"
>>>>>>> 32e373e2
      },
      "ResponseBody": []
    }
  ],
  "Variables": {
<<<<<<< HEAD
    "DateTimeOffsetNow": "2020-03-05T14:13:12.6564517-08:00",
    "RandomSeed": "1065204260",
    "Storage_TestConfigHierarchicalNamespace": "NamespaceTenant\nseanstagehierarchical\nU2FuaXRpemVk\nhttps://seanstagehierarchical.blob.core.windows.net\nhttp://seanstagehierarchical.file.core.windows.net\nhttp://seanstagehierarchical.queue.core.windows.net\nhttp://seanstagehierarchical.table.core.windows.net\n\n\n\n\nhttp://seanstagehierarchical-secondary.blob.core.windows.net\nhttp://seanstagehierarchical-secondary.file.core.windows.net\nhttp://seanstagehierarchical-secondary.queue.core.windows.net\nhttp://seanstagehierarchical-secondary.table.core.windows.net\n68390a19-a643-458b-b726-408abf67b4fc\nSanitized\n72f988bf-86f1-41af-91ab-2d7cd011db47\nhttps://login.microsoftonline.com/\nCloud\nBlobEndpoint=https://seanstagehierarchical.blob.core.windows.net/;QueueEndpoint=http://seanstagehierarchical.queue.core.windows.net/;FileEndpoint=http://seanstagehierarchical.file.core.windows.net/;BlobSecondaryEndpoint=http://seanstagehierarchical-secondary.blob.core.windows.net/;QueueSecondaryEndpoint=http://seanstagehierarchical-secondary.queue.core.windows.net/;FileSecondaryEndpoint=http://seanstagehierarchical-secondary.file.core.windows.net/;AccountName=seanstagehierarchical;AccountKey=Sanitized\n"
=======
    "DateTimeOffsetNow": "2020-04-03T13:57:42.9913217-07:00",
    "RandomSeed": "1065204260",
    "Storage_TestConfigHierarchicalNamespace": "NamespaceTenant\nseannsecanary\nU2FuaXRpemVk\nhttp://seannsecanary.blob.core.windows.net\nhttp://seannsecanary.file.core.windows.net\nhttp://seannsecanary.queue.core.windows.net\nhttp://seannsecanary.table.core.windows.net\n\n\n\n\nhttp://seannsecanary-secondary.blob.core.windows.net\nhttp://seannsecanary-secondary.file.core.windows.net\nhttp://seannsecanary-secondary.queue.core.windows.net\nhttp://seannsecanary-secondary.table.core.windows.net\n68390a19-a643-458b-b726-408abf67b4fc\nSanitized\n72f988bf-86f1-41af-91ab-2d7cd011db47\nhttps://login.microsoftonline.com/\nCloud\nBlobEndpoint=http://seannsecanary.blob.core.windows.net/;QueueEndpoint=http://seannsecanary.queue.core.windows.net/;FileEndpoint=http://seannsecanary.file.core.windows.net/;BlobSecondaryEndpoint=http://seannsecanary-secondary.blob.core.windows.net/;QueueSecondaryEndpoint=http://seannsecanary-secondary.queue.core.windows.net/;FileSecondaryEndpoint=http://seannsecanary-secondary.file.core.windows.net/;AccountName=seannsecanary;AccountKey=Sanitized\n"
>>>>>>> 32e373e2
  }
}<|MERGE_RESOLUTION|>--- conflicted
+++ resolved
@@ -1,22 +1,6 @@
 {
   "Entries": [
     {
-<<<<<<< HEAD
-      "RequestUri": "https://seanstagehierarchical.blob.core.windows.net/test-filesystem-edc78164-805f-18be-a095-f4929f63266e?restype=container",
-      "RequestMethod": "PUT",
-      "RequestHeaders": {
-        "Authorization": "Sanitized",
-        "traceparent": "00-45ab3b660f6d9441aac6625dbffeceb6-70c013bc6fa6f44e-00",
-        "User-Agent": [
-          "azsdk-net-Storage.Files.DataLake/12.0.0-dev.20200305.1",
-          "(.NET Core 4.6.28325.01; Microsoft Windows 10.0.18363 )"
-        ],
-        "x-ms-blob-public-access": "container",
-        "x-ms-client-request-id": "30f4d50c-7096-6c58-2303-ba29d58d8f4a",
-        "x-ms-date": "Thu, 05 Mar 2020 22:13:12 GMT",
-        "x-ms-return-client-request-id": "true",
-        "x-ms-version": "2019-10-10"
-=======
       "RequestUri": "http://seannsecanary.blob.core.windows.net/test-filesystem-edc78164-805f-18be-a095-f4929f63266e?restype=container",
       "RequestMethod": "PUT",
       "RequestHeaders": {
@@ -31,234 +15,122 @@
         "x-ms-date": "Fri, 03 Apr 2020 20:57:42 GMT",
         "x-ms-return-client-request-id": "true",
         "x-ms-version": "2019-12-12"
->>>>>>> 32e373e2
-      },
-      "RequestBody": null,
-      "StatusCode": 201,
-      "ResponseHeaders": {
-        "Content-Length": "0",
-<<<<<<< HEAD
-        "Date": "Thu, 05 Mar 2020 22:13:12 GMT",
-        "ETag": "\u00220x8D7C152655FC8D0\u0022",
-        "Last-Modified": "Thu, 05 Mar 2020 22:13:12 GMT",
-=======
+      },
+      "RequestBody": null,
+      "StatusCode": 201,
+      "ResponseHeaders": {
+        "Content-Length": "0",
         "Date": "Fri, 03 Apr 2020 20:57:41 GMT",
         "ETag": "\u00220x8D7D811A67DC123\u0022",
         "Last-Modified": "Fri, 03 Apr 2020 20:57:41 GMT",
->>>>>>> 32e373e2
         "Server": [
           "Windows-Azure-Blob/1.0",
           "Microsoft-HTTPAPI/2.0"
         ],
         "x-ms-client-request-id": "30f4d50c-7096-6c58-2303-ba29d58d8f4a",
-<<<<<<< HEAD
-        "x-ms-request-id": "959f9ab1-b01e-003c-5b3b-f3bbfc000000",
-        "x-ms-version": "2019-10-10"
-=======
         "x-ms-request-id": "9621d712-f01e-0012-19fa-093670000000",
         "x-ms-version": "2019-12-12"
->>>>>>> 32e373e2
-      },
-      "ResponseBody": []
-    },
-    {
-<<<<<<< HEAD
-      "RequestUri": "https://seanstagehierarchical.dfs.core.windows.net/test-filesystem-edc78164-805f-18be-a095-f4929f63266e/test-directory-9e616b3f-2f0f-ffaa-f61b-c1d1354c809f?resource=directory",
-      "RequestMethod": "PUT",
-      "RequestHeaders": {
-        "Authorization": "Sanitized",
-        "traceparent": "00-3320bdd682b6f94da2b6bfbd2c1a82d7-4f3697e2d82f3d44-00",
-        "User-Agent": [
-          "azsdk-net-Storage.Files.DataLake/12.0.0-dev.20200305.1",
-          "(.NET Core 4.6.28325.01; Microsoft Windows 10.0.18363 )"
+      },
+      "ResponseBody": []
+    },
+    {
+      "RequestUri": "http://seannsecanary.dfs.core.windows.net/test-filesystem-edc78164-805f-18be-a095-f4929f63266e/test-directory-9e616b3f-2f0f-ffaa-f61b-c1d1354c809f?resource=directory",
+      "RequestMethod": "PUT",
+      "RequestHeaders": {
+        "Authorization": "Sanitized",
+        "traceparent": "00-5f0a957ddc30b342adbe4a15d30bf5e3-76fb558e39389c49-00",
+        "User-Agent": [
+          "azsdk-net-Storage.Files.DataLake/12.1.0-dev.20200403.1",
+          "(.NET Core 4.6.28325.01; Microsoft Windows 10.0.18362 )"
         ],
         "x-ms-client-request-id": "2c3300fe-579e-dc29-2af5-3a7aae8737d7",
-        "x-ms-date": "Thu, 05 Mar 2020 22:13:12 GMT",
-        "x-ms-return-client-request-id": "true",
-        "x-ms-version": "2019-10-10"
-=======
-      "RequestUri": "http://seannsecanary.dfs.core.windows.net/test-filesystem-edc78164-805f-18be-a095-f4929f63266e/test-directory-9e616b3f-2f0f-ffaa-f61b-c1d1354c809f?resource=directory",
-      "RequestMethod": "PUT",
-      "RequestHeaders": {
-        "Authorization": "Sanitized",
-        "traceparent": "00-5f0a957ddc30b342adbe4a15d30bf5e3-76fb558e39389c49-00",
-        "User-Agent": [
-          "azsdk-net-Storage.Files.DataLake/12.1.0-dev.20200403.1",
-          "(.NET Core 4.6.28325.01; Microsoft Windows 10.0.18362 )"
-        ],
-        "x-ms-client-request-id": "2c3300fe-579e-dc29-2af5-3a7aae8737d7",
-        "x-ms-date": "Fri, 03 Apr 2020 20:57:43 GMT",
-        "x-ms-return-client-request-id": "true",
-        "x-ms-version": "2019-12-12"
->>>>>>> 32e373e2
-      },
-      "RequestBody": null,
-      "StatusCode": 201,
-      "ResponseHeaders": {
-        "Content-Length": "0",
-<<<<<<< HEAD
-        "Date": "Thu, 05 Mar 2020 22:13:12 GMT",
-        "ETag": "\u00220x8D7C15265922AB3\u0022",
-        "Last-Modified": "Thu, 05 Mar 2020 22:13:13 GMT",
-=======
+        "x-ms-date": "Fri, 03 Apr 2020 20:57:43 GMT",
+        "x-ms-return-client-request-id": "true",
+        "x-ms-version": "2019-12-12"
+      },
+      "RequestBody": null,
+      "StatusCode": 201,
+      "ResponseHeaders": {
+        "Content-Length": "0",
         "Date": "Fri, 03 Apr 2020 20:57:41 GMT",
         "ETag": "\u00220x8D7D811A68BDDD9\u0022",
         "Last-Modified": "Fri, 03 Apr 2020 20:57:41 GMT",
->>>>>>> 32e373e2
         "Server": [
           "Windows-Azure-HDFS/1.0",
           "Microsoft-HTTPAPI/2.0"
         ],
         "x-ms-client-request-id": "2c3300fe-579e-dc29-2af5-3a7aae8737d7",
-<<<<<<< HEAD
-        "x-ms-request-id": "327ddf39-b01f-002c-543b-f37e94000000",
-        "x-ms-version": "2019-10-10"
-=======
         "x-ms-request-id": "fa43fdeb-201f-0097-71fa-091bad000000",
         "x-ms-version": "2019-12-12"
->>>>>>> 32e373e2
-      },
-      "ResponseBody": []
-    },
-    {
-<<<<<<< HEAD
-      "RequestUri": "https://seanstagehierarchical.dfs.core.windows.net/test-filesystem-edc78164-805f-18be-a095-f4929f63266e/test-directory-198a1a82-c506-49db-939d-2ab595505594?resource=directory",
-      "RequestMethod": "PUT",
-      "RequestHeaders": {
-        "Authorization": "Sanitized",
-        "traceparent": "00-cb6b046926fa6247bc8d76732a846e4f-d2c220e0ff8d504c-00",
-        "User-Agent": [
-          "azsdk-net-Storage.Files.DataLake/12.0.0-dev.20200305.1",
-          "(.NET Core 4.6.28325.01; Microsoft Windows 10.0.18363 )"
+      },
+      "ResponseBody": []
+    },
+    {
+      "RequestUri": "http://seannsecanary.dfs.core.windows.net/test-filesystem-edc78164-805f-18be-a095-f4929f63266e/test-directory-198a1a82-c506-49db-939d-2ab595505594?resource=directory",
+      "RequestMethod": "PUT",
+      "RequestHeaders": {
+        "Authorization": "Sanitized",
+        "traceparent": "00-b9ec1de2267c434caaedfedcf201dfb9-9279d8e8fe8eda4d-00",
+        "User-Agent": [
+          "azsdk-net-Storage.Files.DataLake/12.1.0-dev.20200403.1",
+          "(.NET Core 4.6.28325.01; Microsoft Windows 10.0.18362 )"
         ],
         "x-ms-client-request-id": "8fd7c322-bdd7-3898-25ea-99002d7447da",
-        "x-ms-date": "Thu, 05 Mar 2020 22:13:13 GMT",
-        "x-ms-return-client-request-id": "true",
-        "x-ms-version": "2019-10-10"
-=======
-      "RequestUri": "http://seannsecanary.dfs.core.windows.net/test-filesystem-edc78164-805f-18be-a095-f4929f63266e/test-directory-198a1a82-c506-49db-939d-2ab595505594?resource=directory",
-      "RequestMethod": "PUT",
-      "RequestHeaders": {
-        "Authorization": "Sanitized",
-        "traceparent": "00-b9ec1de2267c434caaedfedcf201dfb9-9279d8e8fe8eda4d-00",
-        "User-Agent": [
-          "azsdk-net-Storage.Files.DataLake/12.1.0-dev.20200403.1",
-          "(.NET Core 4.6.28325.01; Microsoft Windows 10.0.18362 )"
-        ],
-        "x-ms-client-request-id": "8fd7c322-bdd7-3898-25ea-99002d7447da",
-        "x-ms-date": "Fri, 03 Apr 2020 20:57:43 GMT",
-        "x-ms-return-client-request-id": "true",
-        "x-ms-version": "2019-12-12"
->>>>>>> 32e373e2
-      },
-      "RequestBody": null,
-      "StatusCode": 201,
-      "ResponseHeaders": {
-        "Content-Length": "0",
-<<<<<<< HEAD
-        "Date": "Thu, 05 Mar 2020 22:13:12 GMT",
-        "ETag": "\u00220x8D7C152659EF59C\u0022",
-        "Last-Modified": "Thu, 05 Mar 2020 22:13:13 GMT",
-=======
+        "x-ms-date": "Fri, 03 Apr 2020 20:57:43 GMT",
+        "x-ms-return-client-request-id": "true",
+        "x-ms-version": "2019-12-12"
+      },
+      "RequestBody": null,
+      "StatusCode": 201,
+      "ResponseHeaders": {
+        "Content-Length": "0",
         "Date": "Fri, 03 Apr 2020 20:57:41 GMT",
         "ETag": "\u00220x8D7D811A6981043\u0022",
         "Last-Modified": "Fri, 03 Apr 2020 20:57:41 GMT",
->>>>>>> 32e373e2
         "Server": [
           "Windows-Azure-HDFS/1.0",
           "Microsoft-HTTPAPI/2.0"
         ],
         "x-ms-client-request-id": "8fd7c322-bdd7-3898-25ea-99002d7447da",
-<<<<<<< HEAD
-        "x-ms-request-id": "327ddf3a-b01f-002c-553b-f37e94000000",
-        "x-ms-version": "2019-10-10"
-=======
         "x-ms-request-id": "fa43fdec-201f-0097-72fa-091bad000000",
         "x-ms-version": "2019-12-12"
->>>>>>> 32e373e2
-      },
-      "ResponseBody": []
-    },
-    {
-<<<<<<< HEAD
-      "RequestUri": "https://seanstagehierarchical.dfs.core.windows.net/test-filesystem-edc78164-805f-18be-a095-f4929f63266e/test-directory-198a1a82-c506-49db-939d-2ab595505594?mode=legacy",
-      "RequestMethod": "PUT",
-      "RequestHeaders": {
-        "Authorization": "Sanitized",
-        "If-Modified-Since": "Fri, 06 Mar 2020 22:13:12 GMT",
-        "User-Agent": [
-          "azsdk-net-Storage.Files.DataLake/12.0.0-dev.20200305.1",
-          "(.NET Core 4.6.28325.01; Microsoft Windows 10.0.18363 )"
+      },
+      "ResponseBody": []
+    },
+    {
+      "RequestUri": "http://seannsecanary.dfs.core.windows.net/test-filesystem-edc78164-805f-18be-a095-f4929f63266e/test-directory-198a1a82-c506-49db-939d-2ab595505594?mode=legacy",
+      "RequestMethod": "PUT",
+      "RequestHeaders": {
+        "Authorization": "Sanitized",
+        "If-Modified-Since": "Sat, 04 Apr 2020 20:57:42 GMT",
+        "User-Agent": [
+          "azsdk-net-Storage.Files.DataLake/12.1.0-dev.20200403.1",
+          "(.NET Core 4.6.28325.01; Microsoft Windows 10.0.18362 )"
         ],
         "x-ms-client-request-id": "d1923d87-c579-86bc-899a-0f2dba00191d",
-        "x-ms-date": "Thu, 05 Mar 2020 22:13:13 GMT",
+        "x-ms-date": "Fri, 03 Apr 2020 20:57:43 GMT",
         "x-ms-rename-source": "/test-filesystem-edc78164-805f-18be-a095-f4929f63266e/test-directory-9e616b3f-2f0f-ffaa-f61b-c1d1354c809f",
         "x-ms-return-client-request-id": "true",
-        "x-ms-version": "2019-10-10"
-=======
-      "RequestUri": "http://seannsecanary.dfs.core.windows.net/test-filesystem-edc78164-805f-18be-a095-f4929f63266e/test-directory-198a1a82-c506-49db-939d-2ab595505594?mode=legacy",
-      "RequestMethod": "PUT",
-      "RequestHeaders": {
-        "Authorization": "Sanitized",
-        "If-Modified-Since": "Sat, 04 Apr 2020 20:57:42 GMT",
-        "User-Agent": [
-          "azsdk-net-Storage.Files.DataLake/12.1.0-dev.20200403.1",
-          "(.NET Core 4.6.28325.01; Microsoft Windows 10.0.18362 )"
-        ],
-        "x-ms-client-request-id": "d1923d87-c579-86bc-899a-0f2dba00191d",
-        "x-ms-date": "Fri, 03 Apr 2020 20:57:43 GMT",
-        "x-ms-rename-source": "/test-filesystem-edc78164-805f-18be-a095-f4929f63266e/test-directory-9e616b3f-2f0f-ffaa-f61b-c1d1354c809f",
-        "x-ms-return-client-request-id": "true",
-        "x-ms-version": "2019-12-12"
->>>>>>> 32e373e2
+        "x-ms-version": "2019-12-12"
       },
       "RequestBody": null,
       "StatusCode": 412,
       "ResponseHeaders": {
         "Content-Length": "200",
         "Content-Type": "application/json; charset=utf-8",
-<<<<<<< HEAD
-        "Date": "Thu, 05 Mar 2020 22:13:12 GMT",
-=======
-        "Date": "Fri, 03 Apr 2020 20:57:41 GMT",
->>>>>>> 32e373e2
+        "Date": "Fri, 03 Apr 2020 20:57:41 GMT",
         "Server": [
           "Windows-Azure-HDFS/1.0",
           "Microsoft-HTTPAPI/2.0"
         ],
         "x-ms-client-request-id": "d1923d87-c579-86bc-899a-0f2dba00191d",
         "x-ms-error-code": "ConditionNotMet",
-<<<<<<< HEAD
-        "x-ms-request-id": "327ddf3b-b01f-002c-563b-f37e94000000",
-        "x-ms-version": "2019-10-10"
-=======
         "x-ms-request-id": "fa43fded-201f-0097-73fa-091bad000000",
         "x-ms-version": "2019-12-12"
->>>>>>> 32e373e2
       },
       "ResponseBody": {
         "error": {
           "code": "ConditionNotMet",
-<<<<<<< HEAD
-          "message": "The condition specified using HTTP conditional header(s) is not met.\nRequestId:327ddf3b-b01f-002c-563b-f37e94000000\nTime:2020-03-05T22:13:13.3889207Z"
-        }
-      }
-    },
-    {
-      "RequestUri": "https://seanstagehierarchical.blob.core.windows.net/test-filesystem-edc78164-805f-18be-a095-f4929f63266e?restype=container",
-      "RequestMethod": "DELETE",
-      "RequestHeaders": {
-        "Authorization": "Sanitized",
-        "traceparent": "00-c735d93bea64ae44a8e080243229977a-056c88d6a2b07c4c-00",
-        "User-Agent": [
-          "azsdk-net-Storage.Files.DataLake/12.0.0-dev.20200305.1",
-          "(.NET Core 4.6.28325.01; Microsoft Windows 10.0.18363 )"
-        ],
-        "x-ms-client-request-id": "ef79635c-75e1-d960-eaaf-0219f2917318",
-        "x-ms-date": "Thu, 05 Mar 2020 22:13:13 GMT",
-        "x-ms-return-client-request-id": "true",
-        "x-ms-version": "2019-10-10"
-=======
           "message": "The condition specified using HTTP conditional header(s) is not met.\nRequestId:fa43fded-201f-0097-73fa-091bad000000\nTime:2020-04-03T20:57:41.8448774Z"
         }
       }
@@ -277,291 +149,153 @@
         "x-ms-date": "Fri, 03 Apr 2020 20:57:43 GMT",
         "x-ms-return-client-request-id": "true",
         "x-ms-version": "2019-12-12"
->>>>>>> 32e373e2
       },
       "RequestBody": null,
       "StatusCode": 202,
       "ResponseHeaders": {
         "Content-Length": "0",
-<<<<<<< HEAD
-        "Date": "Thu, 05 Mar 2020 22:13:13 GMT",
-=======
-        "Date": "Fri, 03 Apr 2020 20:57:41 GMT",
->>>>>>> 32e373e2
+        "Date": "Fri, 03 Apr 2020 20:57:41 GMT",
         "Server": [
           "Windows-Azure-Blob/1.0",
           "Microsoft-HTTPAPI/2.0"
         ],
         "x-ms-client-request-id": "ef79635c-75e1-d960-eaaf-0219f2917318",
-<<<<<<< HEAD
-        "x-ms-request-id": "959f9ac0-b01e-003c-633b-f3bbfc000000",
-        "x-ms-version": "2019-10-10"
-=======
         "x-ms-request-id": "9621d737-f01e-0012-37fa-093670000000",
         "x-ms-version": "2019-12-12"
->>>>>>> 32e373e2
-      },
-      "ResponseBody": []
-    },
-    {
-<<<<<<< HEAD
-      "RequestUri": "https://seanstagehierarchical.blob.core.windows.net/test-filesystem-60fb6a29-7886-fe0d-0572-cdd04f27514e?restype=container",
-      "RequestMethod": "PUT",
-      "RequestHeaders": {
-        "Authorization": "Sanitized",
-        "traceparent": "00-f2c54ccce05ce34e81466bd758d34c12-01f238f03d295341-00",
-        "User-Agent": [
-          "azsdk-net-Storage.Files.DataLake/12.0.0-dev.20200305.1",
-          "(.NET Core 4.6.28325.01; Microsoft Windows 10.0.18363 )"
+      },
+      "ResponseBody": []
+    },
+    {
+      "RequestUri": "http://seannsecanary.blob.core.windows.net/test-filesystem-60fb6a29-7886-fe0d-0572-cdd04f27514e?restype=container",
+      "RequestMethod": "PUT",
+      "RequestHeaders": {
+        "Authorization": "Sanitized",
+        "traceparent": "00-688fce2e45fe3d4298d4bb82d2937a18-52420378acc64847-00",
+        "User-Agent": [
+          "azsdk-net-Storage.Files.DataLake/12.1.0-dev.20200403.1",
+          "(.NET Core 4.6.28325.01; Microsoft Windows 10.0.18362 )"
         ],
         "x-ms-blob-public-access": "container",
         "x-ms-client-request-id": "cb6b5d35-b140-e33e-557a-ea6fa8908ac2",
-        "x-ms-date": "Thu, 05 Mar 2020 22:13:13 GMT",
-        "x-ms-return-client-request-id": "true",
-        "x-ms-version": "2019-10-10"
-=======
-      "RequestUri": "http://seannsecanary.blob.core.windows.net/test-filesystem-60fb6a29-7886-fe0d-0572-cdd04f27514e?restype=container",
-      "RequestMethod": "PUT",
-      "RequestHeaders": {
-        "Authorization": "Sanitized",
-        "traceparent": "00-688fce2e45fe3d4298d4bb82d2937a18-52420378acc64847-00",
-        "User-Agent": [
-          "azsdk-net-Storage.Files.DataLake/12.1.0-dev.20200403.1",
-          "(.NET Core 4.6.28325.01; Microsoft Windows 10.0.18362 )"
-        ],
-        "x-ms-blob-public-access": "container",
-        "x-ms-client-request-id": "cb6b5d35-b140-e33e-557a-ea6fa8908ac2",
-        "x-ms-date": "Fri, 03 Apr 2020 20:57:43 GMT",
-        "x-ms-return-client-request-id": "true",
-        "x-ms-version": "2019-12-12"
->>>>>>> 32e373e2
-      },
-      "RequestBody": null,
-      "StatusCode": 201,
-      "ResponseHeaders": {
-        "Content-Length": "0",
-<<<<<<< HEAD
-        "Date": "Thu, 05 Mar 2020 22:13:13 GMT",
-        "ETag": "\u00220x8D7C15265ED8D98\u0022",
-        "Last-Modified": "Thu, 05 Mar 2020 22:13:13 GMT",
-=======
+        "x-ms-date": "Fri, 03 Apr 2020 20:57:43 GMT",
+        "x-ms-return-client-request-id": "true",
+        "x-ms-version": "2019-12-12"
+      },
+      "RequestBody": null,
+      "StatusCode": 201,
+      "ResponseHeaders": {
+        "Content-Length": "0",
         "Date": "Fri, 03 Apr 2020 20:57:41 GMT",
         "ETag": "\u00220x8D7D811A6C7A8CF\u0022",
         "Last-Modified": "Fri, 03 Apr 2020 20:57:42 GMT",
->>>>>>> 32e373e2
         "Server": [
           "Windows-Azure-Blob/1.0",
           "Microsoft-HTTPAPI/2.0"
         ],
         "x-ms-client-request-id": "cb6b5d35-b140-e33e-557a-ea6fa8908ac2",
-<<<<<<< HEAD
-        "x-ms-request-id": "589c0bde-e01e-0021-2b3b-f3b640000000",
-        "x-ms-version": "2019-10-10"
-=======
         "x-ms-request-id": "9621d73c-f01e-0012-3cfa-093670000000",
         "x-ms-version": "2019-12-12"
->>>>>>> 32e373e2
-      },
-      "ResponseBody": []
-    },
-    {
-<<<<<<< HEAD
-      "RequestUri": "https://seanstagehierarchical.dfs.core.windows.net/test-filesystem-60fb6a29-7886-fe0d-0572-cdd04f27514e/test-directory-a791b45e-1dc0-ff91-2e0f-fc854d9577e6?resource=directory",
-      "RequestMethod": "PUT",
-      "RequestHeaders": {
-        "Authorization": "Sanitized",
-        "traceparent": "00-95d59d89b4a03c4891886180baf650e1-1502f9bfb1807f46-00",
-        "User-Agent": [
-          "azsdk-net-Storage.Files.DataLake/12.0.0-dev.20200305.1",
-          "(.NET Core 4.6.28325.01; Microsoft Windows 10.0.18363 )"
+      },
+      "ResponseBody": []
+    },
+    {
+      "RequestUri": "http://seannsecanary.dfs.core.windows.net/test-filesystem-60fb6a29-7886-fe0d-0572-cdd04f27514e/test-directory-a791b45e-1dc0-ff91-2e0f-fc854d9577e6?resource=directory",
+      "RequestMethod": "PUT",
+      "RequestHeaders": {
+        "Authorization": "Sanitized",
+        "traceparent": "00-2d47224b3fc52c4484058b15d01d8fd4-60c91fe750d62646-00",
+        "User-Agent": [
+          "azsdk-net-Storage.Files.DataLake/12.1.0-dev.20200403.1",
+          "(.NET Core 4.6.28325.01; Microsoft Windows 10.0.18362 )"
         ],
         "x-ms-client-request-id": "d2196876-858d-18b2-cb6b-9c31b4b996c0",
-        "x-ms-date": "Thu, 05 Mar 2020 22:13:13 GMT",
-        "x-ms-return-client-request-id": "true",
-        "x-ms-version": "2019-10-10"
-=======
-      "RequestUri": "http://seannsecanary.dfs.core.windows.net/test-filesystem-60fb6a29-7886-fe0d-0572-cdd04f27514e/test-directory-a791b45e-1dc0-ff91-2e0f-fc854d9577e6?resource=directory",
-      "RequestMethod": "PUT",
-      "RequestHeaders": {
-        "Authorization": "Sanitized",
-        "traceparent": "00-2d47224b3fc52c4484058b15d01d8fd4-60c91fe750d62646-00",
-        "User-Agent": [
-          "azsdk-net-Storage.Files.DataLake/12.1.0-dev.20200403.1",
-          "(.NET Core 4.6.28325.01; Microsoft Windows 10.0.18362 )"
-        ],
-        "x-ms-client-request-id": "d2196876-858d-18b2-cb6b-9c31b4b996c0",
-        "x-ms-date": "Fri, 03 Apr 2020 20:57:43 GMT",
-        "x-ms-return-client-request-id": "true",
-        "x-ms-version": "2019-12-12"
->>>>>>> 32e373e2
-      },
-      "RequestBody": null,
-      "StatusCode": 201,
-      "ResponseHeaders": {
-        "Content-Length": "0",
-<<<<<<< HEAD
-        "Date": "Thu, 05 Mar 2020 22:13:13 GMT",
-        "ETag": "\u00220x8D7C152661F7FAC\u0022",
-        "Last-Modified": "Thu, 05 Mar 2020 22:13:14 GMT",
-=======
+        "x-ms-date": "Fri, 03 Apr 2020 20:57:43 GMT",
+        "x-ms-return-client-request-id": "true",
+        "x-ms-version": "2019-12-12"
+      },
+      "RequestBody": null,
+      "StatusCode": 201,
+      "ResponseHeaders": {
+        "Content-Length": "0",
         "Date": "Fri, 03 Apr 2020 20:57:41 GMT",
         "ETag": "\u00220x8D7D811A6D62CE7\u0022",
         "Last-Modified": "Fri, 03 Apr 2020 20:57:42 GMT",
->>>>>>> 32e373e2
         "Server": [
           "Windows-Azure-HDFS/1.0",
           "Microsoft-HTTPAPI/2.0"
         ],
         "x-ms-client-request-id": "d2196876-858d-18b2-cb6b-9c31b4b996c0",
-<<<<<<< HEAD
-        "x-ms-request-id": "f1e75a1d-901f-0004-313b-f31f3c000000",
-        "x-ms-version": "2019-10-10"
-=======
         "x-ms-request-id": "fa43fdee-201f-0097-74fa-091bad000000",
         "x-ms-version": "2019-12-12"
->>>>>>> 32e373e2
-      },
-      "ResponseBody": []
-    },
-    {
-<<<<<<< HEAD
-      "RequestUri": "https://seanstagehierarchical.dfs.core.windows.net/test-filesystem-60fb6a29-7886-fe0d-0572-cdd04f27514e/test-directory-4d2b0303-98f4-d806-a7b9-9bd31c85c063?resource=directory",
-      "RequestMethod": "PUT",
-      "RequestHeaders": {
-        "Authorization": "Sanitized",
-        "traceparent": "00-0fd02eda49bd9a40b73099cd601d995b-546de82c6f31fc49-00",
-        "User-Agent": [
-          "azsdk-net-Storage.Files.DataLake/12.0.0-dev.20200305.1",
-          "(.NET Core 4.6.28325.01; Microsoft Windows 10.0.18363 )"
+      },
+      "ResponseBody": []
+    },
+    {
+      "RequestUri": "http://seannsecanary.dfs.core.windows.net/test-filesystem-60fb6a29-7886-fe0d-0572-cdd04f27514e/test-directory-4d2b0303-98f4-d806-a7b9-9bd31c85c063?resource=directory",
+      "RequestMethod": "PUT",
+      "RequestHeaders": {
+        "Authorization": "Sanitized",
+        "traceparent": "00-df6f8cf22aa56946be65f27a52bde36d-c49191c3b11d5a48-00",
+        "User-Agent": [
+          "azsdk-net-Storage.Files.DataLake/12.1.0-dev.20200403.1",
+          "(.NET Core 4.6.28325.01; Microsoft Windows 10.0.18362 )"
         ],
         "x-ms-client-request-id": "3b094056-f6a0-dedf-6140-2bd3eadffb46",
-        "x-ms-date": "Thu, 05 Mar 2020 22:13:14 GMT",
-        "x-ms-return-client-request-id": "true",
-        "x-ms-version": "2019-10-10"
-=======
-      "RequestUri": "http://seannsecanary.dfs.core.windows.net/test-filesystem-60fb6a29-7886-fe0d-0572-cdd04f27514e/test-directory-4d2b0303-98f4-d806-a7b9-9bd31c85c063?resource=directory",
-      "RequestMethod": "PUT",
-      "RequestHeaders": {
-        "Authorization": "Sanitized",
-        "traceparent": "00-df6f8cf22aa56946be65f27a52bde36d-c49191c3b11d5a48-00",
-        "User-Agent": [
-          "azsdk-net-Storage.Files.DataLake/12.1.0-dev.20200403.1",
-          "(.NET Core 4.6.28325.01; Microsoft Windows 10.0.18362 )"
-        ],
-        "x-ms-client-request-id": "3b094056-f6a0-dedf-6140-2bd3eadffb46",
-        "x-ms-date": "Fri, 03 Apr 2020 20:57:43 GMT",
-        "x-ms-return-client-request-id": "true",
-        "x-ms-version": "2019-12-12"
->>>>>>> 32e373e2
-      },
-      "RequestBody": null,
-      "StatusCode": 201,
-      "ResponseHeaders": {
-        "Content-Length": "0",
-<<<<<<< HEAD
-        "Date": "Thu, 05 Mar 2020 22:13:13 GMT",
-        "ETag": "\u00220x8D7C152662C4038\u0022",
-        "Last-Modified": "Thu, 05 Mar 2020 22:13:14 GMT",
-=======
+        "x-ms-date": "Fri, 03 Apr 2020 20:57:43 GMT",
+        "x-ms-return-client-request-id": "true",
+        "x-ms-version": "2019-12-12"
+      },
+      "RequestBody": null,
+      "StatusCode": 201,
+      "ResponseHeaders": {
+        "Content-Length": "0",
         "Date": "Fri, 03 Apr 2020 20:57:41 GMT",
         "ETag": "\u00220x8D7D811A6E2B85E\u0022",
         "Last-Modified": "Fri, 03 Apr 2020 20:57:42 GMT",
->>>>>>> 32e373e2
         "Server": [
           "Windows-Azure-HDFS/1.0",
           "Microsoft-HTTPAPI/2.0"
         ],
         "x-ms-client-request-id": "3b094056-f6a0-dedf-6140-2bd3eadffb46",
-<<<<<<< HEAD
-        "x-ms-request-id": "f1e75a1e-901f-0004-323b-f31f3c000000",
-        "x-ms-version": "2019-10-10"
-=======
         "x-ms-request-id": "fa43fdef-201f-0097-75fa-091bad000000",
         "x-ms-version": "2019-12-12"
->>>>>>> 32e373e2
-      },
-      "ResponseBody": []
-    },
-    {
-<<<<<<< HEAD
-      "RequestUri": "https://seanstagehierarchical.dfs.core.windows.net/test-filesystem-60fb6a29-7886-fe0d-0572-cdd04f27514e/test-directory-4d2b0303-98f4-d806-a7b9-9bd31c85c063?mode=legacy",
-      "RequestMethod": "PUT",
-      "RequestHeaders": {
-        "Authorization": "Sanitized",
-        "If-Unmodified-Since": "Wed, 04 Mar 2020 22:13:12 GMT",
-        "User-Agent": [
-          "azsdk-net-Storage.Files.DataLake/12.0.0-dev.20200305.1",
-          "(.NET Core 4.6.28325.01; Microsoft Windows 10.0.18363 )"
+      },
+      "ResponseBody": []
+    },
+    {
+      "RequestUri": "http://seannsecanary.dfs.core.windows.net/test-filesystem-60fb6a29-7886-fe0d-0572-cdd04f27514e/test-directory-4d2b0303-98f4-d806-a7b9-9bd31c85c063?mode=legacy",
+      "RequestMethod": "PUT",
+      "RequestHeaders": {
+        "Authorization": "Sanitized",
+        "If-Unmodified-Since": "Thu, 02 Apr 2020 20:57:42 GMT",
+        "User-Agent": [
+          "azsdk-net-Storage.Files.DataLake/12.1.0-dev.20200403.1",
+          "(.NET Core 4.6.28325.01; Microsoft Windows 10.0.18362 )"
         ],
         "x-ms-client-request-id": "db7c4797-847b-d5c3-4830-833b7984d4c8",
-        "x-ms-date": "Thu, 05 Mar 2020 22:13:14 GMT",
+        "x-ms-date": "Fri, 03 Apr 2020 20:57:43 GMT",
         "x-ms-rename-source": "/test-filesystem-60fb6a29-7886-fe0d-0572-cdd04f27514e/test-directory-a791b45e-1dc0-ff91-2e0f-fc854d9577e6",
         "x-ms-return-client-request-id": "true",
-        "x-ms-version": "2019-10-10"
-=======
-      "RequestUri": "http://seannsecanary.dfs.core.windows.net/test-filesystem-60fb6a29-7886-fe0d-0572-cdd04f27514e/test-directory-4d2b0303-98f4-d806-a7b9-9bd31c85c063?mode=legacy",
-      "RequestMethod": "PUT",
-      "RequestHeaders": {
-        "Authorization": "Sanitized",
-        "If-Unmodified-Since": "Thu, 02 Apr 2020 20:57:42 GMT",
-        "User-Agent": [
-          "azsdk-net-Storage.Files.DataLake/12.1.0-dev.20200403.1",
-          "(.NET Core 4.6.28325.01; Microsoft Windows 10.0.18362 )"
-        ],
-        "x-ms-client-request-id": "db7c4797-847b-d5c3-4830-833b7984d4c8",
-        "x-ms-date": "Fri, 03 Apr 2020 20:57:43 GMT",
-        "x-ms-rename-source": "/test-filesystem-60fb6a29-7886-fe0d-0572-cdd04f27514e/test-directory-a791b45e-1dc0-ff91-2e0f-fc854d9577e6",
-        "x-ms-return-client-request-id": "true",
-        "x-ms-version": "2019-12-12"
->>>>>>> 32e373e2
+        "x-ms-version": "2019-12-12"
       },
       "RequestBody": null,
       "StatusCode": 412,
       "ResponseHeaders": {
         "Content-Length": "200",
         "Content-Type": "application/json; charset=utf-8",
-<<<<<<< HEAD
-        "Date": "Thu, 05 Mar 2020 22:13:14 GMT",
-=======
-        "Date": "Fri, 03 Apr 2020 20:57:41 GMT",
->>>>>>> 32e373e2
+        "Date": "Fri, 03 Apr 2020 20:57:41 GMT",
         "Server": [
           "Windows-Azure-HDFS/1.0",
           "Microsoft-HTTPAPI/2.0"
         ],
         "x-ms-client-request-id": "db7c4797-847b-d5c3-4830-833b7984d4c8",
         "x-ms-error-code": "ConditionNotMet",
-<<<<<<< HEAD
-        "x-ms-request-id": "f1e75a1f-901f-0004-333b-f31f3c000000",
-        "x-ms-version": "2019-10-10"
-=======
         "x-ms-request-id": "fa43fdf0-201f-0097-76fa-091bad000000",
         "x-ms-version": "2019-12-12"
->>>>>>> 32e373e2
       },
       "ResponseBody": {
         "error": {
           "code": "ConditionNotMet",
-<<<<<<< HEAD
-          "message": "The condition specified using HTTP conditional header(s) is not met.\nRequestId:f1e75a1f-901f-0004-333b-f31f3c000000\nTime:2020-03-05T22:13:14.3128944Z"
-        }
-      }
-    },
-    {
-      "RequestUri": "https://seanstagehierarchical.blob.core.windows.net/test-filesystem-60fb6a29-7886-fe0d-0572-cdd04f27514e?restype=container",
-      "RequestMethod": "DELETE",
-      "RequestHeaders": {
-        "Authorization": "Sanitized",
-        "traceparent": "00-6513dcf09575d647b6d9b04f8222dbe2-ef40502987841c46-00",
-        "User-Agent": [
-          "azsdk-net-Storage.Files.DataLake/12.0.0-dev.20200305.1",
-          "(.NET Core 4.6.28325.01; Microsoft Windows 10.0.18363 )"
-        ],
-        "x-ms-client-request-id": "a23c6051-2062-27ca-7590-447a2c08e426",
-        "x-ms-date": "Thu, 05 Mar 2020 22:13:14 GMT",
-        "x-ms-return-client-request-id": "true",
-        "x-ms-version": "2019-10-10"
-=======
           "message": "The condition specified using HTTP conditional header(s) is not met.\nRequestId:fa43fdf0-201f-0097-76fa-091bad000000\nTime:2020-04-03T20:57:42.3262156Z"
         }
       }
@@ -580,289 +314,153 @@
         "x-ms-date": "Fri, 03 Apr 2020 20:57:43 GMT",
         "x-ms-return-client-request-id": "true",
         "x-ms-version": "2019-12-12"
->>>>>>> 32e373e2
       },
       "RequestBody": null,
       "StatusCode": 202,
       "ResponseHeaders": {
         "Content-Length": "0",
-<<<<<<< HEAD
-        "Date": "Thu, 05 Mar 2020 22:13:14 GMT",
-=======
-        "Date": "Fri, 03 Apr 2020 20:57:41 GMT",
->>>>>>> 32e373e2
+        "Date": "Fri, 03 Apr 2020 20:57:41 GMT",
         "Server": [
           "Windows-Azure-Blob/1.0",
           "Microsoft-HTTPAPI/2.0"
         ],
         "x-ms-client-request-id": "a23c6051-2062-27ca-7590-447a2c08e426",
-<<<<<<< HEAD
-        "x-ms-request-id": "589c0be7-e01e-0021-313b-f3b640000000",
-        "x-ms-version": "2019-10-10"
-=======
         "x-ms-request-id": "9621d789-f01e-0012-01fa-093670000000",
         "x-ms-version": "2019-12-12"
->>>>>>> 32e373e2
-      },
-      "ResponseBody": []
-    },
-    {
-<<<<<<< HEAD
-      "RequestUri": "https://seanstagehierarchical.blob.core.windows.net/test-filesystem-92eadc97-3f12-0155-9ed6-ded0f38f84da?restype=container",
-      "RequestMethod": "PUT",
-      "RequestHeaders": {
-        "Authorization": "Sanitized",
-        "traceparent": "00-2d71ff2522a01a44937a991f82df7eae-02f60fdc369c174c-00",
-        "User-Agent": [
-          "azsdk-net-Storage.Files.DataLake/12.0.0-dev.20200305.1",
-          "(.NET Core 4.6.28325.01; Microsoft Windows 10.0.18363 )"
+      },
+      "ResponseBody": []
+    },
+    {
+      "RequestUri": "http://seannsecanary.blob.core.windows.net/test-filesystem-92eadc97-3f12-0155-9ed6-ded0f38f84da?restype=container",
+      "RequestMethod": "PUT",
+      "RequestHeaders": {
+        "Authorization": "Sanitized",
+        "traceparent": "00-b17542215f9dd04fb20522ede50cfd50-97fcb66e77194545-00",
+        "User-Agent": [
+          "azsdk-net-Storage.Files.DataLake/12.1.0-dev.20200403.1",
+          "(.NET Core 4.6.28325.01; Microsoft Windows 10.0.18362 )"
         ],
         "x-ms-blob-public-access": "container",
         "x-ms-client-request-id": "749c6ac7-d982-1198-0a3a-048c41f933e5",
-        "x-ms-date": "Thu, 05 Mar 2020 22:13:14 GMT",
-        "x-ms-return-client-request-id": "true",
-        "x-ms-version": "2019-10-10"
-=======
-      "RequestUri": "http://seannsecanary.blob.core.windows.net/test-filesystem-92eadc97-3f12-0155-9ed6-ded0f38f84da?restype=container",
-      "RequestMethod": "PUT",
-      "RequestHeaders": {
-        "Authorization": "Sanitized",
-        "traceparent": "00-b17542215f9dd04fb20522ede50cfd50-97fcb66e77194545-00",
-        "User-Agent": [
-          "azsdk-net-Storage.Files.DataLake/12.1.0-dev.20200403.1",
-          "(.NET Core 4.6.28325.01; Microsoft Windows 10.0.18362 )"
-        ],
-        "x-ms-blob-public-access": "container",
-        "x-ms-client-request-id": "749c6ac7-d982-1198-0a3a-048c41f933e5",
-        "x-ms-date": "Fri, 03 Apr 2020 20:57:43 GMT",
-        "x-ms-return-client-request-id": "true",
-        "x-ms-version": "2019-12-12"
->>>>>>> 32e373e2
-      },
-      "RequestBody": null,
-      "StatusCode": 201,
-      "ResponseHeaders": {
-        "Content-Length": "0",
-<<<<<<< HEAD
-        "Date": "Thu, 05 Mar 2020 22:13:14 GMT",
-        "ETag": "\u00220x8D7C1526671B32F\u0022",
-        "Last-Modified": "Thu, 05 Mar 2020 22:13:14 GMT",
-=======
+        "x-ms-date": "Fri, 03 Apr 2020 20:57:43 GMT",
+        "x-ms-return-client-request-id": "true",
+        "x-ms-version": "2019-12-12"
+      },
+      "RequestBody": null,
+      "StatusCode": 201,
+      "ResponseHeaders": {
+        "Content-Length": "0",
         "Date": "Fri, 03 Apr 2020 20:57:42 GMT",
         "ETag": "\u00220x8D7D811A70D49F8\u0022",
         "Last-Modified": "Fri, 03 Apr 2020 20:57:42 GMT",
->>>>>>> 32e373e2
         "Server": [
           "Windows-Azure-Blob/1.0",
           "Microsoft-HTTPAPI/2.0"
         ],
         "x-ms-client-request-id": "749c6ac7-d982-1198-0a3a-048c41f933e5",
-<<<<<<< HEAD
-        "x-ms-request-id": "589c0be9-e01e-0021-333b-f3b640000000",
-        "x-ms-version": "2019-10-10"
-=======
         "x-ms-request-id": "9621d792-f01e-0012-0afa-093670000000",
         "x-ms-version": "2019-12-12"
->>>>>>> 32e373e2
-      },
-      "ResponseBody": []
-    },
-    {
-<<<<<<< HEAD
-      "RequestUri": "https://seanstagehierarchical.dfs.core.windows.net/test-filesystem-92eadc97-3f12-0155-9ed6-ded0f38f84da/test-directory-54b66a0b-ca1d-65de-7684-7e950470b16f?resource=directory",
-      "RequestMethod": "PUT",
-      "RequestHeaders": {
-        "Authorization": "Sanitized",
-        "traceparent": "00-d35ddfb39fd51e4791675ead7695179d-7842731306448146-00",
-        "User-Agent": [
-          "azsdk-net-Storage.Files.DataLake/12.0.0-dev.20200305.1",
-          "(.NET Core 4.6.28325.01; Microsoft Windows 10.0.18363 )"
+      },
+      "ResponseBody": []
+    },
+    {
+      "RequestUri": "http://seannsecanary.dfs.core.windows.net/test-filesystem-92eadc97-3f12-0155-9ed6-ded0f38f84da/test-directory-54b66a0b-ca1d-65de-7684-7e950470b16f?resource=directory",
+      "RequestMethod": "PUT",
+      "RequestHeaders": {
+        "Authorization": "Sanitized",
+        "traceparent": "00-7b83976cae069e4d92f98ca987edef65-f8dc938b1998a243-00",
+        "User-Agent": [
+          "azsdk-net-Storage.Files.DataLake/12.1.0-dev.20200403.1",
+          "(.NET Core 4.6.28325.01; Microsoft Windows 10.0.18362 )"
         ],
         "x-ms-client-request-id": "e6d95549-2578-fcd6-8c37-fdfe5a030d9a",
-        "x-ms-date": "Thu, 05 Mar 2020 22:13:14 GMT",
-        "x-ms-return-client-request-id": "true",
-        "x-ms-version": "2019-10-10"
-=======
-      "RequestUri": "http://seannsecanary.dfs.core.windows.net/test-filesystem-92eadc97-3f12-0155-9ed6-ded0f38f84da/test-directory-54b66a0b-ca1d-65de-7684-7e950470b16f?resource=directory",
-      "RequestMethod": "PUT",
-      "RequestHeaders": {
-        "Authorization": "Sanitized",
-        "traceparent": "00-7b83976cae069e4d92f98ca987edef65-f8dc938b1998a243-00",
-        "User-Agent": [
-          "azsdk-net-Storage.Files.DataLake/12.1.0-dev.20200403.1",
-          "(.NET Core 4.6.28325.01; Microsoft Windows 10.0.18362 )"
-        ],
-        "x-ms-client-request-id": "e6d95549-2578-fcd6-8c37-fdfe5a030d9a",
-        "x-ms-date": "Fri, 03 Apr 2020 20:57:44 GMT",
-        "x-ms-return-client-request-id": "true",
-        "x-ms-version": "2019-12-12"
->>>>>>> 32e373e2
-      },
-      "RequestBody": null,
-      "StatusCode": 201,
-      "ResponseHeaders": {
-        "Content-Length": "0",
-<<<<<<< HEAD
-        "Date": "Thu, 05 Mar 2020 22:13:14 GMT",
-        "ETag": "\u00220x8D7C15266A3DE0E\u0022",
-        "Last-Modified": "Thu, 05 Mar 2020 22:13:14 GMT",
-=======
+        "x-ms-date": "Fri, 03 Apr 2020 20:57:44 GMT",
+        "x-ms-return-client-request-id": "true",
+        "x-ms-version": "2019-12-12"
+      },
+      "RequestBody": null,
+      "StatusCode": 201,
+      "ResponseHeaders": {
+        "Content-Length": "0",
         "Date": "Fri, 03 Apr 2020 20:57:42 GMT",
         "ETag": "\u00220x8D7D811A71B6445\u0022",
         "Last-Modified": "Fri, 03 Apr 2020 20:57:42 GMT",
->>>>>>> 32e373e2
         "Server": [
           "Windows-Azure-HDFS/1.0",
           "Microsoft-HTTPAPI/2.0"
         ],
         "x-ms-client-request-id": "e6d95549-2578-fcd6-8c37-fdfe5a030d9a",
-<<<<<<< HEAD
-        "x-ms-request-id": "c4760e75-301f-0040-5e3b-f39503000000",
-        "x-ms-version": "2019-10-10"
-=======
         "x-ms-request-id": "fa43fdf2-201f-0097-77fa-091bad000000",
         "x-ms-version": "2019-12-12"
->>>>>>> 32e373e2
-      },
-      "ResponseBody": []
-    },
-    {
-<<<<<<< HEAD
-      "RequestUri": "https://seanstagehierarchical.dfs.core.windows.net/test-filesystem-92eadc97-3f12-0155-9ed6-ded0f38f84da/test-directory-582f9489-a9f0-fbf2-12cb-1345bbd0369c?resource=directory",
-      "RequestMethod": "PUT",
-      "RequestHeaders": {
-        "Authorization": "Sanitized",
-        "traceparent": "00-f36605b633f6f541b13db50e20e73cae-007c43aae47f1042-00",
-        "User-Agent": [
-          "azsdk-net-Storage.Files.DataLake/12.0.0-dev.20200305.1",
-          "(.NET Core 4.6.28325.01; Microsoft Windows 10.0.18363 )"
+      },
+      "ResponseBody": []
+    },
+    {
+      "RequestUri": "http://seannsecanary.dfs.core.windows.net/test-filesystem-92eadc97-3f12-0155-9ed6-ded0f38f84da/test-directory-582f9489-a9f0-fbf2-12cb-1345bbd0369c?resource=directory",
+      "RequestMethod": "PUT",
+      "RequestHeaders": {
+        "Authorization": "Sanitized",
+        "traceparent": "00-9d4c1ff64608ab4b982181c50fd58b40-10d2ca79b51e924a-00",
+        "User-Agent": [
+          "azsdk-net-Storage.Files.DataLake/12.1.0-dev.20200403.1",
+          "(.NET Core 4.6.28325.01; Microsoft Windows 10.0.18362 )"
         ],
         "x-ms-client-request-id": "998374cb-cca9-9f2a-63de-d3ac119141bb",
-        "x-ms-date": "Thu, 05 Mar 2020 22:13:15 GMT",
-        "x-ms-return-client-request-id": "true",
-        "x-ms-version": "2019-10-10"
-=======
-      "RequestUri": "http://seannsecanary.dfs.core.windows.net/test-filesystem-92eadc97-3f12-0155-9ed6-ded0f38f84da/test-directory-582f9489-a9f0-fbf2-12cb-1345bbd0369c?resource=directory",
-      "RequestMethod": "PUT",
-      "RequestHeaders": {
-        "Authorization": "Sanitized",
-        "traceparent": "00-9d4c1ff64608ab4b982181c50fd58b40-10d2ca79b51e924a-00",
-        "User-Agent": [
-          "azsdk-net-Storage.Files.DataLake/12.1.0-dev.20200403.1",
-          "(.NET Core 4.6.28325.01; Microsoft Windows 10.0.18362 )"
-        ],
-        "x-ms-client-request-id": "998374cb-cca9-9f2a-63de-d3ac119141bb",
-        "x-ms-date": "Fri, 03 Apr 2020 20:57:44 GMT",
-        "x-ms-return-client-request-id": "true",
-        "x-ms-version": "2019-12-12"
->>>>>>> 32e373e2
-      },
-      "RequestBody": null,
-      "StatusCode": 201,
-      "ResponseHeaders": {
-        "Content-Length": "0",
-<<<<<<< HEAD
-        "Date": "Thu, 05 Mar 2020 22:13:14 GMT",
-        "ETag": "\u00220x8D7C15266B09BFA\u0022",
-        "Last-Modified": "Thu, 05 Mar 2020 22:13:15 GMT",
-=======
+        "x-ms-date": "Fri, 03 Apr 2020 20:57:44 GMT",
+        "x-ms-return-client-request-id": "true",
+        "x-ms-version": "2019-12-12"
+      },
+      "RequestBody": null,
+      "StatusCode": 201,
+      "ResponseHeaders": {
+        "Content-Length": "0",
         "Date": "Fri, 03 Apr 2020 20:57:42 GMT",
         "ETag": "\u00220x8D7D811A72901CD\u0022",
         "Last-Modified": "Fri, 03 Apr 2020 20:57:42 GMT",
->>>>>>> 32e373e2
         "Server": [
           "Windows-Azure-HDFS/1.0",
           "Microsoft-HTTPAPI/2.0"
         ],
         "x-ms-client-request-id": "998374cb-cca9-9f2a-63de-d3ac119141bb",
-<<<<<<< HEAD
-        "x-ms-request-id": "c4760e76-301f-0040-5f3b-f39503000000",
-        "x-ms-version": "2019-10-10"
-=======
         "x-ms-request-id": "fa43fdf3-201f-0097-78fa-091bad000000",
         "x-ms-version": "2019-12-12"
->>>>>>> 32e373e2
-      },
-      "ResponseBody": []
-    },
-    {
-<<<<<<< HEAD
-      "RequestUri": "https://seanstagehierarchical.dfs.core.windows.net/test-filesystem-92eadc97-3f12-0155-9ed6-ded0f38f84da/test-directory-582f9489-a9f0-fbf2-12cb-1345bbd0369c?mode=legacy",
-=======
+      },
+      "ResponseBody": []
+    },
+    {
       "RequestUri": "http://seannsecanary.dfs.core.windows.net/test-filesystem-92eadc97-3f12-0155-9ed6-ded0f38f84da/test-directory-582f9489-a9f0-fbf2-12cb-1345bbd0369c?mode=legacy",
->>>>>>> 32e373e2
       "RequestMethod": "PUT",
       "RequestHeaders": {
         "Authorization": "Sanitized",
         "If-Match": "\u0022garbage\u0022",
         "User-Agent": [
-<<<<<<< HEAD
-          "azsdk-net-Storage.Files.DataLake/12.0.0-dev.20200305.1",
-          "(.NET Core 4.6.28325.01; Microsoft Windows 10.0.18363 )"
+          "azsdk-net-Storage.Files.DataLake/12.1.0-dev.20200403.1",
+          "(.NET Core 4.6.28325.01; Microsoft Windows 10.0.18362 )"
         ],
         "x-ms-client-request-id": "4679d73b-9c4d-92f3-38ac-4cb8f74b2681",
-        "x-ms-date": "Thu, 05 Mar 2020 22:13:15 GMT",
+        "x-ms-date": "Fri, 03 Apr 2020 20:57:44 GMT",
         "x-ms-rename-source": "/test-filesystem-92eadc97-3f12-0155-9ed6-ded0f38f84da/test-directory-54b66a0b-ca1d-65de-7684-7e950470b16f",
         "x-ms-return-client-request-id": "true",
-        "x-ms-version": "2019-10-10"
-=======
-          "azsdk-net-Storage.Files.DataLake/12.1.0-dev.20200403.1",
-          "(.NET Core 4.6.28325.01; Microsoft Windows 10.0.18362 )"
-        ],
-        "x-ms-client-request-id": "4679d73b-9c4d-92f3-38ac-4cb8f74b2681",
-        "x-ms-date": "Fri, 03 Apr 2020 20:57:44 GMT",
-        "x-ms-rename-source": "/test-filesystem-92eadc97-3f12-0155-9ed6-ded0f38f84da/test-directory-54b66a0b-ca1d-65de-7684-7e950470b16f",
-        "x-ms-return-client-request-id": "true",
-        "x-ms-version": "2019-12-12"
->>>>>>> 32e373e2
+        "x-ms-version": "2019-12-12"
       },
       "RequestBody": null,
       "StatusCode": 412,
       "ResponseHeaders": {
         "Content-Length": "200",
         "Content-Type": "application/json; charset=utf-8",
-<<<<<<< HEAD
-        "Date": "Thu, 05 Mar 2020 22:13:14 GMT",
-=======
-        "Date": "Fri, 03 Apr 2020 20:57:42 GMT",
->>>>>>> 32e373e2
+        "Date": "Fri, 03 Apr 2020 20:57:42 GMT",
         "Server": [
           "Windows-Azure-HDFS/1.0",
           "Microsoft-HTTPAPI/2.0"
         ],
         "x-ms-client-request-id": "4679d73b-9c4d-92f3-38ac-4cb8f74b2681",
         "x-ms-error-code": "ConditionNotMet",
-<<<<<<< HEAD
-        "x-ms-request-id": "c4760e77-301f-0040-603b-f39503000000",
-        "x-ms-version": "2019-10-10"
-=======
         "x-ms-request-id": "fa43fdf4-201f-0097-79fa-091bad000000",
         "x-ms-version": "2019-12-12"
->>>>>>> 32e373e2
       },
       "ResponseBody": {
         "error": {
           "code": "ConditionNotMet",
-<<<<<<< HEAD
-          "message": "The condition specified using HTTP conditional header(s) is not met.\nRequestId:c4760e77-301f-0040-603b-f39503000000\nTime:2020-03-05T22:13:15.1405667Z"
-        }
-      }
-    },
-    {
-      "RequestUri": "https://seanstagehierarchical.blob.core.windows.net/test-filesystem-92eadc97-3f12-0155-9ed6-ded0f38f84da?restype=container",
-      "RequestMethod": "DELETE",
-      "RequestHeaders": {
-        "Authorization": "Sanitized",
-        "traceparent": "00-81a171d2aaae644d95a9264e94c6e066-813aa369d225a64f-00",
-        "User-Agent": [
-          "azsdk-net-Storage.Files.DataLake/12.0.0-dev.20200305.1",
-          "(.NET Core 4.6.28325.01; Microsoft Windows 10.0.18363 )"
-        ],
-        "x-ms-client-request-id": "3a701af6-fa17-636e-6d0c-bf0b114cc650",
-        "x-ms-date": "Thu, 05 Mar 2020 22:13:15 GMT",
-        "x-ms-return-client-request-id": "true",
-        "x-ms-version": "2019-10-10"
-=======
           "message": "The condition specified using HTTP conditional header(s) is not met.\nRequestId:fa43fdf4-201f-0097-79fa-091bad000000\nTime:2020-04-03T20:57:42.7485122Z"
         }
       }
@@ -881,238 +479,132 @@
         "x-ms-date": "Fri, 03 Apr 2020 20:57:44 GMT",
         "x-ms-return-client-request-id": "true",
         "x-ms-version": "2019-12-12"
->>>>>>> 32e373e2
       },
       "RequestBody": null,
       "StatusCode": 202,
       "ResponseHeaders": {
         "Content-Length": "0",
-<<<<<<< HEAD
-        "Date": "Thu, 05 Mar 2020 22:13:14 GMT",
-=======
-        "Date": "Fri, 03 Apr 2020 20:57:42 GMT",
->>>>>>> 32e373e2
+        "Date": "Fri, 03 Apr 2020 20:57:42 GMT",
         "Server": [
           "Windows-Azure-Blob/1.0",
           "Microsoft-HTTPAPI/2.0"
         ],
         "x-ms-client-request-id": "3a701af6-fa17-636e-6d0c-bf0b114cc650",
-<<<<<<< HEAD
-        "x-ms-request-id": "589c0bf0-e01e-0021-383b-f3b640000000",
-        "x-ms-version": "2019-10-10"
-=======
         "x-ms-request-id": "9621d7af-f01e-0012-24fa-093670000000",
         "x-ms-version": "2019-12-12"
->>>>>>> 32e373e2
-      },
-      "ResponseBody": []
-    },
-    {
-<<<<<<< HEAD
-      "RequestUri": "https://seanstagehierarchical.blob.core.windows.net/test-filesystem-6a17c3d2-367a-a3ff-510b-d6869f420af0?restype=container",
-      "RequestMethod": "PUT",
-      "RequestHeaders": {
-        "Authorization": "Sanitized",
-        "traceparent": "00-79dbeb2076f17a46bb868b656952e389-56d9cf2e6bede04a-00",
-        "User-Agent": [
-          "azsdk-net-Storage.Files.DataLake/12.0.0-dev.20200305.1",
-          "(.NET Core 4.6.28325.01; Microsoft Windows 10.0.18363 )"
+      },
+      "ResponseBody": []
+    },
+    {
+      "RequestUri": "http://seannsecanary.blob.core.windows.net/test-filesystem-6a17c3d2-367a-a3ff-510b-d6869f420af0?restype=container",
+      "RequestMethod": "PUT",
+      "RequestHeaders": {
+        "Authorization": "Sanitized",
+        "traceparent": "00-d38266a5a5132942a2f6dd0d23c90018-3f6fadc9b648ea4f-00",
+        "User-Agent": [
+          "azsdk-net-Storage.Files.DataLake/12.1.0-dev.20200403.1",
+          "(.NET Core 4.6.28325.01; Microsoft Windows 10.0.18362 )"
         ],
         "x-ms-blob-public-access": "container",
         "x-ms-client-request-id": "c4dead00-8930-bfb1-1acd-e80b23e7c42a",
-        "x-ms-date": "Thu, 05 Mar 2020 22:13:15 GMT",
-        "x-ms-return-client-request-id": "true",
-        "x-ms-version": "2019-10-10"
-=======
-      "RequestUri": "http://seannsecanary.blob.core.windows.net/test-filesystem-6a17c3d2-367a-a3ff-510b-d6869f420af0?restype=container",
-      "RequestMethod": "PUT",
-      "RequestHeaders": {
-        "Authorization": "Sanitized",
-        "traceparent": "00-d38266a5a5132942a2f6dd0d23c90018-3f6fadc9b648ea4f-00",
-        "User-Agent": [
-          "azsdk-net-Storage.Files.DataLake/12.1.0-dev.20200403.1",
-          "(.NET Core 4.6.28325.01; Microsoft Windows 10.0.18362 )"
-        ],
-        "x-ms-blob-public-access": "container",
-        "x-ms-client-request-id": "c4dead00-8930-bfb1-1acd-e80b23e7c42a",
-        "x-ms-date": "Fri, 03 Apr 2020 20:57:44 GMT",
-        "x-ms-return-client-request-id": "true",
-        "x-ms-version": "2019-12-12"
->>>>>>> 32e373e2
-      },
-      "RequestBody": null,
-      "StatusCode": 201,
-      "ResponseHeaders": {
-        "Content-Length": "0",
-<<<<<<< HEAD
-        "Date": "Thu, 05 Mar 2020 22:13:14 GMT",
-        "ETag": "\u00220x8D7C15266FBA0F5\u0022",
-        "Last-Modified": "Thu, 05 Mar 2020 22:13:15 GMT",
-=======
+        "x-ms-date": "Fri, 03 Apr 2020 20:57:44 GMT",
+        "x-ms-return-client-request-id": "true",
+        "x-ms-version": "2019-12-12"
+      },
+      "RequestBody": null,
+      "StatusCode": 201,
+      "ResponseHeaders": {
+        "Content-Length": "0",
         "Date": "Fri, 03 Apr 2020 20:57:42 GMT",
         "ETag": "\u00220x8D7D811A75227A6\u0022",
         "Last-Modified": "Fri, 03 Apr 2020 20:57:42 GMT",
->>>>>>> 32e373e2
         "Server": [
           "Windows-Azure-Blob/1.0",
           "Microsoft-HTTPAPI/2.0"
         ],
         "x-ms-client-request-id": "c4dead00-8930-bfb1-1acd-e80b23e7c42a",
-<<<<<<< HEAD
-        "x-ms-request-id": "fcb37878-001e-0039-113b-f36927000000",
-        "x-ms-version": "2019-10-10"
-=======
         "x-ms-request-id": "9621d7c8-f01e-0012-3bfa-093670000000",
         "x-ms-version": "2019-12-12"
->>>>>>> 32e373e2
-      },
-      "ResponseBody": []
-    },
-    {
-<<<<<<< HEAD
-      "RequestUri": "https://seanstagehierarchical.dfs.core.windows.net/test-filesystem-6a17c3d2-367a-a3ff-510b-d6869f420af0/test-directory-f252ce02-e88a-e676-5946-9522f152cad7?resource=directory",
-      "RequestMethod": "PUT",
-      "RequestHeaders": {
-        "Authorization": "Sanitized",
-        "traceparent": "00-7cf673a3e2c58b459cf9979f00a150ed-f0f90a8bd2fb6249-00",
-        "User-Agent": [
-          "azsdk-net-Storage.Files.DataLake/12.0.0-dev.20200305.1",
-          "(.NET Core 4.6.28325.01; Microsoft Windows 10.0.18363 )"
+      },
+      "ResponseBody": []
+    },
+    {
+      "RequestUri": "http://seannsecanary.dfs.core.windows.net/test-filesystem-6a17c3d2-367a-a3ff-510b-d6869f420af0/test-directory-f252ce02-e88a-e676-5946-9522f152cad7?resource=directory",
+      "RequestMethod": "PUT",
+      "RequestHeaders": {
+        "Authorization": "Sanitized",
+        "traceparent": "00-1441cb94e2cce64596898b1fc196a221-4970585aa24f3946-00",
+        "User-Agent": [
+          "azsdk-net-Storage.Files.DataLake/12.1.0-dev.20200403.1",
+          "(.NET Core 4.6.28325.01; Microsoft Windows 10.0.18362 )"
         ],
         "x-ms-client-request-id": "0aaa1993-6a27-1799-36f8-6ae9f38fcdc8",
-        "x-ms-date": "Thu, 05 Mar 2020 22:13:15 GMT",
-        "x-ms-return-client-request-id": "true",
-        "x-ms-version": "2019-10-10"
-=======
-      "RequestUri": "http://seannsecanary.dfs.core.windows.net/test-filesystem-6a17c3d2-367a-a3ff-510b-d6869f420af0/test-directory-f252ce02-e88a-e676-5946-9522f152cad7?resource=directory",
-      "RequestMethod": "PUT",
-      "RequestHeaders": {
-        "Authorization": "Sanitized",
-        "traceparent": "00-1441cb94e2cce64596898b1fc196a221-4970585aa24f3946-00",
-        "User-Agent": [
-          "azsdk-net-Storage.Files.DataLake/12.1.0-dev.20200403.1",
-          "(.NET Core 4.6.28325.01; Microsoft Windows 10.0.18362 )"
-        ],
-        "x-ms-client-request-id": "0aaa1993-6a27-1799-36f8-6ae9f38fcdc8",
-        "x-ms-date": "Fri, 03 Apr 2020 20:57:44 GMT",
-        "x-ms-return-client-request-id": "true",
-        "x-ms-version": "2019-12-12"
->>>>>>> 32e373e2
-      },
-      "RequestBody": null,
-      "StatusCode": 201,
-      "ResponseHeaders": {
-        "Content-Length": "0",
-<<<<<<< HEAD
-        "Date": "Thu, 05 Mar 2020 22:13:15 GMT",
-        "ETag": "\u00220x8D7C152672CDFF9\u0022",
-        "Last-Modified": "Thu, 05 Mar 2020 22:13:15 GMT",
-=======
+        "x-ms-date": "Fri, 03 Apr 2020 20:57:44 GMT",
+        "x-ms-return-client-request-id": "true",
+        "x-ms-version": "2019-12-12"
+      },
+      "RequestBody": null,
+      "StatusCode": 201,
+      "ResponseHeaders": {
+        "Content-Length": "0",
         "Date": "Fri, 03 Apr 2020 20:57:42 GMT",
         "ETag": "\u00220x8D7D811A7606A45\u0022",
         "Last-Modified": "Fri, 03 Apr 2020 20:57:43 GMT",
->>>>>>> 32e373e2
         "Server": [
           "Windows-Azure-HDFS/1.0",
           "Microsoft-HTTPAPI/2.0"
         ],
         "x-ms-client-request-id": "0aaa1993-6a27-1799-36f8-6ae9f38fcdc8",
-<<<<<<< HEAD
-        "x-ms-request-id": "265fe439-e01f-000e-4f3b-f3bb8b000000",
-        "x-ms-version": "2019-10-10"
-=======
         "x-ms-request-id": "fa43fdf5-201f-0097-7afa-091bad000000",
         "x-ms-version": "2019-12-12"
->>>>>>> 32e373e2
-      },
-      "ResponseBody": []
-    },
-    {
-<<<<<<< HEAD
-      "RequestUri": "https://seanstagehierarchical.dfs.core.windows.net/test-filesystem-6a17c3d2-367a-a3ff-510b-d6869f420af0/test-directory-705c1103-d260-bbc7-0d22-84882669e3fb?resource=directory",
-      "RequestMethod": "PUT",
-      "RequestHeaders": {
-        "Authorization": "Sanitized",
-        "traceparent": "00-c9542cfd5d5f674ba16af17ee6d98c70-8162176749013040-00",
-        "User-Agent": [
-          "azsdk-net-Storage.Files.DataLake/12.0.0-dev.20200305.1",
-          "(.NET Core 4.6.28325.01; Microsoft Windows 10.0.18363 )"
+      },
+      "ResponseBody": []
+    },
+    {
+      "RequestUri": "http://seannsecanary.dfs.core.windows.net/test-filesystem-6a17c3d2-367a-a3ff-510b-d6869f420af0/test-directory-705c1103-d260-bbc7-0d22-84882669e3fb?resource=directory",
+      "RequestMethod": "PUT",
+      "RequestHeaders": {
+        "Authorization": "Sanitized",
+        "traceparent": "00-f5202cff7d220e49989b20236f51135c-fd7d6baf545bd941-00",
+        "User-Agent": [
+          "azsdk-net-Storage.Files.DataLake/12.1.0-dev.20200403.1",
+          "(.NET Core 4.6.28325.01; Microsoft Windows 10.0.18362 )"
         ],
         "x-ms-client-request-id": "f209fa34-3c01-c18c-52ef-fc04e511f1cd",
-        "x-ms-date": "Thu, 05 Mar 2020 22:13:15 GMT",
-        "x-ms-return-client-request-id": "true",
-        "x-ms-version": "2019-10-10"
-=======
-      "RequestUri": "http://seannsecanary.dfs.core.windows.net/test-filesystem-6a17c3d2-367a-a3ff-510b-d6869f420af0/test-directory-705c1103-d260-bbc7-0d22-84882669e3fb?resource=directory",
-      "RequestMethod": "PUT",
-      "RequestHeaders": {
-        "Authorization": "Sanitized",
-        "traceparent": "00-f5202cff7d220e49989b20236f51135c-fd7d6baf545bd941-00",
-        "User-Agent": [
-          "azsdk-net-Storage.Files.DataLake/12.1.0-dev.20200403.1",
-          "(.NET Core 4.6.28325.01; Microsoft Windows 10.0.18362 )"
-        ],
-        "x-ms-client-request-id": "f209fa34-3c01-c18c-52ef-fc04e511f1cd",
-        "x-ms-date": "Fri, 03 Apr 2020 20:57:44 GMT",
-        "x-ms-return-client-request-id": "true",
-        "x-ms-version": "2019-12-12"
->>>>>>> 32e373e2
-      },
-      "RequestBody": null,
-      "StatusCode": 201,
-      "ResponseHeaders": {
-        "Content-Length": "0",
-<<<<<<< HEAD
-        "Date": "Thu, 05 Mar 2020 22:13:15 GMT",
-        "ETag": "\u00220x8D7C1526739588A\u0022",
-        "Last-Modified": "Thu, 05 Mar 2020 22:13:15 GMT",
-=======
+        "x-ms-date": "Fri, 03 Apr 2020 20:57:44 GMT",
+        "x-ms-return-client-request-id": "true",
+        "x-ms-version": "2019-12-12"
+      },
+      "RequestBody": null,
+      "StatusCode": 201,
+      "ResponseHeaders": {
+        "Content-Length": "0",
         "Date": "Fri, 03 Apr 2020 20:57:42 GMT",
         "ETag": "\u00220x8D7D811A76C97F9\u0022",
         "Last-Modified": "Fri, 03 Apr 2020 20:57:43 GMT",
->>>>>>> 32e373e2
         "Server": [
           "Windows-Azure-HDFS/1.0",
           "Microsoft-HTTPAPI/2.0"
         ],
         "x-ms-client-request-id": "f209fa34-3c01-c18c-52ef-fc04e511f1cd",
-<<<<<<< HEAD
-        "x-ms-request-id": "265fe43a-e01f-000e-503b-f3bb8b000000",
-        "x-ms-version": "2019-10-10"
-=======
         "x-ms-request-id": "fa43fdf6-201f-0097-7bfa-091bad000000",
         "x-ms-version": "2019-12-12"
->>>>>>> 32e373e2
-      },
-      "ResponseBody": []
-    },
-    {
-<<<<<<< HEAD
-      "RequestUri": "https://seanstagehierarchical.blob.core.windows.net/test-filesystem-6a17c3d2-367a-a3ff-510b-d6869f420af0/test-directory-705c1103-d260-bbc7-0d22-84882669e3fb",
-=======
+      },
+      "ResponseBody": []
+    },
+    {
       "RequestUri": "http://seannsecanary.blob.core.windows.net/test-filesystem-6a17c3d2-367a-a3ff-510b-d6869f420af0/test-directory-705c1103-d260-bbc7-0d22-84882669e3fb",
->>>>>>> 32e373e2
       "RequestMethod": "HEAD",
       "RequestHeaders": {
         "Authorization": "Sanitized",
         "User-Agent": [
-<<<<<<< HEAD
-          "azsdk-net-Storage.Files.DataLake/12.0.0-dev.20200305.1",
-          "(.NET Core 4.6.28325.01; Microsoft Windows 10.0.18363 )"
+          "azsdk-net-Storage.Files.DataLake/12.1.0-dev.20200403.1",
+          "(.NET Core 4.6.28325.01; Microsoft Windows 10.0.18362 )"
         ],
         "x-ms-client-request-id": "2b54a6e6-f15f-5dfa-1ccd-85b8c3aa5f08",
-        "x-ms-date": "Thu, 05 Mar 2020 22:13:16 GMT",
-        "x-ms-return-client-request-id": "true",
-        "x-ms-version": "2019-10-10"
-=======
-          "azsdk-net-Storage.Files.DataLake/12.1.0-dev.20200403.1",
-          "(.NET Core 4.6.28325.01; Microsoft Windows 10.0.18362 )"
-        ],
-        "x-ms-client-request-id": "2b54a6e6-f15f-5dfa-1ccd-85b8c3aa5f08",
-        "x-ms-date": "Fri, 03 Apr 2020 20:57:44 GMT",
-        "x-ms-return-client-request-id": "true",
-        "x-ms-version": "2019-12-12"
->>>>>>> 32e373e2
+        "x-ms-date": "Fri, 03 Apr 2020 20:57:44 GMT",
+        "x-ms-return-client-request-id": "true",
+        "x-ms-version": "2019-12-12"
       },
       "RequestBody": null,
       "StatusCode": 200,
@@ -1120,15 +612,9 @@
         "Accept-Ranges": "bytes",
         "Content-Length": "0",
         "Content-Type": "application/octet-stream",
-<<<<<<< HEAD
-        "Date": "Thu, 05 Mar 2020 22:13:15 GMT",
-        "ETag": "\u00220x8D7C1526739588A\u0022",
-        "Last-Modified": "Thu, 05 Mar 2020 22:13:15 GMT",
-=======
         "Date": "Fri, 03 Apr 2020 20:57:42 GMT",
         "ETag": "\u00220x8D7D811A76C97F9\u0022",
         "Last-Modified": "Fri, 03 Apr 2020 20:57:43 GMT",
->>>>>>> 32e373e2
         "Server": [
           "Windows-Azure-Blob/1.0",
           "Microsoft-HTTPAPI/2.0"
@@ -1137,15 +623,6 @@
         "x-ms-access-tier-inferred": "true",
         "x-ms-blob-type": "BlockBlob",
         "x-ms-client-request-id": "2b54a6e6-f15f-5dfa-1ccd-85b8c3aa5f08",
-<<<<<<< HEAD
-        "x-ms-creation-time": "Thu, 05 Mar 2020 22:13:15 GMT",
-        "x-ms-lease-state": "available",
-        "x-ms-lease-status": "unlocked",
-        "x-ms-meta-hdi_isfolder": "true",
-        "x-ms-request-id": "fcb37889-001e-0039-1e3b-f36927000000",
-        "x-ms-server-encrypted": "true",
-        "x-ms-version": "2019-10-10"
-=======
         "x-ms-creation-time": "Fri, 03 Apr 2020 20:57:43 GMT",
         "x-ms-lease-state": "available",
         "x-ms-lease-status": "unlocked",
@@ -1153,90 +630,43 @@
         "x-ms-request-id": "9621d7fd-f01e-0012-69fa-093670000000",
         "x-ms-server-encrypted": "true",
         "x-ms-version": "2019-12-12"
->>>>>>> 32e373e2
-      },
-      "ResponseBody": []
-    },
-    {
-<<<<<<< HEAD
-      "RequestUri": "https://seanstagehierarchical.dfs.core.windows.net/test-filesystem-6a17c3d2-367a-a3ff-510b-d6869f420af0/test-directory-705c1103-d260-bbc7-0d22-84882669e3fb?mode=legacy",
-      "RequestMethod": "PUT",
-      "RequestHeaders": {
-        "Authorization": "Sanitized",
-        "If-None-Match": "\u00220x8D7C1526739588A\u0022",
-        "User-Agent": [
-          "azsdk-net-Storage.Files.DataLake/12.0.0-dev.20200305.1",
-          "(.NET Core 4.6.28325.01; Microsoft Windows 10.0.18363 )"
+      },
+      "ResponseBody": []
+    },
+    {
+      "RequestUri": "http://seannsecanary.dfs.core.windows.net/test-filesystem-6a17c3d2-367a-a3ff-510b-d6869f420af0/test-directory-705c1103-d260-bbc7-0d22-84882669e3fb?mode=legacy",
+      "RequestMethod": "PUT",
+      "RequestHeaders": {
+        "Authorization": "Sanitized",
+        "If-None-Match": "\u00220x8D7D811A76C97F9\u0022",
+        "User-Agent": [
+          "azsdk-net-Storage.Files.DataLake/12.1.0-dev.20200403.1",
+          "(.NET Core 4.6.28325.01; Microsoft Windows 10.0.18362 )"
         ],
         "x-ms-client-request-id": "3f1ec50f-c5bd-236e-74f2-2d336f6780b6",
-        "x-ms-date": "Thu, 05 Mar 2020 22:13:16 GMT",
+        "x-ms-date": "Fri, 03 Apr 2020 20:57:44 GMT",
         "x-ms-rename-source": "/test-filesystem-6a17c3d2-367a-a3ff-510b-d6869f420af0/test-directory-f252ce02-e88a-e676-5946-9522f152cad7",
         "x-ms-return-client-request-id": "true",
-        "x-ms-version": "2019-10-10"
-=======
-      "RequestUri": "http://seannsecanary.dfs.core.windows.net/test-filesystem-6a17c3d2-367a-a3ff-510b-d6869f420af0/test-directory-705c1103-d260-bbc7-0d22-84882669e3fb?mode=legacy",
-      "RequestMethod": "PUT",
-      "RequestHeaders": {
-        "Authorization": "Sanitized",
-        "If-None-Match": "\u00220x8D7D811A76C97F9\u0022",
-        "User-Agent": [
-          "azsdk-net-Storage.Files.DataLake/12.1.0-dev.20200403.1",
-          "(.NET Core 4.6.28325.01; Microsoft Windows 10.0.18362 )"
-        ],
-        "x-ms-client-request-id": "3f1ec50f-c5bd-236e-74f2-2d336f6780b6",
-        "x-ms-date": "Fri, 03 Apr 2020 20:57:44 GMT",
-        "x-ms-rename-source": "/test-filesystem-6a17c3d2-367a-a3ff-510b-d6869f420af0/test-directory-f252ce02-e88a-e676-5946-9522f152cad7",
-        "x-ms-return-client-request-id": "true",
-        "x-ms-version": "2019-12-12"
->>>>>>> 32e373e2
+        "x-ms-version": "2019-12-12"
       },
       "RequestBody": null,
       "StatusCode": 412,
       "ResponseHeaders": {
         "Content-Length": "200",
         "Content-Type": "application/json; charset=utf-8",
-<<<<<<< HEAD
-        "Date": "Thu, 05 Mar 2020 22:13:15 GMT",
-=======
-        "Date": "Fri, 03 Apr 2020 20:57:42 GMT",
->>>>>>> 32e373e2
+        "Date": "Fri, 03 Apr 2020 20:57:42 GMT",
         "Server": [
           "Windows-Azure-HDFS/1.0",
           "Microsoft-HTTPAPI/2.0"
         ],
         "x-ms-client-request-id": "3f1ec50f-c5bd-236e-74f2-2d336f6780b6",
         "x-ms-error-code": "ConditionNotMet",
-<<<<<<< HEAD
-        "x-ms-request-id": "265fe43b-e01f-000e-513b-f3bb8b000000",
-        "x-ms-version": "2019-10-10"
-=======
         "x-ms-request-id": "fa43fdf7-201f-0097-7cfa-091bad000000",
         "x-ms-version": "2019-12-12"
->>>>>>> 32e373e2
       },
       "ResponseBody": {
         "error": {
           "code": "ConditionNotMet",
-<<<<<<< HEAD
-          "message": "The condition specified using HTTP conditional header(s) is not met.\nRequestId:265fe43b-e01f-000e-513b-f3bb8b000000\nTime:2020-03-05T22:13:16.1607796Z"
-        }
-      }
-    },
-    {
-      "RequestUri": "https://seanstagehierarchical.blob.core.windows.net/test-filesystem-6a17c3d2-367a-a3ff-510b-d6869f420af0?restype=container",
-      "RequestMethod": "DELETE",
-      "RequestHeaders": {
-        "Authorization": "Sanitized",
-        "traceparent": "00-c53a0a85563a2f429b40747b940bc18a-acf89f0b7afef04c-00",
-        "User-Agent": [
-          "azsdk-net-Storage.Files.DataLake/12.0.0-dev.20200305.1",
-          "(.NET Core 4.6.28325.01; Microsoft Windows 10.0.18363 )"
-        ],
-        "x-ms-client-request-id": "fda88e22-208c-b84b-7e32-f995c4aacf72",
-        "x-ms-date": "Thu, 05 Mar 2020 22:13:16 GMT",
-        "x-ms-return-client-request-id": "true",
-        "x-ms-version": "2019-10-10"
-=======
           "message": "The condition specified using HTTP conditional header(s) is not met.\nRequestId:fa43fdf7-201f-0097-7cfa-091bad000000\nTime:2020-04-03T20:57:43.3119090Z"
         }
       }
@@ -1255,109 +685,56 @@
         "x-ms-date": "Fri, 03 Apr 2020 20:57:44 GMT",
         "x-ms-return-client-request-id": "true",
         "x-ms-version": "2019-12-12"
->>>>>>> 32e373e2
       },
       "RequestBody": null,
       "StatusCode": 202,
       "ResponseHeaders": {
         "Content-Length": "0",
-<<<<<<< HEAD
-        "Date": "Thu, 05 Mar 2020 22:13:15 GMT",
-=======
-        "Date": "Fri, 03 Apr 2020 20:57:42 GMT",
->>>>>>> 32e373e2
+        "Date": "Fri, 03 Apr 2020 20:57:42 GMT",
         "Server": [
           "Windows-Azure-Blob/1.0",
           "Microsoft-HTTPAPI/2.0"
         ],
         "x-ms-client-request-id": "fda88e22-208c-b84b-7e32-f995c4aacf72",
-<<<<<<< HEAD
-        "x-ms-request-id": "fcb37892-001e-0039-273b-f36927000000",
-        "x-ms-version": "2019-10-10"
-=======
         "x-ms-request-id": "9621d815-f01e-0012-01fa-093670000000",
         "x-ms-version": "2019-12-12"
->>>>>>> 32e373e2
-      },
-      "ResponseBody": []
-    },
-    {
-<<<<<<< HEAD
-      "RequestUri": "https://seanstagehierarchical.blob.core.windows.net/test-filesystem-9633da46-8028-9ef2-162b-76a774d6c364?restype=container",
-      "RequestMethod": "PUT",
-      "RequestHeaders": {
-        "Authorization": "Sanitized",
-        "traceparent": "00-769c97a3b1d83b4f9cbcac8bb70b1103-2af6039ce152f645-00",
-        "User-Agent": [
-          "azsdk-net-Storage.Files.DataLake/12.0.0-dev.20200305.1",
-          "(.NET Core 4.6.28325.01; Microsoft Windows 10.0.18363 )"
+      },
+      "ResponseBody": []
+    },
+    {
+      "RequestUri": "http://seannsecanary.blob.core.windows.net/test-filesystem-9633da46-8028-9ef2-162b-76a774d6c364?restype=container",
+      "RequestMethod": "PUT",
+      "RequestHeaders": {
+        "Authorization": "Sanitized",
+        "traceparent": "00-b101657705915348bc8058eada59060a-9df95b6b6913904b-00",
+        "User-Agent": [
+          "azsdk-net-Storage.Files.DataLake/12.1.0-dev.20200403.1",
+          "(.NET Core 4.6.28325.01; Microsoft Windows 10.0.18362 )"
         ],
         "x-ms-blob-public-access": "container",
         "x-ms-client-request-id": "8552df46-e1db-a257-9c0a-e761aaa344a8",
-        "x-ms-date": "Thu, 05 Mar 2020 22:13:16 GMT",
-        "x-ms-return-client-request-id": "true",
-        "x-ms-version": "2019-10-10"
-=======
-      "RequestUri": "http://seannsecanary.blob.core.windows.net/test-filesystem-9633da46-8028-9ef2-162b-76a774d6c364?restype=container",
-      "RequestMethod": "PUT",
-      "RequestHeaders": {
-        "Authorization": "Sanitized",
-        "traceparent": "00-b101657705915348bc8058eada59060a-9df95b6b6913904b-00",
-        "User-Agent": [
-          "azsdk-net-Storage.Files.DataLake/12.1.0-dev.20200403.1",
-          "(.NET Core 4.6.28325.01; Microsoft Windows 10.0.18362 )"
-        ],
-        "x-ms-blob-public-access": "container",
-        "x-ms-client-request-id": "8552df46-e1db-a257-9c0a-e761aaa344a8",
-        "x-ms-date": "Fri, 03 Apr 2020 20:57:44 GMT",
-        "x-ms-return-client-request-id": "true",
-        "x-ms-version": "2019-12-12"
->>>>>>> 32e373e2
-      },
-      "RequestBody": null,
-      "StatusCode": 201,
-      "ResponseHeaders": {
-        "Content-Length": "0",
-<<<<<<< HEAD
-        "Date": "Thu, 05 Mar 2020 22:13:15 GMT",
-        "ETag": "\u00220x8D7C152679547D5\u0022",
-        "Last-Modified": "Thu, 05 Mar 2020 22:13:16 GMT",
-=======
+        "x-ms-date": "Fri, 03 Apr 2020 20:57:44 GMT",
+        "x-ms-return-client-request-id": "true",
+        "x-ms-version": "2019-12-12"
+      },
+      "RequestBody": null,
+      "StatusCode": 201,
+      "ResponseHeaders": {
+        "Content-Length": "0",
         "Date": "Fri, 03 Apr 2020 20:57:43 GMT",
         "ETag": "\u00220x8D7D811A7A3D8EC\u0022",
         "Last-Modified": "Fri, 03 Apr 2020 20:57:43 GMT",
->>>>>>> 32e373e2
         "Server": [
           "Windows-Azure-Blob/1.0",
           "Microsoft-HTTPAPI/2.0"
         ],
         "x-ms-client-request-id": "8552df46-e1db-a257-9c0a-e761aaa344a8",
-<<<<<<< HEAD
-        "x-ms-request-id": "50f738e8-701e-0041-1f3b-f3cadf000000",
-        "x-ms-version": "2019-10-10"
-=======
         "x-ms-request-id": "9621d825-f01e-0012-0ffa-093670000000",
         "x-ms-version": "2019-12-12"
->>>>>>> 32e373e2
-      },
-      "ResponseBody": []
-    },
-    {
-<<<<<<< HEAD
-      "RequestUri": "https://seanstagehierarchical.dfs.core.windows.net/test-filesystem-9633da46-8028-9ef2-162b-76a774d6c364/test-directory-171a946e-ee9a-c3b4-b09d-936dd42025fc?resource=directory",
-      "RequestMethod": "PUT",
-      "RequestHeaders": {
-        "Authorization": "Sanitized",
-        "traceparent": "00-cd032004d826e1488a5be0e23a1acca0-9c7153cc92e3ec4b-00",
-        "User-Agent": [
-          "azsdk-net-Storage.Files.DataLake/12.0.0-dev.20200305.1",
-          "(.NET Core 4.6.28325.01; Microsoft Windows 10.0.18363 )"
-        ],
-        "x-ms-client-request-id": "e4630376-18ff-5883-2a8f-d43e4eeace7b",
-        "x-ms-date": "Thu, 05 Mar 2020 22:13:16 GMT",
-        "x-ms-return-client-request-id": "true",
-        "x-ms-version": "2019-10-10"
-=======
+      },
+      "ResponseBody": []
+    },
+    {
       "RequestUri": "http://seannsecanary.dfs.core.windows.net/test-filesystem-9633da46-8028-9ef2-162b-76a774d6c364/test-directory-171a946e-ee9a-c3b4-b09d-936dd42025fc?resource=directory",
       "RequestMethod": "PUT",
       "RequestHeaders": {
@@ -1371,52 +748,25 @@
         "x-ms-date": "Fri, 03 Apr 2020 20:57:45 GMT",
         "x-ms-return-client-request-id": "true",
         "x-ms-version": "2019-12-12"
->>>>>>> 32e373e2
-      },
-      "RequestBody": null,
-      "StatusCode": 201,
-      "ResponseHeaders": {
-        "Content-Length": "0",
-<<<<<<< HEAD
-        "Date": "Thu, 05 Mar 2020 22:13:16 GMT",
-        "ETag": "\u00220x8D7C15267C50978\u0022",
-        "Last-Modified": "Thu, 05 Mar 2020 22:13:16 GMT",
-=======
+      },
+      "RequestBody": null,
+      "StatusCode": 201,
+      "ResponseHeaders": {
+        "Content-Length": "0",
         "Date": "Fri, 03 Apr 2020 20:57:43 GMT",
         "ETag": "\u00220x8D7D811A7C1DA4A\u0022",
         "Last-Modified": "Fri, 03 Apr 2020 20:57:43 GMT",
->>>>>>> 32e373e2
         "Server": [
           "Windows-Azure-HDFS/1.0",
           "Microsoft-HTTPAPI/2.0"
         ],
         "x-ms-client-request-id": "e4630376-18ff-5883-2a8f-d43e4eeace7b",
-<<<<<<< HEAD
-        "x-ms-request-id": "922909cc-a01f-000f-383b-f3e457000000",
-        "x-ms-version": "2019-10-10"
-=======
         "x-ms-request-id": "fa43fdf9-201f-0097-7efa-091bad000000",
         "x-ms-version": "2019-12-12"
->>>>>>> 32e373e2
-      },
-      "ResponseBody": []
-    },
-    {
-<<<<<<< HEAD
-      "RequestUri": "https://seanstagehierarchical.dfs.core.windows.net/test-filesystem-9633da46-8028-9ef2-162b-76a774d6c364/test-directory-5265eae5-af42-3024-0a82-c12ca90027e7?resource=directory",
-      "RequestMethod": "PUT",
-      "RequestHeaders": {
-        "Authorization": "Sanitized",
-        "traceparent": "00-6bad1b4ae834314391bae05d7567a161-8ee4640bb747e24a-00",
-        "User-Agent": [
-          "azsdk-net-Storage.Files.DataLake/12.0.0-dev.20200305.1",
-          "(.NET Core 4.6.28325.01; Microsoft Windows 10.0.18363 )"
-        ],
-        "x-ms-client-request-id": "b0cec99e-9863-c71d-df32-d97c5656ae2a",
-        "x-ms-date": "Thu, 05 Mar 2020 22:13:16 GMT",
-        "x-ms-return-client-request-id": "true",
-        "x-ms-version": "2019-10-10"
-=======
+      },
+      "ResponseBody": []
+    },
+    {
       "RequestUri": "http://seannsecanary.dfs.core.windows.net/test-filesystem-9633da46-8028-9ef2-162b-76a774d6c364/test-directory-5265eae5-af42-3024-0a82-c12ca90027e7?resource=directory",
       "RequestMethod": "PUT",
       "RequestHeaders": {
@@ -1430,57 +780,30 @@
         "x-ms-date": "Fri, 03 Apr 2020 20:57:45 GMT",
         "x-ms-return-client-request-id": "true",
         "x-ms-version": "2019-12-12"
->>>>>>> 32e373e2
-      },
-      "RequestBody": null,
-      "StatusCode": 201,
-      "ResponseHeaders": {
-        "Content-Length": "0",
-<<<<<<< HEAD
-        "Date": "Thu, 05 Mar 2020 22:13:16 GMT",
-        "ETag": "\u00220x8D7C15267D147F5\u0022",
-        "Last-Modified": "Thu, 05 Mar 2020 22:13:16 GMT",
-=======
+      },
+      "RequestBody": null,
+      "StatusCode": 201,
+      "ResponseHeaders": {
+        "Content-Length": "0",
         "Date": "Fri, 03 Apr 2020 20:57:43 GMT",
         "ETag": "\u00220x8D7D811A7CE2D42\u0022",
         "Last-Modified": "Fri, 03 Apr 2020 20:57:43 GMT",
->>>>>>> 32e373e2
         "Server": [
           "Windows-Azure-HDFS/1.0",
           "Microsoft-HTTPAPI/2.0"
         ],
         "x-ms-client-request-id": "b0cec99e-9863-c71d-df32-d97c5656ae2a",
-<<<<<<< HEAD
-        "x-ms-request-id": "922909cd-a01f-000f-393b-f3e457000000",
-        "x-ms-version": "2019-10-10"
-=======
         "x-ms-request-id": "fa43fdfb-201f-0097-80fa-091bad000000",
         "x-ms-version": "2019-12-12"
->>>>>>> 32e373e2
-      },
-      "ResponseBody": []
-    },
-    {
-<<<<<<< HEAD
-      "RequestUri": "https://seanstagehierarchical.dfs.core.windows.net/test-filesystem-9633da46-8028-9ef2-162b-76a774d6c364/test-directory-5265eae5-af42-3024-0a82-c12ca90027e7?mode=legacy",
-=======
+      },
+      "ResponseBody": []
+    },
+    {
       "RequestUri": "http://seannsecanary.dfs.core.windows.net/test-filesystem-9633da46-8028-9ef2-162b-76a774d6c364/test-directory-5265eae5-af42-3024-0a82-c12ca90027e7?mode=legacy",
->>>>>>> 32e373e2
-      "RequestMethod": "PUT",
-      "RequestHeaders": {
-        "Authorization": "Sanitized",
-        "User-Agent": [
-<<<<<<< HEAD
-          "azsdk-net-Storage.Files.DataLake/12.0.0-dev.20200305.1",
-          "(.NET Core 4.6.28325.01; Microsoft Windows 10.0.18363 )"
-        ],
-        "x-ms-client-request-id": "df8e5639-7632-1983-162f-f08a67808d7d",
-        "x-ms-date": "Thu, 05 Mar 2020 22:13:17 GMT",
-        "x-ms-lease-id": "5a1be2ec-cabe-2f1f-ae65-da966ad6ed07",
-        "x-ms-rename-source": "/test-filesystem-9633da46-8028-9ef2-162b-76a774d6c364/test-directory-171a946e-ee9a-c3b4-b09d-936dd42025fc",
-        "x-ms-return-client-request-id": "true",
-        "x-ms-version": "2019-10-10"
-=======
+      "RequestMethod": "PUT",
+      "RequestHeaders": {
+        "Authorization": "Sanitized",
+        "User-Agent": [
           "azsdk-net-Storage.Files.DataLake/12.1.0-dev.20200403.1",
           "(.NET Core 4.6.28325.01; Microsoft Windows 10.0.18362 )"
         ],
@@ -1490,55 +813,25 @@
         "x-ms-rename-source": "/test-filesystem-9633da46-8028-9ef2-162b-76a774d6c364/test-directory-171a946e-ee9a-c3b4-b09d-936dd42025fc",
         "x-ms-return-client-request-id": "true",
         "x-ms-version": "2019-12-12"
->>>>>>> 32e373e2
       },
       "RequestBody": null,
       "StatusCode": 412,
       "ResponseHeaders": {
         "Content-Length": "176",
         "Content-Type": "application/json; charset=utf-8",
-<<<<<<< HEAD
-        "Date": "Thu, 05 Mar 2020 22:13:16 GMT",
-=======
         "Date": "Fri, 03 Apr 2020 20:57:43 GMT",
->>>>>>> 32e373e2
         "Server": [
           "Windows-Azure-HDFS/1.0",
           "Microsoft-HTTPAPI/2.0"
         ],
         "x-ms-client-request-id": "df8e5639-7632-1983-162f-f08a67808d7d",
         "x-ms-error-code": "LeaseNotPresent",
-<<<<<<< HEAD
-        "x-ms-request-id": "922909ce-a01f-000f-3a3b-f3e457000000",
-        "x-ms-version": "2019-10-10"
-=======
         "x-ms-request-id": "fa43fdfc-201f-0097-01fa-091bad000000",
         "x-ms-version": "2019-12-12"
->>>>>>> 32e373e2
       },
       "ResponseBody": {
         "error": {
           "code": "LeaseNotPresent",
-<<<<<<< HEAD
-          "message": "There is currently no lease on the resource.\nRequestId:922909ce-a01f-000f-3a3b-f3e457000000\nTime:2020-03-05T22:13:17.0650793Z"
-        }
-      }
-    },
-    {
-      "RequestUri": "https://seanstagehierarchical.blob.core.windows.net/test-filesystem-9633da46-8028-9ef2-162b-76a774d6c364?restype=container",
-      "RequestMethod": "DELETE",
-      "RequestHeaders": {
-        "Authorization": "Sanitized",
-        "traceparent": "00-e385c3898280f546b0e15f283f2abb98-8e595a621acfce4b-00",
-        "User-Agent": [
-          "azsdk-net-Storage.Files.DataLake/12.0.0-dev.20200305.1",
-          "(.NET Core 4.6.28325.01; Microsoft Windows 10.0.18363 )"
-        ],
-        "x-ms-client-request-id": "ff43196c-cfc8-f0f8-6971-05c30d333c6e",
-        "x-ms-date": "Thu, 05 Mar 2020 22:13:17 GMT",
-        "x-ms-return-client-request-id": "true",
-        "x-ms-version": "2019-10-10"
-=======
           "message": "There is currently no lease on the resource.\nRequestId:fa43fdfc-201f-0097-01fa-091bad000000\nTime:2020-04-03T20:57:43.8522891Z"
         }
       }
@@ -1557,42 +850,26 @@
         "x-ms-date": "Fri, 03 Apr 2020 20:57:45 GMT",
         "x-ms-return-client-request-id": "true",
         "x-ms-version": "2019-12-12"
->>>>>>> 32e373e2
       },
       "RequestBody": null,
       "StatusCode": 202,
       "ResponseHeaders": {
         "Content-Length": "0",
-<<<<<<< HEAD
-        "Date": "Thu, 05 Mar 2020 22:13:16 GMT",
-=======
         "Date": "Fri, 03 Apr 2020 20:57:43 GMT",
->>>>>>> 32e373e2
         "Server": [
           "Windows-Azure-Blob/1.0",
           "Microsoft-HTTPAPI/2.0"
         ],
         "x-ms-client-request-id": "ff43196c-cfc8-f0f8-6971-05c30d333c6e",
-<<<<<<< HEAD
-        "x-ms-request-id": "50f7390c-701e-0041-423b-f3cadf000000",
-        "x-ms-version": "2019-10-10"
-=======
         "x-ms-request-id": "9621d864-f01e-0012-45fa-093670000000",
         "x-ms-version": "2019-12-12"
->>>>>>> 32e373e2
       },
       "ResponseBody": []
     }
   ],
   "Variables": {
-<<<<<<< HEAD
-    "DateTimeOffsetNow": "2020-03-05T14:13:12.6564517-08:00",
-    "RandomSeed": "1065204260",
-    "Storage_TestConfigHierarchicalNamespace": "NamespaceTenant\nseanstagehierarchical\nU2FuaXRpemVk\nhttps://seanstagehierarchical.blob.core.windows.net\nhttp://seanstagehierarchical.file.core.windows.net\nhttp://seanstagehierarchical.queue.core.windows.net\nhttp://seanstagehierarchical.table.core.windows.net\n\n\n\n\nhttp://seanstagehierarchical-secondary.blob.core.windows.net\nhttp://seanstagehierarchical-secondary.file.core.windows.net\nhttp://seanstagehierarchical-secondary.queue.core.windows.net\nhttp://seanstagehierarchical-secondary.table.core.windows.net\n68390a19-a643-458b-b726-408abf67b4fc\nSanitized\n72f988bf-86f1-41af-91ab-2d7cd011db47\nhttps://login.microsoftonline.com/\nCloud\nBlobEndpoint=https://seanstagehierarchical.blob.core.windows.net/;QueueEndpoint=http://seanstagehierarchical.queue.core.windows.net/;FileEndpoint=http://seanstagehierarchical.file.core.windows.net/;BlobSecondaryEndpoint=http://seanstagehierarchical-secondary.blob.core.windows.net/;QueueSecondaryEndpoint=http://seanstagehierarchical-secondary.queue.core.windows.net/;FileSecondaryEndpoint=http://seanstagehierarchical-secondary.file.core.windows.net/;AccountName=seanstagehierarchical;AccountKey=Sanitized\n"
-=======
     "DateTimeOffsetNow": "2020-04-03T13:57:42.9913217-07:00",
     "RandomSeed": "1065204260",
     "Storage_TestConfigHierarchicalNamespace": "NamespaceTenant\nseannsecanary\nU2FuaXRpemVk\nhttp://seannsecanary.blob.core.windows.net\nhttp://seannsecanary.file.core.windows.net\nhttp://seannsecanary.queue.core.windows.net\nhttp://seannsecanary.table.core.windows.net\n\n\n\n\nhttp://seannsecanary-secondary.blob.core.windows.net\nhttp://seannsecanary-secondary.file.core.windows.net\nhttp://seannsecanary-secondary.queue.core.windows.net\nhttp://seannsecanary-secondary.table.core.windows.net\n68390a19-a643-458b-b726-408abf67b4fc\nSanitized\n72f988bf-86f1-41af-91ab-2d7cd011db47\nhttps://login.microsoftonline.com/\nCloud\nBlobEndpoint=http://seannsecanary.blob.core.windows.net/;QueueEndpoint=http://seannsecanary.queue.core.windows.net/;FileEndpoint=http://seannsecanary.file.core.windows.net/;BlobSecondaryEndpoint=http://seannsecanary-secondary.blob.core.windows.net/;QueueSecondaryEndpoint=http://seannsecanary-secondary.queue.core.windows.net/;FileSecondaryEndpoint=http://seannsecanary-secondary.file.core.windows.net/;AccountName=seannsecanary;AccountKey=Sanitized\n"
->>>>>>> 32e373e2
   }
 }