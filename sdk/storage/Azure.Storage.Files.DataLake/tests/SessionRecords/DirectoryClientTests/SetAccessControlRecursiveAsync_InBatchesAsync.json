--- conflicted
+++ resolved
@@ -14,7 +14,7 @@
         "x-ms-client-request-id": "5c50e824-cc73-016b-e1a3-e8aa0b01909b",
         "x-ms-date": "Thu, 02 Apr 2020 16:52:24 GMT",
         "x-ms-return-client-request-id": "true",
-        "x-ms-version": "2019-12-12"
+        "x-ms-version": "2019-10-10"
       },
       "RequestBody": null,
       "StatusCode": 201,
@@ -28,13 +28,8 @@
         ],
         "Transfer-Encoding": "chunked",
         "x-ms-client-request-id": "5c50e824-cc73-016b-e1a3-e8aa0b01909b",
-<<<<<<< HEAD
-        "x-ms-request-id": "7e70e7a9-701e-0002-6313-f788f4000000",
-        "x-ms-version": "2019-12-12"
-=======
         "x-ms-request-id": "3360e118-301e-0003-750f-09d728000000",
         "x-ms-version": "2019-10-10"
->>>>>>> 1e01f370
       },
       "ResponseBody": []
     },
@@ -51,7 +46,7 @@
         "x-ms-client-request-id": "2f6d2756-e770-29eb-d677-2ce5f3834beb",
         "x-ms-date": "Thu, 02 Apr 2020 16:52:25 GMT",
         "x-ms-return-client-request-id": "true",
-        "x-ms-version": "2019-12-12"
+        "x-ms-version": "2019-10-10"
       },
       "RequestBody": null,
       "StatusCode": 201,
@@ -65,13 +60,8 @@
           "Microsoft-HTTPAPI/2.0"
         ],
         "x-ms-client-request-id": "2f6d2756-e770-29eb-d677-2ce5f3834beb",
-<<<<<<< HEAD
-        "x-ms-request-id": "e25f5931-301f-005e-3b13-f7ddac000000",
-        "x-ms-version": "2019-12-12"
-=======
         "x-ms-request-id": "33cac587-501f-002a-360f-09e95c000000",
         "x-ms-version": "2019-10-10"
->>>>>>> 1e01f370
       },
       "ResponseBody": []
     },
@@ -87,7 +77,7 @@
         "x-ms-client-request-id": "ce1bdb4f-fe33-c3dc-d0b4-7d7b3991f376",
         "x-ms-date": "Thu, 02 Apr 2020 16:52:25 GMT",
         "x-ms-return-client-request-id": "true",
-        "x-ms-version": "2019-12-12"
+        "x-ms-version": "2019-10-10"
       },
       "RequestBody": null,
       "StatusCode": 201,
@@ -101,13 +91,8 @@
           "Microsoft-HTTPAPI/2.0"
         ],
         "x-ms-client-request-id": "ce1bdb4f-fe33-c3dc-d0b4-7d7b3991f376",
-<<<<<<< HEAD
-        "x-ms-request-id": "e25f5932-301f-005e-3c13-f7ddac000000",
-        "x-ms-version": "2019-12-12"
-=======
         "x-ms-request-id": "33cac588-501f-002a-370f-09e95c000000",
         "x-ms-version": "2019-10-10"
->>>>>>> 1e01f370
       },
       "ResponseBody": []
     },
@@ -123,7 +108,7 @@
         "x-ms-client-request-id": "ed39b0ab-6da5-91d2-7864-fa3a20435646",
         "x-ms-date": "Thu, 02 Apr 2020 16:52:25 GMT",
         "x-ms-return-client-request-id": "true",
-        "x-ms-version": "2019-12-12"
+        "x-ms-version": "2019-10-10"
       },
       "RequestBody": null,
       "StatusCode": 201,
@@ -137,13 +122,8 @@
           "Microsoft-HTTPAPI/2.0"
         ],
         "x-ms-client-request-id": "ed39b0ab-6da5-91d2-7864-fa3a20435646",
-<<<<<<< HEAD
-        "x-ms-request-id": "e25f5933-301f-005e-3d13-f7ddac000000",
-        "x-ms-version": "2019-12-12"
-=======
         "x-ms-request-id": "33cac589-501f-002a-380f-09e95c000000",
         "x-ms-version": "2019-10-10"
->>>>>>> 1e01f370
       },
       "ResponseBody": []
     },
@@ -159,7 +139,7 @@
         "x-ms-client-request-id": "1bdc7776-59b2-1287-7dbc-c7e423ad92ea",
         "x-ms-date": "Thu, 02 Apr 2020 16:52:25 GMT",
         "x-ms-return-client-request-id": "true",
-        "x-ms-version": "2019-12-12"
+        "x-ms-version": "2019-10-10"
       },
       "RequestBody": null,
       "StatusCode": 201,
@@ -173,13 +153,8 @@
           "Microsoft-HTTPAPI/2.0"
         ],
         "x-ms-client-request-id": "1bdc7776-59b2-1287-7dbc-c7e423ad92ea",
-<<<<<<< HEAD
-        "x-ms-request-id": "e25f5934-301f-005e-3e13-f7ddac000000",
-        "x-ms-version": "2019-12-12"
-=======
         "x-ms-request-id": "33cac58a-501f-002a-390f-09e95c000000",
         "x-ms-version": "2019-10-10"
->>>>>>> 1e01f370
       },
       "ResponseBody": []
     },
@@ -195,7 +170,7 @@
         "x-ms-client-request-id": "1fd2f7e5-9fc2-dc4d-80b4-68791b775a2b",
         "x-ms-date": "Thu, 02 Apr 2020 16:52:25 GMT",
         "x-ms-return-client-request-id": "true",
-        "x-ms-version": "2019-12-12"
+        "x-ms-version": "2019-10-10"
       },
       "RequestBody": null,
       "StatusCode": 201,
@@ -209,13 +184,8 @@
           "Microsoft-HTTPAPI/2.0"
         ],
         "x-ms-client-request-id": "1fd2f7e5-9fc2-dc4d-80b4-68791b775a2b",
-<<<<<<< HEAD
-        "x-ms-request-id": "e25f5935-301f-005e-3f13-f7ddac000000",
-        "x-ms-version": "2019-12-12"
-=======
         "x-ms-request-id": "33cac58b-501f-002a-3a0f-09e95c000000",
         "x-ms-version": "2019-10-10"
->>>>>>> 1e01f370
       },
       "ResponseBody": []
     },
@@ -231,7 +201,7 @@
         "x-ms-client-request-id": "b7381380-4b99-db68-be00-6fc992d2801e",
         "x-ms-date": "Thu, 02 Apr 2020 16:52:26 GMT",
         "x-ms-return-client-request-id": "true",
-        "x-ms-version": "2019-12-12"
+        "x-ms-version": "2019-10-10"
       },
       "RequestBody": null,
       "StatusCode": 201,
@@ -245,13 +215,8 @@
           "Microsoft-HTTPAPI/2.0"
         ],
         "x-ms-client-request-id": "b7381380-4b99-db68-be00-6fc992d2801e",
-<<<<<<< HEAD
-        "x-ms-request-id": "e25f5936-301f-005e-4013-f7ddac000000",
-        "x-ms-version": "2019-12-12"
-=======
         "x-ms-request-id": "33cac58c-501f-002a-3b0f-09e95c000000",
         "x-ms-version": "2019-10-10"
->>>>>>> 1e01f370
       },
       "ResponseBody": []
     },
@@ -267,7 +232,7 @@
         "x-ms-client-request-id": "6e69e951-93cb-e780-671f-19b5283dd984",
         "x-ms-date": "Thu, 02 Apr 2020 16:52:26 GMT",
         "x-ms-return-client-request-id": "true",
-        "x-ms-version": "2019-12-12"
+        "x-ms-version": "2019-10-10"
       },
       "RequestBody": null,
       "StatusCode": 201,
@@ -281,13 +246,8 @@
           "Microsoft-HTTPAPI/2.0"
         ],
         "x-ms-client-request-id": "6e69e951-93cb-e780-671f-19b5283dd984",
-<<<<<<< HEAD
-        "x-ms-request-id": "e25f5937-301f-005e-4113-f7ddac000000",
-        "x-ms-version": "2019-12-12"
-=======
         "x-ms-request-id": "33cac58d-501f-002a-3c0f-09e95c000000",
         "x-ms-version": "2019-10-10"
->>>>>>> 1e01f370
       },
       "ResponseBody": []
     },
@@ -304,7 +264,7 @@
         "x-ms-client-request-id": "19d99b45-90d1-8d11-be12-e00a4eb6fd30",
         "x-ms-date": "Thu, 02 Apr 2020 16:52:26 GMT",
         "x-ms-return-client-request-id": "true",
-        "x-ms-version": "2019-12-12"
+        "x-ms-version": "2019-10-10"
       },
       "RequestBody": null,
       "StatusCode": 200,
@@ -318,13 +278,8 @@
         "x-ms-client-request-id": "19d99b45-90d1-8d11-be12-e00a4eb6fd30",
         "x-ms-continuation": "VBbl9pTZ893F8jMYgAIY\u002BgEvYWNsY2JuMDZzdGYBMDFENUQ3RTNEQ0VDNkJFMC90ZXN0LWZpbGVzeXN0ZW0tZWYxN2ViYjUtNzhjZS00ZTQ2LWI5YWEtNmNlZGU1OTU4NWQzATAxRDYwOTBGMTVENkVBNUYvdGVzdC1kaXJlY3RvcnktZjc4NjExZTItZmJmNC1kODExLTJmOGUtZDhlN2I1ZjYwZGMyL3Rlc3QtZGlyZWN0b3J5LTUyZWNmYzBkLTlhNTYtMjhmNi1iMzM5LTNkMTBiODUyNjE3Ni90ZXN0LWZpbGUtN2MxNDUxNWEtMDlmZS1kMjM4LWFmZjgtMGQ3YTViNjIxZjA1FgAAAA==",
         "x-ms-namespace-enabled": "true",
-<<<<<<< HEAD
-        "x-ms-request-id": "e25f5938-301f-005e-4213-f7ddac000000",
-        "x-ms-version": "2019-12-12"
-=======
         "x-ms-request-id": "33cac58e-501f-002a-3d0f-09e95c000000",
         "x-ms-version": "2019-10-10"
->>>>>>> 1e01f370
       },
       "ResponseBody": "eyJkaXJlY3Rvcmllc1N1Y2Nlc3NmdWwiOjIsImZhaWxlZEVudHJpZXMiOltdLCJmYWlsdXJlQ291bnQiOjAsImZpbGVzU3VjY2Vzc2Z1bCI6MH0K"
     },
@@ -341,7 +296,7 @@
         "x-ms-client-request-id": "8d6f65d8-c063-70b2-811c-94c558eadd41",
         "x-ms-date": "Thu, 02 Apr 2020 16:52:27 GMT",
         "x-ms-return-client-request-id": "true",
-        "x-ms-version": "2019-12-12"
+        "x-ms-version": "2019-10-10"
       },
       "RequestBody": null,
       "StatusCode": 200,
@@ -355,13 +310,8 @@
         "x-ms-client-request-id": "8d6f65d8-c063-70b2-811c-94c558eadd41",
         "x-ms-continuation": "VBbWvNWMjKW4\u002BFgYgAIY\u002BgEvYWNsY2JuMDZzdGYBMDFENUQ3RTNEQ0VDNkJFMC90ZXN0LWZpbGVzeXN0ZW0tZWYxN2ViYjUtNzhjZS00ZTQ2LWI5YWEtNmNlZGU1OTU4NWQzATAxRDYwOTBGMTVENkVBNUYvdGVzdC1kaXJlY3RvcnktZjc4NjExZTItZmJmNC1kODExLTJmOGUtZDhlN2I1ZjYwZGMyL3Rlc3QtZGlyZWN0b3J5LTdmZGUyNTk1LTkzMzgtYjk1Ni1iMmY1LWFkNTkzNTVmZTQxZC90ZXN0LWZpbGUtMzBkNDBmOTMtYmRmMy1iNzYyLWQ0ZjktZGQ5OTZjODliYzM3FgAAAA==",
         "x-ms-namespace-enabled": "true",
-<<<<<<< HEAD
-        "x-ms-request-id": "e25f5939-301f-005e-4313-f7ddac000000",
-        "x-ms-version": "2019-12-12"
-=======
         "x-ms-request-id": "33cac58f-501f-002a-3e0f-09e95c000000",
         "x-ms-version": "2019-10-10"
->>>>>>> 1e01f370
       },
       "ResponseBody": "eyJkaXJlY3Rvcmllc1N1Y2Nlc3NmdWwiOjEsImZhaWxlZEVudHJpZXMiOltdLCJmYWlsdXJlQ291bnQiOjAsImZpbGVzU3VjY2Vzc2Z1bCI6MX0K"
     },
@@ -378,7 +328,7 @@
         "x-ms-client-request-id": "e931a5c2-7046-b3cd-cb0d-bd23b6eac00a",
         "x-ms-date": "Thu, 02 Apr 2020 16:52:27 GMT",
         "x-ms-return-client-request-id": "true",
-        "x-ms-version": "2019-12-12"
+        "x-ms-version": "2019-10-10"
       },
       "RequestBody": null,
       "StatusCode": 200,
@@ -392,13 +342,8 @@
         "x-ms-client-request-id": "e931a5c2-7046-b3cd-cb0d-bd23b6eac00a",
         "x-ms-continuation": "VBbxrbGemsqfjBwYzAEYxgEvYWNsY2JuMDZzdGYBMDFENUQ3RTNEQ0VDNkJFMC90ZXN0LWZpbGVzeXN0ZW0tZWYxN2ViYjUtNzhjZS00ZTQ2LWI5YWEtNmNlZGU1OTU4NWQzATAxRDYwOTBGMTVENkVBNUYvdGVzdC1kaXJlY3RvcnktZjc4NjExZTItZmJmNC1kODExLTJmOGUtZDhlN2I1ZjYwZGMyL3Rlc3QtZmlsZS00NDA3NjM5NC05OTRkLTE5YWItOWRlNC0yMjJiMDIzYWZmZGMWAAAA",
         "x-ms-namespace-enabled": "true",
-<<<<<<< HEAD
-        "x-ms-request-id": "e25f593a-301f-005e-4413-f7ddac000000",
-        "x-ms-version": "2019-12-12"
-=======
         "x-ms-request-id": "33cac590-501f-002a-3f0f-09e95c000000",
         "x-ms-version": "2019-10-10"
->>>>>>> 1e01f370
       },
       "ResponseBody": "eyJkaXJlY3Rvcmllc1N1Y2Nlc3NmdWwiOjAsImZhaWxlZEVudHJpZXMiOltdLCJmYWlsdXJlQ291bnQiOjAsImZpbGVzU3VjY2Vzc2Z1bCI6Mn0K"
     },
@@ -415,7 +360,7 @@
         "x-ms-client-request-id": "b202574b-f4b8-73fa-d9d6-4da24a504300",
         "x-ms-date": "Thu, 02 Apr 2020 16:52:27 GMT",
         "x-ms-return-client-request-id": "true",
-        "x-ms-version": "2019-12-12"
+        "x-ms-version": "2019-10-10"
       },
       "RequestBody": null,
       "StatusCode": 200,
@@ -428,13 +373,8 @@
         "Transfer-Encoding": "chunked",
         "x-ms-client-request-id": "b202574b-f4b8-73fa-d9d6-4da24a504300",
         "x-ms-namespace-enabled": "true",
-<<<<<<< HEAD
-        "x-ms-request-id": "e25f593b-301f-005e-4513-f7ddac000000",
-        "x-ms-version": "2019-12-12"
-=======
         "x-ms-request-id": "33cac591-501f-002a-400f-09e95c000000",
         "x-ms-version": "2019-10-10"
->>>>>>> 1e01f370
       },
       "ResponseBody": "eyJkaXJlY3Rvcmllc1N1Y2Nlc3NmdWwiOjAsImZhaWxlZEVudHJpZXMiOltdLCJmYWlsdXJlQ291bnQiOjAsImZpbGVzU3VjY2Vzc2Z1bCI6MX0K"
     },
@@ -451,7 +391,7 @@
         "x-ms-client-request-id": "5fd762b6-0de7-6a51-3b93-3c20eae886a1",
         "x-ms-date": "Thu, 02 Apr 2020 16:52:27 GMT",
         "x-ms-return-client-request-id": "true",
-        "x-ms-version": "2019-12-12"
+        "x-ms-version": "2019-10-10"
       },
       "RequestBody": null,
       "StatusCode": 202,
@@ -463,13 +403,8 @@
         ],
         "Transfer-Encoding": "chunked",
         "x-ms-client-request-id": "5fd762b6-0de7-6a51-3b93-3c20eae886a1",
-<<<<<<< HEAD
-        "x-ms-request-id": "7e70e7af-701e-0002-6813-f788f4000000",
-        "x-ms-version": "2019-12-12"
-=======
         "x-ms-request-id": "3360e11f-301e-0003-760f-09d728000000",
         "x-ms-version": "2019-10-10"
->>>>>>> 1e01f370
       },
       "ResponseBody": []
     }
