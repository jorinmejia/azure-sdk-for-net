{
  "Entries": [
    {
<<<<<<< HEAD
      "RequestUri": "https://seanstagehierarchical.blob.core.windows.net/test-filesystem-ac95d201-1878-fe16-6035-24a939ba8ee8?restype=container",
      "RequestMethod": "PUT",
      "RequestHeaders": {
        "Authorization": "Sanitized",
        "traceparent": "00-64c3561b2f6aef469269e6ca85209a96-52e46cb0bfcbb041-00",
        "User-Agent": [
          "azsdk-net-Storage.Files.DataLake/12.0.0-dev.20200305.1",
          "(.NET Core 4.6.28325.01; Microsoft Windows 10.0.18363 )"
        ],
        "x-ms-blob-public-access": "container",
        "x-ms-client-request-id": "5db61aaa-9ffc-8af6-e1e6-3984632b895c",
        "x-ms-date": "Thu, 05 Mar 2020 22:09:14 GMT",
        "x-ms-return-client-request-id": "true",
        "x-ms-version": "2019-10-10"
=======
      "RequestUri": "http://seannsecanary.blob.core.windows.net/test-filesystem-ac95d201-1878-fe16-6035-24a939ba8ee8?restype=container",
      "RequestMethod": "PUT",
      "RequestHeaders": {
        "Authorization": "Sanitized",
        "traceparent": "00-c5522a29b0a5da48900cd6633af4d5b7-9af599b32714fb4a-00",
        "User-Agent": [
          "azsdk-net-Storage.Files.DataLake/12.1.0-dev.20200403.1",
          "(.NET Core 4.6.28325.01; Microsoft Windows 10.0.18362 )"
        ],
        "x-ms-blob-public-access": "container",
        "x-ms-client-request-id": "5db61aaa-9ffc-8af6-e1e6-3984632b895c",
        "x-ms-date": "Fri, 03 Apr 2020 20:55:27 GMT",
        "x-ms-return-client-request-id": "true",
        "x-ms-version": "2019-12-12"
>>>>>>> 32e373e2
      },
      "RequestBody": null,
      "StatusCode": 201,
      "ResponseHeaders": {
        "Content-Length": "0",
<<<<<<< HEAD
        "Date": "Thu, 05 Mar 2020 22:09:13 GMT",
        "ETag": "\u00220x8D7C151D761F387\u0022",
        "Last-Modified": "Thu, 05 Mar 2020 22:09:14 GMT",
=======
        "Date": "Fri, 03 Apr 2020 20:55:26 GMT",
        "ETag": "\u00220x8D7D81155E2D8A2\u0022",
        "Last-Modified": "Fri, 03 Apr 2020 20:55:26 GMT",
>>>>>>> 32e373e2
        "Server": [
          "Windows-Azure-Blob/1.0",
          "Microsoft-HTTPAPI/2.0"
        ],
        "x-ms-client-request-id": "5db61aaa-9ffc-8af6-e1e6-3984632b895c",
<<<<<<< HEAD
        "x-ms-request-id": "b9eb47dd-001e-0016-683a-f364ec000000",
        "x-ms-version": "2019-10-10"
=======
        "x-ms-request-id": "9621967d-f01e-0012-34fa-093670000000",
        "x-ms-version": "2019-12-12"
>>>>>>> 32e373e2
      },
      "ResponseBody": []
    },
    {
<<<<<<< HEAD
      "RequestUri": "https://seanstagehierarchical.dfs.core.windows.net/test-filesystem-ac95d201-1878-fe16-6035-24a939ba8ee8/test-directory-c68abf0e-774f-1713-6c11-38d3ce4e18e5?resource=directory",
      "RequestMethod": "PUT",
      "RequestHeaders": {
        "Authorization": "Sanitized",
        "traceparent": "00-b1edc71b1e458041a26355bf573af59f-4b1b940703eb3940-00",
        "User-Agent": [
          "azsdk-net-Storage.Files.DataLake/12.0.0-dev.20200305.1",
          "(.NET Core 4.6.28325.01; Microsoft Windows 10.0.18363 )"
        ],
        "x-ms-client-request-id": "26b9ed1a-e7f0-32b5-079e-f1ea6622bc92",
        "x-ms-date": "Thu, 05 Mar 2020 22:09:14 GMT",
        "x-ms-return-client-request-id": "true",
        "x-ms-version": "2019-10-10"
=======
      "RequestUri": "http://seannsecanary.dfs.core.windows.net/test-filesystem-ac95d201-1878-fe16-6035-24a939ba8ee8/test-directory-c68abf0e-774f-1713-6c11-38d3ce4e18e5?resource=directory",
      "RequestMethod": "PUT",
      "RequestHeaders": {
        "Authorization": "Sanitized",
        "traceparent": "00-7a448d411c747048be205562012a420a-0fa78c91dc1e3046-00",
        "User-Agent": [
          "azsdk-net-Storage.Files.DataLake/12.1.0-dev.20200403.1",
          "(.NET Core 4.6.28325.01; Microsoft Windows 10.0.18362 )"
        ],
        "x-ms-client-request-id": "26b9ed1a-e7f0-32b5-079e-f1ea6622bc92",
        "x-ms-date": "Fri, 03 Apr 2020 20:55:27 GMT",
        "x-ms-return-client-request-id": "true",
        "x-ms-version": "2019-12-12"
>>>>>>> 32e373e2
      },
      "RequestBody": null,
      "StatusCode": 201,
      "ResponseHeaders": {
        "Content-Length": "0",
<<<<<<< HEAD
        "Date": "Thu, 05 Mar 2020 22:09:14 GMT",
        "ETag": "\u00220x8D7C151D7A905B1\u0022",
        "Last-Modified": "Thu, 05 Mar 2020 22:09:15 GMT",
=======
        "Date": "Fri, 03 Apr 2020 20:55:26 GMT",
        "ETag": "\u00220x8D7D81155FAACA2\u0022",
        "Last-Modified": "Fri, 03 Apr 2020 20:55:26 GMT",
>>>>>>> 32e373e2
        "Server": [
          "Windows-Azure-HDFS/1.0",
          "Microsoft-HTTPAPI/2.0"
        ],
        "x-ms-client-request-id": "26b9ed1a-e7f0-32b5-079e-f1ea6622bc92",
<<<<<<< HEAD
        "x-ms-request-id": "7a82a3a0-e01f-001e-0b3a-f37ee3000000",
        "x-ms-version": "2019-10-10"
=======
        "x-ms-request-id": "fa43fbd0-201f-0097-38fa-091bad000000",
        "x-ms-version": "2019-12-12"
>>>>>>> 32e373e2
      },
      "ResponseBody": []
    },
    {
<<<<<<< HEAD
      "RequestUri": "https://seanstagehierarchical.dfs.core.windows.net/test-filesystem-ac95d201-1878-fe16-6035-24a939ba8ee8/test-directory-44fc54cd-6a2c-dd58-d298-c86523be658a?mode=legacy",
=======
      "RequestUri": "http://seannsecanary.dfs.core.windows.net/test-filesystem-ac95d201-1878-fe16-6035-24a939ba8ee8/test-directory-44fc54cd-6a2c-dd58-d298-c86523be658a?mode=legacy",
>>>>>>> 32e373e2
      "RequestMethod": "PUT",
      "RequestHeaders": {
        "Authorization": "Sanitized",
        "User-Agent": [
<<<<<<< HEAD
          "azsdk-net-Storage.Files.DataLake/12.0.0-dev.20200305.1",
          "(.NET Core 4.6.28325.01; Microsoft Windows 10.0.18363 )"
        ],
        "x-ms-client-request-id": "5d86c12d-dbe5-af1b-95dc-53581e4f0e48",
        "x-ms-date": "Thu, 05 Mar 2020 22:09:15 GMT",
        "x-ms-rename-source": "/test-filesystem-ac95d201-1878-fe16-6035-24a939ba8ee8/test-directory-c68abf0e-774f-1713-6c11-38d3ce4e18e5",
        "x-ms-return-client-request-id": "true",
        "x-ms-version": "2019-10-10"
=======
          "azsdk-net-Storage.Files.DataLake/12.1.0-dev.20200403.1",
          "(.NET Core 4.6.28325.01; Microsoft Windows 10.0.18362 )"
        ],
        "x-ms-client-request-id": "5d86c12d-dbe5-af1b-95dc-53581e4f0e48",
        "x-ms-date": "Fri, 03 Apr 2020 20:55:28 GMT",
        "x-ms-rename-source": "/test-filesystem-ac95d201-1878-fe16-6035-24a939ba8ee8/test-directory-c68abf0e-774f-1713-6c11-38d3ce4e18e5",
        "x-ms-return-client-request-id": "true",
        "x-ms-version": "2019-12-12"
>>>>>>> 32e373e2
      },
      "RequestBody": null,
      "StatusCode": 201,
      "ResponseHeaders": {
        "Content-Length": "0",
<<<<<<< HEAD
        "Date": "Thu, 05 Mar 2020 22:09:14 GMT",
=======
        "Date": "Fri, 03 Apr 2020 20:55:26 GMT",
>>>>>>> 32e373e2
        "Server": [
          "Windows-Azure-HDFS/1.0",
          "Microsoft-HTTPAPI/2.0"
        ],
        "x-ms-client-request-id": "5d86c12d-dbe5-af1b-95dc-53581e4f0e48",
<<<<<<< HEAD
        "x-ms-request-id": "7a82a3a1-e01f-001e-0c3a-f37ee3000000",
        "x-ms-version": "2019-10-10"
=======
        "x-ms-request-id": "fa43fbd1-201f-0097-39fa-091bad000000",
        "x-ms-version": "2019-12-12"
>>>>>>> 32e373e2
      },
      "ResponseBody": []
    },
    {
<<<<<<< HEAD
      "RequestUri": "https://seanstagehierarchical.blob.core.windows.net/test-filesystem-ac95d201-1878-fe16-6035-24a939ba8ee8/test-directory-44fc54cd-6a2c-dd58-d298-c86523be658a",
=======
      "RequestUri": "http://seannsecanary.blob.core.windows.net/test-filesystem-ac95d201-1878-fe16-6035-24a939ba8ee8/test-directory-44fc54cd-6a2c-dd58-d298-c86523be658a",
>>>>>>> 32e373e2
      "RequestMethod": "HEAD",
      "RequestHeaders": {
        "Authorization": "Sanitized",
        "User-Agent": [
<<<<<<< HEAD
          "azsdk-net-Storage.Files.DataLake/12.0.0-dev.20200305.1",
          "(.NET Core 4.6.28325.01; Microsoft Windows 10.0.18363 )"
        ],
        "x-ms-client-request-id": "6238ed0c-0837-16a5-d509-4bb79f9c821a",
        "x-ms-date": "Thu, 05 Mar 2020 22:09:15 GMT",
        "x-ms-return-client-request-id": "true",
        "x-ms-version": "2019-10-10"
=======
          "azsdk-net-Storage.Files.DataLake/12.1.0-dev.20200403.1",
          "(.NET Core 4.6.28325.01; Microsoft Windows 10.0.18362 )"
        ],
        "x-ms-client-request-id": "6238ed0c-0837-16a5-d509-4bb79f9c821a",
        "x-ms-date": "Fri, 03 Apr 2020 20:55:28 GMT",
        "x-ms-return-client-request-id": "true",
        "x-ms-version": "2019-12-12"
>>>>>>> 32e373e2
      },
      "RequestBody": null,
      "StatusCode": 200,
      "ResponseHeaders": {
        "Accept-Ranges": "bytes",
        "Content-Length": "0",
        "Content-Type": "application/octet-stream",
<<<<<<< HEAD
        "Date": "Thu, 05 Mar 2020 22:09:14 GMT",
        "ETag": "\u00220x8D7C151D7A905B1\u0022",
        "Last-Modified": "Thu, 05 Mar 2020 22:09:15 GMT",
=======
        "Date": "Fri, 03 Apr 2020 20:55:26 GMT",
        "ETag": "\u00220x8D7D81155FAACA2\u0022",
        "Last-Modified": "Fri, 03 Apr 2020 20:55:26 GMT",
>>>>>>> 32e373e2
        "Server": [
          "Windows-Azure-Blob/1.0",
          "Microsoft-HTTPAPI/2.0"
        ],
        "x-ms-access-tier": "Hot",
        "x-ms-access-tier-inferred": "true",
        "x-ms-blob-type": "BlockBlob",
        "x-ms-client-request-id": "6238ed0c-0837-16a5-d509-4bb79f9c821a",
<<<<<<< HEAD
        "x-ms-creation-time": "Thu, 05 Mar 2020 22:09:15 GMT",
        "x-ms-lease-state": "available",
        "x-ms-lease-status": "unlocked",
        "x-ms-meta-hdi_isfolder": "true",
        "x-ms-request-id": "b9eb47e7-001e-0016-6d3a-f364ec000000",
        "x-ms-server-encrypted": "true",
        "x-ms-version": "2019-10-10"
=======
        "x-ms-creation-time": "Fri, 03 Apr 2020 20:55:26 GMT",
        "x-ms-lease-state": "available",
        "x-ms-lease-status": "unlocked",
        "x-ms-meta-hdi_isfolder": "true",
        "x-ms-request-id": "962196af-f01e-0012-60fa-093670000000",
        "x-ms-server-encrypted": "true",
        "x-ms-version": "2019-12-12"
>>>>>>> 32e373e2
      },
      "ResponseBody": []
    },
    {
<<<<<<< HEAD
      "RequestUri": "https://seanstagehierarchical.blob.core.windows.net/test-filesystem-ac95d201-1878-fe16-6035-24a939ba8ee8?restype=container",
      "RequestMethod": "DELETE",
      "RequestHeaders": {
        "Authorization": "Sanitized",
        "traceparent": "00-186add4632b9e742a96679911f0fab1f-f67b559ecda3dd4a-00",
        "User-Agent": [
          "azsdk-net-Storage.Files.DataLake/12.0.0-dev.20200305.1",
          "(.NET Core 4.6.28325.01; Microsoft Windows 10.0.18363 )"
        ],
        "x-ms-client-request-id": "314b813e-ac17-3011-c1e2-a0608f463ac2",
        "x-ms-date": "Thu, 05 Mar 2020 22:09:15 GMT",
        "x-ms-return-client-request-id": "true",
        "x-ms-version": "2019-10-10"
=======
      "RequestUri": "http://seannsecanary.blob.core.windows.net/test-filesystem-ac95d201-1878-fe16-6035-24a939ba8ee8?restype=container",
      "RequestMethod": "DELETE",
      "RequestHeaders": {
        "Authorization": "Sanitized",
        "traceparent": "00-7e21627c51226049940825e279c3a56c-0ed958dbb6044e43-00",
        "User-Agent": [
          "azsdk-net-Storage.Files.DataLake/12.1.0-dev.20200403.1",
          "(.NET Core 4.6.28325.01; Microsoft Windows 10.0.18362 )"
        ],
        "x-ms-client-request-id": "314b813e-ac17-3011-c1e2-a0608f463ac2",
        "x-ms-date": "Fri, 03 Apr 2020 20:55:28 GMT",
        "x-ms-return-client-request-id": "true",
        "x-ms-version": "2019-12-12"
>>>>>>> 32e373e2
      },
      "RequestBody": null,
      "StatusCode": 202,
      "ResponseHeaders": {
        "Content-Length": "0",
<<<<<<< HEAD
        "Date": "Thu, 05 Mar 2020 22:09:14 GMT",
=======
        "Date": "Fri, 03 Apr 2020 20:55:26 GMT",
>>>>>>> 32e373e2
        "Server": [
          "Windows-Azure-Blob/1.0",
          "Microsoft-HTTPAPI/2.0"
        ],
        "x-ms-client-request-id": "314b813e-ac17-3011-c1e2-a0608f463ac2",
<<<<<<< HEAD
        "x-ms-request-id": "b9eb47e8-001e-0016-6e3a-f364ec000000",
        "x-ms-version": "2019-10-10"
=======
        "x-ms-request-id": "962196b8-f01e-0012-68fa-093670000000",
        "x-ms-version": "2019-12-12"
>>>>>>> 32e373e2
      },
      "ResponseBody": []
    }
  ],
  "Variables": {
    "RandomSeed": "1651920540",
<<<<<<< HEAD
    "Storage_TestConfigHierarchicalNamespace": "NamespaceTenant\nseanstagehierarchical\nU2FuaXRpemVk\nhttps://seanstagehierarchical.blob.core.windows.net\nhttp://seanstagehierarchical.file.core.windows.net\nhttp://seanstagehierarchical.queue.core.windows.net\nhttp://seanstagehierarchical.table.core.windows.net\n\n\n\n\nhttp://seanstagehierarchical-secondary.blob.core.windows.net\nhttp://seanstagehierarchical-secondary.file.core.windows.net\nhttp://seanstagehierarchical-secondary.queue.core.windows.net\nhttp://seanstagehierarchical-secondary.table.core.windows.net\n68390a19-a643-458b-b726-408abf67b4fc\nSanitized\n72f988bf-86f1-41af-91ab-2d7cd011db47\nhttps://login.microsoftonline.com/\nCloud\nBlobEndpoint=https://seanstagehierarchical.blob.core.windows.net/;QueueEndpoint=http://seanstagehierarchical.queue.core.windows.net/;FileEndpoint=http://seanstagehierarchical.file.core.windows.net/;BlobSecondaryEndpoint=http://seanstagehierarchical-secondary.blob.core.windows.net/;QueueSecondaryEndpoint=http://seanstagehierarchical-secondary.queue.core.windows.net/;FileSecondaryEndpoint=http://seanstagehierarchical-secondary.file.core.windows.net/;AccountName=seanstagehierarchical;AccountKey=Sanitized\n"
=======
    "Storage_TestConfigHierarchicalNamespace": "NamespaceTenant\nseannsecanary\nU2FuaXRpemVk\nhttp://seannsecanary.blob.core.windows.net\nhttp://seannsecanary.file.core.windows.net\nhttp://seannsecanary.queue.core.windows.net\nhttp://seannsecanary.table.core.windows.net\n\n\n\n\nhttp://seannsecanary-secondary.blob.core.windows.net\nhttp://seannsecanary-secondary.file.core.windows.net\nhttp://seannsecanary-secondary.queue.core.windows.net\nhttp://seannsecanary-secondary.table.core.windows.net\n68390a19-a643-458b-b726-408abf67b4fc\nSanitized\n72f988bf-86f1-41af-91ab-2d7cd011db47\nhttps://login.microsoftonline.com/\nCloud\nBlobEndpoint=http://seannsecanary.blob.core.windows.net/;QueueEndpoint=http://seannsecanary.queue.core.windows.net/;FileEndpoint=http://seannsecanary.file.core.windows.net/;BlobSecondaryEndpoint=http://seannsecanary-secondary.blob.core.windows.net/;QueueSecondaryEndpoint=http://seannsecanary-secondary.queue.core.windows.net/;FileSecondaryEndpoint=http://seannsecanary-secondary.file.core.windows.net/;AccountName=seannsecanary;AccountKey=Sanitized\n"
>>>>>>> 32e373e2
  }
}<|MERGE_RESOLUTION|>--- conflicted
+++ resolved
@@ -1,22 +1,6 @@
 {
   "Entries": [
     {
-<<<<<<< HEAD
-      "RequestUri": "https://seanstagehierarchical.blob.core.windows.net/test-filesystem-ac95d201-1878-fe16-6035-24a939ba8ee8?restype=container",
-      "RequestMethod": "PUT",
-      "RequestHeaders": {
-        "Authorization": "Sanitized",
-        "traceparent": "00-64c3561b2f6aef469269e6ca85209a96-52e46cb0bfcbb041-00",
-        "User-Agent": [
-          "azsdk-net-Storage.Files.DataLake/12.0.0-dev.20200305.1",
-          "(.NET Core 4.6.28325.01; Microsoft Windows 10.0.18363 )"
-        ],
-        "x-ms-blob-public-access": "container",
-        "x-ms-client-request-id": "5db61aaa-9ffc-8af6-e1e6-3984632b895c",
-        "x-ms-date": "Thu, 05 Mar 2020 22:09:14 GMT",
-        "x-ms-return-client-request-id": "true",
-        "x-ms-version": "2019-10-10"
-=======
       "RequestUri": "http://seannsecanary.blob.core.windows.net/test-filesystem-ac95d201-1878-fe16-6035-24a939ba8ee8?restype=container",
       "RequestMethod": "PUT",
       "RequestHeaders": {
@@ -31,52 +15,25 @@
         "x-ms-date": "Fri, 03 Apr 2020 20:55:27 GMT",
         "x-ms-return-client-request-id": "true",
         "x-ms-version": "2019-12-12"
->>>>>>> 32e373e2
       },
       "RequestBody": null,
       "StatusCode": 201,
       "ResponseHeaders": {
         "Content-Length": "0",
-<<<<<<< HEAD
-        "Date": "Thu, 05 Mar 2020 22:09:13 GMT",
-        "ETag": "\u00220x8D7C151D761F387\u0022",
-        "Last-Modified": "Thu, 05 Mar 2020 22:09:14 GMT",
-=======
         "Date": "Fri, 03 Apr 2020 20:55:26 GMT",
         "ETag": "\u00220x8D7D81155E2D8A2\u0022",
         "Last-Modified": "Fri, 03 Apr 2020 20:55:26 GMT",
->>>>>>> 32e373e2
         "Server": [
           "Windows-Azure-Blob/1.0",
           "Microsoft-HTTPAPI/2.0"
         ],
         "x-ms-client-request-id": "5db61aaa-9ffc-8af6-e1e6-3984632b895c",
-<<<<<<< HEAD
-        "x-ms-request-id": "b9eb47dd-001e-0016-683a-f364ec000000",
-        "x-ms-version": "2019-10-10"
-=======
         "x-ms-request-id": "9621967d-f01e-0012-34fa-093670000000",
         "x-ms-version": "2019-12-12"
->>>>>>> 32e373e2
       },
       "ResponseBody": []
     },
     {
-<<<<<<< HEAD
-      "RequestUri": "https://seanstagehierarchical.dfs.core.windows.net/test-filesystem-ac95d201-1878-fe16-6035-24a939ba8ee8/test-directory-c68abf0e-774f-1713-6c11-38d3ce4e18e5?resource=directory",
-      "RequestMethod": "PUT",
-      "RequestHeaders": {
-        "Authorization": "Sanitized",
-        "traceparent": "00-b1edc71b1e458041a26355bf573af59f-4b1b940703eb3940-00",
-        "User-Agent": [
-          "azsdk-net-Storage.Files.DataLake/12.0.0-dev.20200305.1",
-          "(.NET Core 4.6.28325.01; Microsoft Windows 10.0.18363 )"
-        ],
-        "x-ms-client-request-id": "26b9ed1a-e7f0-32b5-079e-f1ea6622bc92",
-        "x-ms-date": "Thu, 05 Mar 2020 22:09:14 GMT",
-        "x-ms-return-client-request-id": "true",
-        "x-ms-version": "2019-10-10"
-=======
       "RequestUri": "http://seannsecanary.dfs.core.windows.net/test-filesystem-ac95d201-1878-fe16-6035-24a939ba8ee8/test-directory-c68abf0e-774f-1713-6c11-38d3ce4e18e5?resource=directory",
       "RequestMethod": "PUT",
       "RequestHeaders": {
@@ -90,56 +47,30 @@
         "x-ms-date": "Fri, 03 Apr 2020 20:55:27 GMT",
         "x-ms-return-client-request-id": "true",
         "x-ms-version": "2019-12-12"
->>>>>>> 32e373e2
       },
       "RequestBody": null,
       "StatusCode": 201,
       "ResponseHeaders": {
         "Content-Length": "0",
-<<<<<<< HEAD
-        "Date": "Thu, 05 Mar 2020 22:09:14 GMT",
-        "ETag": "\u00220x8D7C151D7A905B1\u0022",
-        "Last-Modified": "Thu, 05 Mar 2020 22:09:15 GMT",
-=======
         "Date": "Fri, 03 Apr 2020 20:55:26 GMT",
         "ETag": "\u00220x8D7D81155FAACA2\u0022",
         "Last-Modified": "Fri, 03 Apr 2020 20:55:26 GMT",
->>>>>>> 32e373e2
         "Server": [
           "Windows-Azure-HDFS/1.0",
           "Microsoft-HTTPAPI/2.0"
         ],
         "x-ms-client-request-id": "26b9ed1a-e7f0-32b5-079e-f1ea6622bc92",
-<<<<<<< HEAD
-        "x-ms-request-id": "7a82a3a0-e01f-001e-0b3a-f37ee3000000",
-        "x-ms-version": "2019-10-10"
-=======
         "x-ms-request-id": "fa43fbd0-201f-0097-38fa-091bad000000",
         "x-ms-version": "2019-12-12"
->>>>>>> 32e373e2
       },
       "ResponseBody": []
     },
     {
-<<<<<<< HEAD
-      "RequestUri": "https://seanstagehierarchical.dfs.core.windows.net/test-filesystem-ac95d201-1878-fe16-6035-24a939ba8ee8/test-directory-44fc54cd-6a2c-dd58-d298-c86523be658a?mode=legacy",
-=======
       "RequestUri": "http://seannsecanary.dfs.core.windows.net/test-filesystem-ac95d201-1878-fe16-6035-24a939ba8ee8/test-directory-44fc54cd-6a2c-dd58-d298-c86523be658a?mode=legacy",
->>>>>>> 32e373e2
       "RequestMethod": "PUT",
       "RequestHeaders": {
         "Authorization": "Sanitized",
         "User-Agent": [
-<<<<<<< HEAD
-          "azsdk-net-Storage.Files.DataLake/12.0.0-dev.20200305.1",
-          "(.NET Core 4.6.28325.01; Microsoft Windows 10.0.18363 )"
-        ],
-        "x-ms-client-request-id": "5d86c12d-dbe5-af1b-95dc-53581e4f0e48",
-        "x-ms-date": "Thu, 05 Mar 2020 22:09:15 GMT",
-        "x-ms-rename-source": "/test-filesystem-ac95d201-1878-fe16-6035-24a939ba8ee8/test-directory-c68abf0e-774f-1713-6c11-38d3ce4e18e5",
-        "x-ms-return-client-request-id": "true",
-        "x-ms-version": "2019-10-10"
-=======
           "azsdk-net-Storage.Files.DataLake/12.1.0-dev.20200403.1",
           "(.NET Core 4.6.28325.01; Microsoft Windows 10.0.18362 )"
         ],
@@ -148,51 +79,28 @@
         "x-ms-rename-source": "/test-filesystem-ac95d201-1878-fe16-6035-24a939ba8ee8/test-directory-c68abf0e-774f-1713-6c11-38d3ce4e18e5",
         "x-ms-return-client-request-id": "true",
         "x-ms-version": "2019-12-12"
->>>>>>> 32e373e2
       },
       "RequestBody": null,
       "StatusCode": 201,
       "ResponseHeaders": {
         "Content-Length": "0",
-<<<<<<< HEAD
-        "Date": "Thu, 05 Mar 2020 22:09:14 GMT",
-=======
         "Date": "Fri, 03 Apr 2020 20:55:26 GMT",
->>>>>>> 32e373e2
         "Server": [
           "Windows-Azure-HDFS/1.0",
           "Microsoft-HTTPAPI/2.0"
         ],
         "x-ms-client-request-id": "5d86c12d-dbe5-af1b-95dc-53581e4f0e48",
-<<<<<<< HEAD
-        "x-ms-request-id": "7a82a3a1-e01f-001e-0c3a-f37ee3000000",
-        "x-ms-version": "2019-10-10"
-=======
         "x-ms-request-id": "fa43fbd1-201f-0097-39fa-091bad000000",
         "x-ms-version": "2019-12-12"
->>>>>>> 32e373e2
       },
       "ResponseBody": []
     },
     {
-<<<<<<< HEAD
-      "RequestUri": "https://seanstagehierarchical.blob.core.windows.net/test-filesystem-ac95d201-1878-fe16-6035-24a939ba8ee8/test-directory-44fc54cd-6a2c-dd58-d298-c86523be658a",
-=======
       "RequestUri": "http://seannsecanary.blob.core.windows.net/test-filesystem-ac95d201-1878-fe16-6035-24a939ba8ee8/test-directory-44fc54cd-6a2c-dd58-d298-c86523be658a",
->>>>>>> 32e373e2
       "RequestMethod": "HEAD",
       "RequestHeaders": {
         "Authorization": "Sanitized",
         "User-Agent": [
-<<<<<<< HEAD
-          "azsdk-net-Storage.Files.DataLake/12.0.0-dev.20200305.1",
-          "(.NET Core 4.6.28325.01; Microsoft Windows 10.0.18363 )"
-        ],
-        "x-ms-client-request-id": "6238ed0c-0837-16a5-d509-4bb79f9c821a",
-        "x-ms-date": "Thu, 05 Mar 2020 22:09:15 GMT",
-        "x-ms-return-client-request-id": "true",
-        "x-ms-version": "2019-10-10"
-=======
           "azsdk-net-Storage.Files.DataLake/12.1.0-dev.20200403.1",
           "(.NET Core 4.6.28325.01; Microsoft Windows 10.0.18362 )"
         ],
@@ -200,7 +108,6 @@
         "x-ms-date": "Fri, 03 Apr 2020 20:55:28 GMT",
         "x-ms-return-client-request-id": "true",
         "x-ms-version": "2019-12-12"
->>>>>>> 32e373e2
       },
       "RequestBody": null,
       "StatusCode": 200,
@@ -208,15 +115,9 @@
         "Accept-Ranges": "bytes",
         "Content-Length": "0",
         "Content-Type": "application/octet-stream",
-<<<<<<< HEAD
-        "Date": "Thu, 05 Mar 2020 22:09:14 GMT",
-        "ETag": "\u00220x8D7C151D7A905B1\u0022",
-        "Last-Modified": "Thu, 05 Mar 2020 22:09:15 GMT",
-=======
         "Date": "Fri, 03 Apr 2020 20:55:26 GMT",
         "ETag": "\u00220x8D7D81155FAACA2\u0022",
         "Last-Modified": "Fri, 03 Apr 2020 20:55:26 GMT",
->>>>>>> 32e373e2
         "Server": [
           "Windows-Azure-Blob/1.0",
           "Microsoft-HTTPAPI/2.0"
@@ -225,15 +126,6 @@
         "x-ms-access-tier-inferred": "true",
         "x-ms-blob-type": "BlockBlob",
         "x-ms-client-request-id": "6238ed0c-0837-16a5-d509-4bb79f9c821a",
-<<<<<<< HEAD
-        "x-ms-creation-time": "Thu, 05 Mar 2020 22:09:15 GMT",
-        "x-ms-lease-state": "available",
-        "x-ms-lease-status": "unlocked",
-        "x-ms-meta-hdi_isfolder": "true",
-        "x-ms-request-id": "b9eb47e7-001e-0016-6d3a-f364ec000000",
-        "x-ms-server-encrypted": "true",
-        "x-ms-version": "2019-10-10"
-=======
         "x-ms-creation-time": "Fri, 03 Apr 2020 20:55:26 GMT",
         "x-ms-lease-state": "available",
         "x-ms-lease-status": "unlocked",
@@ -241,26 +133,10 @@
         "x-ms-request-id": "962196af-f01e-0012-60fa-093670000000",
         "x-ms-server-encrypted": "true",
         "x-ms-version": "2019-12-12"
->>>>>>> 32e373e2
       },
       "ResponseBody": []
     },
     {
-<<<<<<< HEAD
-      "RequestUri": "https://seanstagehierarchical.blob.core.windows.net/test-filesystem-ac95d201-1878-fe16-6035-24a939ba8ee8?restype=container",
-      "RequestMethod": "DELETE",
-      "RequestHeaders": {
-        "Authorization": "Sanitized",
-        "traceparent": "00-186add4632b9e742a96679911f0fab1f-f67b559ecda3dd4a-00",
-        "User-Agent": [
-          "azsdk-net-Storage.Files.DataLake/12.0.0-dev.20200305.1",
-          "(.NET Core 4.6.28325.01; Microsoft Windows 10.0.18363 )"
-        ],
-        "x-ms-client-request-id": "314b813e-ac17-3011-c1e2-a0608f463ac2",
-        "x-ms-date": "Thu, 05 Mar 2020 22:09:15 GMT",
-        "x-ms-return-client-request-id": "true",
-        "x-ms-version": "2019-10-10"
-=======
       "RequestUri": "http://seannsecanary.blob.core.windows.net/test-filesystem-ac95d201-1878-fe16-6035-24a939ba8ee8?restype=container",
       "RequestMethod": "DELETE",
       "RequestHeaders": {
@@ -274,39 +150,25 @@
         "x-ms-date": "Fri, 03 Apr 2020 20:55:28 GMT",
         "x-ms-return-client-request-id": "true",
         "x-ms-version": "2019-12-12"
->>>>>>> 32e373e2
       },
       "RequestBody": null,
       "StatusCode": 202,
       "ResponseHeaders": {
         "Content-Length": "0",
-<<<<<<< HEAD
-        "Date": "Thu, 05 Mar 2020 22:09:14 GMT",
-=======
         "Date": "Fri, 03 Apr 2020 20:55:26 GMT",
->>>>>>> 32e373e2
         "Server": [
           "Windows-Azure-Blob/1.0",
           "Microsoft-HTTPAPI/2.0"
         ],
         "x-ms-client-request-id": "314b813e-ac17-3011-c1e2-a0608f463ac2",
-<<<<<<< HEAD
-        "x-ms-request-id": "b9eb47e8-001e-0016-6e3a-f364ec000000",
-        "x-ms-version": "2019-10-10"
-=======
         "x-ms-request-id": "962196b8-f01e-0012-68fa-093670000000",
         "x-ms-version": "2019-12-12"
->>>>>>> 32e373e2
       },
       "ResponseBody": []
     }
   ],
   "Variables": {
     "RandomSeed": "1651920540",
-<<<<<<< HEAD
-    "Storage_TestConfigHierarchicalNamespace": "NamespaceTenant\nseanstagehierarchical\nU2FuaXRpemVk\nhttps://seanstagehierarchical.blob.core.windows.net\nhttp://seanstagehierarchical.file.core.windows.net\nhttp://seanstagehierarchical.queue.core.windows.net\nhttp://seanstagehierarchical.table.core.windows.net\n\n\n\n\nhttp://seanstagehierarchical-secondary.blob.core.windows.net\nhttp://seanstagehierarchical-secondary.file.core.windows.net\nhttp://seanstagehierarchical-secondary.queue.core.windows.net\nhttp://seanstagehierarchical-secondary.table.core.windows.net\n68390a19-a643-458b-b726-408abf67b4fc\nSanitized\n72f988bf-86f1-41af-91ab-2d7cd011db47\nhttps://login.microsoftonline.com/\nCloud\nBlobEndpoint=https://seanstagehierarchical.blob.core.windows.net/;QueueEndpoint=http://seanstagehierarchical.queue.core.windows.net/;FileEndpoint=http://seanstagehierarchical.file.core.windows.net/;BlobSecondaryEndpoint=http://seanstagehierarchical-secondary.blob.core.windows.net/;QueueSecondaryEndpoint=http://seanstagehierarchical-secondary.queue.core.windows.net/;FileSecondaryEndpoint=http://seanstagehierarchical-secondary.file.core.windows.net/;AccountName=seanstagehierarchical;AccountKey=Sanitized\n"
-=======
     "Storage_TestConfigHierarchicalNamespace": "NamespaceTenant\nseannsecanary\nU2FuaXRpemVk\nhttp://seannsecanary.blob.core.windows.net\nhttp://seannsecanary.file.core.windows.net\nhttp://seannsecanary.queue.core.windows.net\nhttp://seannsecanary.table.core.windows.net\n\n\n\n\nhttp://seannsecanary-secondary.blob.core.windows.net\nhttp://seannsecanary-secondary.file.core.windows.net\nhttp://seannsecanary-secondary.queue.core.windows.net\nhttp://seannsecanary-secondary.table.core.windows.net\n68390a19-a643-458b-b726-408abf67b4fc\nSanitized\n72f988bf-86f1-41af-91ab-2d7cd011db47\nhttps://login.microsoftonline.com/\nCloud\nBlobEndpoint=http://seannsecanary.blob.core.windows.net/;QueueEndpoint=http://seannsecanary.queue.core.windows.net/;FileEndpoint=http://seannsecanary.file.core.windows.net/;BlobSecondaryEndpoint=http://seannsecanary-secondary.blob.core.windows.net/;QueueSecondaryEndpoint=http://seannsecanary-secondary.queue.core.windows.net/;FileSecondaryEndpoint=http://seannsecanary-secondary.file.core.windows.net/;AccountName=seannsecanary;AccountKey=Sanitized\n"
->>>>>>> 32e373e2
   }
 }