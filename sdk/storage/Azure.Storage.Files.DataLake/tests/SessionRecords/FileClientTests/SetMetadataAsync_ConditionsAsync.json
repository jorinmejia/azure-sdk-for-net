--- conflicted
+++ resolved
@@ -1,22 +1,6 @@
 {
   "Entries": [
     {
-<<<<<<< HEAD
-      "RequestUri": "https://seanstagehierarchical.blob.core.windows.net/test-filesystem-1d81ac7a-7ee9-bea7-f54a-7446dc9c85b7?restype=container",
-      "RequestMethod": "PUT",
-      "RequestHeaders": {
-        "Authorization": "Sanitized",
-        "traceparent": "00-7f1b57f855b73b49a224ea7224de928e-83923bf743d59042-00",
-        "User-Agent": [
-          "azsdk-net-Storage.Files.DataLake/12.0.0-dev.20200305.1",
-          "(.NET Core 4.6.28325.01; Microsoft Windows 10.0.18363 )"
-        ],
-        "x-ms-blob-public-access": "container",
-        "x-ms-client-request-id": "d1069d21-6ee9-d8ca-806d-7fe08aca1b95",
-        "x-ms-date": "Thu, 05 Mar 2020 22:22:48 GMT",
-        "x-ms-return-client-request-id": "true",
-        "x-ms-version": "2019-10-10"
-=======
       "RequestUri": "http://seannsecanary.blob.core.windows.net/test-filesystem-1d81ac7a-7ee9-bea7-f54a-7446dc9c85b7?restype=container",
       "RequestMethod": "PUT",
       "RequestHeaders": {
@@ -31,52 +15,25 @@
         "x-ms-date": "Fri, 03 Apr 2020 21:03:32 GMT",
         "x-ms-return-client-request-id": "true",
         "x-ms-version": "2019-12-12"
->>>>>>> 32e373e2
-      },
-      "RequestBody": null,
-      "StatusCode": 201,
-      "ResponseHeaders": {
-        "Content-Length": "0",
-<<<<<<< HEAD
-        "Date": "Thu, 05 Mar 2020 22:22:48 GMT",
-        "ETag": "\u00220x8D7C153BCD6972B\u0022",
-        "Last-Modified": "Thu, 05 Mar 2020 22:22:49 GMT",
-=======
+      },
+      "RequestBody": null,
+      "StatusCode": 201,
+      "ResponseHeaders": {
+        "Content-Length": "0",
         "Date": "Fri, 03 Apr 2020 21:03:30 GMT",
         "ETag": "\u00220x8D7D81276EC7E80\u0022",
         "Last-Modified": "Fri, 03 Apr 2020 21:03:31 GMT",
->>>>>>> 32e373e2
         "Server": [
           "Windows-Azure-Blob/1.0",
           "Microsoft-HTTPAPI/2.0"
         ],
         "x-ms-client-request-id": "d1069d21-6ee9-d8ca-806d-7fe08aca1b95",
-<<<<<<< HEAD
-        "x-ms-request-id": "09ae9aba-001e-0029-013c-f3ac4f000000",
-        "x-ms-version": "2019-10-10"
-=======
         "x-ms-request-id": "9622739e-f01e-0012-41fb-093670000000",
         "x-ms-version": "2019-12-12"
->>>>>>> 32e373e2
-      },
-      "ResponseBody": []
-    },
-    {
-<<<<<<< HEAD
-      "RequestUri": "https://seanstagehierarchical.dfs.core.windows.net/test-filesystem-1d81ac7a-7ee9-bea7-f54a-7446dc9c85b7/test-file-08b588e4-7cb2-fadd-d90b-2f3653dcc54b?resource=file",
-      "RequestMethod": "PUT",
-      "RequestHeaders": {
-        "Authorization": "Sanitized",
-        "traceparent": "00-f1fd8d695a97684ebe6ee58df7d4ff6f-76f2ac49c355c844-00",
-        "User-Agent": [
-          "azsdk-net-Storage.Files.DataLake/12.0.0-dev.20200305.1",
-          "(.NET Core 4.6.28325.01; Microsoft Windows 10.0.18363 )"
-        ],
-        "x-ms-client-request-id": "70e69497-2ff4-a521-bf0c-f8dd3e9484a3",
-        "x-ms-date": "Thu, 05 Mar 2020 22:22:49 GMT",
-        "x-ms-return-client-request-id": "true",
-        "x-ms-version": "2019-10-10"
-=======
+      },
+      "ResponseBody": []
+    },
+    {
       "RequestUri": "http://seannsecanary.dfs.core.windows.net/test-filesystem-1d81ac7a-7ee9-bea7-f54a-7446dc9c85b7/test-file-08b588e4-7cb2-fadd-d90b-2f3653dcc54b?resource=file",
       "RequestMethod": "PUT",
       "RequestHeaders": {
@@ -90,116 +47,61 @@
         "x-ms-date": "Fri, 03 Apr 2020 21:03:32 GMT",
         "x-ms-return-client-request-id": "true",
         "x-ms-version": "2019-12-12"
->>>>>>> 32e373e2
-      },
-      "RequestBody": null,
-      "StatusCode": 201,
-      "ResponseHeaders": {
-        "Content-Length": "0",
-<<<<<<< HEAD
-        "Date": "Thu, 05 Mar 2020 22:22:48 GMT",
-        "ETag": "\u00220x8D7C153BD090B70\u0022",
-        "Last-Modified": "Thu, 05 Mar 2020 22:22:49 GMT",
-=======
+      },
+      "RequestBody": null,
+      "StatusCode": 201,
+      "ResponseHeaders": {
+        "Content-Length": "0",
         "Date": "Fri, 03 Apr 2020 21:03:31 GMT",
         "ETag": "\u00220x8D7D8127703C6D4\u0022",
         "Last-Modified": "Fri, 03 Apr 2020 21:03:31 GMT",
->>>>>>> 32e373e2
         "Server": [
           "Windows-Azure-HDFS/1.0",
           "Microsoft-HTTPAPI/2.0"
         ],
         "x-ms-client-request-id": "70e69497-2ff4-a521-bf0c-f8dd3e9484a3",
-<<<<<<< HEAD
-        "x-ms-request-id": "92290ae6-a01f-000f-4e3c-f3e457000000",
-        "x-ms-version": "2019-10-10"
-=======
         "x-ms-request-id": "fa440333-201f-0097-45fb-091bad000000",
         "x-ms-version": "2019-12-12"
->>>>>>> 32e373e2
-      },
-      "ResponseBody": []
-    },
-    {
-<<<<<<< HEAD
-      "RequestUri": "https://seanstagehierarchical.blob.core.windows.net/test-filesystem-1d81ac7a-7ee9-bea7-f54a-7446dc9c85b7/test-file-08b588e4-7cb2-fadd-d90b-2f3653dcc54b?comp=metadata",
-=======
+      },
+      "ResponseBody": []
+    },
+    {
       "RequestUri": "http://seannsecanary.blob.core.windows.net/test-filesystem-1d81ac7a-7ee9-bea7-f54a-7446dc9c85b7/test-file-08b588e4-7cb2-fadd-d90b-2f3653dcc54b?comp=metadata",
->>>>>>> 32e373e2
-      "RequestMethod": "PUT",
-      "RequestHeaders": {
-        "Authorization": "Sanitized",
-        "User-Agent": [
-<<<<<<< HEAD
-          "azsdk-net-Storage.Files.DataLake/12.0.0-dev.20200305.1",
-          "(.NET Core 4.6.28325.01; Microsoft Windows 10.0.18363 )"
-        ],
-        "x-ms-client-request-id": "bf9e0c20-54f5-e356-807f-7f8abaf031fc",
-        "x-ms-date": "Thu, 05 Mar 2020 22:22:49 GMT",
-=======
+      "RequestMethod": "PUT",
+      "RequestHeaders": {
+        "Authorization": "Sanitized",
+        "User-Agent": [
           "azsdk-net-Storage.Files.DataLake/12.1.0-dev.20200403.1",
           "(.NET Core 4.6.28325.01; Microsoft Windows 10.0.18362 )"
         ],
         "x-ms-client-request-id": "bf9e0c20-54f5-e356-807f-7f8abaf031fc",
         "x-ms-date": "Fri, 03 Apr 2020 21:03:32 GMT",
->>>>>>> 32e373e2
         "x-ms-meta-Capital": "letter",
         "x-ms-meta-foo": "bar",
         "x-ms-meta-meta": "data",
         "x-ms-meta-UPPER": "case",
         "x-ms-return-client-request-id": "true",
-<<<<<<< HEAD
-        "x-ms-version": "2019-10-10"
-=======
-        "x-ms-version": "2019-12-12"
->>>>>>> 32e373e2
+        "x-ms-version": "2019-12-12"
       },
       "RequestBody": null,
       "StatusCode": 200,
       "ResponseHeaders": {
         "Content-Length": "0",
-<<<<<<< HEAD
-        "Date": "Thu, 05 Mar 2020 22:22:48 GMT",
-        "ETag": "\u00220x8D7C153BD155A5D\u0022",
-        "Last-Modified": "Thu, 05 Mar 2020 22:22:49 GMT",
-=======
         "Date": "Fri, 03 Apr 2020 21:03:31 GMT",
         "ETag": "\u00220x8D7D81277158EBA\u0022",
         "Last-Modified": "Fri, 03 Apr 2020 21:03:31 GMT",
->>>>>>> 32e373e2
         "Server": [
           "Windows-Azure-Blob/1.0",
           "Microsoft-HTTPAPI/2.0"
         ],
         "x-ms-client-request-id": "bf9e0c20-54f5-e356-807f-7f8abaf031fc",
-<<<<<<< HEAD
-        "x-ms-request-id": "09ae9abe-001e-0029-023c-f3ac4f000000",
-        "x-ms-request-server-encrypted": "true",
-        "x-ms-version": "2019-10-10"
-=======
         "x-ms-request-id": "962273ba-f01e-0012-51fb-093670000000",
         "x-ms-request-server-encrypted": "true",
         "x-ms-version": "2019-12-12"
->>>>>>> 32e373e2
-      },
-      "ResponseBody": []
-    },
-    {
-<<<<<<< HEAD
-      "RequestUri": "https://seanstagehierarchical.blob.core.windows.net/test-filesystem-1d81ac7a-7ee9-bea7-f54a-7446dc9c85b7?restype=container",
-      "RequestMethod": "DELETE",
-      "RequestHeaders": {
-        "Authorization": "Sanitized",
-        "traceparent": "00-a472f4cd42a5364a9c3bfa564a355d4e-64bf1a273a2e5b41-00",
-        "User-Agent": [
-          "azsdk-net-Storage.Files.DataLake/12.0.0-dev.20200305.1",
-          "(.NET Core 4.6.28325.01; Microsoft Windows 10.0.18363 )"
-        ],
-        "x-ms-client-request-id": "32bd1212-c4f5-53ae-ddea-68265d7576ca",
-        "x-ms-date": "Thu, 05 Mar 2020 22:22:49 GMT",
-        "x-ms-return-client-request-id": "true",
-        "x-ms-version": "2019-10-10"
-=======
+      },
+      "ResponseBody": []
+    },
+    {
       "RequestUri": "http://seannsecanary.blob.core.windows.net/test-filesystem-1d81ac7a-7ee9-bea7-f54a-7446dc9c85b7?restype=container",
       "RequestMethod": "DELETE",
       "RequestHeaders": {
@@ -213,49 +115,23 @@
         "x-ms-date": "Fri, 03 Apr 2020 21:03:33 GMT",
         "x-ms-return-client-request-id": "true",
         "x-ms-version": "2019-12-12"
->>>>>>> 32e373e2
       },
       "RequestBody": null,
       "StatusCode": 202,
       "ResponseHeaders": {
         "Content-Length": "0",
-<<<<<<< HEAD
-        "Date": "Thu, 05 Mar 2020 22:22:49 GMT",
-=======
         "Date": "Fri, 03 Apr 2020 21:03:31 GMT",
->>>>>>> 32e373e2
         "Server": [
           "Windows-Azure-Blob/1.0",
           "Microsoft-HTTPAPI/2.0"
         ],
         "x-ms-client-request-id": "32bd1212-c4f5-53ae-ddea-68265d7576ca",
-<<<<<<< HEAD
-        "x-ms-request-id": "09ae9abf-001e-0029-033c-f3ac4f000000",
-        "x-ms-version": "2019-10-10"
-=======
         "x-ms-request-id": "962273cc-f01e-0012-5dfb-093670000000",
         "x-ms-version": "2019-12-12"
->>>>>>> 32e373e2
-      },
-      "ResponseBody": []
-    },
-    {
-<<<<<<< HEAD
-      "RequestUri": "https://seanstagehierarchical.blob.core.windows.net/test-filesystem-a2db7a13-2c54-1dc0-8de3-2a409fa72ae3?restype=container",
-      "RequestMethod": "PUT",
-      "RequestHeaders": {
-        "Authorization": "Sanitized",
-        "traceparent": "00-13485a0acdcbe1429d16817d59be2433-b75798e1df53c740-00",
-        "User-Agent": [
-          "azsdk-net-Storage.Files.DataLake/12.0.0-dev.20200305.1",
-          "(.NET Core 4.6.28325.01; Microsoft Windows 10.0.18363 )"
-        ],
-        "x-ms-blob-public-access": "container",
-        "x-ms-client-request-id": "3e9bea3e-44c0-e626-52a0-a4129a6db335",
-        "x-ms-date": "Thu, 05 Mar 2020 22:22:49 GMT",
-        "x-ms-return-client-request-id": "true",
-        "x-ms-version": "2019-10-10"
-=======
+      },
+      "ResponseBody": []
+    },
+    {
       "RequestUri": "http://seannsecanary.blob.core.windows.net/test-filesystem-a2db7a13-2c54-1dc0-8de3-2a409fa72ae3?restype=container",
       "RequestMethod": "PUT",
       "RequestHeaders": {
@@ -270,52 +146,25 @@
         "x-ms-date": "Fri, 03 Apr 2020 21:03:33 GMT",
         "x-ms-return-client-request-id": "true",
         "x-ms-version": "2019-12-12"
->>>>>>> 32e373e2
-      },
-      "RequestBody": null,
-      "StatusCode": 201,
-      "ResponseHeaders": {
-        "Content-Length": "0",
-<<<<<<< HEAD
-        "Date": "Thu, 05 Mar 2020 22:22:49 GMT",
-        "ETag": "\u00220x8D7C153BD64CB94\u0022",
-        "Last-Modified": "Thu, 05 Mar 2020 22:22:50 GMT",
-=======
+      },
+      "RequestBody": null,
+      "StatusCode": 201,
+      "ResponseHeaders": {
+        "Content-Length": "0",
         "Date": "Fri, 03 Apr 2020 21:03:31 GMT",
         "ETag": "\u00220x8D7D8127736DB76\u0022",
         "Last-Modified": "Fri, 03 Apr 2020 21:03:31 GMT",
->>>>>>> 32e373e2
         "Server": [
           "Windows-Azure-Blob/1.0",
           "Microsoft-HTTPAPI/2.0"
         ],
         "x-ms-client-request-id": "3e9bea3e-44c0-e626-52a0-a4129a6db335",
-<<<<<<< HEAD
-        "x-ms-request-id": "b9eb9e81-001e-0016-023c-f364ec000000",
-        "x-ms-version": "2019-10-10"
-=======
         "x-ms-request-id": "962273d1-f01e-0012-61fb-093670000000",
         "x-ms-version": "2019-12-12"
->>>>>>> 32e373e2
-      },
-      "ResponseBody": []
-    },
-    {
-<<<<<<< HEAD
-      "RequestUri": "https://seanstagehierarchical.dfs.core.windows.net/test-filesystem-a2db7a13-2c54-1dc0-8de3-2a409fa72ae3/test-file-588e84c0-cdfd-1598-72f7-36b73c848435?resource=file",
-      "RequestMethod": "PUT",
-      "RequestHeaders": {
-        "Authorization": "Sanitized",
-        "traceparent": "00-c8f9c3da85e8a24e82d9a39b64075883-c14827399df48d4a-00",
-        "User-Agent": [
-          "azsdk-net-Storage.Files.DataLake/12.0.0-dev.20200305.1",
-          "(.NET Core 4.6.28325.01; Microsoft Windows 10.0.18363 )"
-        ],
-        "x-ms-client-request-id": "147bb9e9-04c9-7122-5286-cbc80e6fa9cd",
-        "x-ms-date": "Thu, 05 Mar 2020 22:22:50 GMT",
-        "x-ms-return-client-request-id": "true",
-        "x-ms-version": "2019-10-10"
-=======
+      },
+      "ResponseBody": []
+    },
+    {
       "RequestUri": "http://seannsecanary.dfs.core.windows.net/test-filesystem-a2db7a13-2c54-1dc0-8de3-2a409fa72ae3/test-file-588e84c0-cdfd-1598-72f7-36b73c848435?resource=file",
       "RequestMethod": "PUT",
       "RequestHeaders": {
@@ -329,50 +178,25 @@
         "x-ms-date": "Fri, 03 Apr 2020 21:03:33 GMT",
         "x-ms-return-client-request-id": "true",
         "x-ms-version": "2019-12-12"
->>>>>>> 32e373e2
-      },
-      "RequestBody": null,
-      "StatusCode": 201,
-      "ResponseHeaders": {
-        "Content-Length": "0",
-<<<<<<< HEAD
-        "Date": "Thu, 05 Mar 2020 22:22:50 GMT",
-        "ETag": "\u00220x8D7C153BD9BEE32\u0022",
-        "Last-Modified": "Thu, 05 Mar 2020 22:22:50 GMT",
-=======
+      },
+      "RequestBody": null,
+      "StatusCode": 201,
+      "ResponseHeaders": {
+        "Content-Length": "0",
         "Date": "Fri, 03 Apr 2020 21:03:31 GMT",
         "ETag": "\u00220x8D7D81277461D15\u0022",
         "Last-Modified": "Fri, 03 Apr 2020 21:03:31 GMT",
->>>>>>> 32e373e2
         "Server": [
           "Windows-Azure-HDFS/1.0",
           "Microsoft-HTTPAPI/2.0"
         ],
         "x-ms-client-request-id": "147bb9e9-04c9-7122-5286-cbc80e6fa9cd",
-<<<<<<< HEAD
-        "x-ms-request-id": "6c7e856f-101f-0047-743c-f3f960000000",
-        "x-ms-version": "2019-10-10"
-=======
         "x-ms-request-id": "fa440334-201f-0097-46fb-091bad000000",
         "x-ms-version": "2019-12-12"
->>>>>>> 32e373e2
-      },
-      "ResponseBody": []
-    },
-    {
-<<<<<<< HEAD
-      "RequestUri": "https://seanstagehierarchical.blob.core.windows.net/test-filesystem-a2db7a13-2c54-1dc0-8de3-2a409fa72ae3/test-file-588e84c0-cdfd-1598-72f7-36b73c848435?comp=metadata",
-      "RequestMethod": "PUT",
-      "RequestHeaders": {
-        "Authorization": "Sanitized",
-        "If-Modified-Since": "Wed, 04 Mar 2020 22:22:48 GMT",
-        "User-Agent": [
-          "azsdk-net-Storage.Files.DataLake/12.0.0-dev.20200305.1",
-          "(.NET Core 4.6.28325.01; Microsoft Windows 10.0.18363 )"
-        ],
-        "x-ms-client-request-id": "83cd37ae-6f09-806b-e790-61861f5a436f",
-        "x-ms-date": "Thu, 05 Mar 2020 22:22:50 GMT",
-=======
+      },
+      "ResponseBody": []
+    },
+    {
       "RequestUri": "http://seannsecanary.blob.core.windows.net/test-filesystem-a2db7a13-2c54-1dc0-8de3-2a409fa72ae3/test-file-588e84c0-cdfd-1598-72f7-36b73c848435?comp=metadata",
       "RequestMethod": "PUT",
       "RequestHeaders": {
@@ -384,64 +208,32 @@
         ],
         "x-ms-client-request-id": "83cd37ae-6f09-806b-e790-61861f5a436f",
         "x-ms-date": "Fri, 03 Apr 2020 21:03:33 GMT",
->>>>>>> 32e373e2
         "x-ms-meta-Capital": "letter",
         "x-ms-meta-foo": "bar",
         "x-ms-meta-meta": "data",
         "x-ms-meta-UPPER": "case",
         "x-ms-return-client-request-id": "true",
-<<<<<<< HEAD
-        "x-ms-version": "2019-10-10"
-=======
-        "x-ms-version": "2019-12-12"
->>>>>>> 32e373e2
+        "x-ms-version": "2019-12-12"
       },
       "RequestBody": null,
       "StatusCode": 200,
       "ResponseHeaders": {
         "Content-Length": "0",
-<<<<<<< HEAD
-        "Date": "Thu, 05 Mar 2020 22:22:50 GMT",
-        "ETag": "\u00220x8D7C153BDA8ACDF\u0022",
-        "Last-Modified": "Thu, 05 Mar 2020 22:22:50 GMT",
-=======
         "Date": "Fri, 03 Apr 2020 21:03:31 GMT",
         "ETag": "\u00220x8D7D8127759AAA1\u0022",
         "Last-Modified": "Fri, 03 Apr 2020 21:03:31 GMT",
->>>>>>> 32e373e2
         "Server": [
           "Windows-Azure-Blob/1.0",
           "Microsoft-HTTPAPI/2.0"
         ],
         "x-ms-client-request-id": "83cd37ae-6f09-806b-e790-61861f5a436f",
-<<<<<<< HEAD
-        "x-ms-request-id": "b9eb9e9a-001e-0016-163c-f364ec000000",
-        "x-ms-request-server-encrypted": "true",
-        "x-ms-version": "2019-10-10"
-=======
         "x-ms-request-id": "962273eb-f01e-0012-76fb-093670000000",
         "x-ms-request-server-encrypted": "true",
         "x-ms-version": "2019-12-12"
->>>>>>> 32e373e2
-      },
-      "ResponseBody": []
-    },
-    {
-<<<<<<< HEAD
-      "RequestUri": "https://seanstagehierarchical.blob.core.windows.net/test-filesystem-a2db7a13-2c54-1dc0-8de3-2a409fa72ae3?restype=container",
-      "RequestMethod": "DELETE",
-      "RequestHeaders": {
-        "Authorization": "Sanitized",
-        "traceparent": "00-bedd8fe5848174409d8f2f0893ae1ba1-53fcac029cbdb240-00",
-        "User-Agent": [
-          "azsdk-net-Storage.Files.DataLake/12.0.0-dev.20200305.1",
-          "(.NET Core 4.6.28325.01; Microsoft Windows 10.0.18363 )"
-        ],
-        "x-ms-client-request-id": "d71a4dcb-26a1-acc4-030b-a8db9da3b406",
-        "x-ms-date": "Thu, 05 Mar 2020 22:22:50 GMT",
-        "x-ms-return-client-request-id": "true",
-        "x-ms-version": "2019-10-10"
-=======
+      },
+      "ResponseBody": []
+    },
+    {
       "RequestUri": "http://seannsecanary.blob.core.windows.net/test-filesystem-a2db7a13-2c54-1dc0-8de3-2a409fa72ae3?restype=container",
       "RequestMethod": "DELETE",
       "RequestHeaders": {
@@ -455,49 +247,23 @@
         "x-ms-date": "Fri, 03 Apr 2020 21:03:33 GMT",
         "x-ms-return-client-request-id": "true",
         "x-ms-version": "2019-12-12"
->>>>>>> 32e373e2
       },
       "RequestBody": null,
       "StatusCode": 202,
       "ResponseHeaders": {
         "Content-Length": "0",
-<<<<<<< HEAD
-        "Date": "Thu, 05 Mar 2020 22:22:50 GMT",
-=======
         "Date": "Fri, 03 Apr 2020 21:03:31 GMT",
->>>>>>> 32e373e2
         "Server": [
           "Windows-Azure-Blob/1.0",
           "Microsoft-HTTPAPI/2.0"
         ],
         "x-ms-client-request-id": "d71a4dcb-26a1-acc4-030b-a8db9da3b406",
-<<<<<<< HEAD
-        "x-ms-request-id": "b9eb9eb0-001e-0016-2b3c-f364ec000000",
-        "x-ms-version": "2019-10-10"
-=======
         "x-ms-request-id": "9622740d-f01e-0012-11fb-093670000000",
         "x-ms-version": "2019-12-12"
->>>>>>> 32e373e2
-      },
-      "ResponseBody": []
-    },
-    {
-<<<<<<< HEAD
-      "RequestUri": "https://seanstagehierarchical.blob.core.windows.net/test-filesystem-ef840af7-d08f-f515-a5e3-f262bcddf631?restype=container",
-      "RequestMethod": "PUT",
-      "RequestHeaders": {
-        "Authorization": "Sanitized",
-        "traceparent": "00-00b8e72fefa8c94b88bc638e5102643b-4023c66a32945d41-00",
-        "User-Agent": [
-          "azsdk-net-Storage.Files.DataLake/12.0.0-dev.20200305.1",
-          "(.NET Core 4.6.28325.01; Microsoft Windows 10.0.18363 )"
-        ],
-        "x-ms-blob-public-access": "container",
-        "x-ms-client-request-id": "7f96acf2-0932-fbbd-3825-32bd3361ef26",
-        "x-ms-date": "Thu, 05 Mar 2020 22:22:50 GMT",
-        "x-ms-return-client-request-id": "true",
-        "x-ms-version": "2019-10-10"
-=======
+      },
+      "ResponseBody": []
+    },
+    {
       "RequestUri": "http://seannsecanary.blob.core.windows.net/test-filesystem-ef840af7-d08f-f515-a5e3-f262bcddf631?restype=container",
       "RequestMethod": "PUT",
       "RequestHeaders": {
@@ -512,52 +278,25 @@
         "x-ms-date": "Fri, 03 Apr 2020 21:03:33 GMT",
         "x-ms-return-client-request-id": "true",
         "x-ms-version": "2019-12-12"
->>>>>>> 32e373e2
-      },
-      "RequestBody": null,
-      "StatusCode": 201,
-      "ResponseHeaders": {
-        "Content-Length": "0",
-<<<<<<< HEAD
-        "Date": "Thu, 05 Mar 2020 22:22:50 GMT",
-        "ETag": "\u00220x8D7C153BDE60FB4\u0022",
-        "Last-Modified": "Thu, 05 Mar 2020 22:22:50 GMT",
-=======
+      },
+      "RequestBody": null,
+      "StatusCode": 201,
+      "ResponseHeaders": {
+        "Content-Length": "0",
         "Date": "Fri, 03 Apr 2020 21:03:32 GMT",
         "ETag": "\u00220x8D7D8127795D591\u0022",
         "Last-Modified": "Fri, 03 Apr 2020 21:03:32 GMT",
->>>>>>> 32e373e2
         "Server": [
           "Windows-Azure-Blob/1.0",
           "Microsoft-HTTPAPI/2.0"
         ],
         "x-ms-client-request-id": "7f96acf2-0932-fbbd-3825-32bd3361ef26",
-<<<<<<< HEAD
-        "x-ms-request-id": "9d99e3c4-f01e-0002-073c-f32c83000000",
-        "x-ms-version": "2019-10-10"
-=======
         "x-ms-request-id": "9622743c-f01e-0012-32fb-093670000000",
         "x-ms-version": "2019-12-12"
->>>>>>> 32e373e2
-      },
-      "ResponseBody": []
-    },
-    {
-<<<<<<< HEAD
-      "RequestUri": "https://seanstagehierarchical.dfs.core.windows.net/test-filesystem-ef840af7-d08f-f515-a5e3-f262bcddf631/test-file-89447615-e3e8-8bc6-3dc2-2bc5e8b8e4ee?resource=file",
-      "RequestMethod": "PUT",
-      "RequestHeaders": {
-        "Authorization": "Sanitized",
-        "traceparent": "00-a49163baf287ee46bc619f7ca2c80efd-864651f73c20ed4f-00",
-        "User-Agent": [
-          "azsdk-net-Storage.Files.DataLake/12.0.0-dev.20200305.1",
-          "(.NET Core 4.6.28325.01; Microsoft Windows 10.0.18363 )"
-        ],
-        "x-ms-client-request-id": "9947c1da-c271-0e04-e60b-4270def8127f",
-        "x-ms-date": "Thu, 05 Mar 2020 22:22:50 GMT",
-        "x-ms-return-client-request-id": "true",
-        "x-ms-version": "2019-10-10"
-=======
+      },
+      "ResponseBody": []
+    },
+    {
       "RequestUri": "http://seannsecanary.dfs.core.windows.net/test-filesystem-ef840af7-d08f-f515-a5e3-f262bcddf631/test-file-89447615-e3e8-8bc6-3dc2-2bc5e8b8e4ee?resource=file",
       "RequestMethod": "PUT",
       "RequestHeaders": {
@@ -571,50 +310,25 @@
         "x-ms-date": "Fri, 03 Apr 2020 21:03:34 GMT",
         "x-ms-return-client-request-id": "true",
         "x-ms-version": "2019-12-12"
->>>>>>> 32e373e2
-      },
-      "RequestBody": null,
-      "StatusCode": 201,
-      "ResponseHeaders": {
-        "Content-Length": "0",
-<<<<<<< HEAD
-        "Date": "Thu, 05 Mar 2020 22:22:50 GMT",
-        "ETag": "\u00220x8D7C153BE19E0B2\u0022",
-        "Last-Modified": "Thu, 05 Mar 2020 22:22:51 GMT",
-=======
+      },
+      "RequestBody": null,
+      "StatusCode": 201,
+      "ResponseHeaders": {
+        "Content-Length": "0",
         "Date": "Fri, 03 Apr 2020 21:03:32 GMT",
         "ETag": "\u00220x8D7D81277D51CCF\u0022",
         "Last-Modified": "Fri, 03 Apr 2020 21:03:32 GMT",
->>>>>>> 32e373e2
         "Server": [
           "Windows-Azure-HDFS/1.0",
           "Microsoft-HTTPAPI/2.0"
         ],
         "x-ms-client-request-id": "9947c1da-c271-0e04-e60b-4270def8127f",
-<<<<<<< HEAD
-        "x-ms-request-id": "3ab45e4b-601f-002f-443c-f39ff0000000",
-        "x-ms-version": "2019-10-10"
-=======
         "x-ms-request-id": "fa440335-201f-0097-47fb-091bad000000",
         "x-ms-version": "2019-12-12"
->>>>>>> 32e373e2
-      },
-      "ResponseBody": []
-    },
-    {
-<<<<<<< HEAD
-      "RequestUri": "https://seanstagehierarchical.blob.core.windows.net/test-filesystem-ef840af7-d08f-f515-a5e3-f262bcddf631/test-file-89447615-e3e8-8bc6-3dc2-2bc5e8b8e4ee?comp=metadata",
-      "RequestMethod": "PUT",
-      "RequestHeaders": {
-        "Authorization": "Sanitized",
-        "If-Unmodified-Since": "Fri, 06 Mar 2020 22:22:48 GMT",
-        "User-Agent": [
-          "azsdk-net-Storage.Files.DataLake/12.0.0-dev.20200305.1",
-          "(.NET Core 4.6.28325.01; Microsoft Windows 10.0.18363 )"
-        ],
-        "x-ms-client-request-id": "27ebc933-4a71-d47c-0161-283a348faf5f",
-        "x-ms-date": "Thu, 05 Mar 2020 22:22:51 GMT",
-=======
+      },
+      "ResponseBody": []
+    },
+    {
       "RequestUri": "http://seannsecanary.blob.core.windows.net/test-filesystem-ef840af7-d08f-f515-a5e3-f262bcddf631/test-file-89447615-e3e8-8bc6-3dc2-2bc5e8b8e4ee?comp=metadata",
       "RequestMethod": "PUT",
       "RequestHeaders": {
@@ -626,64 +340,32 @@
         ],
         "x-ms-client-request-id": "27ebc933-4a71-d47c-0161-283a348faf5f",
         "x-ms-date": "Fri, 03 Apr 2020 21:03:34 GMT",
->>>>>>> 32e373e2
         "x-ms-meta-Capital": "letter",
         "x-ms-meta-foo": "bar",
         "x-ms-meta-meta": "data",
         "x-ms-meta-UPPER": "case",
         "x-ms-return-client-request-id": "true",
-<<<<<<< HEAD
-        "x-ms-version": "2019-10-10"
-=======
-        "x-ms-version": "2019-12-12"
->>>>>>> 32e373e2
+        "x-ms-version": "2019-12-12"
       },
       "RequestBody": null,
       "StatusCode": 200,
       "ResponseHeaders": {
         "Content-Length": "0",
-<<<<<<< HEAD
-        "Date": "Thu, 05 Mar 2020 22:22:50 GMT",
-        "ETag": "\u00220x8D7C153BE2C0158\u0022",
-        "Last-Modified": "Thu, 05 Mar 2020 22:22:51 GMT",
-=======
         "Date": "Fri, 03 Apr 2020 21:03:32 GMT",
         "ETag": "\u00220x8D7D81277E24256\u0022",
         "Last-Modified": "Fri, 03 Apr 2020 21:03:32 GMT",
->>>>>>> 32e373e2
         "Server": [
           "Windows-Azure-Blob/1.0",
           "Microsoft-HTTPAPI/2.0"
         ],
         "x-ms-client-request-id": "27ebc933-4a71-d47c-0161-283a348faf5f",
-<<<<<<< HEAD
-        "x-ms-request-id": "9d99e3db-f01e-0002-173c-f32c83000000",
-        "x-ms-request-server-encrypted": "true",
-        "x-ms-version": "2019-10-10"
-=======
         "x-ms-request-id": "9622748a-f01e-0012-70fb-093670000000",
         "x-ms-request-server-encrypted": "true",
         "x-ms-version": "2019-12-12"
->>>>>>> 32e373e2
-      },
-      "ResponseBody": []
-    },
-    {
-<<<<<<< HEAD
-      "RequestUri": "https://seanstagehierarchical.blob.core.windows.net/test-filesystem-ef840af7-d08f-f515-a5e3-f262bcddf631?restype=container",
-      "RequestMethod": "DELETE",
-      "RequestHeaders": {
-        "Authorization": "Sanitized",
-        "traceparent": "00-1924643e455391458d4f31c4d9f290ad-100fd25ba49d6740-00",
-        "User-Agent": [
-          "azsdk-net-Storage.Files.DataLake/12.0.0-dev.20200305.1",
-          "(.NET Core 4.6.28325.01; Microsoft Windows 10.0.18363 )"
-        ],
-        "x-ms-client-request-id": "143c15ba-eb0d-f60d-c751-2c8fb7a46ae7",
-        "x-ms-date": "Thu, 05 Mar 2020 22:22:51 GMT",
-        "x-ms-return-client-request-id": "true",
-        "x-ms-version": "2019-10-10"
-=======
+      },
+      "ResponseBody": []
+    },
+    {
       "RequestUri": "http://seannsecanary.blob.core.windows.net/test-filesystem-ef840af7-d08f-f515-a5e3-f262bcddf631?restype=container",
       "RequestMethod": "DELETE",
       "RequestHeaders": {
@@ -697,49 +379,23 @@
         "x-ms-date": "Fri, 03 Apr 2020 21:03:34 GMT",
         "x-ms-return-client-request-id": "true",
         "x-ms-version": "2019-12-12"
->>>>>>> 32e373e2
       },
       "RequestBody": null,
       "StatusCode": 202,
       "ResponseHeaders": {
         "Content-Length": "0",
-<<<<<<< HEAD
-        "Date": "Thu, 05 Mar 2020 22:22:50 GMT",
-=======
         "Date": "Fri, 03 Apr 2020 21:03:32 GMT",
->>>>>>> 32e373e2
         "Server": [
           "Windows-Azure-Blob/1.0",
           "Microsoft-HTTPAPI/2.0"
         ],
         "x-ms-client-request-id": "143c15ba-eb0d-f60d-c751-2c8fb7a46ae7",
-<<<<<<< HEAD
-        "x-ms-request-id": "9d99e3e0-f01e-0002-1c3c-f32c83000000",
-        "x-ms-version": "2019-10-10"
-=======
         "x-ms-request-id": "962274a2-f01e-0012-02fb-093670000000",
         "x-ms-version": "2019-12-12"
->>>>>>> 32e373e2
-      },
-      "ResponseBody": []
-    },
-    {
-<<<<<<< HEAD
-      "RequestUri": "https://seanstagehierarchical.blob.core.windows.net/test-filesystem-2f7cd106-5ad2-d243-57f1-45c828c14326?restype=container",
-      "RequestMethod": "PUT",
-      "RequestHeaders": {
-        "Authorization": "Sanitized",
-        "traceparent": "00-c06efe4e5c90304a9546fc7a0c5dbaa2-ce5f7b151b05e647-00",
-        "User-Agent": [
-          "azsdk-net-Storage.Files.DataLake/12.0.0-dev.20200305.1",
-          "(.NET Core 4.6.28325.01; Microsoft Windows 10.0.18363 )"
-        ],
-        "x-ms-blob-public-access": "container",
-        "x-ms-client-request-id": "bfb43b3e-955f-6068-d169-bd1ba645ce05",
-        "x-ms-date": "Thu, 05 Mar 2020 22:22:51 GMT",
-        "x-ms-return-client-request-id": "true",
-        "x-ms-version": "2019-10-10"
-=======
+      },
+      "ResponseBody": []
+    },
+    {
       "RequestUri": "http://seannsecanary.blob.core.windows.net/test-filesystem-2f7cd106-5ad2-d243-57f1-45c828c14326?restype=container",
       "RequestMethod": "PUT",
       "RequestHeaders": {
@@ -754,52 +410,25 @@
         "x-ms-date": "Fri, 03 Apr 2020 21:03:34 GMT",
         "x-ms-return-client-request-id": "true",
         "x-ms-version": "2019-12-12"
->>>>>>> 32e373e2
-      },
-      "RequestBody": null,
-      "StatusCode": 201,
-      "ResponseHeaders": {
-        "Content-Length": "0",
-<<<<<<< HEAD
-        "Date": "Thu, 05 Mar 2020 22:22:51 GMT",
-        "ETag": "\u00220x8D7C153BE6A1D10\u0022",
-        "Last-Modified": "Thu, 05 Mar 2020 22:22:51 GMT",
-=======
+      },
+      "RequestBody": null,
+      "StatusCode": 201,
+      "ResponseHeaders": {
+        "Content-Length": "0",
         "Date": "Fri, 03 Apr 2020 21:03:32 GMT",
         "ETag": "\u00220x8D7D812780CEFF7\u0022",
         "Last-Modified": "Fri, 03 Apr 2020 21:03:33 GMT",
->>>>>>> 32e373e2
         "Server": [
           "Windows-Azure-Blob/1.0",
           "Microsoft-HTTPAPI/2.0"
         ],
         "x-ms-client-request-id": "bfb43b3e-955f-6068-d169-bd1ba645ce05",
-<<<<<<< HEAD
-        "x-ms-request-id": "8d52e9b3-d01e-0048-7c3c-f38f0c000000",
-        "x-ms-version": "2019-10-10"
-=======
         "x-ms-request-id": "962274b5-f01e-0012-14fb-093670000000",
         "x-ms-version": "2019-12-12"
->>>>>>> 32e373e2
-      },
-      "ResponseBody": []
-    },
-    {
-<<<<<<< HEAD
-      "RequestUri": "https://seanstagehierarchical.dfs.core.windows.net/test-filesystem-2f7cd106-5ad2-d243-57f1-45c828c14326/test-file-c9f3060e-4b24-6c94-7fba-23ef2bac9e76?resource=file",
-      "RequestMethod": "PUT",
-      "RequestHeaders": {
-        "Authorization": "Sanitized",
-        "traceparent": "00-d7822ea6f7ac7540ac810c8bec67cd98-5ca6c3d1faaf3743-00",
-        "User-Agent": [
-          "azsdk-net-Storage.Files.DataLake/12.0.0-dev.20200305.1",
-          "(.NET Core 4.6.28325.01; Microsoft Windows 10.0.18363 )"
-        ],
-        "x-ms-client-request-id": "2e892914-78ee-f318-a748-3fa472793525",
-        "x-ms-date": "Thu, 05 Mar 2020 22:22:51 GMT",
-        "x-ms-return-client-request-id": "true",
-        "x-ms-version": "2019-10-10"
-=======
+      },
+      "ResponseBody": []
+    },
+    {
       "RequestUri": "http://seannsecanary.dfs.core.windows.net/test-filesystem-2f7cd106-5ad2-d243-57f1-45c828c14326/test-file-c9f3060e-4b24-6c94-7fba-23ef2bac9e76?resource=file",
       "RequestMethod": "PUT",
       "RequestHeaders": {
@@ -813,55 +442,30 @@
         "x-ms-date": "Fri, 03 Apr 2020 21:03:34 GMT",
         "x-ms-return-client-request-id": "true",
         "x-ms-version": "2019-12-12"
->>>>>>> 32e373e2
-      },
-      "RequestBody": null,
-      "StatusCode": 201,
-      "ResponseHeaders": {
-        "Content-Length": "0",
-<<<<<<< HEAD
-        "Date": "Thu, 05 Mar 2020 22:22:51 GMT",
-        "ETag": "\u00220x8D7C153BEA12CEC\u0022",
-        "Last-Modified": "Thu, 05 Mar 2020 22:22:52 GMT",
-=======
+      },
+      "RequestBody": null,
+      "StatusCode": 201,
+      "ResponseHeaders": {
+        "Content-Length": "0",
         "Date": "Fri, 03 Apr 2020 21:03:33 GMT",
         "ETag": "\u00220x8D7D812781F743E\u0022",
         "Last-Modified": "Fri, 03 Apr 2020 21:03:33 GMT",
->>>>>>> 32e373e2
         "Server": [
           "Windows-Azure-HDFS/1.0",
           "Microsoft-HTTPAPI/2.0"
         ],
         "x-ms-client-request-id": "2e892914-78ee-f318-a748-3fa472793525",
-<<<<<<< HEAD
-        "x-ms-request-id": "22528e75-001f-0006-253c-f3a184000000",
-        "x-ms-version": "2019-10-10"
-=======
         "x-ms-request-id": "fa440336-201f-0097-48fb-091bad000000",
         "x-ms-version": "2019-12-12"
->>>>>>> 32e373e2
-      },
-      "ResponseBody": []
-    },
-    {
-<<<<<<< HEAD
-      "RequestUri": "https://seanstagehierarchical.blob.core.windows.net/test-filesystem-2f7cd106-5ad2-d243-57f1-45c828c14326/test-file-c9f3060e-4b24-6c94-7fba-23ef2bac9e76",
-=======
+      },
+      "ResponseBody": []
+    },
+    {
       "RequestUri": "http://seannsecanary.blob.core.windows.net/test-filesystem-2f7cd106-5ad2-d243-57f1-45c828c14326/test-file-c9f3060e-4b24-6c94-7fba-23ef2bac9e76",
->>>>>>> 32e373e2
       "RequestMethod": "HEAD",
       "RequestHeaders": {
         "Authorization": "Sanitized",
         "User-Agent": [
-<<<<<<< HEAD
-          "azsdk-net-Storage.Files.DataLake/12.0.0-dev.20200305.1",
-          "(.NET Core 4.6.28325.01; Microsoft Windows 10.0.18363 )"
-        ],
-        "x-ms-client-request-id": "01da5ca0-7023-3688-ef95-45c44322930b",
-        "x-ms-date": "Thu, 05 Mar 2020 22:22:52 GMT",
-        "x-ms-return-client-request-id": "true",
-        "x-ms-version": "2019-10-10"
-=======
           "azsdk-net-Storage.Files.DataLake/12.1.0-dev.20200403.1",
           "(.NET Core 4.6.28325.01; Microsoft Windows 10.0.18362 )"
         ],
@@ -869,7 +473,6 @@
         "x-ms-date": "Fri, 03 Apr 2020 21:03:34 GMT",
         "x-ms-return-client-request-id": "true",
         "x-ms-version": "2019-12-12"
->>>>>>> 32e373e2
       },
       "RequestBody": null,
       "StatusCode": 200,
@@ -877,15 +480,9 @@
         "Accept-Ranges": "bytes",
         "Content-Length": "0",
         "Content-Type": "application/octet-stream",
-<<<<<<< HEAD
-        "Date": "Thu, 05 Mar 2020 22:22:51 GMT",
-        "ETag": "\u00220x8D7C153BEA12CEC\u0022",
-        "Last-Modified": "Thu, 05 Mar 2020 22:22:52 GMT",
-=======
         "Date": "Fri, 03 Apr 2020 21:03:32 GMT",
         "ETag": "\u00220x8D7D812781F743E\u0022",
         "Last-Modified": "Fri, 03 Apr 2020 21:03:33 GMT",
->>>>>>> 32e373e2
         "Server": [
           "Windows-Azure-Blob/1.0",
           "Microsoft-HTTPAPI/2.0"
@@ -894,38 +491,16 @@
         "x-ms-access-tier-inferred": "true",
         "x-ms-blob-type": "BlockBlob",
         "x-ms-client-request-id": "01da5ca0-7023-3688-ef95-45c44322930b",
-<<<<<<< HEAD
-        "x-ms-creation-time": "Thu, 05 Mar 2020 22:22:52 GMT",
-        "x-ms-lease-state": "available",
-        "x-ms-lease-status": "unlocked",
-        "x-ms-request-id": "8d52e9b9-d01e-0048-7e3c-f38f0c000000",
-        "x-ms-server-encrypted": "true",
-        "x-ms-version": "2019-10-10"
-=======
         "x-ms-creation-time": "Fri, 03 Apr 2020 21:03:33 GMT",
         "x-ms-lease-state": "available",
         "x-ms-lease-status": "unlocked",
         "x-ms-request-id": "962274d2-f01e-0012-2cfb-093670000000",
         "x-ms-server-encrypted": "true",
         "x-ms-version": "2019-12-12"
->>>>>>> 32e373e2
-      },
-      "ResponseBody": []
-    },
-    {
-<<<<<<< HEAD
-      "RequestUri": "https://seanstagehierarchical.blob.core.windows.net/test-filesystem-2f7cd106-5ad2-d243-57f1-45c828c14326/test-file-c9f3060e-4b24-6c94-7fba-23ef2bac9e76?comp=metadata",
-      "RequestMethod": "PUT",
-      "RequestHeaders": {
-        "Authorization": "Sanitized",
-        "If-Match": "\u00220x8D7C153BEA12CEC\u0022",
-        "User-Agent": [
-          "azsdk-net-Storage.Files.DataLake/12.0.0-dev.20200305.1",
-          "(.NET Core 4.6.28325.01; Microsoft Windows 10.0.18363 )"
-        ],
-        "x-ms-client-request-id": "1604f7ba-339f-5a02-be36-ae269c34471c",
-        "x-ms-date": "Thu, 05 Mar 2020 22:22:52 GMT",
-=======
+      },
+      "ResponseBody": []
+    },
+    {
       "RequestUri": "http://seannsecanary.blob.core.windows.net/test-filesystem-2f7cd106-5ad2-d243-57f1-45c828c14326/test-file-c9f3060e-4b24-6c94-7fba-23ef2bac9e76?comp=metadata",
       "RequestMethod": "PUT",
       "RequestHeaders": {
@@ -937,64 +512,32 @@
         ],
         "x-ms-client-request-id": "1604f7ba-339f-5a02-be36-ae269c34471c",
         "x-ms-date": "Fri, 03 Apr 2020 21:03:34 GMT",
->>>>>>> 32e373e2
         "x-ms-meta-Capital": "letter",
         "x-ms-meta-foo": "bar",
         "x-ms-meta-meta": "data",
         "x-ms-meta-UPPER": "case",
         "x-ms-return-client-request-id": "true",
-<<<<<<< HEAD
-        "x-ms-version": "2019-10-10"
-=======
-        "x-ms-version": "2019-12-12"
->>>>>>> 32e373e2
+        "x-ms-version": "2019-12-12"
       },
       "RequestBody": null,
       "StatusCode": 200,
       "ResponseHeaders": {
         "Content-Length": "0",
-<<<<<<< HEAD
-        "Date": "Thu, 05 Mar 2020 22:22:51 GMT",
-        "ETag": "\u00220x8D7C153BEC66F40\u0022",
-        "Last-Modified": "Thu, 05 Mar 2020 22:22:52 GMT",
-=======
         "Date": "Fri, 03 Apr 2020 21:03:33 GMT",
         "ETag": "\u00220x8D7D8127837D75A\u0022",
         "Last-Modified": "Fri, 03 Apr 2020 21:03:33 GMT",
->>>>>>> 32e373e2
         "Server": [
           "Windows-Azure-Blob/1.0",
           "Microsoft-HTTPAPI/2.0"
         ],
         "x-ms-client-request-id": "1604f7ba-339f-5a02-be36-ae269c34471c",
-<<<<<<< HEAD
-        "x-ms-request-id": "8d52e9ba-d01e-0048-7f3c-f38f0c000000",
-        "x-ms-request-server-encrypted": "true",
-        "x-ms-version": "2019-10-10"
-=======
         "x-ms-request-id": "962274e0-f01e-0012-38fb-093670000000",
         "x-ms-request-server-encrypted": "true",
         "x-ms-version": "2019-12-12"
->>>>>>> 32e373e2
-      },
-      "ResponseBody": []
-    },
-    {
-<<<<<<< HEAD
-      "RequestUri": "https://seanstagehierarchical.blob.core.windows.net/test-filesystem-2f7cd106-5ad2-d243-57f1-45c828c14326?restype=container",
-      "RequestMethod": "DELETE",
-      "RequestHeaders": {
-        "Authorization": "Sanitized",
-        "traceparent": "00-0e536ee97188e446a1da4f2d1434c53d-35c5c8a8c90e934d-00",
-        "User-Agent": [
-          "azsdk-net-Storage.Files.DataLake/12.0.0-dev.20200305.1",
-          "(.NET Core 4.6.28325.01; Microsoft Windows 10.0.18363 )"
-        ],
-        "x-ms-client-request-id": "4c09489f-7d1e-b66c-26c3-d993cde496fb",
-        "x-ms-date": "Thu, 05 Mar 2020 22:22:52 GMT",
-        "x-ms-return-client-request-id": "true",
-        "x-ms-version": "2019-10-10"
-=======
+      },
+      "ResponseBody": []
+    },
+    {
       "RequestUri": "http://seannsecanary.blob.core.windows.net/test-filesystem-2f7cd106-5ad2-d243-57f1-45c828c14326?restype=container",
       "RequestMethod": "DELETE",
       "RequestHeaders": {
@@ -1008,49 +551,23 @@
         "x-ms-date": "Fri, 03 Apr 2020 21:03:34 GMT",
         "x-ms-return-client-request-id": "true",
         "x-ms-version": "2019-12-12"
->>>>>>> 32e373e2
       },
       "RequestBody": null,
       "StatusCode": 202,
       "ResponseHeaders": {
         "Content-Length": "0",
-<<<<<<< HEAD
-        "Date": "Thu, 05 Mar 2020 22:22:51 GMT",
-=======
-        "Date": "Fri, 03 Apr 2020 21:03:33 GMT",
->>>>>>> 32e373e2
+        "Date": "Fri, 03 Apr 2020 21:03:33 GMT",
         "Server": [
           "Windows-Azure-Blob/1.0",
           "Microsoft-HTTPAPI/2.0"
         ],
         "x-ms-client-request-id": "4c09489f-7d1e-b66c-26c3-d993cde496fb",
-<<<<<<< HEAD
-        "x-ms-request-id": "8d52e9bb-d01e-0048-803c-f38f0c000000",
-        "x-ms-version": "2019-10-10"
-=======
         "x-ms-request-id": "962274eb-f01e-0012-40fb-093670000000",
         "x-ms-version": "2019-12-12"
->>>>>>> 32e373e2
-      },
-      "ResponseBody": []
-    },
-    {
-<<<<<<< HEAD
-      "RequestUri": "https://seanstagehierarchical.blob.core.windows.net/test-filesystem-faa8d2b6-21f7-c370-78e0-c4f762ddd936?restype=container",
-      "RequestMethod": "PUT",
-      "RequestHeaders": {
-        "Authorization": "Sanitized",
-        "traceparent": "00-cde0d9bcfb542f4b8cbd8cfa785c750f-4b623179f6e99f46-00",
-        "User-Agent": [
-          "azsdk-net-Storage.Files.DataLake/12.0.0-dev.20200305.1",
-          "(.NET Core 4.6.28325.01; Microsoft Windows 10.0.18363 )"
-        ],
-        "x-ms-blob-public-access": "container",
-        "x-ms-client-request-id": "ae6ed611-07df-7de5-d846-d43db9755448",
-        "x-ms-date": "Thu, 05 Mar 2020 22:22:52 GMT",
-        "x-ms-return-client-request-id": "true",
-        "x-ms-version": "2019-10-10"
-=======
+      },
+      "ResponseBody": []
+    },
+    {
       "RequestUri": "http://seannsecanary.blob.core.windows.net/test-filesystem-faa8d2b6-21f7-c370-78e0-c4f762ddd936?restype=container",
       "RequestMethod": "PUT",
       "RequestHeaders": {
@@ -1065,52 +582,25 @@
         "x-ms-date": "Fri, 03 Apr 2020 21:03:35 GMT",
         "x-ms-return-client-request-id": "true",
         "x-ms-version": "2019-12-12"
->>>>>>> 32e373e2
-      },
-      "RequestBody": null,
-      "StatusCode": 201,
-      "ResponseHeaders": {
-        "Content-Length": "0",
-<<<<<<< HEAD
-        "Date": "Thu, 05 Mar 2020 22:22:52 GMT",
-        "ETag": "\u00220x8D7C153BF092C1E\u0022",
-        "Last-Modified": "Thu, 05 Mar 2020 22:22:52 GMT",
-=======
+      },
+      "RequestBody": null,
+      "StatusCode": 201,
+      "ResponseHeaders": {
+        "Content-Length": "0",
         "Date": "Fri, 03 Apr 2020 21:03:33 GMT",
         "ETag": "\u00220x8D7D8127853065D\u0022",
         "Last-Modified": "Fri, 03 Apr 2020 21:03:33 GMT",
->>>>>>> 32e373e2
         "Server": [
           "Windows-Azure-Blob/1.0",
           "Microsoft-HTTPAPI/2.0"
         ],
         "x-ms-client-request-id": "ae6ed611-07df-7de5-d846-d43db9755448",
-<<<<<<< HEAD
-        "x-ms-request-id": "17959011-101e-0025-3a3c-f33b47000000",
-        "x-ms-version": "2019-10-10"
-=======
         "x-ms-request-id": "962274f2-f01e-0012-47fb-093670000000",
         "x-ms-version": "2019-12-12"
->>>>>>> 32e373e2
-      },
-      "ResponseBody": []
-    },
-    {
-<<<<<<< HEAD
-      "RequestUri": "https://seanstagehierarchical.dfs.core.windows.net/test-filesystem-faa8d2b6-21f7-c370-78e0-c4f762ddd936/test-file-fb5fa2e9-435d-bbd0-d4cc-2e9273a7a58d?resource=file",
-      "RequestMethod": "PUT",
-      "RequestHeaders": {
-        "Authorization": "Sanitized",
-        "traceparent": "00-950483785302c54b95fbb61fc0e544f7-ee0386880781834e-00",
-        "User-Agent": [
-          "azsdk-net-Storage.Files.DataLake/12.0.0-dev.20200305.1",
-          "(.NET Core 4.6.28325.01; Microsoft Windows 10.0.18363 )"
-        ],
-        "x-ms-client-request-id": "7bde6510-5a8b-cd0e-05b3-da12d9520a30",
-        "x-ms-date": "Thu, 05 Mar 2020 22:22:52 GMT",
-        "x-ms-return-client-request-id": "true",
-        "x-ms-version": "2019-10-10"
-=======
+      },
+      "ResponseBody": []
+    },
+    {
       "RequestUri": "http://seannsecanary.dfs.core.windows.net/test-filesystem-faa8d2b6-21f7-c370-78e0-c4f762ddd936/test-file-fb5fa2e9-435d-bbd0-d4cc-2e9273a7a58d?resource=file",
       "RequestMethod": "PUT",
       "RequestHeaders": {
@@ -1124,117 +614,62 @@
         "x-ms-date": "Fri, 03 Apr 2020 21:03:35 GMT",
         "x-ms-return-client-request-id": "true",
         "x-ms-version": "2019-12-12"
->>>>>>> 32e373e2
-      },
-      "RequestBody": null,
-      "StatusCode": 201,
-      "ResponseHeaders": {
-        "Content-Length": "0",
-<<<<<<< HEAD
-        "Date": "Thu, 05 Mar 2020 22:22:52 GMT",
-        "ETag": "\u00220x8D7C153BF3B6B38\u0022",
-        "Last-Modified": "Thu, 05 Mar 2020 22:22:53 GMT",
-=======
+      },
+      "RequestBody": null,
+      "StatusCode": 201,
+      "ResponseHeaders": {
+        "Content-Length": "0",
         "Date": "Fri, 03 Apr 2020 21:03:33 GMT",
         "ETag": "\u00220x8D7D81278692FD3\u0022",
         "Last-Modified": "Fri, 03 Apr 2020 21:03:33 GMT",
->>>>>>> 32e373e2
         "Server": [
           "Windows-Azure-HDFS/1.0",
           "Microsoft-HTTPAPI/2.0"
         ],
         "x-ms-client-request-id": "7bde6510-5a8b-cd0e-05b3-da12d9520a30",
-<<<<<<< HEAD
-        "x-ms-request-id": "24a7b360-e01f-0021-653c-f3b640000000",
-        "x-ms-version": "2019-10-10"
-=======
         "x-ms-request-id": "fa440337-201f-0097-49fb-091bad000000",
         "x-ms-version": "2019-12-12"
->>>>>>> 32e373e2
-      },
-      "ResponseBody": []
-    },
-    {
-<<<<<<< HEAD
-      "RequestUri": "https://seanstagehierarchical.blob.core.windows.net/test-filesystem-faa8d2b6-21f7-c370-78e0-c4f762ddd936/test-file-fb5fa2e9-435d-bbd0-d4cc-2e9273a7a58d?comp=metadata",
-=======
+      },
+      "ResponseBody": []
+    },
+    {
       "RequestUri": "http://seannsecanary.blob.core.windows.net/test-filesystem-faa8d2b6-21f7-c370-78e0-c4f762ddd936/test-file-fb5fa2e9-435d-bbd0-d4cc-2e9273a7a58d?comp=metadata",
->>>>>>> 32e373e2
       "RequestMethod": "PUT",
       "RequestHeaders": {
         "Authorization": "Sanitized",
         "If-None-Match": "\u0022garbage\u0022",
         "User-Agent": [
-<<<<<<< HEAD
-          "azsdk-net-Storage.Files.DataLake/12.0.0-dev.20200305.1",
-          "(.NET Core 4.6.28325.01; Microsoft Windows 10.0.18363 )"
-        ],
-        "x-ms-client-request-id": "0d81d6aa-2ac8-3001-4818-86ba5045539a",
-        "x-ms-date": "Thu, 05 Mar 2020 22:22:53 GMT",
-=======
           "azsdk-net-Storage.Files.DataLake/12.1.0-dev.20200403.1",
           "(.NET Core 4.6.28325.01; Microsoft Windows 10.0.18362 )"
         ],
         "x-ms-client-request-id": "0d81d6aa-2ac8-3001-4818-86ba5045539a",
         "x-ms-date": "Fri, 03 Apr 2020 21:03:35 GMT",
->>>>>>> 32e373e2
         "x-ms-meta-Capital": "letter",
         "x-ms-meta-foo": "bar",
         "x-ms-meta-meta": "data",
         "x-ms-meta-UPPER": "case",
         "x-ms-return-client-request-id": "true",
-<<<<<<< HEAD
-        "x-ms-version": "2019-10-10"
-=======
-        "x-ms-version": "2019-12-12"
->>>>>>> 32e373e2
+        "x-ms-version": "2019-12-12"
       },
       "RequestBody": null,
       "StatusCode": 200,
       "ResponseHeaders": {
         "Content-Length": "0",
-<<<<<<< HEAD
-        "Date": "Thu, 05 Mar 2020 22:22:52 GMT",
-        "ETag": "\u00220x8D7C153BF5B2FB8\u0022",
-        "Last-Modified": "Thu, 05 Mar 2020 22:22:53 GMT",
-=======
         "Date": "Fri, 03 Apr 2020 21:03:33 GMT",
         "ETag": "\u00220x8D7D8127875DDE0\u0022",
         "Last-Modified": "Fri, 03 Apr 2020 21:03:33 GMT",
->>>>>>> 32e373e2
         "Server": [
           "Windows-Azure-Blob/1.0",
           "Microsoft-HTTPAPI/2.0"
         ],
         "x-ms-client-request-id": "0d81d6aa-2ac8-3001-4818-86ba5045539a",
-<<<<<<< HEAD
-        "x-ms-request-id": "17959028-101e-0025-4c3c-f33b47000000",
-        "x-ms-request-server-encrypted": "true",
-        "x-ms-version": "2019-10-10"
-=======
         "x-ms-request-id": "9622750d-f01e-0012-5bfb-093670000000",
         "x-ms-request-server-encrypted": "true",
         "x-ms-version": "2019-12-12"
->>>>>>> 32e373e2
-      },
-      "ResponseBody": []
-    },
-    {
-<<<<<<< HEAD
-      "RequestUri": "https://seanstagehierarchical.blob.core.windows.net/test-filesystem-faa8d2b6-21f7-c370-78e0-c4f762ddd936?restype=container",
-      "RequestMethod": "DELETE",
-      "RequestHeaders": {
-        "Authorization": "Sanitized",
-        "traceparent": "00-21955140d7f8374abbb49aa5e7d9a5a9-240ddc222ea6c545-00",
-        "User-Agent": [
-          "azsdk-net-Storage.Files.DataLake/12.0.0-dev.20200305.1",
-          "(.NET Core 4.6.28325.01; Microsoft Windows 10.0.18363 )"
-        ],
-        "x-ms-client-request-id": "0368c61f-fdd0-7667-4582-187741206e05",
-        "x-ms-date": "Thu, 05 Mar 2020 22:22:53 GMT",
-        "x-ms-return-client-request-id": "true",
-        "x-ms-version": "2019-10-10"
-=======
+      },
+      "ResponseBody": []
+    },
+    {
       "RequestUri": "http://seannsecanary.blob.core.windows.net/test-filesystem-faa8d2b6-21f7-c370-78e0-c4f762ddd936?restype=container",
       "RequestMethod": "DELETE",
       "RequestHeaders": {
@@ -1248,49 +683,23 @@
         "x-ms-date": "Fri, 03 Apr 2020 21:03:35 GMT",
         "x-ms-return-client-request-id": "true",
         "x-ms-version": "2019-12-12"
->>>>>>> 32e373e2
       },
       "RequestBody": null,
       "StatusCode": 202,
       "ResponseHeaders": {
         "Content-Length": "0",
-<<<<<<< HEAD
-        "Date": "Thu, 05 Mar 2020 22:22:53 GMT",
-=======
-        "Date": "Fri, 03 Apr 2020 21:03:33 GMT",
->>>>>>> 32e373e2
+        "Date": "Fri, 03 Apr 2020 21:03:33 GMT",
         "Server": [
           "Windows-Azure-Blob/1.0",
           "Microsoft-HTTPAPI/2.0"
         ],
         "x-ms-client-request-id": "0368c61f-fdd0-7667-4582-187741206e05",
-<<<<<<< HEAD
-        "x-ms-request-id": "17959037-101e-0025-5b3c-f33b47000000",
-        "x-ms-version": "2019-10-10"
-=======
         "x-ms-request-id": "96227518-f01e-0012-63fb-093670000000",
         "x-ms-version": "2019-12-12"
->>>>>>> 32e373e2
-      },
-      "ResponseBody": []
-    },
-    {
-<<<<<<< HEAD
-      "RequestUri": "https://seanstagehierarchical.blob.core.windows.net/test-filesystem-7f5574e0-b4a8-e907-0e38-82a8f9a8e58e?restype=container",
-      "RequestMethod": "PUT",
-      "RequestHeaders": {
-        "Authorization": "Sanitized",
-        "traceparent": "00-a1aff1d9c1baee42938e1638188d9e3a-c577bf75ce2aa34f-00",
-        "User-Agent": [
-          "azsdk-net-Storage.Files.DataLake/12.0.0-dev.20200305.1",
-          "(.NET Core 4.6.28325.01; Microsoft Windows 10.0.18363 )"
-        ],
-        "x-ms-blob-public-access": "container",
-        "x-ms-client-request-id": "d6782bb1-8564-6b71-be7e-f4987bbf7d9c",
-        "x-ms-date": "Thu, 05 Mar 2020 22:22:53 GMT",
-        "x-ms-return-client-request-id": "true",
-        "x-ms-version": "2019-10-10"
-=======
+      },
+      "ResponseBody": []
+    },
+    {
       "RequestUri": "http://seannsecanary.blob.core.windows.net/test-filesystem-7f5574e0-b4a8-e907-0e38-82a8f9a8e58e?restype=container",
       "RequestMethod": "PUT",
       "RequestHeaders": {
@@ -1305,52 +714,25 @@
         "x-ms-date": "Fri, 03 Apr 2020 21:03:35 GMT",
         "x-ms-return-client-request-id": "true",
         "x-ms-version": "2019-12-12"
->>>>>>> 32e373e2
-      },
-      "RequestBody": null,
-      "StatusCode": 201,
-      "ResponseHeaders": {
-        "Content-Length": "0",
-<<<<<<< HEAD
-        "Date": "Thu, 05 Mar 2020 22:22:53 GMT",
-        "ETag": "\u00220x8D7C153BFA0023A\u0022",
-        "Last-Modified": "Thu, 05 Mar 2020 22:22:53 GMT",
-=======
+      },
+      "RequestBody": null,
+      "StatusCode": 201,
+      "ResponseHeaders": {
+        "Content-Length": "0",
         "Date": "Fri, 03 Apr 2020 21:03:33 GMT",
         "ETag": "\u00220x8D7D8127894D641\u0022",
         "Last-Modified": "Fri, 03 Apr 2020 21:03:34 GMT",
->>>>>>> 32e373e2
         "Server": [
           "Windows-Azure-Blob/1.0",
           "Microsoft-HTTPAPI/2.0"
         ],
         "x-ms-client-request-id": "d6782bb1-8564-6b71-be7e-f4987bbf7d9c",
-<<<<<<< HEAD
-        "x-ms-request-id": "9626b4d6-f01e-002d-603c-f32148000000",
-        "x-ms-version": "2019-10-10"
-=======
         "x-ms-request-id": "96227525-f01e-0012-6ffb-093670000000",
         "x-ms-version": "2019-12-12"
->>>>>>> 32e373e2
-      },
-      "ResponseBody": []
-    },
-    {
-<<<<<<< HEAD
-      "RequestUri": "https://seanstagehierarchical.dfs.core.windows.net/test-filesystem-7f5574e0-b4a8-e907-0e38-82a8f9a8e58e/test-file-d4638a9d-e385-9027-ab53-9cda197c41bd?resource=file",
-      "RequestMethod": "PUT",
-      "RequestHeaders": {
-        "Authorization": "Sanitized",
-        "traceparent": "00-5e3c53ca94198644bce361a98116579b-25cd6021d06c434c-00",
-        "User-Agent": [
-          "azsdk-net-Storage.Files.DataLake/12.0.0-dev.20200305.1",
-          "(.NET Core 4.6.28325.01; Microsoft Windows 10.0.18363 )"
-        ],
-        "x-ms-client-request-id": "1decfd50-33ed-cde5-03e8-2b11e8965141",
-        "x-ms-date": "Thu, 05 Mar 2020 22:22:53 GMT",
-        "x-ms-return-client-request-id": "true",
-        "x-ms-version": "2019-10-10"
-=======
+      },
+      "ResponseBody": []
+    },
+    {
       "RequestUri": "http://seannsecanary.dfs.core.windows.net/test-filesystem-7f5574e0-b4a8-e907-0e38-82a8f9a8e58e/test-file-d4638a9d-e385-9027-ab53-9cda197c41bd?resource=file",
       "RequestMethod": "PUT",
       "RequestHeaders": {
@@ -1364,50 +746,25 @@
         "x-ms-date": "Fri, 03 Apr 2020 21:03:35 GMT",
         "x-ms-return-client-request-id": "true",
         "x-ms-version": "2019-12-12"
->>>>>>> 32e373e2
-      },
-      "RequestBody": null,
-      "StatusCode": 201,
-      "ResponseHeaders": {
-        "Content-Length": "0",
-<<<<<<< HEAD
-        "Date": "Thu, 05 Mar 2020 22:22:53 GMT",
-        "ETag": "\u00220x8D7C153BFD4B91B\u0022",
-        "Last-Modified": "Thu, 05 Mar 2020 22:22:54 GMT",
-=======
+      },
+      "RequestBody": null,
+      "StatusCode": 201,
+      "ResponseHeaders": {
+        "Content-Length": "0",
         "Date": "Fri, 03 Apr 2020 21:03:33 GMT",
         "ETag": "\u00220x8D7D81278B1AAE0\u0022",
         "Last-Modified": "Fri, 03 Apr 2020 21:03:34 GMT",
->>>>>>> 32e373e2
         "Server": [
           "Windows-Azure-HDFS/1.0",
           "Microsoft-HTTPAPI/2.0"
         ],
         "x-ms-client-request-id": "1decfd50-33ed-cde5-03e8-2b11e8965141",
-<<<<<<< HEAD
-        "x-ms-request-id": "b8ff4af6-d01f-0015-1a3c-f38588000000",
-        "x-ms-version": "2019-10-10"
-=======
         "x-ms-request-id": "fa440338-201f-0097-4afb-091bad000000",
         "x-ms-version": "2019-12-12"
->>>>>>> 32e373e2
-      },
-      "ResponseBody": []
-    },
-    {
-<<<<<<< HEAD
-      "RequestUri": "https://seanstagehierarchical.blob.core.windows.net/test-filesystem-7f5574e0-b4a8-e907-0e38-82a8f9a8e58e/test-file-d4638a9d-e385-9027-ab53-9cda197c41bd?comp=lease",
-      "RequestMethod": "PUT",
-      "RequestHeaders": {
-        "Authorization": "Sanitized",
-        "traceparent": "00-36593fb6eaaba1448c3f6eab97b83dc8-763c38c11cf9ae4f-00",
-        "User-Agent": [
-          "azsdk-net-Storage.Files.DataLake/12.0.0-dev.20200305.1",
-          "(.NET Core 4.6.28325.01; Microsoft Windows 10.0.18363 )"
-        ],
-        "x-ms-client-request-id": "232289dd-22c9-a05a-915d-bc175b8eb53a",
-        "x-ms-date": "Thu, 05 Mar 2020 22:22:54 GMT",
-=======
+      },
+      "ResponseBody": []
+    },
+    {
       "RequestUri": "http://seannsecanary.blob.core.windows.net/test-filesystem-7f5574e0-b4a8-e907-0e38-82a8f9a8e58e/test-file-d4638a9d-e385-9027-ab53-9cda197c41bd?comp=lease",
       "RequestMethod": "PUT",
       "RequestHeaders": {
@@ -1419,127 +776,68 @@
         ],
         "x-ms-client-request-id": "232289dd-22c9-a05a-915d-bc175b8eb53a",
         "x-ms-date": "Fri, 03 Apr 2020 21:03:35 GMT",
->>>>>>> 32e373e2
         "x-ms-lease-action": "acquire",
         "x-ms-lease-duration": "-1",
         "x-ms-proposed-lease-id": "6467373c-afc8-8f6c-60d6-d85618c9357a",
         "x-ms-return-client-request-id": "true",
-<<<<<<< HEAD
-        "x-ms-version": "2019-10-10"
-=======
-        "x-ms-version": "2019-12-12"
->>>>>>> 32e373e2
-      },
-      "RequestBody": null,
-      "StatusCode": 201,
-      "ResponseHeaders": {
-        "Content-Length": "0",
-<<<<<<< HEAD
-        "Date": "Thu, 05 Mar 2020 22:22:53 GMT",
-        "ETag": "\u00220x8D7C153BFD4B91B\u0022",
-        "Last-Modified": "Thu, 05 Mar 2020 22:22:54 GMT",
-=======
+        "x-ms-version": "2019-12-12"
+      },
+      "RequestBody": null,
+      "StatusCode": 201,
+      "ResponseHeaders": {
+        "Content-Length": "0",
         "Date": "Fri, 03 Apr 2020 21:03:33 GMT",
         "ETag": "\u00220x8D7D81278B1AAE0\u0022",
         "Last-Modified": "Fri, 03 Apr 2020 21:03:34 GMT",
->>>>>>> 32e373e2
         "Server": [
           "Windows-Azure-Blob/1.0",
           "Microsoft-HTTPAPI/2.0"
         ],
         "x-ms-client-request-id": "232289dd-22c9-a05a-915d-bc175b8eb53a",
         "x-ms-lease-id": "6467373c-afc8-8f6c-60d6-d85618c9357a",
-<<<<<<< HEAD
-        "x-ms-request-id": "9626b4da-f01e-002d-613c-f32148000000",
-        "x-ms-version": "2019-10-10"
-=======
         "x-ms-request-id": "96227552-f01e-0012-1afb-093670000000",
         "x-ms-version": "2019-12-12"
->>>>>>> 32e373e2
-      },
-      "ResponseBody": []
-    },
-    {
-<<<<<<< HEAD
-      "RequestUri": "https://seanstagehierarchical.blob.core.windows.net/test-filesystem-7f5574e0-b4a8-e907-0e38-82a8f9a8e58e/test-file-d4638a9d-e385-9027-ab53-9cda197c41bd?comp=metadata",
-=======
+      },
+      "ResponseBody": []
+    },
+    {
       "RequestUri": "http://seannsecanary.blob.core.windows.net/test-filesystem-7f5574e0-b4a8-e907-0e38-82a8f9a8e58e/test-file-d4638a9d-e385-9027-ab53-9cda197c41bd?comp=metadata",
->>>>>>> 32e373e2
-      "RequestMethod": "PUT",
-      "RequestHeaders": {
-        "Authorization": "Sanitized",
-        "User-Agent": [
-<<<<<<< HEAD
-          "azsdk-net-Storage.Files.DataLake/12.0.0-dev.20200305.1",
-          "(.NET Core 4.6.28325.01; Microsoft Windows 10.0.18363 )"
-        ],
-        "x-ms-client-request-id": "8e797331-11a7-aab1-1fea-8b3266b8a1a3",
-        "x-ms-date": "Thu, 05 Mar 2020 22:22:54 GMT",
-=======
+      "RequestMethod": "PUT",
+      "RequestHeaders": {
+        "Authorization": "Sanitized",
+        "User-Agent": [
           "azsdk-net-Storage.Files.DataLake/12.1.0-dev.20200403.1",
           "(.NET Core 4.6.28325.01; Microsoft Windows 10.0.18362 )"
         ],
         "x-ms-client-request-id": "8e797331-11a7-aab1-1fea-8b3266b8a1a3",
         "x-ms-date": "Fri, 03 Apr 2020 21:03:35 GMT",
->>>>>>> 32e373e2
         "x-ms-lease-id": "6467373c-afc8-8f6c-60d6-d85618c9357a",
         "x-ms-meta-Capital": "letter",
         "x-ms-meta-foo": "bar",
         "x-ms-meta-meta": "data",
         "x-ms-meta-UPPER": "case",
         "x-ms-return-client-request-id": "true",
-<<<<<<< HEAD
-        "x-ms-version": "2019-10-10"
-=======
-        "x-ms-version": "2019-12-12"
->>>>>>> 32e373e2
+        "x-ms-version": "2019-12-12"
       },
       "RequestBody": null,
       "StatusCode": 200,
       "ResponseHeaders": {
         "Content-Length": "0",
-<<<<<<< HEAD
-        "Date": "Thu, 05 Mar 2020 22:22:53 GMT",
-        "ETag": "\u00220x8D7C153BFED5565\u0022",
-        "Last-Modified": "Thu, 05 Mar 2020 22:22:54 GMT",
-=======
         "Date": "Fri, 03 Apr 2020 21:03:34 GMT",
         "ETag": "\u00220x8D7D81278CB2759\u0022",
         "Last-Modified": "Fri, 03 Apr 2020 21:03:34 GMT",
->>>>>>> 32e373e2
         "Server": [
           "Windows-Azure-Blob/1.0",
           "Microsoft-HTTPAPI/2.0"
         ],
         "x-ms-client-request-id": "8e797331-11a7-aab1-1fea-8b3266b8a1a3",
-<<<<<<< HEAD
-        "x-ms-request-id": "9626b4dd-f01e-002d-643c-f32148000000",
-        "x-ms-request-server-encrypted": "true",
-        "x-ms-version": "2019-10-10"
-=======
         "x-ms-request-id": "96227558-f01e-0012-20fb-093670000000",
         "x-ms-request-server-encrypted": "true",
         "x-ms-version": "2019-12-12"
->>>>>>> 32e373e2
-      },
-      "ResponseBody": []
-    },
-    {
-<<<<<<< HEAD
-      "RequestUri": "https://seanstagehierarchical.blob.core.windows.net/test-filesystem-7f5574e0-b4a8-e907-0e38-82a8f9a8e58e?restype=container",
-      "RequestMethod": "DELETE",
-      "RequestHeaders": {
-        "Authorization": "Sanitized",
-        "traceparent": "00-29344cdc0122154389d92a4b6ff30c66-09fda3491f07b64c-00",
-        "User-Agent": [
-          "azsdk-net-Storage.Files.DataLake/12.0.0-dev.20200305.1",
-          "(.NET Core 4.6.28325.01; Microsoft Windows 10.0.18363 )"
-        ],
-        "x-ms-client-request-id": "e7e674b1-2615-a193-ff99-4f20a980b1af",
-        "x-ms-date": "Thu, 05 Mar 2020 22:22:54 GMT",
-        "x-ms-return-client-request-id": "true",
-        "x-ms-version": "2019-10-10"
-=======
+      },
+      "ResponseBody": []
+    },
+    {
       "RequestUri": "http://seannsecanary.blob.core.windows.net/test-filesystem-7f5574e0-b4a8-e907-0e38-82a8f9a8e58e?restype=container",
       "RequestMethod": "DELETE",
       "RequestHeaders": {
@@ -1553,42 +851,26 @@
         "x-ms-date": "Fri, 03 Apr 2020 21:03:35 GMT",
         "x-ms-return-client-request-id": "true",
         "x-ms-version": "2019-12-12"
->>>>>>> 32e373e2
       },
       "RequestBody": null,
       "StatusCode": 202,
       "ResponseHeaders": {
         "Content-Length": "0",
-<<<<<<< HEAD
-        "Date": "Thu, 05 Mar 2020 22:22:53 GMT",
-=======
         "Date": "Fri, 03 Apr 2020 21:03:34 GMT",
->>>>>>> 32e373e2
         "Server": [
           "Windows-Azure-Blob/1.0",
           "Microsoft-HTTPAPI/2.0"
         ],
         "x-ms-client-request-id": "e7e674b1-2615-a193-ff99-4f20a980b1af",
-<<<<<<< HEAD
-        "x-ms-request-id": "9626b4de-f01e-002d-653c-f32148000000",
-        "x-ms-version": "2019-10-10"
-=======
         "x-ms-request-id": "96227567-f01e-0012-2dfb-093670000000",
         "x-ms-version": "2019-12-12"
->>>>>>> 32e373e2
       },
       "ResponseBody": []
     }
   ],
   "Variables": {
-<<<<<<< HEAD
-    "DateTimeOffsetNow": "2020-03-05T14:22:48.8754310-08:00",
-    "RandomSeed": "1728375940",
-    "Storage_TestConfigHierarchicalNamespace": "NamespaceTenant\nseanstagehierarchical\nU2FuaXRpemVk\nhttps://seanstagehierarchical.blob.core.windows.net\nhttp://seanstagehierarchical.file.core.windows.net\nhttp://seanstagehierarchical.queue.core.windows.net\nhttp://seanstagehierarchical.table.core.windows.net\n\n\n\n\nhttp://seanstagehierarchical-secondary.blob.core.windows.net\nhttp://seanstagehierarchical-secondary.file.core.windows.net\nhttp://seanstagehierarchical-secondary.queue.core.windows.net\nhttp://seanstagehierarchical-secondary.table.core.windows.net\n68390a19-a643-458b-b726-408abf67b4fc\nSanitized\n72f988bf-86f1-41af-91ab-2d7cd011db47\nhttps://login.microsoftonline.com/\nCloud\nBlobEndpoint=https://seanstagehierarchical.blob.core.windows.net/;QueueEndpoint=http://seanstagehierarchical.queue.core.windows.net/;FileEndpoint=http://seanstagehierarchical.file.core.windows.net/;BlobSecondaryEndpoint=http://seanstagehierarchical-secondary.blob.core.windows.net/;QueueSecondaryEndpoint=http://seanstagehierarchical-secondary.queue.core.windows.net/;FileSecondaryEndpoint=http://seanstagehierarchical-secondary.file.core.windows.net/;AccountName=seanstagehierarchical;AccountKey=Sanitized\n"
-=======
     "DateTimeOffsetNow": "2020-04-03T14:03:32.6845558-07:00",
     "RandomSeed": "1728375940",
     "Storage_TestConfigHierarchicalNamespace": "NamespaceTenant\nseannsecanary\nU2FuaXRpemVk\nhttp://seannsecanary.blob.core.windows.net\nhttp://seannsecanary.file.core.windows.net\nhttp://seannsecanary.queue.core.windows.net\nhttp://seannsecanary.table.core.windows.net\n\n\n\n\nhttp://seannsecanary-secondary.blob.core.windows.net\nhttp://seannsecanary-secondary.file.core.windows.net\nhttp://seannsecanary-secondary.queue.core.windows.net\nhttp://seannsecanary-secondary.table.core.windows.net\n68390a19-a643-458b-b726-408abf67b4fc\nSanitized\n72f988bf-86f1-41af-91ab-2d7cd011db47\nhttps://login.microsoftonline.com/\nCloud\nBlobEndpoint=http://seannsecanary.blob.core.windows.net/;QueueEndpoint=http://seannsecanary.queue.core.windows.net/;FileEndpoint=http://seannsecanary.file.core.windows.net/;BlobSecondaryEndpoint=http://seannsecanary-secondary.blob.core.windows.net/;QueueSecondaryEndpoint=http://seannsecanary-secondary.queue.core.windows.net/;FileSecondaryEndpoint=http://seannsecanary-secondary.file.core.windows.net/;AccountName=seannsecanary;AccountKey=Sanitized\n"
->>>>>>> 32e373e2
   }
 }