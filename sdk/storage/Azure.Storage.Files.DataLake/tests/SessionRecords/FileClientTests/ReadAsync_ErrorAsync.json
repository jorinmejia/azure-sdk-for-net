--- conflicted
+++ resolved
@@ -1,22 +1,6 @@
 {
   "Entries": [
     {
-<<<<<<< HEAD
-      "RequestUri": "https://seanstagehierarchical.blob.core.windows.net/test-filesystem-a134b130-6503-7541-f060-ec39af2e7925?restype=container",
-      "RequestMethod": "PUT",
-      "RequestHeaders": {
-        "Authorization": "Sanitized",
-        "traceparent": "00-5c553d6df544f0458041f236204fd8b2-f258fc7ffeb49640-00",
-        "User-Agent": [
-          "azsdk-net-Storage.Files.DataLake/12.0.0-dev.20200305.1",
-          "(.NET Core 4.6.28325.01; Microsoft Windows 10.0.18363 )"
-        ],
-        "x-ms-blob-public-access": "container",
-        "x-ms-client-request-id": "c62340c8-5e6c-85bf-ea1f-fc7abb15e027",
-        "x-ms-date": "Thu, 05 Mar 2020 22:21:34 GMT",
-        "x-ms-return-client-request-id": "true",
-        "x-ms-version": "2019-10-10"
-=======
       "RequestUri": "http://seannsecanary.blob.core.windows.net/test-filesystem-0893d981-7914-9bfe-563d-62bbb333026f?restype=container",
       "RequestMethod": "PUT",
       "RequestHeaders": {
@@ -31,54 +15,25 @@
         "x-ms-date": "Sat, 04 Apr 2020 01:55:25 GMT",
         "x-ms-return-client-request-id": "true",
         "x-ms-version": "2019-12-12"
->>>>>>> 32e373e2
       },
       "RequestBody": null,
       "StatusCode": 201,
       "ResponseHeaders": {
         "Content-Length": "0",
-<<<<<<< HEAD
-        "Date": "Thu, 05 Mar 2020 22:21:33 GMT",
-        "ETag": "\u00220x8D7C153908837DE\u0022",
-        "Last-Modified": "Thu, 05 Mar 2020 22:21:34 GMT",
-=======
         "Date": "Sat, 04 Apr 2020 01:55:25 GMT",
         "ETag": "\u00220x8D7D83B3E782CA4\u0022",
         "Last-Modified": "Sat, 04 Apr 2020 01:55:25 GMT",
->>>>>>> 32e373e2
         "Server": [
           "Windows-Azure-Blob/1.0",
           "Microsoft-HTTPAPI/2.0"
         ],
-<<<<<<< HEAD
-        "x-ms-client-request-id": "c62340c8-5e6c-85bf-ea1f-fc7abb15e027",
-        "x-ms-request-id": "95836cc9-601e-0010-623c-f35753000000",
-        "x-ms-version": "2019-10-10"
-=======
         "x-ms-client-request-id": "63e93c7e-170b-98dc-8158-e15cb7340c4f",
         "x-ms-request-id": "42c9dc45-901e-002b-0f24-0acd6c000000",
         "x-ms-version": "2019-12-12"
->>>>>>> 32e373e2
       },
       "ResponseBody": []
     },
     {
-<<<<<<< HEAD
-      "RequestUri": "https://seanstagehierarchical.blob.core.windows.net/test-filesystem-a134b130-6503-7541-f060-ec39af2e7925/test-file-7841695c-68c9-1387-a33d-041ff20b9f02",
-      "RequestMethod": "GET",
-      "RequestHeaders": {
-        "Authorization": "Sanitized",
-        "traceparent": "00-29410935adf09f4194cbc4ddf3ec5929-6535957442869748-00",
-        "User-Agent": [
-          "azsdk-net-Storage.Files.DataLake/12.0.0-dev.20200305.1",
-          "(.NET Core 4.6.28325.01; Microsoft Windows 10.0.18363 )"
-        ],
-        "x-ms-client-request-id": "6cd94b03-f5ac-60d1-b810-222f5a9f92de",
-        "x-ms-date": "Thu, 05 Mar 2020 22:21:34 GMT",
-        "x-ms-range": "bytes=0-",
-        "x-ms-return-client-request-id": "true",
-        "x-ms-version": "2019-10-10"
-=======
       "RequestUri": "http://seannsecanary.blob.core.windows.net/test-filesystem-0893d981-7914-9bfe-563d-62bbb333026f/test-file-4dc4b902-04d1-0dda-bc43-b61af13130c9",
       "RequestMethod": "GET",
       "RequestHeaders": {
@@ -92,49 +47,19 @@
         "x-ms-date": "Sat, 04 Apr 2020 01:55:26 GMT",
         "x-ms-return-client-request-id": "true",
         "x-ms-version": "2019-12-12"
->>>>>>> 32e373e2
       },
       "RequestBody": null,
       "StatusCode": 404,
       "ResponseHeaders": {
         "Content-Length": "215",
         "Content-Type": "application/xml",
-<<<<<<< HEAD
-        "Date": "Thu, 05 Mar 2020 22:21:33 GMT",
-=======
         "Date": "Sat, 04 Apr 2020 01:55:25 GMT",
->>>>>>> 32e373e2
         "Server": [
           "Windows-Azure-Blob/1.0",
           "Microsoft-HTTPAPI/2.0"
         ],
         "x-ms-client-request-id": "b0ca38ed-0bc9-79db-62db-a7c761c2a64f",
         "x-ms-error-code": "BlobNotFound",
-<<<<<<< HEAD
-        "x-ms-request-id": "95836ccc-601e-0010-643c-f35753000000",
-        "x-ms-version": "2019-10-10"
-      },
-      "ResponseBody": [
-        "\uFEFF\u003C?xml version=\u00221.0\u0022 encoding=\u0022utf-8\u0022?\u003E\u003CError\u003E\u003CCode\u003EBlobNotFound\u003C/Code\u003E\u003CMessage\u003EThe specified blob does not exist.\n",
-        "RequestId:95836ccc-601e-0010-643c-f35753000000\n",
-        "Time:2020-03-05T22:21:34.8557195Z\u003C/Message\u003E\u003C/Error\u003E"
-      ]
-    },
-    {
-      "RequestUri": "https://seanstagehierarchical.blob.core.windows.net/test-filesystem-a134b130-6503-7541-f060-ec39af2e7925?restype=container",
-      "RequestMethod": "DELETE",
-      "RequestHeaders": {
-        "Authorization": "Sanitized",
-        "traceparent": "00-7097e9effeb22843a6716e97254a5526-bf082ff60110f54e-00",
-        "User-Agent": [
-          "azsdk-net-Storage.Files.DataLake/12.0.0-dev.20200305.1",
-          "(.NET Core 4.6.28325.01; Microsoft Windows 10.0.18363 )"
-        ],
-        "x-ms-client-request-id": "a61c7c01-3232-fc56-7f11-b6f98f898002",
-        "x-ms-date": "Thu, 05 Mar 2020 22:21:34 GMT",
-        "x-ms-return-client-request-id": "true",
-        "x-ms-version": "2019-10-10"
-=======
         "x-ms-request-id": "42c9dc55-901e-002b-1c24-0acd6c000000",
         "x-ms-version": "2019-12-12"
       },
@@ -158,41 +83,25 @@
         "x-ms-date": "Sat, 04 Apr 2020 01:55:26 GMT",
         "x-ms-return-client-request-id": "true",
         "x-ms-version": "2019-12-12"
->>>>>>> 32e373e2
       },
       "RequestBody": null,
       "StatusCode": 202,
       "ResponseHeaders": {
         "Content-Length": "0",
-<<<<<<< HEAD
-        "Date": "Thu, 05 Mar 2020 22:21:33 GMT",
-=======
         "Date": "Sat, 04 Apr 2020 01:55:25 GMT",
->>>>>>> 32e373e2
         "Server": [
           "Windows-Azure-Blob/1.0",
           "Microsoft-HTTPAPI/2.0"
         ],
-<<<<<<< HEAD
-        "x-ms-client-request-id": "a61c7c01-3232-fc56-7f11-b6f98f898002",
-        "x-ms-request-id": "95836cce-601e-0010-663c-f35753000000",
-        "x-ms-version": "2019-10-10"
-=======
         "x-ms-client-request-id": "b82d98ab-7f67-d900-d9c3-136ef79c109c",
         "x-ms-request-id": "42c9dc5f-901e-002b-2524-0acd6c000000",
         "x-ms-version": "2019-12-12"
->>>>>>> 32e373e2
       },
       "ResponseBody": []
     }
   ],
   "Variables": {
-<<<<<<< HEAD
-    "RandomSeed": "885607782",
-    "Storage_TestConfigHierarchicalNamespace": "NamespaceTenant\nseanstagehierarchical\nU2FuaXRpemVk\nhttps://seanstagehierarchical.blob.core.windows.net\nhttp://seanstagehierarchical.file.core.windows.net\nhttp://seanstagehierarchical.queue.core.windows.net\nhttp://seanstagehierarchical.table.core.windows.net\n\n\n\n\nhttp://seanstagehierarchical-secondary.blob.core.windows.net\nhttp://seanstagehierarchical-secondary.file.core.windows.net\nhttp://seanstagehierarchical-secondary.queue.core.windows.net\nhttp://seanstagehierarchical-secondary.table.core.windows.net\n68390a19-a643-458b-b726-408abf67b4fc\nSanitized\n72f988bf-86f1-41af-91ab-2d7cd011db47\nhttps://login.microsoftonline.com/\nCloud\nBlobEndpoint=https://seanstagehierarchical.blob.core.windows.net/;QueueEndpoint=http://seanstagehierarchical.queue.core.windows.net/;FileEndpoint=http://seanstagehierarchical.file.core.windows.net/;BlobSecondaryEndpoint=http://seanstagehierarchical-secondary.blob.core.windows.net/;QueueSecondaryEndpoint=http://seanstagehierarchical-secondary.queue.core.windows.net/;FileSecondaryEndpoint=http://seanstagehierarchical-secondary.file.core.windows.net/;AccountName=seanstagehierarchical;AccountKey=Sanitized\n"
-=======
     "RandomSeed": "1193112647",
     "Storage_TestConfigHierarchicalNamespace": "NamespaceTenant\nseannsecanary\nU2FuaXRpemVk\nhttp://seannsecanary.blob.core.windows.net\nhttp://seannsecanary.file.core.windows.net\nhttp://seannsecanary.queue.core.windows.net\nhttp://seannsecanary.table.core.windows.net\n\n\n\n\nhttp://seannsecanary-secondary.blob.core.windows.net\nhttp://seannsecanary-secondary.file.core.windows.net\nhttp://seannsecanary-secondary.queue.core.windows.net\nhttp://seannsecanary-secondary.table.core.windows.net\n68390a19-a643-458b-b726-408abf67b4fc\nSanitized\n72f988bf-86f1-41af-91ab-2d7cd011db47\nhttps://login.microsoftonline.com/\nCloud\nBlobEndpoint=http://seannsecanary.blob.core.windows.net/;QueueEndpoint=http://seannsecanary.queue.core.windows.net/;FileEndpoint=http://seannsecanary.file.core.windows.net/;BlobSecondaryEndpoint=http://seannsecanary-secondary.blob.core.windows.net/;QueueSecondaryEndpoint=http://seannsecanary-secondary.queue.core.windows.net/;FileSecondaryEndpoint=http://seannsecanary-secondary.file.core.windows.net/;AccountName=seannsecanary;AccountKey=Sanitized\n"
->>>>>>> 32e373e2
   }
 }