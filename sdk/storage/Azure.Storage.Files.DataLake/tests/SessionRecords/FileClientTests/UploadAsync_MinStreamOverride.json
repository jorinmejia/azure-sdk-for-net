{
  "Entries": [
    {
<<<<<<< HEAD
      "RequestUri": "https://seanstagehierarchical.blob.core.windows.net/test-filesystem-561f4258-45e3-a4d1-faa9-219efb2081b7?restype=container",
      "RequestMethod": "PUT",
      "RequestHeaders": {
        "Authorization": "Sanitized",
        "traceparent": "00-1482af8f650102419a68d403f5c763d4-c08477cc0c509d4f-00",
        "User-Agent": [
          "azsdk-net-Storage.Files.DataLake/12.0.0-dev.20200305.1",
          "(.NET Core 4.6.28325.01; Microsoft Windows 10.0.18363 )"
        ],
        "x-ms-blob-public-access": "container",
        "x-ms-client-request-id": "64e2cbce-9318-2b17-3507-086dd8af1d52",
        "x-ms-date": "Thu, 05 Mar 2020 22:19:13 GMT",
        "x-ms-return-client-request-id": "true",
        "x-ms-version": "2019-10-10"
=======
      "RequestUri": "http://seannsecanary.blob.core.windows.net/test-filesystem-561f4258-45e3-a4d1-faa9-219efb2081b7?restype=container",
      "RequestMethod": "PUT",
      "RequestHeaders": {
        "Authorization": "Sanitized",
        "traceparent": "00-ad6727e8a1dd9743aa943277289710e0-df2c17ada9309d40-00",
        "User-Agent": [
          "azsdk-net-Storage.Files.DataLake/12.1.0-dev.20200403.1",
          "(.NET Core 4.6.28325.01; Microsoft Windows 10.0.18362 )"
        ],
        "x-ms-blob-public-access": "container",
        "x-ms-client-request-id": "64e2cbce-9318-2b17-3507-086dd8af1d52",
        "x-ms-date": "Fri, 03 Apr 2020 21:01:25 GMT",
        "x-ms-return-client-request-id": "true",
        "x-ms-version": "2019-12-12"
>>>>>>> 32e373e2
      },
      "RequestBody": null,
      "StatusCode": 201,
      "ResponseHeaders": {
        "Content-Length": "0",
<<<<<<< HEAD
        "Date": "Thu, 05 Mar 2020 22:19:13 GMT",
        "ETag": "\u00220x8D7C1533C9637C8\u0022",
        "Last-Modified": "Thu, 05 Mar 2020 22:19:13 GMT",
=======
        "Date": "Fri, 03 Apr 2020 21:01:24 GMT",
        "ETag": "\u00220x8D7D8122B58E286\u0022",
        "Last-Modified": "Fri, 03 Apr 2020 21:01:24 GMT",
>>>>>>> 32e373e2
        "Server": [
          "Windows-Azure-Blob/1.0",
          "Microsoft-HTTPAPI/2.0"
        ],
        "x-ms-client-request-id": "64e2cbce-9318-2b17-3507-086dd8af1d52",
<<<<<<< HEAD
        "x-ms-request-id": "69f97966-701e-0033-683c-f3cd90000000",
        "x-ms-version": "2019-10-10"
=======
        "x-ms-request-id": "96223767-f01e-0012-01fb-093670000000",
        "x-ms-version": "2019-12-12"
>>>>>>> 32e373e2
      },
      "ResponseBody": []
    },
    {
<<<<<<< HEAD
      "RequestUri": "https://seanstagehierarchical.dfs.core.windows.net/test-filesystem-561f4258-45e3-a4d1-faa9-219efb2081b7/test-file-94221192-6321-bcf4-5520-75a0960bed4d?resource=file",
      "RequestMethod": "PUT",
      "RequestHeaders": {
        "Authorization": "Sanitized",
        "traceparent": "00-b1200d5fa1d33b478c63ffc77ac600de-cbe041ff66249149-00",
        "User-Agent": [
          "azsdk-net-Storage.Files.DataLake/12.0.0-dev.20200305.1",
          "(.NET Core 4.6.28325.01; Microsoft Windows 10.0.18363 )"
        ],
        "x-ms-client-request-id": "a5345c25-178a-6a71-d625-0ff71d76942a",
        "x-ms-date": "Thu, 05 Mar 2020 22:19:14 GMT",
        "x-ms-return-client-request-id": "true",
        "x-ms-version": "2019-10-10"
=======
      "RequestUri": "http://seannsecanary.dfs.core.windows.net/test-filesystem-561f4258-45e3-a4d1-faa9-219efb2081b7/test-file-94221192-6321-bcf4-5520-75a0960bed4d?resource=file",
      "RequestMethod": "PUT",
      "RequestHeaders": {
        "Authorization": "Sanitized",
        "traceparent": "00-8659929981ee8d468f3a05c0775b07c9-db1ec43c7970a441-00",
        "User-Agent": [
          "azsdk-net-Storage.Files.DataLake/12.1.0-dev.20200403.1",
          "(.NET Core 4.6.28325.01; Microsoft Windows 10.0.18362 )"
        ],
        "x-ms-client-request-id": "a5345c25-178a-6a71-d625-0ff71d76942a",
        "x-ms-date": "Fri, 03 Apr 2020 21:01:25 GMT",
        "x-ms-return-client-request-id": "true",
        "x-ms-version": "2019-12-12"
>>>>>>> 32e373e2
      },
      "RequestBody": null,
      "StatusCode": 201,
      "ResponseHeaders": {
        "Content-Length": "0",
<<<<<<< HEAD
        "Date": "Thu, 05 Mar 2020 22:19:13 GMT",
        "ETag": "\u00220x8D7C1533CCC910C\u0022",
        "Last-Modified": "Thu, 05 Mar 2020 22:19:14 GMT",
=======
        "Date": "Fri, 03 Apr 2020 21:01:23 GMT",
        "ETag": "\u00220x8D7D8122B678957\u0022",
        "Last-Modified": "Fri, 03 Apr 2020 21:01:24 GMT",
>>>>>>> 32e373e2
        "Server": [
          "Windows-Azure-HDFS/1.0",
          "Microsoft-HTTPAPI/2.0"
        ],
        "x-ms-client-request-id": "a5345c25-178a-6a71-d625-0ff71d76942a",
<<<<<<< HEAD
        "x-ms-request-id": "54515afe-901f-0014-753c-f3da54000000",
        "x-ms-version": "2019-10-10"
=======
        "x-ms-request-id": "fa440112-201f-0097-03fb-091bad000000",
        "x-ms-version": "2019-12-12"
>>>>>>> 32e373e2
      },
      "ResponseBody": []
    },
    {
<<<<<<< HEAD
      "RequestUri": "https://seanstagehierarchical.dfs.core.windows.net/test-filesystem-561f4258-45e3-a4d1-faa9-219efb2081b7/test-file-94221192-6321-bcf4-5520-75a0960bed4d?resource=file",
=======
      "RequestUri": "http://seannsecanary.dfs.core.windows.net/test-filesystem-561f4258-45e3-a4d1-faa9-219efb2081b7/test-file-94221192-6321-bcf4-5520-75a0960bed4d?resource=file",
>>>>>>> 32e373e2
      "RequestMethod": "PUT",
      "RequestHeaders": {
        "Authorization": "Sanitized",
        "User-Agent": [
<<<<<<< HEAD
          "azsdk-net-Storage.Files.DataLake/12.0.0-dev.20200305.1",
          "(.NET Core 4.6.28325.01; Microsoft Windows 10.0.18363 )"
        ],
        "x-ms-client-request-id": "dd689108-d06a-3a49-fa36-5c124a046f3f",
        "x-ms-date": "Thu, 05 Mar 2020 22:19:14 GMT",
        "x-ms-return-client-request-id": "true",
        "x-ms-version": "2019-10-10"
=======
          "azsdk-net-Storage.Files.DataLake/12.1.0-dev.20200403.1",
          "(.NET Core 4.6.28325.01; Microsoft Windows 10.0.18362 )"
        ],
        "x-ms-client-request-id": "dd689108-d06a-3a49-fa36-5c124a046f3f",
        "x-ms-date": "Fri, 03 Apr 2020 21:01:26 GMT",
        "x-ms-return-client-request-id": "true",
        "x-ms-version": "2019-12-12"
>>>>>>> 32e373e2
      },
      "RequestBody": null,
      "StatusCode": 201,
      "ResponseHeaders": {
        "Content-Length": "0",
<<<<<<< HEAD
        "Date": "Thu, 05 Mar 2020 22:19:13 GMT",
        "ETag": "\u00220x8D7C1533CDAEB5A\u0022",
        "Last-Modified": "Thu, 05 Mar 2020 22:19:14 GMT",
=======
        "Date": "Fri, 03 Apr 2020 21:01:23 GMT",
        "ETag": "\u00220x8D7D8122B74DEE0\u0022",
        "Last-Modified": "Fri, 03 Apr 2020 21:01:24 GMT",
>>>>>>> 32e373e2
        "Server": [
          "Windows-Azure-HDFS/1.0",
          "Microsoft-HTTPAPI/2.0"
        ],
        "x-ms-client-request-id": "dd689108-d06a-3a49-fa36-5c124a046f3f",
<<<<<<< HEAD
        "x-ms-request-id": "54515aff-901f-0014-763c-f3da54000000",
        "x-ms-version": "2019-10-10"
=======
        "x-ms-request-id": "fa440113-201f-0097-04fb-091bad000000",
        "x-ms-version": "2019-12-12"
>>>>>>> 32e373e2
      },
      "ResponseBody": []
    },
    {
<<<<<<< HEAD
      "RequestUri": "https://seanstagehierarchical.dfs.core.windows.net/test-filesystem-561f4258-45e3-a4d1-faa9-219efb2081b7/test-file-94221192-6321-bcf4-5520-75a0960bed4d?action=append\u0026position=0",
=======
      "RequestUri": "http://seannsecanary.dfs.core.windows.net/test-filesystem-561f4258-45e3-a4d1-faa9-219efb2081b7/test-file-94221192-6321-bcf4-5520-75a0960bed4d?action=append\u0026position=0",
>>>>>>> 32e373e2
      "RequestMethod": "PATCH",
      "RequestHeaders": {
        "Authorization": "Sanitized",
        "Content-Length": "1024",
        "User-Agent": [
<<<<<<< HEAD
          "azsdk-net-Storage.Files.DataLake/12.0.0-dev.20200305.1",
          "(.NET Core 4.6.28325.01; Microsoft Windows 10.0.18363 )"
        ],
        "x-ms-client-request-id": "a28d84ca-17b0-f361-5f41-642728024bcc",
        "x-ms-date": "Thu, 05 Mar 2020 22:19:14 GMT",
        "x-ms-return-client-request-id": "true",
        "x-ms-version": "2019-10-10"
=======
          "azsdk-net-Storage.Files.DataLake/12.1.0-dev.20200403.1",
          "(.NET Core 4.6.28325.01; Microsoft Windows 10.0.18362 )"
        ],
        "x-ms-client-request-id": "a28d84ca-17b0-f361-5f41-642728024bcc",
        "x-ms-date": "Fri, 03 Apr 2020 21:01:26 GMT",
        "x-ms-return-client-request-id": "true",
        "x-ms-version": "2019-12-12"
>>>>>>> 32e373e2
      },
      "RequestBody": "GrpwSt/sFHVzXIuqx/Mp1vpFezrWSMLlHGVZFw2nqJHicefYDttROEe\u002BMi6Lx6Lj/Dj82PtaU9H4iy55k/xozLT6x1YLUcgf80LyGBaUWVTCdRvVqtCWiB0W34Ks16RLVmV5kQBL2Kpv3eS4Zzu6YzLZtx3gkiHjYz459HFFcxydp8KwGsdUdp1xZc3r3SHiW3xQ0iCHasNDli3BEuM4KWnIGsB4CUlrhUCAbyxU\u002BIYdVpn19aD7Fjz/bISZk2O5OTxjI8NhaVIy5U3fBvuW752no7xKQjPJzAODeZzE0fHcxjbw8dXCvOxGwhBTHBBBaH3m8fCnb/YImla/3fC1bhNbAz/Epf3I5ebPA38jdrDzQRAf3eABNFc/51d\u002BA978kVT99xnQfMN/HgwJ2Gt35SOly5zflZAzWc7ohb2mSeEH0nEqJX6XI8RNn7/T\u002BFzryAIz2DhCHfvEyp5K6PcF2dQrAQX6TL\u002BlDqfXkfbQX2Fx/Ly7c3CoxbR1ZlvgTDrNSMbrqPZW8XxCjcqQa4wF82o82Ow6SmVjgjxRhOVkxcFtCUkv5bZrGwpAeOWmGFkocHPwo3NOkv5giCW5BW2X3sgII2FC1Q600b3h\u002BtGAvWriKBNycyFOHndLz1yQsRadqZkcnfT45ZpkPNK2bJgs4Mq71txZJGunugTq9waxIx\u002BnRFE3Yx916kJ4DTdOl7HfHu6S1do5Q4QudeLvDe2UsxiyDihG9HyqReyZ4Bc0WCJTC9gXH05FbQHNCe09hdxV5FkenIiJmCpx54/uoGJt\u002Bhy/nAIVfZTKbaEmeeqObb8PRPy9FbyayXKupTi/Vs2eYA7RfenaQGfFVC/nYh8/43nP31tlr\u002BRgJdKPZtdbCxbThxncve/WNASV98GNsmdTbsK\u002B73dxObApcFgXStmPaUgYE9sGYyWK\u002BapX0Lgj03JrO/gVnRufYk5osk2Xv\u002BkrBY14dJ\u002BMTQqdNPbMGmj4Bp3lqw/geswtebGMnbHX8znAK8oqql7T3\u002B7teGkk0kfmcKyvsRPaSovBSvvt/7BZxUG8C\u002B\u002BdzVs/Ecwh8gJjCadqpi0FKEEm5uA/aWBj5t89k7InZ8ZYSKJQcJ9GuVeJXUFTg1mDVJz/liUOXmT73Cvs419PO6HgEl2KtLeh3yyJtgseD2OGuj8VJ9CgSeo9VZR0Wdb4OSKgcnH7\u002BKDlXrb5hadZ3MzIZigfORPQQMhzTV4jLIVVkHzpfpzyisKfMMkZp8RC5HjHrPOu2f8OzzKoiKpBwTExo/QrcF4w1txlgAlJtpkEMGnmW4CSp7d82q5pSQEXXm\u002BY6APPF3Mal9YWSFj2xBiZpFhBW2Wxnvs9rpWvxozbTSKZsc6VNBn1yw==",
      "StatusCode": 202,
      "ResponseHeaders": {
        "Content-Length": "0",
<<<<<<< HEAD
        "Date": "Thu, 05 Mar 2020 22:19:13 GMT",
=======
        "Date": "Fri, 03 Apr 2020 21:01:23 GMT",
>>>>>>> 32e373e2
        "Server": [
          "Windows-Azure-HDFS/1.0",
          "Microsoft-HTTPAPI/2.0"
        ],
        "x-ms-client-request-id": "a28d84ca-17b0-f361-5f41-642728024bcc",
<<<<<<< HEAD
        "x-ms-request-id": "54515b00-901f-0014-773c-f3da54000000",
        "x-ms-request-server-encrypted": "true",
        "x-ms-version": "2019-10-10"
=======
        "x-ms-request-id": "fa440114-201f-0097-05fb-091bad000000",
        "x-ms-request-server-encrypted": "true",
        "x-ms-version": "2019-12-12"
>>>>>>> 32e373e2
      },
      "ResponseBody": []
    },
    {
<<<<<<< HEAD
      "RequestUri": "https://seanstagehierarchical.dfs.core.windows.net/test-filesystem-561f4258-45e3-a4d1-faa9-219efb2081b7/test-file-94221192-6321-bcf4-5520-75a0960bed4d?action=flush\u0026position=1024",
=======
      "RequestUri": "http://seannsecanary.dfs.core.windows.net/test-filesystem-561f4258-45e3-a4d1-faa9-219efb2081b7/test-file-94221192-6321-bcf4-5520-75a0960bed4d?action=flush\u0026position=1024",
>>>>>>> 32e373e2
      "RequestMethod": "PATCH",
      "RequestHeaders": {
        "Authorization": "Sanitized",
        "Content-Length": "0",
        "User-Agent": [
<<<<<<< HEAD
          "azsdk-net-Storage.Files.DataLake/12.0.0-dev.20200305.1",
          "(.NET Core 4.6.28325.01; Microsoft Windows 10.0.18363 )"
        ],
        "x-ms-client-request-id": "c548cc17-cd77-338e-2dad-a7e037b7007d",
        "x-ms-date": "Thu, 05 Mar 2020 22:19:14 GMT",
        "x-ms-return-client-request-id": "true",
        "x-ms-version": "2019-10-10"
=======
          "azsdk-net-Storage.Files.DataLake/12.1.0-dev.20200403.1",
          "(.NET Core 4.6.28325.01; Microsoft Windows 10.0.18362 )"
        ],
        "x-ms-client-request-id": "c548cc17-cd77-338e-2dad-a7e037b7007d",
        "x-ms-date": "Fri, 03 Apr 2020 21:01:26 GMT",
        "x-ms-return-client-request-id": "true",
        "x-ms-version": "2019-12-12"
>>>>>>> 32e373e2
      },
      "RequestBody": null,
      "StatusCode": 200,
      "ResponseHeaders": {
        "Content-Length": "0",
<<<<<<< HEAD
        "Date": "Thu, 05 Mar 2020 22:19:13 GMT",
        "ETag": "\u00220x8D7C1533CF66197\u0022",
        "Last-Modified": "Thu, 05 Mar 2020 22:19:14 GMT",
=======
        "Date": "Fri, 03 Apr 2020 21:01:23 GMT",
        "ETag": "\u00220x8D7D8122B8DF197\u0022",
        "Last-Modified": "Fri, 03 Apr 2020 21:01:24 GMT",
>>>>>>> 32e373e2
        "Server": [
          "Windows-Azure-HDFS/1.0",
          "Microsoft-HTTPAPI/2.0"
        ],
        "x-ms-client-request-id": "c548cc17-cd77-338e-2dad-a7e037b7007d",
<<<<<<< HEAD
        "x-ms-request-id": "54515b01-901f-0014-783c-f3da54000000",
        "x-ms-request-server-encrypted": "true",
        "x-ms-version": "2019-10-10"
=======
        "x-ms-request-id": "fa440115-201f-0097-06fb-091bad000000",
        "x-ms-request-server-encrypted": "true",
        "x-ms-version": "2019-12-12"
>>>>>>> 32e373e2
      },
      "ResponseBody": []
    },
    {
<<<<<<< HEAD
      "RequestUri": "https://seanstagehierarchical.blob.core.windows.net/test-filesystem-561f4258-45e3-a4d1-faa9-219efb2081b7/test-file-94221192-6321-bcf4-5520-75a0960bed4d",
=======
      "RequestUri": "http://seannsecanary.blob.core.windows.net/test-filesystem-561f4258-45e3-a4d1-faa9-219efb2081b7/test-file-94221192-6321-bcf4-5520-75a0960bed4d",
>>>>>>> 32e373e2
      "RequestMethod": "GET",
      "RequestHeaders": {
        "Authorization": "Sanitized",
        "User-Agent": [
<<<<<<< HEAD
          "azsdk-net-Storage.Files.DataLake/12.0.0-dev.20200305.1",
          "(.NET Core 4.6.28325.01; Microsoft Windows 10.0.18363 )"
        ],
        "x-ms-client-request-id": "5c0fe139-85ba-6855-db56-46ba384633fa",
        "x-ms-date": "Thu, 05 Mar 2020 22:19:14 GMT",
        "x-ms-range": "bytes=0-268435455",
        "x-ms-return-client-request-id": "true",
        "x-ms-version": "2019-10-10"
=======
          "azsdk-net-Storage.Files.DataLake/12.1.0-dev.20200403.1",
          "(.NET Core 4.6.28325.01; Microsoft Windows 10.0.18362 )"
        ],
        "x-ms-client-request-id": "5c0fe139-85ba-6855-db56-46ba384633fa",
        "x-ms-date": "Fri, 03 Apr 2020 21:01:26 GMT",
        "x-ms-range": "bytes=0-268435455",
        "x-ms-return-client-request-id": "true",
        "x-ms-version": "2019-12-12"
>>>>>>> 32e373e2
      },
      "RequestBody": null,
      "StatusCode": 206,
      "ResponseHeaders": {
        "Accept-Ranges": "bytes",
        "Content-Length": "1024",
        "Content-Range": "bytes 0-1023/1024",
        "Content-Type": "application/octet-stream",
<<<<<<< HEAD
        "Date": "Thu, 05 Mar 2020 22:19:13 GMT",
        "ETag": "\u00220x8D7C1533CF66197\u0022",
        "Last-Modified": "Thu, 05 Mar 2020 22:19:14 GMT",
=======
        "Date": "Fri, 03 Apr 2020 21:01:24 GMT",
        "ETag": "\u00220x8D7D8122B8DF197\u0022",
        "Last-Modified": "Fri, 03 Apr 2020 21:01:24 GMT",
>>>>>>> 32e373e2
        "Server": [
          "Windows-Azure-Blob/1.0",
          "Microsoft-HTTPAPI/2.0"
        ],
        "x-ms-blob-type": "BlockBlob",
        "x-ms-client-request-id": "5c0fe139-85ba-6855-db56-46ba384633fa",
<<<<<<< HEAD
        "x-ms-creation-time": "Thu, 05 Mar 2020 22:19:14 GMT",
        "x-ms-lease-state": "available",
        "x-ms-lease-status": "unlocked",
        "x-ms-request-id": "69f9796d-701e-0033-6c3c-f3cd90000000",
        "x-ms-server-encrypted": "true",
        "x-ms-version": "2019-10-10"
=======
        "x-ms-creation-time": "Fri, 03 Apr 2020 21:01:24 GMT",
        "x-ms-lease-state": "available",
        "x-ms-lease-status": "unlocked",
        "x-ms-request-id": "96223790-f01e-0012-1ffb-093670000000",
        "x-ms-server-encrypted": "true",
        "x-ms-version": "2019-12-12"
>>>>>>> 32e373e2
      },
      "ResponseBody": "GrpwSt/sFHVzXIuqx/Mp1vpFezrWSMLlHGVZFw2nqJHicefYDttROEe\u002BMi6Lx6Lj/Dj82PtaU9H4iy55k/xozLT6x1YLUcgf80LyGBaUWVTCdRvVqtCWiB0W34Ks16RLVmV5kQBL2Kpv3eS4Zzu6YzLZtx3gkiHjYz459HFFcxydp8KwGsdUdp1xZc3r3SHiW3xQ0iCHasNDli3BEuM4KWnIGsB4CUlrhUCAbyxU\u002BIYdVpn19aD7Fjz/bISZk2O5OTxjI8NhaVIy5U3fBvuW752no7xKQjPJzAODeZzE0fHcxjbw8dXCvOxGwhBTHBBBaH3m8fCnb/YImla/3fC1bhNbAz/Epf3I5ebPA38jdrDzQRAf3eABNFc/51d\u002BA978kVT99xnQfMN/HgwJ2Gt35SOly5zflZAzWc7ohb2mSeEH0nEqJX6XI8RNn7/T\u002BFzryAIz2DhCHfvEyp5K6PcF2dQrAQX6TL\u002BlDqfXkfbQX2Fx/Ly7c3CoxbR1ZlvgTDrNSMbrqPZW8XxCjcqQa4wF82o82Ow6SmVjgjxRhOVkxcFtCUkv5bZrGwpAeOWmGFkocHPwo3NOkv5giCW5BW2X3sgII2FC1Q600b3h\u002BtGAvWriKBNycyFOHndLz1yQsRadqZkcnfT45ZpkPNK2bJgs4Mq71txZJGunugTq9waxIx\u002BnRFE3Yx916kJ4DTdOl7HfHu6S1do5Q4QudeLvDe2UsxiyDihG9HyqReyZ4Bc0WCJTC9gXH05FbQHNCe09hdxV5FkenIiJmCpx54/uoGJt\u002Bhy/nAIVfZTKbaEmeeqObb8PRPy9FbyayXKupTi/Vs2eYA7RfenaQGfFVC/nYh8/43nP31tlr\u002BRgJdKPZtdbCxbThxncve/WNASV98GNsmdTbsK\u002B73dxObApcFgXStmPaUgYE9sGYyWK\u002BapX0Lgj03JrO/gVnRufYk5osk2Xv\u002BkrBY14dJ\u002BMTQqdNPbMGmj4Bp3lqw/geswtebGMnbHX8znAK8oqql7T3\u002B7teGkk0kfmcKyvsRPaSovBSvvt/7BZxUG8C\u002B\u002BdzVs/Ecwh8gJjCadqpi0FKEEm5uA/aWBj5t89k7InZ8ZYSKJQcJ9GuVeJXUFTg1mDVJz/liUOXmT73Cvs419PO6HgEl2KtLeh3yyJtgseD2OGuj8VJ9CgSeo9VZR0Wdb4OSKgcnH7\u002BKDlXrb5hadZ3MzIZigfORPQQMhzTV4jLIVVkHzpfpzyisKfMMkZp8RC5HjHrPOu2f8OzzKoiKpBwTExo/QrcF4w1txlgAlJtpkEMGnmW4CSp7d82q5pSQEXXm\u002BY6APPF3Mal9YWSFj2xBiZpFhBW2Wxnvs9rpWvxozbTSKZsc6VNBn1yw=="
    },
    {
<<<<<<< HEAD
      "RequestUri": "https://seanstagehierarchical.blob.core.windows.net/test-filesystem-561f4258-45e3-a4d1-faa9-219efb2081b7?restype=container",
      "RequestMethod": "DELETE",
      "RequestHeaders": {
        "Authorization": "Sanitized",
        "traceparent": "00-bf9c88dc7f668d48a26a34a9e486bb1f-7ad2c5ff4e47e94a-00",
        "User-Agent": [
          "azsdk-net-Storage.Files.DataLake/12.0.0-dev.20200305.1",
          "(.NET Core 4.6.28325.01; Microsoft Windows 10.0.18363 )"
        ],
        "x-ms-client-request-id": "56a7a994-a3a7-47c2-d449-ee96646db217",
        "x-ms-date": "Thu, 05 Mar 2020 22:19:14 GMT",
        "x-ms-return-client-request-id": "true",
        "x-ms-version": "2019-10-10"
=======
      "RequestUri": "http://seannsecanary.blob.core.windows.net/test-filesystem-561f4258-45e3-a4d1-faa9-219efb2081b7?restype=container",
      "RequestMethod": "DELETE",
      "RequestHeaders": {
        "Authorization": "Sanitized",
        "traceparent": "00-2779a226ea8dd549a31709d582a37a9d-e284ac291bb5a44d-00",
        "User-Agent": [
          "azsdk-net-Storage.Files.DataLake/12.1.0-dev.20200403.1",
          "(.NET Core 4.6.28325.01; Microsoft Windows 10.0.18362 )"
        ],
        "x-ms-client-request-id": "56a7a994-a3a7-47c2-d449-ee96646db217",
        "x-ms-date": "Fri, 03 Apr 2020 21:01:26 GMT",
        "x-ms-return-client-request-id": "true",
        "x-ms-version": "2019-12-12"
>>>>>>> 32e373e2
      },
      "RequestBody": null,
      "StatusCode": 202,
      "ResponseHeaders": {
        "Content-Length": "0",
<<<<<<< HEAD
        "Date": "Thu, 05 Mar 2020 22:19:13 GMT",
=======
        "Date": "Fri, 03 Apr 2020 21:01:24 GMT",
>>>>>>> 32e373e2
        "Server": [
          "Windows-Azure-Blob/1.0",
          "Microsoft-HTTPAPI/2.0"
        ],
        "x-ms-client-request-id": "56a7a994-a3a7-47c2-d449-ee96646db217",
<<<<<<< HEAD
        "x-ms-request-id": "69f97970-701e-0033-6e3c-f3cd90000000",
        "x-ms-version": "2019-10-10"
=======
        "x-ms-request-id": "96223797-f01e-0012-26fb-093670000000",
        "x-ms-version": "2019-12-12"
>>>>>>> 32e373e2
      },
      "ResponseBody": []
    }
  ],
  "Variables": {
    "RandomSeed": "382630872",
<<<<<<< HEAD
    "Storage_TestConfigHierarchicalNamespace": "NamespaceTenant\nseanstagehierarchical\nU2FuaXRpemVk\nhttps://seanstagehierarchical.blob.core.windows.net\nhttp://seanstagehierarchical.file.core.windows.net\nhttp://seanstagehierarchical.queue.core.windows.net\nhttp://seanstagehierarchical.table.core.windows.net\n\n\n\n\nhttp://seanstagehierarchical-secondary.blob.core.windows.net\nhttp://seanstagehierarchical-secondary.file.core.windows.net\nhttp://seanstagehierarchical-secondary.queue.core.windows.net\nhttp://seanstagehierarchical-secondary.table.core.windows.net\n68390a19-a643-458b-b726-408abf67b4fc\nSanitized\n72f988bf-86f1-41af-91ab-2d7cd011db47\nhttps://login.microsoftonline.com/\nCloud\nBlobEndpoint=https://seanstagehierarchical.blob.core.windows.net/;QueueEndpoint=http://seanstagehierarchical.queue.core.windows.net/;FileEndpoint=http://seanstagehierarchical.file.core.windows.net/;BlobSecondaryEndpoint=http://seanstagehierarchical-secondary.blob.core.windows.net/;QueueSecondaryEndpoint=http://seanstagehierarchical-secondary.queue.core.windows.net/;FileSecondaryEndpoint=http://seanstagehierarchical-secondary.file.core.windows.net/;AccountName=seanstagehierarchical;AccountKey=Sanitized\n"
=======
    "Storage_TestConfigHierarchicalNamespace": "NamespaceTenant\nseannsecanary\nU2FuaXRpemVk\nhttp://seannsecanary.blob.core.windows.net\nhttp://seannsecanary.file.core.windows.net\nhttp://seannsecanary.queue.core.windows.net\nhttp://seannsecanary.table.core.windows.net\n\n\n\n\nhttp://seannsecanary-secondary.blob.core.windows.net\nhttp://seannsecanary-secondary.file.core.windows.net\nhttp://seannsecanary-secondary.queue.core.windows.net\nhttp://seannsecanary-secondary.table.core.windows.net\n68390a19-a643-458b-b726-408abf67b4fc\nSanitized\n72f988bf-86f1-41af-91ab-2d7cd011db47\nhttps://login.microsoftonline.com/\nCloud\nBlobEndpoint=http://seannsecanary.blob.core.windows.net/;QueueEndpoint=http://seannsecanary.queue.core.windows.net/;FileEndpoint=http://seannsecanary.file.core.windows.net/;BlobSecondaryEndpoint=http://seannsecanary-secondary.blob.core.windows.net/;QueueSecondaryEndpoint=http://seannsecanary-secondary.queue.core.windows.net/;FileSecondaryEndpoint=http://seannsecanary-secondary.file.core.windows.net/;AccountName=seannsecanary;AccountKey=Sanitized\n"
>>>>>>> 32e373e2
  }
}<|MERGE_RESOLUTION|>--- conflicted
+++ resolved
@@ -1,22 +1,6 @@
 {
   "Entries": [
     {
-<<<<<<< HEAD
-      "RequestUri": "https://seanstagehierarchical.blob.core.windows.net/test-filesystem-561f4258-45e3-a4d1-faa9-219efb2081b7?restype=container",
-      "RequestMethod": "PUT",
-      "RequestHeaders": {
-        "Authorization": "Sanitized",
-        "traceparent": "00-1482af8f650102419a68d403f5c763d4-c08477cc0c509d4f-00",
-        "User-Agent": [
-          "azsdk-net-Storage.Files.DataLake/12.0.0-dev.20200305.1",
-          "(.NET Core 4.6.28325.01; Microsoft Windows 10.0.18363 )"
-        ],
-        "x-ms-blob-public-access": "container",
-        "x-ms-client-request-id": "64e2cbce-9318-2b17-3507-086dd8af1d52",
-        "x-ms-date": "Thu, 05 Mar 2020 22:19:13 GMT",
-        "x-ms-return-client-request-id": "true",
-        "x-ms-version": "2019-10-10"
-=======
       "RequestUri": "http://seannsecanary.blob.core.windows.net/test-filesystem-561f4258-45e3-a4d1-faa9-219efb2081b7?restype=container",
       "RequestMethod": "PUT",
       "RequestHeaders": {
@@ -31,52 +15,25 @@
         "x-ms-date": "Fri, 03 Apr 2020 21:01:25 GMT",
         "x-ms-return-client-request-id": "true",
         "x-ms-version": "2019-12-12"
->>>>>>> 32e373e2
       },
       "RequestBody": null,
       "StatusCode": 201,
       "ResponseHeaders": {
         "Content-Length": "0",
-<<<<<<< HEAD
-        "Date": "Thu, 05 Mar 2020 22:19:13 GMT",
-        "ETag": "\u00220x8D7C1533C9637C8\u0022",
-        "Last-Modified": "Thu, 05 Mar 2020 22:19:13 GMT",
-=======
         "Date": "Fri, 03 Apr 2020 21:01:24 GMT",
         "ETag": "\u00220x8D7D8122B58E286\u0022",
         "Last-Modified": "Fri, 03 Apr 2020 21:01:24 GMT",
->>>>>>> 32e373e2
         "Server": [
           "Windows-Azure-Blob/1.0",
           "Microsoft-HTTPAPI/2.0"
         ],
         "x-ms-client-request-id": "64e2cbce-9318-2b17-3507-086dd8af1d52",
-<<<<<<< HEAD
-        "x-ms-request-id": "69f97966-701e-0033-683c-f3cd90000000",
-        "x-ms-version": "2019-10-10"
-=======
         "x-ms-request-id": "96223767-f01e-0012-01fb-093670000000",
         "x-ms-version": "2019-12-12"
->>>>>>> 32e373e2
-      },
-      "ResponseBody": []
-    },
-    {
-<<<<<<< HEAD
-      "RequestUri": "https://seanstagehierarchical.dfs.core.windows.net/test-filesystem-561f4258-45e3-a4d1-faa9-219efb2081b7/test-file-94221192-6321-bcf4-5520-75a0960bed4d?resource=file",
-      "RequestMethod": "PUT",
-      "RequestHeaders": {
-        "Authorization": "Sanitized",
-        "traceparent": "00-b1200d5fa1d33b478c63ffc77ac600de-cbe041ff66249149-00",
-        "User-Agent": [
-          "azsdk-net-Storage.Files.DataLake/12.0.0-dev.20200305.1",
-          "(.NET Core 4.6.28325.01; Microsoft Windows 10.0.18363 )"
-        ],
-        "x-ms-client-request-id": "a5345c25-178a-6a71-d625-0ff71d76942a",
-        "x-ms-date": "Thu, 05 Mar 2020 22:19:14 GMT",
-        "x-ms-return-client-request-id": "true",
-        "x-ms-version": "2019-10-10"
-=======
+      },
+      "ResponseBody": []
+    },
+    {
       "RequestUri": "http://seannsecanary.dfs.core.windows.net/test-filesystem-561f4258-45e3-a4d1-faa9-219efb2081b7/test-file-94221192-6321-bcf4-5520-75a0960bed4d?resource=file",
       "RequestMethod": "PUT",
       "RequestHeaders": {
@@ -90,235 +47,133 @@
         "x-ms-date": "Fri, 03 Apr 2020 21:01:25 GMT",
         "x-ms-return-client-request-id": "true",
         "x-ms-version": "2019-12-12"
->>>>>>> 32e373e2
       },
       "RequestBody": null,
       "StatusCode": 201,
       "ResponseHeaders": {
         "Content-Length": "0",
-<<<<<<< HEAD
-        "Date": "Thu, 05 Mar 2020 22:19:13 GMT",
-        "ETag": "\u00220x8D7C1533CCC910C\u0022",
-        "Last-Modified": "Thu, 05 Mar 2020 22:19:14 GMT",
-=======
         "Date": "Fri, 03 Apr 2020 21:01:23 GMT",
         "ETag": "\u00220x8D7D8122B678957\u0022",
         "Last-Modified": "Fri, 03 Apr 2020 21:01:24 GMT",
->>>>>>> 32e373e2
         "Server": [
           "Windows-Azure-HDFS/1.0",
           "Microsoft-HTTPAPI/2.0"
         ],
         "x-ms-client-request-id": "a5345c25-178a-6a71-d625-0ff71d76942a",
-<<<<<<< HEAD
-        "x-ms-request-id": "54515afe-901f-0014-753c-f3da54000000",
-        "x-ms-version": "2019-10-10"
-=======
         "x-ms-request-id": "fa440112-201f-0097-03fb-091bad000000",
         "x-ms-version": "2019-12-12"
->>>>>>> 32e373e2
-      },
-      "ResponseBody": []
-    },
-    {
-<<<<<<< HEAD
-      "RequestUri": "https://seanstagehierarchical.dfs.core.windows.net/test-filesystem-561f4258-45e3-a4d1-faa9-219efb2081b7/test-file-94221192-6321-bcf4-5520-75a0960bed4d?resource=file",
-=======
+      },
+      "ResponseBody": []
+    },
+    {
       "RequestUri": "http://seannsecanary.dfs.core.windows.net/test-filesystem-561f4258-45e3-a4d1-faa9-219efb2081b7/test-file-94221192-6321-bcf4-5520-75a0960bed4d?resource=file",
->>>>>>> 32e373e2
       "RequestMethod": "PUT",
       "RequestHeaders": {
         "Authorization": "Sanitized",
         "User-Agent": [
-<<<<<<< HEAD
-          "azsdk-net-Storage.Files.DataLake/12.0.0-dev.20200305.1",
-          "(.NET Core 4.6.28325.01; Microsoft Windows 10.0.18363 )"
+          "azsdk-net-Storage.Files.DataLake/12.1.0-dev.20200403.1",
+          "(.NET Core 4.6.28325.01; Microsoft Windows 10.0.18362 )"
         ],
         "x-ms-client-request-id": "dd689108-d06a-3a49-fa36-5c124a046f3f",
-        "x-ms-date": "Thu, 05 Mar 2020 22:19:14 GMT",
-        "x-ms-return-client-request-id": "true",
-        "x-ms-version": "2019-10-10"
-=======
-          "azsdk-net-Storage.Files.DataLake/12.1.0-dev.20200403.1",
-          "(.NET Core 4.6.28325.01; Microsoft Windows 10.0.18362 )"
+        "x-ms-date": "Fri, 03 Apr 2020 21:01:26 GMT",
+        "x-ms-return-client-request-id": "true",
+        "x-ms-version": "2019-12-12"
+      },
+      "RequestBody": null,
+      "StatusCode": 201,
+      "ResponseHeaders": {
+        "Content-Length": "0",
+        "Date": "Fri, 03 Apr 2020 21:01:23 GMT",
+        "ETag": "\u00220x8D7D8122B74DEE0\u0022",
+        "Last-Modified": "Fri, 03 Apr 2020 21:01:24 GMT",
+        "Server": [
+          "Windows-Azure-HDFS/1.0",
+          "Microsoft-HTTPAPI/2.0"
         ],
         "x-ms-client-request-id": "dd689108-d06a-3a49-fa36-5c124a046f3f",
-        "x-ms-date": "Fri, 03 Apr 2020 21:01:26 GMT",
-        "x-ms-return-client-request-id": "true",
-        "x-ms-version": "2019-12-12"
->>>>>>> 32e373e2
-      },
-      "RequestBody": null,
-      "StatusCode": 201,
-      "ResponseHeaders": {
-        "Content-Length": "0",
-<<<<<<< HEAD
-        "Date": "Thu, 05 Mar 2020 22:19:13 GMT",
-        "ETag": "\u00220x8D7C1533CDAEB5A\u0022",
-        "Last-Modified": "Thu, 05 Mar 2020 22:19:14 GMT",
-=======
-        "Date": "Fri, 03 Apr 2020 21:01:23 GMT",
-        "ETag": "\u00220x8D7D8122B74DEE0\u0022",
-        "Last-Modified": "Fri, 03 Apr 2020 21:01:24 GMT",
->>>>>>> 32e373e2
-        "Server": [
-          "Windows-Azure-HDFS/1.0",
-          "Microsoft-HTTPAPI/2.0"
-        ],
-        "x-ms-client-request-id": "dd689108-d06a-3a49-fa36-5c124a046f3f",
-<<<<<<< HEAD
-        "x-ms-request-id": "54515aff-901f-0014-763c-f3da54000000",
-        "x-ms-version": "2019-10-10"
-=======
         "x-ms-request-id": "fa440113-201f-0097-04fb-091bad000000",
         "x-ms-version": "2019-12-12"
->>>>>>> 32e373e2
-      },
-      "ResponseBody": []
-    },
-    {
-<<<<<<< HEAD
-      "RequestUri": "https://seanstagehierarchical.dfs.core.windows.net/test-filesystem-561f4258-45e3-a4d1-faa9-219efb2081b7/test-file-94221192-6321-bcf4-5520-75a0960bed4d?action=append\u0026position=0",
-=======
+      },
+      "ResponseBody": []
+    },
+    {
       "RequestUri": "http://seannsecanary.dfs.core.windows.net/test-filesystem-561f4258-45e3-a4d1-faa9-219efb2081b7/test-file-94221192-6321-bcf4-5520-75a0960bed4d?action=append\u0026position=0",
->>>>>>> 32e373e2
       "RequestMethod": "PATCH",
       "RequestHeaders": {
         "Authorization": "Sanitized",
         "Content-Length": "1024",
         "User-Agent": [
-<<<<<<< HEAD
-          "azsdk-net-Storage.Files.DataLake/12.0.0-dev.20200305.1",
-          "(.NET Core 4.6.28325.01; Microsoft Windows 10.0.18363 )"
+          "azsdk-net-Storage.Files.DataLake/12.1.0-dev.20200403.1",
+          "(.NET Core 4.6.28325.01; Microsoft Windows 10.0.18362 )"
         ],
         "x-ms-client-request-id": "a28d84ca-17b0-f361-5f41-642728024bcc",
-        "x-ms-date": "Thu, 05 Mar 2020 22:19:14 GMT",
-        "x-ms-return-client-request-id": "true",
-        "x-ms-version": "2019-10-10"
-=======
-          "azsdk-net-Storage.Files.DataLake/12.1.0-dev.20200403.1",
-          "(.NET Core 4.6.28325.01; Microsoft Windows 10.0.18362 )"
-        ],
-        "x-ms-client-request-id": "a28d84ca-17b0-f361-5f41-642728024bcc",
-        "x-ms-date": "Fri, 03 Apr 2020 21:01:26 GMT",
-        "x-ms-return-client-request-id": "true",
-        "x-ms-version": "2019-12-12"
->>>>>>> 32e373e2
+        "x-ms-date": "Fri, 03 Apr 2020 21:01:26 GMT",
+        "x-ms-return-client-request-id": "true",
+        "x-ms-version": "2019-12-12"
       },
       "RequestBody": "GrpwSt/sFHVzXIuqx/Mp1vpFezrWSMLlHGVZFw2nqJHicefYDttROEe\u002BMi6Lx6Lj/Dj82PtaU9H4iy55k/xozLT6x1YLUcgf80LyGBaUWVTCdRvVqtCWiB0W34Ks16RLVmV5kQBL2Kpv3eS4Zzu6YzLZtx3gkiHjYz459HFFcxydp8KwGsdUdp1xZc3r3SHiW3xQ0iCHasNDli3BEuM4KWnIGsB4CUlrhUCAbyxU\u002BIYdVpn19aD7Fjz/bISZk2O5OTxjI8NhaVIy5U3fBvuW752no7xKQjPJzAODeZzE0fHcxjbw8dXCvOxGwhBTHBBBaH3m8fCnb/YImla/3fC1bhNbAz/Epf3I5ebPA38jdrDzQRAf3eABNFc/51d\u002BA978kVT99xnQfMN/HgwJ2Gt35SOly5zflZAzWc7ohb2mSeEH0nEqJX6XI8RNn7/T\u002BFzryAIz2DhCHfvEyp5K6PcF2dQrAQX6TL\u002BlDqfXkfbQX2Fx/Ly7c3CoxbR1ZlvgTDrNSMbrqPZW8XxCjcqQa4wF82o82Ow6SmVjgjxRhOVkxcFtCUkv5bZrGwpAeOWmGFkocHPwo3NOkv5giCW5BW2X3sgII2FC1Q600b3h\u002BtGAvWriKBNycyFOHndLz1yQsRadqZkcnfT45ZpkPNK2bJgs4Mq71txZJGunugTq9waxIx\u002BnRFE3Yx916kJ4DTdOl7HfHu6S1do5Q4QudeLvDe2UsxiyDihG9HyqReyZ4Bc0WCJTC9gXH05FbQHNCe09hdxV5FkenIiJmCpx54/uoGJt\u002Bhy/nAIVfZTKbaEmeeqObb8PRPy9FbyayXKupTi/Vs2eYA7RfenaQGfFVC/nYh8/43nP31tlr\u002BRgJdKPZtdbCxbThxncve/WNASV98GNsmdTbsK\u002B73dxObApcFgXStmPaUgYE9sGYyWK\u002BapX0Lgj03JrO/gVnRufYk5osk2Xv\u002BkrBY14dJ\u002BMTQqdNPbMGmj4Bp3lqw/geswtebGMnbHX8znAK8oqql7T3\u002B7teGkk0kfmcKyvsRPaSovBSvvt/7BZxUG8C\u002B\u002BdzVs/Ecwh8gJjCadqpi0FKEEm5uA/aWBj5t89k7InZ8ZYSKJQcJ9GuVeJXUFTg1mDVJz/liUOXmT73Cvs419PO6HgEl2KtLeh3yyJtgseD2OGuj8VJ9CgSeo9VZR0Wdb4OSKgcnH7\u002BKDlXrb5hadZ3MzIZigfORPQQMhzTV4jLIVVkHzpfpzyisKfMMkZp8RC5HjHrPOu2f8OzzKoiKpBwTExo/QrcF4w1txlgAlJtpkEMGnmW4CSp7d82q5pSQEXXm\u002BY6APPF3Mal9YWSFj2xBiZpFhBW2Wxnvs9rpWvxozbTSKZsc6VNBn1yw==",
       "StatusCode": 202,
       "ResponseHeaders": {
         "Content-Length": "0",
-<<<<<<< HEAD
-        "Date": "Thu, 05 Mar 2020 22:19:13 GMT",
-=======
-        "Date": "Fri, 03 Apr 2020 21:01:23 GMT",
->>>>>>> 32e373e2
+        "Date": "Fri, 03 Apr 2020 21:01:23 GMT",
         "Server": [
           "Windows-Azure-HDFS/1.0",
           "Microsoft-HTTPAPI/2.0"
         ],
         "x-ms-client-request-id": "a28d84ca-17b0-f361-5f41-642728024bcc",
-<<<<<<< HEAD
-        "x-ms-request-id": "54515b00-901f-0014-773c-f3da54000000",
-        "x-ms-request-server-encrypted": "true",
-        "x-ms-version": "2019-10-10"
-=======
         "x-ms-request-id": "fa440114-201f-0097-05fb-091bad000000",
         "x-ms-request-server-encrypted": "true",
         "x-ms-version": "2019-12-12"
->>>>>>> 32e373e2
-      },
-      "ResponseBody": []
-    },
-    {
-<<<<<<< HEAD
-      "RequestUri": "https://seanstagehierarchical.dfs.core.windows.net/test-filesystem-561f4258-45e3-a4d1-faa9-219efb2081b7/test-file-94221192-6321-bcf4-5520-75a0960bed4d?action=flush\u0026position=1024",
-=======
+      },
+      "ResponseBody": []
+    },
+    {
       "RequestUri": "http://seannsecanary.dfs.core.windows.net/test-filesystem-561f4258-45e3-a4d1-faa9-219efb2081b7/test-file-94221192-6321-bcf4-5520-75a0960bed4d?action=flush\u0026position=1024",
->>>>>>> 32e373e2
       "RequestMethod": "PATCH",
       "RequestHeaders": {
         "Authorization": "Sanitized",
         "Content-Length": "0",
         "User-Agent": [
-<<<<<<< HEAD
-          "azsdk-net-Storage.Files.DataLake/12.0.0-dev.20200305.1",
-          "(.NET Core 4.6.28325.01; Microsoft Windows 10.0.18363 )"
+          "azsdk-net-Storage.Files.DataLake/12.1.0-dev.20200403.1",
+          "(.NET Core 4.6.28325.01; Microsoft Windows 10.0.18362 )"
         ],
         "x-ms-client-request-id": "c548cc17-cd77-338e-2dad-a7e037b7007d",
-        "x-ms-date": "Thu, 05 Mar 2020 22:19:14 GMT",
-        "x-ms-return-client-request-id": "true",
-        "x-ms-version": "2019-10-10"
-=======
-          "azsdk-net-Storage.Files.DataLake/12.1.0-dev.20200403.1",
-          "(.NET Core 4.6.28325.01; Microsoft Windows 10.0.18362 )"
+        "x-ms-date": "Fri, 03 Apr 2020 21:01:26 GMT",
+        "x-ms-return-client-request-id": "true",
+        "x-ms-version": "2019-12-12"
+      },
+      "RequestBody": null,
+      "StatusCode": 200,
+      "ResponseHeaders": {
+        "Content-Length": "0",
+        "Date": "Fri, 03 Apr 2020 21:01:23 GMT",
+        "ETag": "\u00220x8D7D8122B8DF197\u0022",
+        "Last-Modified": "Fri, 03 Apr 2020 21:01:24 GMT",
+        "Server": [
+          "Windows-Azure-HDFS/1.0",
+          "Microsoft-HTTPAPI/2.0"
         ],
         "x-ms-client-request-id": "c548cc17-cd77-338e-2dad-a7e037b7007d",
-        "x-ms-date": "Fri, 03 Apr 2020 21:01:26 GMT",
-        "x-ms-return-client-request-id": "true",
-        "x-ms-version": "2019-12-12"
->>>>>>> 32e373e2
-      },
-      "RequestBody": null,
-      "StatusCode": 200,
-      "ResponseHeaders": {
-        "Content-Length": "0",
-<<<<<<< HEAD
-        "Date": "Thu, 05 Mar 2020 22:19:13 GMT",
-        "ETag": "\u00220x8D7C1533CF66197\u0022",
-        "Last-Modified": "Thu, 05 Mar 2020 22:19:14 GMT",
-=======
-        "Date": "Fri, 03 Apr 2020 21:01:23 GMT",
-        "ETag": "\u00220x8D7D8122B8DF197\u0022",
-        "Last-Modified": "Fri, 03 Apr 2020 21:01:24 GMT",
->>>>>>> 32e373e2
-        "Server": [
-          "Windows-Azure-HDFS/1.0",
-          "Microsoft-HTTPAPI/2.0"
-        ],
-        "x-ms-client-request-id": "c548cc17-cd77-338e-2dad-a7e037b7007d",
-<<<<<<< HEAD
-        "x-ms-request-id": "54515b01-901f-0014-783c-f3da54000000",
-        "x-ms-request-server-encrypted": "true",
-        "x-ms-version": "2019-10-10"
-=======
         "x-ms-request-id": "fa440115-201f-0097-06fb-091bad000000",
         "x-ms-request-server-encrypted": "true",
         "x-ms-version": "2019-12-12"
->>>>>>> 32e373e2
-      },
-      "ResponseBody": []
-    },
-    {
-<<<<<<< HEAD
-      "RequestUri": "https://seanstagehierarchical.blob.core.windows.net/test-filesystem-561f4258-45e3-a4d1-faa9-219efb2081b7/test-file-94221192-6321-bcf4-5520-75a0960bed4d",
-=======
+      },
+      "ResponseBody": []
+    },
+    {
       "RequestUri": "http://seannsecanary.blob.core.windows.net/test-filesystem-561f4258-45e3-a4d1-faa9-219efb2081b7/test-file-94221192-6321-bcf4-5520-75a0960bed4d",
->>>>>>> 32e373e2
       "RequestMethod": "GET",
       "RequestHeaders": {
         "Authorization": "Sanitized",
         "User-Agent": [
-<<<<<<< HEAD
-          "azsdk-net-Storage.Files.DataLake/12.0.0-dev.20200305.1",
-          "(.NET Core 4.6.28325.01; Microsoft Windows 10.0.18363 )"
+          "azsdk-net-Storage.Files.DataLake/12.1.0-dev.20200403.1",
+          "(.NET Core 4.6.28325.01; Microsoft Windows 10.0.18362 )"
         ],
         "x-ms-client-request-id": "5c0fe139-85ba-6855-db56-46ba384633fa",
-        "x-ms-date": "Thu, 05 Mar 2020 22:19:14 GMT",
+        "x-ms-date": "Fri, 03 Apr 2020 21:01:26 GMT",
         "x-ms-range": "bytes=0-268435455",
         "x-ms-return-client-request-id": "true",
-        "x-ms-version": "2019-10-10"
-=======
-          "azsdk-net-Storage.Files.DataLake/12.1.0-dev.20200403.1",
-          "(.NET Core 4.6.28325.01; Microsoft Windows 10.0.18362 )"
-        ],
-        "x-ms-client-request-id": "5c0fe139-85ba-6855-db56-46ba384633fa",
-        "x-ms-date": "Fri, 03 Apr 2020 21:01:26 GMT",
-        "x-ms-range": "bytes=0-268435455",
-        "x-ms-return-client-request-id": "true",
-        "x-ms-version": "2019-12-12"
->>>>>>> 32e373e2
+        "x-ms-version": "2019-12-12"
       },
       "RequestBody": null,
       "StatusCode": 206,
@@ -327,55 +182,25 @@
         "Content-Length": "1024",
         "Content-Range": "bytes 0-1023/1024",
         "Content-Type": "application/octet-stream",
-<<<<<<< HEAD
-        "Date": "Thu, 05 Mar 2020 22:19:13 GMT",
-        "ETag": "\u00220x8D7C1533CF66197\u0022",
-        "Last-Modified": "Thu, 05 Mar 2020 22:19:14 GMT",
-=======
         "Date": "Fri, 03 Apr 2020 21:01:24 GMT",
         "ETag": "\u00220x8D7D8122B8DF197\u0022",
         "Last-Modified": "Fri, 03 Apr 2020 21:01:24 GMT",
->>>>>>> 32e373e2
         "Server": [
           "Windows-Azure-Blob/1.0",
           "Microsoft-HTTPAPI/2.0"
         ],
         "x-ms-blob-type": "BlockBlob",
         "x-ms-client-request-id": "5c0fe139-85ba-6855-db56-46ba384633fa",
-<<<<<<< HEAD
-        "x-ms-creation-time": "Thu, 05 Mar 2020 22:19:14 GMT",
-        "x-ms-lease-state": "available",
-        "x-ms-lease-status": "unlocked",
-        "x-ms-request-id": "69f9796d-701e-0033-6c3c-f3cd90000000",
-        "x-ms-server-encrypted": "true",
-        "x-ms-version": "2019-10-10"
-=======
         "x-ms-creation-time": "Fri, 03 Apr 2020 21:01:24 GMT",
         "x-ms-lease-state": "available",
         "x-ms-lease-status": "unlocked",
         "x-ms-request-id": "96223790-f01e-0012-1ffb-093670000000",
         "x-ms-server-encrypted": "true",
         "x-ms-version": "2019-12-12"
->>>>>>> 32e373e2
       },
       "ResponseBody": "GrpwSt/sFHVzXIuqx/Mp1vpFezrWSMLlHGVZFw2nqJHicefYDttROEe\u002BMi6Lx6Lj/Dj82PtaU9H4iy55k/xozLT6x1YLUcgf80LyGBaUWVTCdRvVqtCWiB0W34Ks16RLVmV5kQBL2Kpv3eS4Zzu6YzLZtx3gkiHjYz459HFFcxydp8KwGsdUdp1xZc3r3SHiW3xQ0iCHasNDli3BEuM4KWnIGsB4CUlrhUCAbyxU\u002BIYdVpn19aD7Fjz/bISZk2O5OTxjI8NhaVIy5U3fBvuW752no7xKQjPJzAODeZzE0fHcxjbw8dXCvOxGwhBTHBBBaH3m8fCnb/YImla/3fC1bhNbAz/Epf3I5ebPA38jdrDzQRAf3eABNFc/51d\u002BA978kVT99xnQfMN/HgwJ2Gt35SOly5zflZAzWc7ohb2mSeEH0nEqJX6XI8RNn7/T\u002BFzryAIz2DhCHfvEyp5K6PcF2dQrAQX6TL\u002BlDqfXkfbQX2Fx/Ly7c3CoxbR1ZlvgTDrNSMbrqPZW8XxCjcqQa4wF82o82Ow6SmVjgjxRhOVkxcFtCUkv5bZrGwpAeOWmGFkocHPwo3NOkv5giCW5BW2X3sgII2FC1Q600b3h\u002BtGAvWriKBNycyFOHndLz1yQsRadqZkcnfT45ZpkPNK2bJgs4Mq71txZJGunugTq9waxIx\u002BnRFE3Yx916kJ4DTdOl7HfHu6S1do5Q4QudeLvDe2UsxiyDihG9HyqReyZ4Bc0WCJTC9gXH05FbQHNCe09hdxV5FkenIiJmCpx54/uoGJt\u002Bhy/nAIVfZTKbaEmeeqObb8PRPy9FbyayXKupTi/Vs2eYA7RfenaQGfFVC/nYh8/43nP31tlr\u002BRgJdKPZtdbCxbThxncve/WNASV98GNsmdTbsK\u002B73dxObApcFgXStmPaUgYE9sGYyWK\u002BapX0Lgj03JrO/gVnRufYk5osk2Xv\u002BkrBY14dJ\u002BMTQqdNPbMGmj4Bp3lqw/geswtebGMnbHX8znAK8oqql7T3\u002B7teGkk0kfmcKyvsRPaSovBSvvt/7BZxUG8C\u002B\u002BdzVs/Ecwh8gJjCadqpi0FKEEm5uA/aWBj5t89k7InZ8ZYSKJQcJ9GuVeJXUFTg1mDVJz/liUOXmT73Cvs419PO6HgEl2KtLeh3yyJtgseD2OGuj8VJ9CgSeo9VZR0Wdb4OSKgcnH7\u002BKDlXrb5hadZ3MzIZigfORPQQMhzTV4jLIVVkHzpfpzyisKfMMkZp8RC5HjHrPOu2f8OzzKoiKpBwTExo/QrcF4w1txlgAlJtpkEMGnmW4CSp7d82q5pSQEXXm\u002BY6APPF3Mal9YWSFj2xBiZpFhBW2Wxnvs9rpWvxozbTSKZsc6VNBn1yw=="
     },
     {
-<<<<<<< HEAD
-      "RequestUri": "https://seanstagehierarchical.blob.core.windows.net/test-filesystem-561f4258-45e3-a4d1-faa9-219efb2081b7?restype=container",
-      "RequestMethod": "DELETE",
-      "RequestHeaders": {
-        "Authorization": "Sanitized",
-        "traceparent": "00-bf9c88dc7f668d48a26a34a9e486bb1f-7ad2c5ff4e47e94a-00",
-        "User-Agent": [
-          "azsdk-net-Storage.Files.DataLake/12.0.0-dev.20200305.1",
-          "(.NET Core 4.6.28325.01; Microsoft Windows 10.0.18363 )"
-        ],
-        "x-ms-client-request-id": "56a7a994-a3a7-47c2-d449-ee96646db217",
-        "x-ms-date": "Thu, 05 Mar 2020 22:19:14 GMT",
-        "x-ms-return-client-request-id": "true",
-        "x-ms-version": "2019-10-10"
-=======
       "RequestUri": "http://seannsecanary.blob.core.windows.net/test-filesystem-561f4258-45e3-a4d1-faa9-219efb2081b7?restype=container",
       "RequestMethod": "DELETE",
       "RequestHeaders": {
@@ -389,39 +214,25 @@
         "x-ms-date": "Fri, 03 Apr 2020 21:01:26 GMT",
         "x-ms-return-client-request-id": "true",
         "x-ms-version": "2019-12-12"
->>>>>>> 32e373e2
       },
       "RequestBody": null,
       "StatusCode": 202,
       "ResponseHeaders": {
         "Content-Length": "0",
-<<<<<<< HEAD
-        "Date": "Thu, 05 Mar 2020 22:19:13 GMT",
-=======
         "Date": "Fri, 03 Apr 2020 21:01:24 GMT",
->>>>>>> 32e373e2
         "Server": [
           "Windows-Azure-Blob/1.0",
           "Microsoft-HTTPAPI/2.0"
         ],
         "x-ms-client-request-id": "56a7a994-a3a7-47c2-d449-ee96646db217",
-<<<<<<< HEAD
-        "x-ms-request-id": "69f97970-701e-0033-6e3c-f3cd90000000",
-        "x-ms-version": "2019-10-10"
-=======
         "x-ms-request-id": "96223797-f01e-0012-26fb-093670000000",
         "x-ms-version": "2019-12-12"
->>>>>>> 32e373e2
       },
       "ResponseBody": []
     }
   ],
   "Variables": {
     "RandomSeed": "382630872",
-<<<<<<< HEAD
-    "Storage_TestConfigHierarchicalNamespace": "NamespaceTenant\nseanstagehierarchical\nU2FuaXRpemVk\nhttps://seanstagehierarchical.blob.core.windows.net\nhttp://seanstagehierarchical.file.core.windows.net\nhttp://seanstagehierarchical.queue.core.windows.net\nhttp://seanstagehierarchical.table.core.windows.net\n\n\n\n\nhttp://seanstagehierarchical-secondary.blob.core.windows.net\nhttp://seanstagehierarchical-secondary.file.core.windows.net\nhttp://seanstagehierarchical-secondary.queue.core.windows.net\nhttp://seanstagehierarchical-secondary.table.core.windows.net\n68390a19-a643-458b-b726-408abf67b4fc\nSanitized\n72f988bf-86f1-41af-91ab-2d7cd011db47\nhttps://login.microsoftonline.com/\nCloud\nBlobEndpoint=https://seanstagehierarchical.blob.core.windows.net/;QueueEndpoint=http://seanstagehierarchical.queue.core.windows.net/;FileEndpoint=http://seanstagehierarchical.file.core.windows.net/;BlobSecondaryEndpoint=http://seanstagehierarchical-secondary.blob.core.windows.net/;QueueSecondaryEndpoint=http://seanstagehierarchical-secondary.queue.core.windows.net/;FileSecondaryEndpoint=http://seanstagehierarchical-secondary.file.core.windows.net/;AccountName=seanstagehierarchical;AccountKey=Sanitized\n"
-=======
     "Storage_TestConfigHierarchicalNamespace": "NamespaceTenant\nseannsecanary\nU2FuaXRpemVk\nhttp://seannsecanary.blob.core.windows.net\nhttp://seannsecanary.file.core.windows.net\nhttp://seannsecanary.queue.core.windows.net\nhttp://seannsecanary.table.core.windows.net\n\n\n\n\nhttp://seannsecanary-secondary.blob.core.windows.net\nhttp://seannsecanary-secondary.file.core.windows.net\nhttp://seannsecanary-secondary.queue.core.windows.net\nhttp://seannsecanary-secondary.table.core.windows.net\n68390a19-a643-458b-b726-408abf67b4fc\nSanitized\n72f988bf-86f1-41af-91ab-2d7cd011db47\nhttps://login.microsoftonline.com/\nCloud\nBlobEndpoint=http://seannsecanary.blob.core.windows.net/;QueueEndpoint=http://seannsecanary.queue.core.windows.net/;FileEndpoint=http://seannsecanary.file.core.windows.net/;BlobSecondaryEndpoint=http://seannsecanary-secondary.blob.core.windows.net/;QueueSecondaryEndpoint=http://seannsecanary-secondary.queue.core.windows.net/;FileSecondaryEndpoint=http://seannsecanary-secondary.file.core.windows.net/;AccountName=seannsecanary;AccountKey=Sanitized\n"
->>>>>>> 32e373e2
   }
 }