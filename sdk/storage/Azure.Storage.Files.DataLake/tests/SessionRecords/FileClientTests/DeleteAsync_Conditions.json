--- conflicted
+++ resolved
@@ -1,22 +1,6 @@
 {
   "Entries": [
     {
-<<<<<<< HEAD
-      "RequestUri": "https://seanstagehierarchical.blob.core.windows.net/test-filesystem-413cc98d-4891-d371-7825-d0cba06c14ba?restype=container",
-      "RequestMethod": "PUT",
-      "RequestHeaders": {
-        "Authorization": "Sanitized",
-        "traceparent": "00-fb4b14defdee63449228662563db879e-4e320172866cc44d-00",
-        "User-Agent": [
-          "azsdk-net-Storage.Files.DataLake/12.0.0-dev.20200305.1",
-          "(.NET Core 4.6.28325.01; Microsoft Windows 10.0.18363 )"
-        ],
-        "x-ms-blob-public-access": "container",
-        "x-ms-client-request-id": "56fa3c0a-bdff-eff3-f6d4-02e6afec6e86",
-        "x-ms-date": "Thu, 05 Mar 2020 22:16:07 GMT",
-        "x-ms-return-client-request-id": "true",
-        "x-ms-version": "2019-10-10"
-=======
       "RequestUri": "http://seannsecanary.blob.core.windows.net/test-filesystem-413cc98d-4891-d371-7825-d0cba06c14ba?restype=container",
       "RequestMethod": "PUT",
       "RequestHeaders": {
@@ -31,809 +15,443 @@
         "x-ms-date": "Fri, 03 Apr 2020 20:59:15 GMT",
         "x-ms-return-client-request-id": "true",
         "x-ms-version": "2019-12-12"
->>>>>>> 32e373e2
-      },
-      "RequestBody": null,
-      "StatusCode": 201,
-      "ResponseHeaders": {
-        "Content-Length": "0",
-<<<<<<< HEAD
-        "Date": "Thu, 05 Mar 2020 22:16:06 GMT",
-        "ETag": "\u00220x8D7C152CD86B648\u0022",
-        "Last-Modified": "Thu, 05 Mar 2020 22:16:07 GMT",
-=======
+      },
+      "RequestBody": null,
+      "StatusCode": 201,
+      "ResponseHeaders": {
+        "Content-Length": "0",
         "Date": "Fri, 03 Apr 2020 20:59:13 GMT",
         "ETag": "\u00220x8D7D811DDE6AEAE\u0022",
         "Last-Modified": "Fri, 03 Apr 2020 20:59:14 GMT",
->>>>>>> 32e373e2
         "Server": [
           "Windows-Azure-Blob/1.0",
           "Microsoft-HTTPAPI/2.0"
         ],
         "x-ms-client-request-id": "56fa3c0a-bdff-eff3-f6d4-02e6afec6e86",
-<<<<<<< HEAD
-        "x-ms-request-id": "4281daaa-601e-003f-3e3b-f35a98000000",
-        "x-ms-version": "2019-10-10"
-=======
         "x-ms-request-id": "962201c7-f01e-0012-38fa-093670000000",
         "x-ms-version": "2019-12-12"
->>>>>>> 32e373e2
-      },
-      "ResponseBody": []
-    },
-    {
-<<<<<<< HEAD
-      "RequestUri": "https://seanstagehierarchical.dfs.core.windows.net/test-filesystem-413cc98d-4891-d371-7825-d0cba06c14ba/test-file-a40b6c0a-5775-28f8-da3d-65b8928316f0?resource=file",
-      "RequestMethod": "PUT",
-      "RequestHeaders": {
-        "Authorization": "Sanitized",
-        "traceparent": "00-f61f4e2ead220b4b94497c208e002de3-a997fb8afd8ab948-00",
-        "User-Agent": [
-          "azsdk-net-Storage.Files.DataLake/12.0.0-dev.20200305.1",
-          "(.NET Core 4.6.28325.01; Microsoft Windows 10.0.18363 )"
+      },
+      "ResponseBody": []
+    },
+    {
+      "RequestUri": "http://seannsecanary.dfs.core.windows.net/test-filesystem-413cc98d-4891-d371-7825-d0cba06c14ba/test-file-a40b6c0a-5775-28f8-da3d-65b8928316f0?resource=file",
+      "RequestMethod": "PUT",
+      "RequestHeaders": {
+        "Authorization": "Sanitized",
+        "traceparent": "00-6684ebb3e90f554cbde9d7558c292e0d-afe5c0c8d3fc374c-00",
+        "User-Agent": [
+          "azsdk-net-Storage.Files.DataLake/12.1.0-dev.20200403.1",
+          "(.NET Core 4.6.28325.01; Microsoft Windows 10.0.18362 )"
         ],
         "x-ms-client-request-id": "50e32f6a-a07c-b23f-43d1-7cc2573a5c73",
-        "x-ms-date": "Thu, 05 Mar 2020 22:16:07 GMT",
-        "x-ms-return-client-request-id": "true",
-        "x-ms-version": "2019-10-10"
-=======
-      "RequestUri": "http://seannsecanary.dfs.core.windows.net/test-filesystem-413cc98d-4891-d371-7825-d0cba06c14ba/test-file-a40b6c0a-5775-28f8-da3d-65b8928316f0?resource=file",
-      "RequestMethod": "PUT",
-      "RequestHeaders": {
-        "Authorization": "Sanitized",
-        "traceparent": "00-6684ebb3e90f554cbde9d7558c292e0d-afe5c0c8d3fc374c-00",
-        "User-Agent": [
-          "azsdk-net-Storage.Files.DataLake/12.1.0-dev.20200403.1",
-          "(.NET Core 4.6.28325.01; Microsoft Windows 10.0.18362 )"
-        ],
-        "x-ms-client-request-id": "50e32f6a-a07c-b23f-43d1-7cc2573a5c73",
-        "x-ms-date": "Fri, 03 Apr 2020 20:59:16 GMT",
-        "x-ms-return-client-request-id": "true",
-        "x-ms-version": "2019-12-12"
->>>>>>> 32e373e2
-      },
-      "RequestBody": null,
-      "StatusCode": 201,
-      "ResponseHeaders": {
-        "Content-Length": "0",
-<<<<<<< HEAD
-        "Date": "Thu, 05 Mar 2020 22:16:07 GMT",
-        "ETag": "\u00220x8D7C152CDBE611A\u0022",
-        "Last-Modified": "Thu, 05 Mar 2020 22:16:07 GMT",
-=======
+        "x-ms-date": "Fri, 03 Apr 2020 20:59:16 GMT",
+        "x-ms-return-client-request-id": "true",
+        "x-ms-version": "2019-12-12"
+      },
+      "RequestBody": null,
+      "StatusCode": 201,
+      "ResponseHeaders": {
+        "Content-Length": "0",
         "Date": "Fri, 03 Apr 2020 20:59:13 GMT",
         "ETag": "\u00220x8D7D811DDF710B2\u0022",
         "Last-Modified": "Fri, 03 Apr 2020 20:59:14 GMT",
->>>>>>> 32e373e2
         "Server": [
           "Windows-Azure-HDFS/1.0",
           "Microsoft-HTTPAPI/2.0"
         ],
         "x-ms-client-request-id": "50e32f6a-a07c-b23f-43d1-7cc2573a5c73",
-<<<<<<< HEAD
-        "x-ms-request-id": "eca3c154-b01f-003c-5f3b-f3bbfc000000",
-        "x-ms-version": "2019-10-10"
-=======
         "x-ms-request-id": "fa43ff36-201f-0097-78fa-091bad000000",
         "x-ms-version": "2019-12-12"
->>>>>>> 32e373e2
-      },
-      "ResponseBody": []
-    },
-    {
-<<<<<<< HEAD
-      "RequestUri": "https://seanstagehierarchical.dfs.core.windows.net/test-filesystem-413cc98d-4891-d371-7825-d0cba06c14ba/test-file-a40b6c0a-5775-28f8-da3d-65b8928316f0",
-=======
+      },
+      "ResponseBody": []
+    },
+    {
       "RequestUri": "http://seannsecanary.dfs.core.windows.net/test-filesystem-413cc98d-4891-d371-7825-d0cba06c14ba/test-file-a40b6c0a-5775-28f8-da3d-65b8928316f0",
->>>>>>> 32e373e2
-      "RequestMethod": "DELETE",
-      "RequestHeaders": {
-        "Authorization": "Sanitized",
-        "User-Agent": [
-<<<<<<< HEAD
-          "azsdk-net-Storage.Files.DataLake/12.0.0-dev.20200305.1",
-          "(.NET Core 4.6.28325.01; Microsoft Windows 10.0.18363 )"
+      "RequestMethod": "DELETE",
+      "RequestHeaders": {
+        "Authorization": "Sanitized",
+        "User-Agent": [
+          "azsdk-net-Storage.Files.DataLake/12.1.0-dev.20200403.1",
+          "(.NET Core 4.6.28325.01; Microsoft Windows 10.0.18362 )"
         ],
         "x-ms-client-request-id": "634e76ec-c59f-4173-dc0e-21a040f80b58",
-        "x-ms-date": "Thu, 05 Mar 2020 22:16:08 GMT",
-        "x-ms-return-client-request-id": "true",
-        "x-ms-version": "2019-10-10"
-=======
-          "azsdk-net-Storage.Files.DataLake/12.1.0-dev.20200403.1",
-          "(.NET Core 4.6.28325.01; Microsoft Windows 10.0.18362 )"
+        "x-ms-date": "Fri, 03 Apr 2020 20:59:16 GMT",
+        "x-ms-return-client-request-id": "true",
+        "x-ms-version": "2019-12-12"
+      },
+      "RequestBody": null,
+      "StatusCode": 200,
+      "ResponseHeaders": {
+        "Content-Length": "0",
+        "Date": "Fri, 03 Apr 2020 20:59:13 GMT",
+        "Server": [
+          "Windows-Azure-HDFS/1.0",
+          "Microsoft-HTTPAPI/2.0"
         ],
         "x-ms-client-request-id": "634e76ec-c59f-4173-dc0e-21a040f80b58",
-        "x-ms-date": "Fri, 03 Apr 2020 20:59:16 GMT",
-        "x-ms-return-client-request-id": "true",
-        "x-ms-version": "2019-12-12"
->>>>>>> 32e373e2
-      },
-      "RequestBody": null,
-      "StatusCode": 200,
-      "ResponseHeaders": {
-        "Content-Length": "0",
-<<<<<<< HEAD
-        "Date": "Thu, 05 Mar 2020 22:16:07 GMT",
-=======
-        "Date": "Fri, 03 Apr 2020 20:59:13 GMT",
->>>>>>> 32e373e2
-        "Server": [
-          "Windows-Azure-HDFS/1.0",
-          "Microsoft-HTTPAPI/2.0"
-        ],
-        "x-ms-client-request-id": "634e76ec-c59f-4173-dc0e-21a040f80b58",
-<<<<<<< HEAD
-        "x-ms-request-id": "eca3c155-b01f-003c-603b-f3bbfc000000",
-        "x-ms-version": "2019-10-10"
-=======
         "x-ms-request-id": "fa43ff37-201f-0097-79fa-091bad000000",
         "x-ms-version": "2019-12-12"
->>>>>>> 32e373e2
-      },
-      "ResponseBody": []
-    },
-    {
-<<<<<<< HEAD
-      "RequestUri": "https://seanstagehierarchical.blob.core.windows.net/test-filesystem-413cc98d-4891-d371-7825-d0cba06c14ba?restype=container",
-      "RequestMethod": "DELETE",
-      "RequestHeaders": {
-        "Authorization": "Sanitized",
-        "traceparent": "00-647f1aa723294549818a37ca33d29250-c23cb0b150e98747-00",
-        "User-Agent": [
-          "azsdk-net-Storage.Files.DataLake/12.0.0-dev.20200305.1",
-          "(.NET Core 4.6.28325.01; Microsoft Windows 10.0.18363 )"
+      },
+      "ResponseBody": []
+    },
+    {
+      "RequestUri": "http://seannsecanary.blob.core.windows.net/test-filesystem-413cc98d-4891-d371-7825-d0cba06c14ba?restype=container",
+      "RequestMethod": "DELETE",
+      "RequestHeaders": {
+        "Authorization": "Sanitized",
+        "traceparent": "00-a384f6063c4c034191e1da1932372200-32ba098bdd2b3f44-00",
+        "User-Agent": [
+          "azsdk-net-Storage.Files.DataLake/12.1.0-dev.20200403.1",
+          "(.NET Core 4.6.28325.01; Microsoft Windows 10.0.18362 )"
         ],
         "x-ms-client-request-id": "e1d5aa0b-f9ec-f8d3-9ec4-b61ce7730bb8",
-        "x-ms-date": "Thu, 05 Mar 2020 22:16:08 GMT",
-        "x-ms-return-client-request-id": "true",
-        "x-ms-version": "2019-10-10"
-=======
-      "RequestUri": "http://seannsecanary.blob.core.windows.net/test-filesystem-413cc98d-4891-d371-7825-d0cba06c14ba?restype=container",
-      "RequestMethod": "DELETE",
-      "RequestHeaders": {
-        "Authorization": "Sanitized",
-        "traceparent": "00-a384f6063c4c034191e1da1932372200-32ba098bdd2b3f44-00",
-        "User-Agent": [
-          "azsdk-net-Storage.Files.DataLake/12.1.0-dev.20200403.1",
-          "(.NET Core 4.6.28325.01; Microsoft Windows 10.0.18362 )"
+        "x-ms-date": "Fri, 03 Apr 2020 20:59:16 GMT",
+        "x-ms-return-client-request-id": "true",
+        "x-ms-version": "2019-12-12"
+      },
+      "RequestBody": null,
+      "StatusCode": 202,
+      "ResponseHeaders": {
+        "Content-Length": "0",
+        "Date": "Fri, 03 Apr 2020 20:59:14 GMT",
+        "Server": [
+          "Windows-Azure-Blob/1.0",
+          "Microsoft-HTTPAPI/2.0"
         ],
         "x-ms-client-request-id": "e1d5aa0b-f9ec-f8d3-9ec4-b61ce7730bb8",
-        "x-ms-date": "Fri, 03 Apr 2020 20:59:16 GMT",
-        "x-ms-return-client-request-id": "true",
-        "x-ms-version": "2019-12-12"
->>>>>>> 32e373e2
-      },
-      "RequestBody": null,
-      "StatusCode": 202,
-      "ResponseHeaders": {
-        "Content-Length": "0",
-<<<<<<< HEAD
-        "Date": "Thu, 05 Mar 2020 22:16:07 GMT",
-=======
-        "Date": "Fri, 03 Apr 2020 20:59:14 GMT",
->>>>>>> 32e373e2
-        "Server": [
-          "Windows-Azure-Blob/1.0",
-          "Microsoft-HTTPAPI/2.0"
-        ],
-        "x-ms-client-request-id": "e1d5aa0b-f9ec-f8d3-9ec4-b61ce7730bb8",
-<<<<<<< HEAD
-        "x-ms-request-id": "4281dab0-601e-003f-413b-f35a98000000",
-        "x-ms-version": "2019-10-10"
-=======
         "x-ms-request-id": "962201e7-f01e-0012-52fa-093670000000",
         "x-ms-version": "2019-12-12"
->>>>>>> 32e373e2
-      },
-      "ResponseBody": []
-    },
-    {
-<<<<<<< HEAD
-      "RequestUri": "https://seanstagehierarchical.blob.core.windows.net/test-filesystem-19d6b89c-764a-2fcf-b2ed-4709269eb294?restype=container",
-      "RequestMethod": "PUT",
-      "RequestHeaders": {
-        "Authorization": "Sanitized",
-        "traceparent": "00-ccd9164cd0293d4d9ff02a072d10b1de-7fe4453625d7e940-00",
-        "User-Agent": [
-          "azsdk-net-Storage.Files.DataLake/12.0.0-dev.20200305.1",
-          "(.NET Core 4.6.28325.01; Microsoft Windows 10.0.18363 )"
+      },
+      "ResponseBody": []
+    },
+    {
+      "RequestUri": "http://seannsecanary.blob.core.windows.net/test-filesystem-19d6b89c-764a-2fcf-b2ed-4709269eb294?restype=container",
+      "RequestMethod": "PUT",
+      "RequestHeaders": {
+        "Authorization": "Sanitized",
+        "traceparent": "00-cc37c7768d48cc46a50f080be3b12393-370c05616ef03f4d-00",
+        "User-Agent": [
+          "azsdk-net-Storage.Files.DataLake/12.1.0-dev.20200403.1",
+          "(.NET Core 4.6.28325.01; Microsoft Windows 10.0.18362 )"
         ],
         "x-ms-blob-public-access": "container",
         "x-ms-client-request-id": "d637e68a-9a71-94b5-dba5-2effb2cad200",
-        "x-ms-date": "Thu, 05 Mar 2020 22:16:08 GMT",
-        "x-ms-return-client-request-id": "true",
-        "x-ms-version": "2019-10-10"
-=======
-      "RequestUri": "http://seannsecanary.blob.core.windows.net/test-filesystem-19d6b89c-764a-2fcf-b2ed-4709269eb294?restype=container",
-      "RequestMethod": "PUT",
-      "RequestHeaders": {
-        "Authorization": "Sanitized",
-        "traceparent": "00-cc37c7768d48cc46a50f080be3b12393-370c05616ef03f4d-00",
-        "User-Agent": [
-          "azsdk-net-Storage.Files.DataLake/12.1.0-dev.20200403.1",
-          "(.NET Core 4.6.28325.01; Microsoft Windows 10.0.18362 )"
-        ],
-        "x-ms-blob-public-access": "container",
-        "x-ms-client-request-id": "d637e68a-9a71-94b5-dba5-2effb2cad200",
-        "x-ms-date": "Fri, 03 Apr 2020 20:59:16 GMT",
-        "x-ms-return-client-request-id": "true",
-        "x-ms-version": "2019-12-12"
->>>>>>> 32e373e2
-      },
-      "RequestBody": null,
-      "StatusCode": 201,
-      "ResponseHeaders": {
-        "Content-Length": "0",
-<<<<<<< HEAD
-        "Date": "Thu, 05 Mar 2020 22:16:08 GMT",
-        "ETag": "\u00220x8D7C152CE101E6D\u0022",
-        "Last-Modified": "Thu, 05 Mar 2020 22:16:08 GMT",
-=======
+        "x-ms-date": "Fri, 03 Apr 2020 20:59:16 GMT",
+        "x-ms-return-client-request-id": "true",
+        "x-ms-version": "2019-12-12"
+      },
+      "RequestBody": null,
+      "StatusCode": 201,
+      "ResponseHeaders": {
+        "Content-Length": "0",
         "Date": "Fri, 03 Apr 2020 20:59:14 GMT",
         "ETag": "\u00220x8D7D811DE2018B3\u0022",
         "Last-Modified": "Fri, 03 Apr 2020 20:59:14 GMT",
->>>>>>> 32e373e2
         "Server": [
           "Windows-Azure-Blob/1.0",
           "Microsoft-HTTPAPI/2.0"
         ],
         "x-ms-client-request-id": "d637e68a-9a71-94b5-dba5-2effb2cad200",
-<<<<<<< HEAD
-        "x-ms-request-id": "9d527373-c01e-0044-3e3b-f31804000000",
-        "x-ms-version": "2019-10-10"
-=======
         "x-ms-request-id": "962201f2-f01e-0012-5cfa-093670000000",
         "x-ms-version": "2019-12-12"
->>>>>>> 32e373e2
-      },
-      "ResponseBody": []
-    },
-    {
-<<<<<<< HEAD
-      "RequestUri": "https://seanstagehierarchical.dfs.core.windows.net/test-filesystem-19d6b89c-764a-2fcf-b2ed-4709269eb294/test-file-c6c12112-75dd-7295-4daf-074ac490290b?resource=file",
-      "RequestMethod": "PUT",
-      "RequestHeaders": {
-        "Authorization": "Sanitized",
-        "traceparent": "00-1ee4dcaf4fa0d1439318555cd3d9376c-3fa76c324e3f4a41-00",
-        "User-Agent": [
-          "azsdk-net-Storage.Files.DataLake/12.0.0-dev.20200305.1",
-          "(.NET Core 4.6.28325.01; Microsoft Windows 10.0.18363 )"
+      },
+      "ResponseBody": []
+    },
+    {
+      "RequestUri": "http://seannsecanary.dfs.core.windows.net/test-filesystem-19d6b89c-764a-2fcf-b2ed-4709269eb294/test-file-c6c12112-75dd-7295-4daf-074ac490290b?resource=file",
+      "RequestMethod": "PUT",
+      "RequestHeaders": {
+        "Authorization": "Sanitized",
+        "traceparent": "00-24bad2ae5ca7474e958ec79e0806e00c-aaa047db96ac5549-00",
+        "User-Agent": [
+          "azsdk-net-Storage.Files.DataLake/12.1.0-dev.20200403.1",
+          "(.NET Core 4.6.28325.01; Microsoft Windows 10.0.18362 )"
         ],
         "x-ms-client-request-id": "e42cb12d-b2e5-15ca-50c4-88c1936ad04a",
-        "x-ms-date": "Thu, 05 Mar 2020 22:16:08 GMT",
-        "x-ms-return-client-request-id": "true",
-        "x-ms-version": "2019-10-10"
-=======
-      "RequestUri": "http://seannsecanary.dfs.core.windows.net/test-filesystem-19d6b89c-764a-2fcf-b2ed-4709269eb294/test-file-c6c12112-75dd-7295-4daf-074ac490290b?resource=file",
-      "RequestMethod": "PUT",
-      "RequestHeaders": {
-        "Authorization": "Sanitized",
-        "traceparent": "00-24bad2ae5ca7474e958ec79e0806e00c-aaa047db96ac5549-00",
-        "User-Agent": [
-          "azsdk-net-Storage.Files.DataLake/12.1.0-dev.20200403.1",
-          "(.NET Core 4.6.28325.01; Microsoft Windows 10.0.18362 )"
-        ],
-        "x-ms-client-request-id": "e42cb12d-b2e5-15ca-50c4-88c1936ad04a",
-        "x-ms-date": "Fri, 03 Apr 2020 20:59:16 GMT",
-        "x-ms-return-client-request-id": "true",
-        "x-ms-version": "2019-12-12"
->>>>>>> 32e373e2
-      },
-      "RequestBody": null,
-      "StatusCode": 201,
-      "ResponseHeaders": {
-        "Content-Length": "0",
-<<<<<<< HEAD
-        "Date": "Thu, 05 Mar 2020 22:16:08 GMT",
-        "ETag": "\u00220x8D7C152CE467503\u0022",
-        "Last-Modified": "Thu, 05 Mar 2020 22:16:08 GMT",
-=======
+        "x-ms-date": "Fri, 03 Apr 2020 20:59:16 GMT",
+        "x-ms-return-client-request-id": "true",
+        "x-ms-version": "2019-12-12"
+      },
+      "RequestBody": null,
+      "StatusCode": 201,
+      "ResponseHeaders": {
+        "Content-Length": "0",
         "Date": "Fri, 03 Apr 2020 20:59:14 GMT",
         "ETag": "\u00220x8D7D811DE2F6130\u0022",
         "Last-Modified": "Fri, 03 Apr 2020 20:59:14 GMT",
->>>>>>> 32e373e2
         "Server": [
           "Windows-Azure-HDFS/1.0",
           "Microsoft-HTTPAPI/2.0"
         ],
         "x-ms-client-request-id": "e42cb12d-b2e5-15ca-50c4-88c1936ad04a",
-<<<<<<< HEAD
-        "x-ms-request-id": "5a9dcab9-201f-0001-373b-f3cde7000000",
-        "x-ms-version": "2019-10-10"
-=======
         "x-ms-request-id": "fa43ff38-201f-0097-7afa-091bad000000",
         "x-ms-version": "2019-12-12"
->>>>>>> 32e373e2
-      },
-      "ResponseBody": []
-    },
-    {
-<<<<<<< HEAD
-      "RequestUri": "https://seanstagehierarchical.dfs.core.windows.net/test-filesystem-19d6b89c-764a-2fcf-b2ed-4709269eb294/test-file-c6c12112-75dd-7295-4daf-074ac490290b",
-      "RequestMethod": "DELETE",
-      "RequestHeaders": {
-        "Authorization": "Sanitized",
-        "If-Modified-Since": "Wed, 04 Mar 2020 22:16:07 GMT",
-        "User-Agent": [
-          "azsdk-net-Storage.Files.DataLake/12.0.0-dev.20200305.1",
-          "(.NET Core 4.6.28325.01; Microsoft Windows 10.0.18363 )"
+      },
+      "ResponseBody": []
+    },
+    {
+      "RequestUri": "http://seannsecanary.dfs.core.windows.net/test-filesystem-19d6b89c-764a-2fcf-b2ed-4709269eb294/test-file-c6c12112-75dd-7295-4daf-074ac490290b",
+      "RequestMethod": "DELETE",
+      "RequestHeaders": {
+        "Authorization": "Sanitized",
+        "If-Modified-Since": "Thu, 02 Apr 2020 20:59:15 GMT",
+        "User-Agent": [
+          "azsdk-net-Storage.Files.DataLake/12.1.0-dev.20200403.1",
+          "(.NET Core 4.6.28325.01; Microsoft Windows 10.0.18362 )"
         ],
         "x-ms-client-request-id": "131dbf3b-4464-c126-d569-eea152622d00",
-        "x-ms-date": "Thu, 05 Mar 2020 22:16:08 GMT",
-        "x-ms-return-client-request-id": "true",
-        "x-ms-version": "2019-10-10"
-=======
-      "RequestUri": "http://seannsecanary.dfs.core.windows.net/test-filesystem-19d6b89c-764a-2fcf-b2ed-4709269eb294/test-file-c6c12112-75dd-7295-4daf-074ac490290b",
-      "RequestMethod": "DELETE",
-      "RequestHeaders": {
-        "Authorization": "Sanitized",
-        "If-Modified-Since": "Thu, 02 Apr 2020 20:59:15 GMT",
-        "User-Agent": [
-          "azsdk-net-Storage.Files.DataLake/12.1.0-dev.20200403.1",
-          "(.NET Core 4.6.28325.01; Microsoft Windows 10.0.18362 )"
+        "x-ms-date": "Fri, 03 Apr 2020 20:59:16 GMT",
+        "x-ms-return-client-request-id": "true",
+        "x-ms-version": "2019-12-12"
+      },
+      "RequestBody": null,
+      "StatusCode": 200,
+      "ResponseHeaders": {
+        "Content-Length": "0",
+        "Date": "Fri, 03 Apr 2020 20:59:14 GMT",
+        "Server": [
+          "Windows-Azure-HDFS/1.0",
+          "Microsoft-HTTPAPI/2.0"
         ],
         "x-ms-client-request-id": "131dbf3b-4464-c126-d569-eea152622d00",
-        "x-ms-date": "Fri, 03 Apr 2020 20:59:16 GMT",
-        "x-ms-return-client-request-id": "true",
-        "x-ms-version": "2019-12-12"
->>>>>>> 32e373e2
-      },
-      "RequestBody": null,
-      "StatusCode": 200,
-      "ResponseHeaders": {
-        "Content-Length": "0",
-<<<<<<< HEAD
-        "Date": "Thu, 05 Mar 2020 22:16:08 GMT",
-=======
-        "Date": "Fri, 03 Apr 2020 20:59:14 GMT",
->>>>>>> 32e373e2
-        "Server": [
-          "Windows-Azure-HDFS/1.0",
-          "Microsoft-HTTPAPI/2.0"
-        ],
-        "x-ms-client-request-id": "131dbf3b-4464-c126-d569-eea152622d00",
-<<<<<<< HEAD
-        "x-ms-request-id": "5a9dcaba-201f-0001-383b-f3cde7000000",
-        "x-ms-version": "2019-10-10"
-=======
         "x-ms-request-id": "fa43ff39-201f-0097-7bfa-091bad000000",
         "x-ms-version": "2019-12-12"
->>>>>>> 32e373e2
-      },
-      "ResponseBody": []
-    },
-    {
-<<<<<<< HEAD
-      "RequestUri": "https://seanstagehierarchical.blob.core.windows.net/test-filesystem-19d6b89c-764a-2fcf-b2ed-4709269eb294?restype=container",
-      "RequestMethod": "DELETE",
-      "RequestHeaders": {
-        "Authorization": "Sanitized",
-        "traceparent": "00-7f33215425bdac46a031d7b51c642ffa-58ec4ea988fa424a-00",
-        "User-Agent": [
-          "azsdk-net-Storage.Files.DataLake/12.0.0-dev.20200305.1",
-          "(.NET Core 4.6.28325.01; Microsoft Windows 10.0.18363 )"
+      },
+      "ResponseBody": []
+    },
+    {
+      "RequestUri": "http://seannsecanary.blob.core.windows.net/test-filesystem-19d6b89c-764a-2fcf-b2ed-4709269eb294?restype=container",
+      "RequestMethod": "DELETE",
+      "RequestHeaders": {
+        "Authorization": "Sanitized",
+        "traceparent": "00-cfe9bf882ecb91478cb4a1e1a4620c30-a856c13965be8742-00",
+        "User-Agent": [
+          "azsdk-net-Storage.Files.DataLake/12.1.0-dev.20200403.1",
+          "(.NET Core 4.6.28325.01; Microsoft Windows 10.0.18362 )"
         ],
         "x-ms-client-request-id": "d486a74c-bd4d-37e6-fcca-3de2a3f7e39c",
-        "x-ms-date": "Thu, 05 Mar 2020 22:16:09 GMT",
-        "x-ms-return-client-request-id": "true",
-        "x-ms-version": "2019-10-10"
-=======
-      "RequestUri": "http://seannsecanary.blob.core.windows.net/test-filesystem-19d6b89c-764a-2fcf-b2ed-4709269eb294?restype=container",
-      "RequestMethod": "DELETE",
-      "RequestHeaders": {
-        "Authorization": "Sanitized",
-        "traceparent": "00-cfe9bf882ecb91478cb4a1e1a4620c30-a856c13965be8742-00",
-        "User-Agent": [
-          "azsdk-net-Storage.Files.DataLake/12.1.0-dev.20200403.1",
-          "(.NET Core 4.6.28325.01; Microsoft Windows 10.0.18362 )"
+        "x-ms-date": "Fri, 03 Apr 2020 20:59:16 GMT",
+        "x-ms-return-client-request-id": "true",
+        "x-ms-version": "2019-12-12"
+      },
+      "RequestBody": null,
+      "StatusCode": 202,
+      "ResponseHeaders": {
+        "Content-Length": "0",
+        "Date": "Fri, 03 Apr 2020 20:59:14 GMT",
+        "Server": [
+          "Windows-Azure-Blob/1.0",
+          "Microsoft-HTTPAPI/2.0"
         ],
         "x-ms-client-request-id": "d486a74c-bd4d-37e6-fcca-3de2a3f7e39c",
-        "x-ms-date": "Fri, 03 Apr 2020 20:59:16 GMT",
-        "x-ms-return-client-request-id": "true",
-        "x-ms-version": "2019-12-12"
->>>>>>> 32e373e2
-      },
-      "RequestBody": null,
-      "StatusCode": 202,
-      "ResponseHeaders": {
-        "Content-Length": "0",
-<<<<<<< HEAD
-        "Date": "Thu, 05 Mar 2020 22:16:08 GMT",
-=======
-        "Date": "Fri, 03 Apr 2020 20:59:14 GMT",
->>>>>>> 32e373e2
-        "Server": [
-          "Windows-Azure-Blob/1.0",
-          "Microsoft-HTTPAPI/2.0"
-        ],
-        "x-ms-client-request-id": "d486a74c-bd4d-37e6-fcca-3de2a3f7e39c",
-<<<<<<< HEAD
-        "x-ms-request-id": "9d52737e-c01e-0044-443b-f31804000000",
-        "x-ms-version": "2019-10-10"
-=======
         "x-ms-request-id": "96220216-f01e-0012-78fa-093670000000",
         "x-ms-version": "2019-12-12"
->>>>>>> 32e373e2
-      },
-      "ResponseBody": []
-    },
-    {
-<<<<<<< HEAD
-      "RequestUri": "https://seanstagehierarchical.blob.core.windows.net/test-filesystem-4aad5ad3-9f16-d902-c281-fb6e5e4269e8?restype=container",
-      "RequestMethod": "PUT",
-      "RequestHeaders": {
-        "Authorization": "Sanitized",
-        "traceparent": "00-09ce7325eea1e149ae1845c5e5e6fdf0-d078d900a9a29345-00",
-        "User-Agent": [
-          "azsdk-net-Storage.Files.DataLake/12.0.0-dev.20200305.1",
-          "(.NET Core 4.6.28325.01; Microsoft Windows 10.0.18363 )"
+      },
+      "ResponseBody": []
+    },
+    {
+      "RequestUri": "http://seannsecanary.blob.core.windows.net/test-filesystem-4aad5ad3-9f16-d902-c281-fb6e5e4269e8?restype=container",
+      "RequestMethod": "PUT",
+      "RequestHeaders": {
+        "Authorization": "Sanitized",
+        "traceparent": "00-ffc7a90c0c58a742b87478f191f23329-5a31eb230fc41c48-00",
+        "User-Agent": [
+          "azsdk-net-Storage.Files.DataLake/12.1.0-dev.20200403.1",
+          "(.NET Core 4.6.28325.01; Microsoft Windows 10.0.18362 )"
         ],
         "x-ms-blob-public-access": "container",
         "x-ms-client-request-id": "fd114912-103f-ad23-a4ad-11ccc178d8b9",
-        "x-ms-date": "Thu, 05 Mar 2020 22:16:09 GMT",
-        "x-ms-return-client-request-id": "true",
-        "x-ms-version": "2019-10-10"
-=======
-      "RequestUri": "http://seannsecanary.blob.core.windows.net/test-filesystem-4aad5ad3-9f16-d902-c281-fb6e5e4269e8?restype=container",
-      "RequestMethod": "PUT",
-      "RequestHeaders": {
-        "Authorization": "Sanitized",
-        "traceparent": "00-ffc7a90c0c58a742b87478f191f23329-5a31eb230fc41c48-00",
-        "User-Agent": [
-          "azsdk-net-Storage.Files.DataLake/12.1.0-dev.20200403.1",
-          "(.NET Core 4.6.28325.01; Microsoft Windows 10.0.18362 )"
-        ],
-        "x-ms-blob-public-access": "container",
-        "x-ms-client-request-id": "fd114912-103f-ad23-a4ad-11ccc178d8b9",
-        "x-ms-date": "Fri, 03 Apr 2020 20:59:16 GMT",
-        "x-ms-return-client-request-id": "true",
-        "x-ms-version": "2019-12-12"
->>>>>>> 32e373e2
-      },
-      "RequestBody": null,
-      "StatusCode": 201,
-      "ResponseHeaders": {
-        "Content-Length": "0",
-<<<<<<< HEAD
-        "Date": "Thu, 05 Mar 2020 22:16:08 GMT",
-        "ETag": "\u00220x8D7C152CE921BF1\u0022",
-        "Last-Modified": "Thu, 05 Mar 2020 22:16:09 GMT",
-=======
+        "x-ms-date": "Fri, 03 Apr 2020 20:59:16 GMT",
+        "x-ms-return-client-request-id": "true",
+        "x-ms-version": "2019-12-12"
+      },
+      "RequestBody": null,
+      "StatusCode": 201,
+      "ResponseHeaders": {
+        "Content-Length": "0",
         "Date": "Fri, 03 Apr 2020 20:59:14 GMT",
         "ETag": "\u00220x8D7D811DE5849FB\u0022",
         "Last-Modified": "Fri, 03 Apr 2020 20:59:15 GMT",
->>>>>>> 32e373e2
         "Server": [
           "Windows-Azure-Blob/1.0",
           "Microsoft-HTTPAPI/2.0"
         ],
         "x-ms-client-request-id": "fd114912-103f-ad23-a4ad-11ccc178d8b9",
-<<<<<<< HEAD
-        "x-ms-request-id": "c8d80f27-701e-000c-213b-f30533000000",
-        "x-ms-version": "2019-10-10"
-=======
         "x-ms-request-id": "96220228-f01e-0012-05fa-093670000000",
         "x-ms-version": "2019-12-12"
->>>>>>> 32e373e2
-      },
-      "ResponseBody": []
-    },
-    {
-<<<<<<< HEAD
-      "RequestUri": "https://seanstagehierarchical.dfs.core.windows.net/test-filesystem-4aad5ad3-9f16-d902-c281-fb6e5e4269e8/test-file-eed35461-37a2-79c0-a739-c04cc3edb4a8?resource=file",
-      "RequestMethod": "PUT",
-      "RequestHeaders": {
-        "Authorization": "Sanitized",
-        "traceparent": "00-45b4d64becbac240b8b33a4a194c157d-ec6e3b122a79d049-00",
-        "User-Agent": [
-          "azsdk-net-Storage.Files.DataLake/12.0.0-dev.20200305.1",
-          "(.NET Core 4.6.28325.01; Microsoft Windows 10.0.18363 )"
+      },
+      "ResponseBody": []
+    },
+    {
+      "RequestUri": "http://seannsecanary.dfs.core.windows.net/test-filesystem-4aad5ad3-9f16-d902-c281-fb6e5e4269e8/test-file-eed35461-37a2-79c0-a739-c04cc3edb4a8?resource=file",
+      "RequestMethod": "PUT",
+      "RequestHeaders": {
+        "Authorization": "Sanitized",
+        "traceparent": "00-bf303e532b3095448d422b0b5e21ea40-9d56824c57fab348-00",
+        "User-Agent": [
+          "azsdk-net-Storage.Files.DataLake/12.1.0-dev.20200403.1",
+          "(.NET Core 4.6.28325.01; Microsoft Windows 10.0.18362 )"
         ],
         "x-ms-client-request-id": "cfb322f1-0947-db7d-8997-56064fd6e9b7",
-        "x-ms-date": "Thu, 05 Mar 2020 22:16:09 GMT",
-        "x-ms-return-client-request-id": "true",
-        "x-ms-version": "2019-10-10"
-=======
-      "RequestUri": "http://seannsecanary.dfs.core.windows.net/test-filesystem-4aad5ad3-9f16-d902-c281-fb6e5e4269e8/test-file-eed35461-37a2-79c0-a739-c04cc3edb4a8?resource=file",
-      "RequestMethod": "PUT",
-      "RequestHeaders": {
-        "Authorization": "Sanitized",
-        "traceparent": "00-bf303e532b3095448d422b0b5e21ea40-9d56824c57fab348-00",
-        "User-Agent": [
-          "azsdk-net-Storage.Files.DataLake/12.1.0-dev.20200403.1",
-          "(.NET Core 4.6.28325.01; Microsoft Windows 10.0.18362 )"
-        ],
-        "x-ms-client-request-id": "cfb322f1-0947-db7d-8997-56064fd6e9b7",
-        "x-ms-date": "Fri, 03 Apr 2020 20:59:16 GMT",
-        "x-ms-return-client-request-id": "true",
-        "x-ms-version": "2019-12-12"
->>>>>>> 32e373e2
-      },
-      "RequestBody": null,
-      "StatusCode": 201,
-      "ResponseHeaders": {
-        "Content-Length": "0",
-<<<<<<< HEAD
-        "Date": "Thu, 05 Mar 2020 22:16:08 GMT",
-        "ETag": "\u00220x8D7C152CED3C160\u0022",
-        "Last-Modified": "Thu, 05 Mar 2020 22:16:09 GMT",
-=======
+        "x-ms-date": "Fri, 03 Apr 2020 20:59:16 GMT",
+        "x-ms-return-client-request-id": "true",
+        "x-ms-version": "2019-12-12"
+      },
+      "RequestBody": null,
+      "StatusCode": 201,
+      "ResponseHeaders": {
+        "Content-Length": "0",
         "Date": "Fri, 03 Apr 2020 20:59:14 GMT",
         "ETag": "\u00220x8D7D811DE66F6C4\u0022",
         "Last-Modified": "Fri, 03 Apr 2020 20:59:15 GMT",
->>>>>>> 32e373e2
         "Server": [
           "Windows-Azure-HDFS/1.0",
           "Microsoft-HTTPAPI/2.0"
         ],
         "x-ms-client-request-id": "cfb322f1-0947-db7d-8997-56064fd6e9b7",
-<<<<<<< HEAD
-        "x-ms-request-id": "66a93e83-b01f-0003-063b-f3735f000000",
-        "x-ms-version": "2019-10-10"
-=======
         "x-ms-request-id": "fa43ff3a-201f-0097-7cfa-091bad000000",
         "x-ms-version": "2019-12-12"
->>>>>>> 32e373e2
-      },
-      "ResponseBody": []
-    },
-    {
-<<<<<<< HEAD
-      "RequestUri": "https://seanstagehierarchical.dfs.core.windows.net/test-filesystem-4aad5ad3-9f16-d902-c281-fb6e5e4269e8/test-file-eed35461-37a2-79c0-a739-c04cc3edb4a8",
-      "RequestMethod": "DELETE",
-      "RequestHeaders": {
-        "Authorization": "Sanitized",
-        "If-Unmodified-Since": "Fri, 06 Mar 2020 22:16:07 GMT",
-        "User-Agent": [
-          "azsdk-net-Storage.Files.DataLake/12.0.0-dev.20200305.1",
-          "(.NET Core 4.6.28325.01; Microsoft Windows 10.0.18363 )"
+      },
+      "ResponseBody": []
+    },
+    {
+      "RequestUri": "http://seannsecanary.dfs.core.windows.net/test-filesystem-4aad5ad3-9f16-d902-c281-fb6e5e4269e8/test-file-eed35461-37a2-79c0-a739-c04cc3edb4a8",
+      "RequestMethod": "DELETE",
+      "RequestHeaders": {
+        "Authorization": "Sanitized",
+        "If-Unmodified-Since": "Sat, 04 Apr 2020 20:59:15 GMT",
+        "User-Agent": [
+          "azsdk-net-Storage.Files.DataLake/12.1.0-dev.20200403.1",
+          "(.NET Core 4.6.28325.01; Microsoft Windows 10.0.18362 )"
         ],
         "x-ms-client-request-id": "a05aaf88-e439-8161-5e7f-8b9914a2afbb",
-        "x-ms-date": "Thu, 05 Mar 2020 22:16:09 GMT",
-        "x-ms-return-client-request-id": "true",
-        "x-ms-version": "2019-10-10"
-=======
-      "RequestUri": "http://seannsecanary.dfs.core.windows.net/test-filesystem-4aad5ad3-9f16-d902-c281-fb6e5e4269e8/test-file-eed35461-37a2-79c0-a739-c04cc3edb4a8",
-      "RequestMethod": "DELETE",
-      "RequestHeaders": {
-        "Authorization": "Sanitized",
-        "If-Unmodified-Since": "Sat, 04 Apr 2020 20:59:15 GMT",
-        "User-Agent": [
-          "azsdk-net-Storage.Files.DataLake/12.1.0-dev.20200403.1",
-          "(.NET Core 4.6.28325.01; Microsoft Windows 10.0.18362 )"
+        "x-ms-date": "Fri, 03 Apr 2020 20:59:16 GMT",
+        "x-ms-return-client-request-id": "true",
+        "x-ms-version": "2019-12-12"
+      },
+      "RequestBody": null,
+      "StatusCode": 200,
+      "ResponseHeaders": {
+        "Content-Length": "0",
+        "Date": "Fri, 03 Apr 2020 20:59:14 GMT",
+        "Server": [
+          "Windows-Azure-HDFS/1.0",
+          "Microsoft-HTTPAPI/2.0"
         ],
         "x-ms-client-request-id": "a05aaf88-e439-8161-5e7f-8b9914a2afbb",
-        "x-ms-date": "Fri, 03 Apr 2020 20:59:16 GMT",
-        "x-ms-return-client-request-id": "true",
-        "x-ms-version": "2019-12-12"
->>>>>>> 32e373e2
-      },
-      "RequestBody": null,
-      "StatusCode": 200,
-      "ResponseHeaders": {
-        "Content-Length": "0",
-<<<<<<< HEAD
-        "Date": "Thu, 05 Mar 2020 22:16:08 GMT",
-=======
-        "Date": "Fri, 03 Apr 2020 20:59:14 GMT",
->>>>>>> 32e373e2
-        "Server": [
-          "Windows-Azure-HDFS/1.0",
-          "Microsoft-HTTPAPI/2.0"
-        ],
-        "x-ms-client-request-id": "a05aaf88-e439-8161-5e7f-8b9914a2afbb",
-<<<<<<< HEAD
-        "x-ms-request-id": "66a93e84-b01f-0003-073b-f3735f000000",
-        "x-ms-version": "2019-10-10"
-=======
         "x-ms-request-id": "fa43ff3b-201f-0097-7dfa-091bad000000",
         "x-ms-version": "2019-12-12"
->>>>>>> 32e373e2
-      },
-      "ResponseBody": []
-    },
-    {
-<<<<<<< HEAD
-      "RequestUri": "https://seanstagehierarchical.blob.core.windows.net/test-filesystem-4aad5ad3-9f16-d902-c281-fb6e5e4269e8?restype=container",
-      "RequestMethod": "DELETE",
-      "RequestHeaders": {
-        "Authorization": "Sanitized",
-        "traceparent": "00-f67b01768f651b4699989ccbbf4295f8-7d998a66b3e10143-00",
-        "User-Agent": [
-          "azsdk-net-Storage.Files.DataLake/12.0.0-dev.20200305.1",
-          "(.NET Core 4.6.28325.01; Microsoft Windows 10.0.18363 )"
+      },
+      "ResponseBody": []
+    },
+    {
+      "RequestUri": "http://seannsecanary.blob.core.windows.net/test-filesystem-4aad5ad3-9f16-d902-c281-fb6e5e4269e8?restype=container",
+      "RequestMethod": "DELETE",
+      "RequestHeaders": {
+        "Authorization": "Sanitized",
+        "traceparent": "00-b737ffead1994549acbe59ea6fd11159-bd3bbf4e5a787741-00",
+        "User-Agent": [
+          "azsdk-net-Storage.Files.DataLake/12.1.0-dev.20200403.1",
+          "(.NET Core 4.6.28325.01; Microsoft Windows 10.0.18362 )"
         ],
         "x-ms-client-request-id": "9f7d9566-497c-147e-06c0-879d37eee10a",
-        "x-ms-date": "Thu, 05 Mar 2020 22:16:09 GMT",
-        "x-ms-return-client-request-id": "true",
-        "x-ms-version": "2019-10-10"
-=======
-      "RequestUri": "http://seannsecanary.blob.core.windows.net/test-filesystem-4aad5ad3-9f16-d902-c281-fb6e5e4269e8?restype=container",
-      "RequestMethod": "DELETE",
-      "RequestHeaders": {
-        "Authorization": "Sanitized",
-        "traceparent": "00-b737ffead1994549acbe59ea6fd11159-bd3bbf4e5a787741-00",
-        "User-Agent": [
-          "azsdk-net-Storage.Files.DataLake/12.1.0-dev.20200403.1",
-          "(.NET Core 4.6.28325.01; Microsoft Windows 10.0.18362 )"
+        "x-ms-date": "Fri, 03 Apr 2020 20:59:16 GMT",
+        "x-ms-return-client-request-id": "true",
+        "x-ms-version": "2019-12-12"
+      },
+      "RequestBody": null,
+      "StatusCode": 202,
+      "ResponseHeaders": {
+        "Content-Length": "0",
+        "Date": "Fri, 03 Apr 2020 20:59:14 GMT",
+        "Server": [
+          "Windows-Azure-Blob/1.0",
+          "Microsoft-HTTPAPI/2.0"
         ],
         "x-ms-client-request-id": "9f7d9566-497c-147e-06c0-879d37eee10a",
-        "x-ms-date": "Fri, 03 Apr 2020 20:59:16 GMT",
-        "x-ms-return-client-request-id": "true",
-        "x-ms-version": "2019-12-12"
->>>>>>> 32e373e2
-      },
-      "RequestBody": null,
-      "StatusCode": 202,
-      "ResponseHeaders": {
-        "Content-Length": "0",
-<<<<<<< HEAD
-        "Date": "Thu, 05 Mar 2020 22:16:09 GMT",
-=======
-        "Date": "Fri, 03 Apr 2020 20:59:14 GMT",
->>>>>>> 32e373e2
-        "Server": [
-          "Windows-Azure-Blob/1.0",
-          "Microsoft-HTTPAPI/2.0"
-        ],
-        "x-ms-client-request-id": "9f7d9566-497c-147e-06c0-879d37eee10a",
-<<<<<<< HEAD
-        "x-ms-request-id": "c8d80f3c-701e-000c-303b-f30533000000",
-        "x-ms-version": "2019-10-10"
-=======
         "x-ms-request-id": "96220242-f01e-0012-1cfa-093670000000",
         "x-ms-version": "2019-12-12"
->>>>>>> 32e373e2
-      },
-      "ResponseBody": []
-    },
-    {
-<<<<<<< HEAD
-      "RequestUri": "https://seanstagehierarchical.blob.core.windows.net/test-filesystem-e13da025-505b-bb1b-bb2c-057bc1efd4db?restype=container",
-      "RequestMethod": "PUT",
-      "RequestHeaders": {
-        "Authorization": "Sanitized",
-        "traceparent": "00-d392bfc26d326b4ea2e2e5cc303bbd87-e0d75b5bf1e60546-00",
-        "User-Agent": [
-          "azsdk-net-Storage.Files.DataLake/12.0.0-dev.20200305.1",
-          "(.NET Core 4.6.28325.01; Microsoft Windows 10.0.18363 )"
+      },
+      "ResponseBody": []
+    },
+    {
+      "RequestUri": "http://seannsecanary.blob.core.windows.net/test-filesystem-e13da025-505b-bb1b-bb2c-057bc1efd4db?restype=container",
+      "RequestMethod": "PUT",
+      "RequestHeaders": {
+        "Authorization": "Sanitized",
+        "traceparent": "00-b0ecafddbe75384599664332b50e5ce0-e71bdb8d3a5b7d42-00",
+        "User-Agent": [
+          "azsdk-net-Storage.Files.DataLake/12.1.0-dev.20200403.1",
+          "(.NET Core 4.6.28325.01; Microsoft Windows 10.0.18362 )"
         ],
         "x-ms-blob-public-access": "container",
         "x-ms-client-request-id": "0c4d19dd-c944-169c-7ac2-e45043035317",
-        "x-ms-date": "Thu, 05 Mar 2020 22:16:10 GMT",
-        "x-ms-return-client-request-id": "true",
-        "x-ms-version": "2019-10-10"
-=======
-      "RequestUri": "http://seannsecanary.blob.core.windows.net/test-filesystem-e13da025-505b-bb1b-bb2c-057bc1efd4db?restype=container",
-      "RequestMethod": "PUT",
-      "RequestHeaders": {
-        "Authorization": "Sanitized",
-        "traceparent": "00-b0ecafddbe75384599664332b50e5ce0-e71bdb8d3a5b7d42-00",
-        "User-Agent": [
-          "azsdk-net-Storage.Files.DataLake/12.1.0-dev.20200403.1",
-          "(.NET Core 4.6.28325.01; Microsoft Windows 10.0.18362 )"
-        ],
-        "x-ms-blob-public-access": "container",
-        "x-ms-client-request-id": "0c4d19dd-c944-169c-7ac2-e45043035317",
-        "x-ms-date": "Fri, 03 Apr 2020 20:59:17 GMT",
-        "x-ms-return-client-request-id": "true",
-        "x-ms-version": "2019-12-12"
->>>>>>> 32e373e2
-      },
-      "RequestBody": null,
-      "StatusCode": 201,
-      "ResponseHeaders": {
-        "Content-Length": "0",
-<<<<<<< HEAD
-        "Date": "Thu, 05 Mar 2020 22:16:09 GMT",
-        "ETag": "\u00220x8D7C152CF1E69FA\u0022",
-        "Last-Modified": "Thu, 05 Mar 2020 22:16:10 GMT",
-=======
+        "x-ms-date": "Fri, 03 Apr 2020 20:59:17 GMT",
+        "x-ms-return-client-request-id": "true",
+        "x-ms-version": "2019-12-12"
+      },
+      "RequestBody": null,
+      "StatusCode": 201,
+      "ResponseHeaders": {
+        "Content-Length": "0",
         "Date": "Fri, 03 Apr 2020 20:59:14 GMT",
         "ETag": "\u00220x8D7D811DE8E09D5\u0022",
         "Last-Modified": "Fri, 03 Apr 2020 20:59:15 GMT",
->>>>>>> 32e373e2
         "Server": [
           "Windows-Azure-Blob/1.0",
           "Microsoft-HTTPAPI/2.0"
         ],
         "x-ms-client-request-id": "0c4d19dd-c944-169c-7ac2-e45043035317",
-<<<<<<< HEAD
-        "x-ms-request-id": "a5294581-401e-0007-113b-f3fe58000000",
-        "x-ms-version": "2019-10-10"
-=======
         "x-ms-request-id": "9622024b-f01e-0012-25fa-093670000000",
         "x-ms-version": "2019-12-12"
->>>>>>> 32e373e2
-      },
-      "ResponseBody": []
-    },
-    {
-<<<<<<< HEAD
-      "RequestUri": "https://seanstagehierarchical.dfs.core.windows.net/test-filesystem-e13da025-505b-bb1b-bb2c-057bc1efd4db/test-file-a4c8abec-62bb-16e5-61c8-113a77367664?resource=file",
-      "RequestMethod": "PUT",
-      "RequestHeaders": {
-        "Authorization": "Sanitized",
-        "traceparent": "00-8603584d1427a9458f245cc061a2e978-a614b3c16701c549-00",
-        "User-Agent": [
-          "azsdk-net-Storage.Files.DataLake/12.0.0-dev.20200305.1",
-          "(.NET Core 4.6.28325.01; Microsoft Windows 10.0.18363 )"
+      },
+      "ResponseBody": []
+    },
+    {
+      "RequestUri": "http://seannsecanary.dfs.core.windows.net/test-filesystem-e13da025-505b-bb1b-bb2c-057bc1efd4db/test-file-a4c8abec-62bb-16e5-61c8-113a77367664?resource=file",
+      "RequestMethod": "PUT",
+      "RequestHeaders": {
+        "Authorization": "Sanitized",
+        "traceparent": "00-8e773aa66ce4e54bbee4c09c057071c1-a95bc93fd1113e47-00",
+        "User-Agent": [
+          "azsdk-net-Storage.Files.DataLake/12.1.0-dev.20200403.1",
+          "(.NET Core 4.6.28325.01; Microsoft Windows 10.0.18362 )"
         ],
         "x-ms-client-request-id": "99f8c1cd-518e-7af1-3336-ab7cb7619f43",
-        "x-ms-date": "Thu, 05 Mar 2020 22:16:10 GMT",
-        "x-ms-return-client-request-id": "true",
-        "x-ms-version": "2019-10-10"
-=======
-      "RequestUri": "http://seannsecanary.dfs.core.windows.net/test-filesystem-e13da025-505b-bb1b-bb2c-057bc1efd4db/test-file-a4c8abec-62bb-16e5-61c8-113a77367664?resource=file",
-      "RequestMethod": "PUT",
-      "RequestHeaders": {
-        "Authorization": "Sanitized",
-        "traceparent": "00-8e773aa66ce4e54bbee4c09c057071c1-a95bc93fd1113e47-00",
-        "User-Agent": [
-          "azsdk-net-Storage.Files.DataLake/12.1.0-dev.20200403.1",
-          "(.NET Core 4.6.28325.01; Microsoft Windows 10.0.18362 )"
-        ],
-        "x-ms-client-request-id": "99f8c1cd-518e-7af1-3336-ab7cb7619f43",
-        "x-ms-date": "Fri, 03 Apr 2020 20:59:17 GMT",
-        "x-ms-return-client-request-id": "true",
-        "x-ms-version": "2019-12-12"
->>>>>>> 32e373e2
-      },
-      "RequestBody": null,
-      "StatusCode": 201,
-      "ResponseHeaders": {
-        "Content-Length": "0",
-<<<<<<< HEAD
-        "Date": "Thu, 05 Mar 2020 22:16:10 GMT",
-        "ETag": "\u00220x8D7C152CF5F6C64\u0022",
-        "Last-Modified": "Thu, 05 Mar 2020 22:16:10 GMT",
-=======
+        "x-ms-date": "Fri, 03 Apr 2020 20:59:17 GMT",
+        "x-ms-return-client-request-id": "true",
+        "x-ms-version": "2019-12-12"
+      },
+      "RequestBody": null,
+      "StatusCode": 201,
+      "ResponseHeaders": {
+        "Content-Length": "0",
         "Date": "Fri, 03 Apr 2020 20:59:15 GMT",
         "ETag": "\u00220x8D7D811DE9E6D33\u0022",
         "Last-Modified": "Fri, 03 Apr 2020 20:59:15 GMT",
->>>>>>> 32e373e2
         "Server": [
           "Windows-Azure-HDFS/1.0",
           "Microsoft-HTTPAPI/2.0"
         ],
         "x-ms-client-request-id": "99f8c1cd-518e-7af1-3336-ab7cb7619f43",
-<<<<<<< HEAD
-        "x-ms-request-id": "77c94057-501f-001b-553b-f3ac38000000",
-        "x-ms-version": "2019-10-10"
-=======
         "x-ms-request-id": "fa43ff3c-201f-0097-7efa-091bad000000",
         "x-ms-version": "2019-12-12"
->>>>>>> 32e373e2
-      },
-      "ResponseBody": []
-    },
-    {
-<<<<<<< HEAD
-      "RequestUri": "https://seanstagehierarchical.blob.core.windows.net/test-filesystem-e13da025-505b-bb1b-bb2c-057bc1efd4db/test-file-a4c8abec-62bb-16e5-61c8-113a77367664",
-=======
+      },
+      "ResponseBody": []
+    },
+    {
       "RequestUri": "http://seannsecanary.blob.core.windows.net/test-filesystem-e13da025-505b-bb1b-bb2c-057bc1efd4db/test-file-a4c8abec-62bb-16e5-61c8-113a77367664",
->>>>>>> 32e373e2
       "RequestMethod": "HEAD",
       "RequestHeaders": {
         "Authorization": "Sanitized",
         "User-Agent": [
-<<<<<<< HEAD
-          "azsdk-net-Storage.Files.DataLake/12.0.0-dev.20200305.1",
-          "(.NET Core 4.6.28325.01; Microsoft Windows 10.0.18363 )"
+          "azsdk-net-Storage.Files.DataLake/12.1.0-dev.20200403.1",
+          "(.NET Core 4.6.28325.01; Microsoft Windows 10.0.18362 )"
         ],
         "x-ms-client-request-id": "b56d4497-dd3e-e3d5-6723-746b1b1a5495",
-        "x-ms-date": "Thu, 05 Mar 2020 22:16:10 GMT",
-        "x-ms-return-client-request-id": "true",
-        "x-ms-version": "2019-10-10"
-=======
-          "azsdk-net-Storage.Files.DataLake/12.1.0-dev.20200403.1",
-          "(.NET Core 4.6.28325.01; Microsoft Windows 10.0.18362 )"
-        ],
-        "x-ms-client-request-id": "b56d4497-dd3e-e3d5-6723-746b1b1a5495",
-        "x-ms-date": "Fri, 03 Apr 2020 20:59:17 GMT",
-        "x-ms-return-client-request-id": "true",
-        "x-ms-version": "2019-12-12"
->>>>>>> 32e373e2
+        "x-ms-date": "Fri, 03 Apr 2020 20:59:17 GMT",
+        "x-ms-return-client-request-id": "true",
+        "x-ms-version": "2019-12-12"
       },
       "RequestBody": null,
       "StatusCode": 200,
@@ -841,15 +459,9 @@
         "Accept-Ranges": "bytes",
         "Content-Length": "0",
         "Content-Type": "application/octet-stream",
-<<<<<<< HEAD
-        "Date": "Thu, 05 Mar 2020 22:16:10 GMT",
-        "ETag": "\u00220x8D7C152CF5F6C64\u0022",
-        "Last-Modified": "Thu, 05 Mar 2020 22:16:10 GMT",
-=======
         "Date": "Fri, 03 Apr 2020 20:59:15 GMT",
         "ETag": "\u00220x8D7D811DE9E6D33\u0022",
         "Last-Modified": "Fri, 03 Apr 2020 20:59:15 GMT",
->>>>>>> 32e373e2
         "Server": [
           "Windows-Azure-Blob/1.0",
           "Microsoft-HTTPAPI/2.0"
@@ -858,439 +470,234 @@
         "x-ms-access-tier-inferred": "true",
         "x-ms-blob-type": "BlockBlob",
         "x-ms-client-request-id": "b56d4497-dd3e-e3d5-6723-746b1b1a5495",
-<<<<<<< HEAD
-        "x-ms-creation-time": "Thu, 05 Mar 2020 22:16:10 GMT",
-        "x-ms-lease-state": "available",
-        "x-ms-lease-status": "unlocked",
-        "x-ms-request-id": "a5294593-401e-0007-1d3b-f3fe58000000",
-        "x-ms-server-encrypted": "true",
-        "x-ms-version": "2019-10-10"
-=======
         "x-ms-creation-time": "Fri, 03 Apr 2020 20:59:15 GMT",
         "x-ms-lease-state": "available",
         "x-ms-lease-status": "unlocked",
         "x-ms-request-id": "96220267-f01e-0012-3dfa-093670000000",
         "x-ms-server-encrypted": "true",
         "x-ms-version": "2019-12-12"
->>>>>>> 32e373e2
-      },
-      "ResponseBody": []
-    },
-    {
-<<<<<<< HEAD
-      "RequestUri": "https://seanstagehierarchical.dfs.core.windows.net/test-filesystem-e13da025-505b-bb1b-bb2c-057bc1efd4db/test-file-a4c8abec-62bb-16e5-61c8-113a77367664",
-      "RequestMethod": "DELETE",
-      "RequestHeaders": {
-        "Authorization": "Sanitized",
-        "If-Match": "\u00220x8D7C152CF5F6C64\u0022",
-        "User-Agent": [
-          "azsdk-net-Storage.Files.DataLake/12.0.0-dev.20200305.1",
-          "(.NET Core 4.6.28325.01; Microsoft Windows 10.0.18363 )"
+      },
+      "ResponseBody": []
+    },
+    {
+      "RequestUri": "http://seannsecanary.dfs.core.windows.net/test-filesystem-e13da025-505b-bb1b-bb2c-057bc1efd4db/test-file-a4c8abec-62bb-16e5-61c8-113a77367664",
+      "RequestMethod": "DELETE",
+      "RequestHeaders": {
+        "Authorization": "Sanitized",
+        "If-Match": "\u00220x8D7D811DE9E6D33\u0022",
+        "User-Agent": [
+          "azsdk-net-Storage.Files.DataLake/12.1.0-dev.20200403.1",
+          "(.NET Core 4.6.28325.01; Microsoft Windows 10.0.18362 )"
         ],
         "x-ms-client-request-id": "72e5384b-eaf4-6e05-a936-8242360a09f9",
-        "x-ms-date": "Thu, 05 Mar 2020 22:16:10 GMT",
-        "x-ms-return-client-request-id": "true",
-        "x-ms-version": "2019-10-10"
-=======
-      "RequestUri": "http://seannsecanary.dfs.core.windows.net/test-filesystem-e13da025-505b-bb1b-bb2c-057bc1efd4db/test-file-a4c8abec-62bb-16e5-61c8-113a77367664",
-      "RequestMethod": "DELETE",
-      "RequestHeaders": {
-        "Authorization": "Sanitized",
-        "If-Match": "\u00220x8D7D811DE9E6D33\u0022",
-        "User-Agent": [
-          "azsdk-net-Storage.Files.DataLake/12.1.0-dev.20200403.1",
-          "(.NET Core 4.6.28325.01; Microsoft Windows 10.0.18362 )"
+        "x-ms-date": "Fri, 03 Apr 2020 20:59:17 GMT",
+        "x-ms-return-client-request-id": "true",
+        "x-ms-version": "2019-12-12"
+      },
+      "RequestBody": null,
+      "StatusCode": 200,
+      "ResponseHeaders": {
+        "Content-Length": "0",
+        "Date": "Fri, 03 Apr 2020 20:59:15 GMT",
+        "Server": [
+          "Windows-Azure-HDFS/1.0",
+          "Microsoft-HTTPAPI/2.0"
         ],
         "x-ms-client-request-id": "72e5384b-eaf4-6e05-a936-8242360a09f9",
-        "x-ms-date": "Fri, 03 Apr 2020 20:59:17 GMT",
-        "x-ms-return-client-request-id": "true",
-        "x-ms-version": "2019-12-12"
->>>>>>> 32e373e2
-      },
-      "RequestBody": null,
-      "StatusCode": 200,
-      "ResponseHeaders": {
-        "Content-Length": "0",
-<<<<<<< HEAD
-        "Date": "Thu, 05 Mar 2020 22:16:10 GMT",
-=======
-        "Date": "Fri, 03 Apr 2020 20:59:15 GMT",
->>>>>>> 32e373e2
-        "Server": [
-          "Windows-Azure-HDFS/1.0",
-          "Microsoft-HTTPAPI/2.0"
-        ],
-        "x-ms-client-request-id": "72e5384b-eaf4-6e05-a936-8242360a09f9",
-<<<<<<< HEAD
-        "x-ms-request-id": "77c94058-501f-001b-563b-f3ac38000000",
-        "x-ms-version": "2019-10-10"
-=======
         "x-ms-request-id": "fa43ff3d-201f-0097-7ffa-091bad000000",
         "x-ms-version": "2019-12-12"
->>>>>>> 32e373e2
-      },
-      "ResponseBody": []
-    },
-    {
-<<<<<<< HEAD
-      "RequestUri": "https://seanstagehierarchical.blob.core.windows.net/test-filesystem-e13da025-505b-bb1b-bb2c-057bc1efd4db?restype=container",
-      "RequestMethod": "DELETE",
-      "RequestHeaders": {
-        "Authorization": "Sanitized",
-        "traceparent": "00-b7eaf6b4d06f2147a7bee82db5ad5f50-4b516bf4b795da48-00",
-        "User-Agent": [
-          "azsdk-net-Storage.Files.DataLake/12.0.0-dev.20200305.1",
-          "(.NET Core 4.6.28325.01; Microsoft Windows 10.0.18363 )"
+      },
+      "ResponseBody": []
+    },
+    {
+      "RequestUri": "http://seannsecanary.blob.core.windows.net/test-filesystem-e13da025-505b-bb1b-bb2c-057bc1efd4db?restype=container",
+      "RequestMethod": "DELETE",
+      "RequestHeaders": {
+        "Authorization": "Sanitized",
+        "traceparent": "00-d23fe0c38c7ab84c85f73ada7c2bc920-a0b1494b32438440-00",
+        "User-Agent": [
+          "azsdk-net-Storage.Files.DataLake/12.1.0-dev.20200403.1",
+          "(.NET Core 4.6.28325.01; Microsoft Windows 10.0.18362 )"
         ],
         "x-ms-client-request-id": "e31fc406-e135-93a0-bba8-019dc525eb41",
-        "x-ms-date": "Thu, 05 Mar 2020 22:16:10 GMT",
-        "x-ms-return-client-request-id": "true",
-        "x-ms-version": "2019-10-10"
-=======
-      "RequestUri": "http://seannsecanary.blob.core.windows.net/test-filesystem-e13da025-505b-bb1b-bb2c-057bc1efd4db?restype=container",
-      "RequestMethod": "DELETE",
-      "RequestHeaders": {
-        "Authorization": "Sanitized",
-        "traceparent": "00-d23fe0c38c7ab84c85f73ada7c2bc920-a0b1494b32438440-00",
-        "User-Agent": [
-          "azsdk-net-Storage.Files.DataLake/12.1.0-dev.20200403.1",
-          "(.NET Core 4.6.28325.01; Microsoft Windows 10.0.18362 )"
+        "x-ms-date": "Fri, 03 Apr 2020 20:59:17 GMT",
+        "x-ms-return-client-request-id": "true",
+        "x-ms-version": "2019-12-12"
+      },
+      "RequestBody": null,
+      "StatusCode": 202,
+      "ResponseHeaders": {
+        "Content-Length": "0",
+        "Date": "Fri, 03 Apr 2020 20:59:15 GMT",
+        "Server": [
+          "Windows-Azure-Blob/1.0",
+          "Microsoft-HTTPAPI/2.0"
         ],
         "x-ms-client-request-id": "e31fc406-e135-93a0-bba8-019dc525eb41",
-        "x-ms-date": "Fri, 03 Apr 2020 20:59:17 GMT",
-        "x-ms-return-client-request-id": "true",
-        "x-ms-version": "2019-12-12"
->>>>>>> 32e373e2
-      },
-      "RequestBody": null,
-      "StatusCode": 202,
-      "ResponseHeaders": {
-        "Content-Length": "0",
-<<<<<<< HEAD
-        "Date": "Thu, 05 Mar 2020 22:16:10 GMT",
-=======
-        "Date": "Fri, 03 Apr 2020 20:59:15 GMT",
->>>>>>> 32e373e2
-        "Server": [
-          "Windows-Azure-Blob/1.0",
-          "Microsoft-HTTPAPI/2.0"
-        ],
-        "x-ms-client-request-id": "e31fc406-e135-93a0-bba8-019dc525eb41",
-<<<<<<< HEAD
-        "x-ms-request-id": "a5294594-401e-0007-1e3b-f3fe58000000",
-        "x-ms-version": "2019-10-10"
-=======
         "x-ms-request-id": "96220276-f01e-0012-4afa-093670000000",
         "x-ms-version": "2019-12-12"
->>>>>>> 32e373e2
-      },
-      "ResponseBody": []
-    },
-    {
-<<<<<<< HEAD
-      "RequestUri": "https://seanstagehierarchical.blob.core.windows.net/test-filesystem-8c6a8bc9-7f33-0b43-9995-95a9819a15a6?restype=container",
-      "RequestMethod": "PUT",
-      "RequestHeaders": {
-        "Authorization": "Sanitized",
-        "traceparent": "00-b2b4add29a0ac943953794e00413158a-2760484b9f2fbe46-00",
-        "User-Agent": [
-          "azsdk-net-Storage.Files.DataLake/12.0.0-dev.20200305.1",
-          "(.NET Core 4.6.28325.01; Microsoft Windows 10.0.18363 )"
+      },
+      "ResponseBody": []
+    },
+    {
+      "RequestUri": "http://seannsecanary.blob.core.windows.net/test-filesystem-8c6a8bc9-7f33-0b43-9995-95a9819a15a6?restype=container",
+      "RequestMethod": "PUT",
+      "RequestHeaders": {
+        "Authorization": "Sanitized",
+        "traceparent": "00-4f9a36d5a666b748a4723f4e621ce7c3-ba48df07d4ce694b-00",
+        "User-Agent": [
+          "azsdk-net-Storage.Files.DataLake/12.1.0-dev.20200403.1",
+          "(.NET Core 4.6.28325.01; Microsoft Windows 10.0.18362 )"
         ],
         "x-ms-blob-public-access": "container",
         "x-ms-client-request-id": "cca0275f-b298-86e1-8114-49a04cf71220",
-        "x-ms-date": "Thu, 05 Mar 2020 22:16:11 GMT",
-        "x-ms-return-client-request-id": "true",
-        "x-ms-version": "2019-10-10"
-=======
-      "RequestUri": "http://seannsecanary.blob.core.windows.net/test-filesystem-8c6a8bc9-7f33-0b43-9995-95a9819a15a6?restype=container",
-      "RequestMethod": "PUT",
-      "RequestHeaders": {
-        "Authorization": "Sanitized",
-        "traceparent": "00-4f9a36d5a666b748a4723f4e621ce7c3-ba48df07d4ce694b-00",
-        "User-Agent": [
-          "azsdk-net-Storage.Files.DataLake/12.1.0-dev.20200403.1",
-          "(.NET Core 4.6.28325.01; Microsoft Windows 10.0.18362 )"
-        ],
-        "x-ms-blob-public-access": "container",
-        "x-ms-client-request-id": "cca0275f-b298-86e1-8114-49a04cf71220",
-        "x-ms-date": "Fri, 03 Apr 2020 20:59:17 GMT",
-        "x-ms-return-client-request-id": "true",
-        "x-ms-version": "2019-12-12"
->>>>>>> 32e373e2
-      },
-      "RequestBody": null,
-      "StatusCode": 201,
-      "ResponseHeaders": {
-        "Content-Length": "0",
-<<<<<<< HEAD
-        "Date": "Thu, 05 Mar 2020 22:16:10 GMT",
-        "ETag": "\u00220x8D7C152CFB58B07\u0022",
-        "Last-Modified": "Thu, 05 Mar 2020 22:16:11 GMT",
-=======
+        "x-ms-date": "Fri, 03 Apr 2020 20:59:17 GMT",
+        "x-ms-return-client-request-id": "true",
+        "x-ms-version": "2019-12-12"
+      },
+      "RequestBody": null,
+      "StatusCode": 201,
+      "ResponseHeaders": {
+        "Content-Length": "0",
         "Date": "Fri, 03 Apr 2020 20:59:15 GMT",
         "ETag": "\u00220x8D7D811DED7CA8D\u0022",
         "Last-Modified": "Fri, 03 Apr 2020 20:59:16 GMT",
->>>>>>> 32e373e2
         "Server": [
           "Windows-Azure-Blob/1.0",
           "Microsoft-HTTPAPI/2.0"
         ],
         "x-ms-client-request-id": "cca0275f-b298-86e1-8114-49a04cf71220",
-<<<<<<< HEAD
-        "x-ms-request-id": "728c4e60-801e-0018-303b-f34d5c000000",
-        "x-ms-version": "2019-10-10"
-=======
         "x-ms-request-id": "96220289-f01e-0012-56fa-093670000000",
         "x-ms-version": "2019-12-12"
->>>>>>> 32e373e2
-      },
-      "ResponseBody": []
-    },
-    {
-<<<<<<< HEAD
-      "RequestUri": "https://seanstagehierarchical.dfs.core.windows.net/test-filesystem-8c6a8bc9-7f33-0b43-9995-95a9819a15a6/test-file-57a55a92-79e9-a356-c7e4-16a69d7ecc97?resource=file",
-      "RequestMethod": "PUT",
-      "RequestHeaders": {
-        "Authorization": "Sanitized",
-        "traceparent": "00-56ba114dd3ee0b478e7ec1a50649bd84-bd2e730fe3f64b42-00",
-        "User-Agent": [
-          "azsdk-net-Storage.Files.DataLake/12.0.0-dev.20200305.1",
-          "(.NET Core 4.6.28325.01; Microsoft Windows 10.0.18363 )"
+      },
+      "ResponseBody": []
+    },
+    {
+      "RequestUri": "http://seannsecanary.dfs.core.windows.net/test-filesystem-8c6a8bc9-7f33-0b43-9995-95a9819a15a6/test-file-57a55a92-79e9-a356-c7e4-16a69d7ecc97?resource=file",
+      "RequestMethod": "PUT",
+      "RequestHeaders": {
+        "Authorization": "Sanitized",
+        "traceparent": "00-4fb825b241653f4abf61536eef2cbda5-58b5572308530a4b-00",
+        "User-Agent": [
+          "azsdk-net-Storage.Files.DataLake/12.1.0-dev.20200403.1",
+          "(.NET Core 4.6.28325.01; Microsoft Windows 10.0.18362 )"
         ],
         "x-ms-client-request-id": "e331c17a-325c-e6ce-d0fd-05b49c3ae802",
-        "x-ms-date": "Thu, 05 Mar 2020 22:16:11 GMT",
-        "x-ms-return-client-request-id": "true",
-        "x-ms-version": "2019-10-10"
-=======
-      "RequestUri": "http://seannsecanary.dfs.core.windows.net/test-filesystem-8c6a8bc9-7f33-0b43-9995-95a9819a15a6/test-file-57a55a92-79e9-a356-c7e4-16a69d7ecc97?resource=file",
-      "RequestMethod": "PUT",
-      "RequestHeaders": {
-        "Authorization": "Sanitized",
-        "traceparent": "00-4fb825b241653f4abf61536eef2cbda5-58b5572308530a4b-00",
-        "User-Agent": [
-          "azsdk-net-Storage.Files.DataLake/12.1.0-dev.20200403.1",
-          "(.NET Core 4.6.28325.01; Microsoft Windows 10.0.18362 )"
-        ],
-        "x-ms-client-request-id": "e331c17a-325c-e6ce-d0fd-05b49c3ae802",
-        "x-ms-date": "Fri, 03 Apr 2020 20:59:17 GMT",
-        "x-ms-return-client-request-id": "true",
-        "x-ms-version": "2019-12-12"
->>>>>>> 32e373e2
-      },
-      "RequestBody": null,
-      "StatusCode": 201,
-      "ResponseHeaders": {
-        "Content-Length": "0",
-<<<<<<< HEAD
-        "Date": "Thu, 05 Mar 2020 22:16:11 GMT",
-        "ETag": "\u00220x8D7C152CFEEE84E\u0022",
-        "Last-Modified": "Thu, 05 Mar 2020 22:16:11 GMT",
-=======
+        "x-ms-date": "Fri, 03 Apr 2020 20:59:17 GMT",
+        "x-ms-return-client-request-id": "true",
+        "x-ms-version": "2019-12-12"
+      },
+      "RequestBody": null,
+      "StatusCode": 201,
+      "ResponseHeaders": {
+        "Content-Length": "0",
         "Date": "Fri, 03 Apr 2020 20:59:15 GMT",
         "ETag": "\u00220x8D7D811DEEB69BC\u0022",
         "Last-Modified": "Fri, 03 Apr 2020 20:59:16 GMT",
->>>>>>> 32e373e2
         "Server": [
           "Windows-Azure-HDFS/1.0",
           "Microsoft-HTTPAPI/2.0"
         ],
         "x-ms-client-request-id": "e331c17a-325c-e6ce-d0fd-05b49c3ae802",
-<<<<<<< HEAD
-        "x-ms-request-id": "1ea16e87-701f-000c-4e3b-f30533000000",
-        "x-ms-version": "2019-10-10"
-=======
         "x-ms-request-id": "fa43ff3e-201f-0097-80fa-091bad000000",
         "x-ms-version": "2019-12-12"
->>>>>>> 32e373e2
-      },
-      "ResponseBody": []
-    },
-    {
-<<<<<<< HEAD
-      "RequestUri": "https://seanstagehierarchical.dfs.core.windows.net/test-filesystem-8c6a8bc9-7f33-0b43-9995-95a9819a15a6/test-file-57a55a92-79e9-a356-c7e4-16a69d7ecc97",
-=======
+      },
+      "ResponseBody": []
+    },
+    {
       "RequestUri": "http://seannsecanary.dfs.core.windows.net/test-filesystem-8c6a8bc9-7f33-0b43-9995-95a9819a15a6/test-file-57a55a92-79e9-a356-c7e4-16a69d7ecc97",
->>>>>>> 32e373e2
       "RequestMethod": "DELETE",
       "RequestHeaders": {
         "Authorization": "Sanitized",
         "If-None-Match": "\u0022garbage\u0022",
         "User-Agent": [
-<<<<<<< HEAD
-          "azsdk-net-Storage.Files.DataLake/12.0.0-dev.20200305.1",
-          "(.NET Core 4.6.28325.01; Microsoft Windows 10.0.18363 )"
+          "azsdk-net-Storage.Files.DataLake/12.1.0-dev.20200403.1",
+          "(.NET Core 4.6.28325.01; Microsoft Windows 10.0.18362 )"
         ],
         "x-ms-client-request-id": "db2c96aa-e84d-d93a-0e63-89fc4359a851",
-        "x-ms-date": "Thu, 05 Mar 2020 22:16:11 GMT",
-        "x-ms-return-client-request-id": "true",
-        "x-ms-version": "2019-10-10"
-=======
-          "azsdk-net-Storage.Files.DataLake/12.1.0-dev.20200403.1",
-          "(.NET Core 4.6.28325.01; Microsoft Windows 10.0.18362 )"
+        "x-ms-date": "Fri, 03 Apr 2020 20:59:17 GMT",
+        "x-ms-return-client-request-id": "true",
+        "x-ms-version": "2019-12-12"
+      },
+      "RequestBody": null,
+      "StatusCode": 200,
+      "ResponseHeaders": {
+        "Content-Length": "0",
+        "Date": "Fri, 03 Apr 2020 20:59:15 GMT",
+        "Server": [
+          "Windows-Azure-HDFS/1.0",
+          "Microsoft-HTTPAPI/2.0"
         ],
         "x-ms-client-request-id": "db2c96aa-e84d-d93a-0e63-89fc4359a851",
-        "x-ms-date": "Fri, 03 Apr 2020 20:59:17 GMT",
-        "x-ms-return-client-request-id": "true",
-        "x-ms-version": "2019-12-12"
->>>>>>> 32e373e2
-      },
-      "RequestBody": null,
-      "StatusCode": 200,
-      "ResponseHeaders": {
-        "Content-Length": "0",
-<<<<<<< HEAD
-        "Date": "Thu, 05 Mar 2020 22:16:11 GMT",
-=======
-        "Date": "Fri, 03 Apr 2020 20:59:15 GMT",
->>>>>>> 32e373e2
-        "Server": [
-          "Windows-Azure-HDFS/1.0",
-          "Microsoft-HTTPAPI/2.0"
-        ],
-        "x-ms-client-request-id": "db2c96aa-e84d-d93a-0e63-89fc4359a851",
-<<<<<<< HEAD
-        "x-ms-request-id": "1ea16e88-701f-000c-4f3b-f30533000000",
-        "x-ms-version": "2019-10-10"
-=======
         "x-ms-request-id": "fa43ff3f-201f-0097-01fa-091bad000000",
         "x-ms-version": "2019-12-12"
->>>>>>> 32e373e2
-      },
-      "ResponseBody": []
-    },
-    {
-<<<<<<< HEAD
-      "RequestUri": "https://seanstagehierarchical.blob.core.windows.net/test-filesystem-8c6a8bc9-7f33-0b43-9995-95a9819a15a6?restype=container",
-      "RequestMethod": "DELETE",
-      "RequestHeaders": {
-        "Authorization": "Sanitized",
-        "traceparent": "00-4e0235c8153d4e4b92eb90ae8d148c13-53b503ed1634fe46-00",
-        "User-Agent": [
-          "azsdk-net-Storage.Files.DataLake/12.0.0-dev.20200305.1",
-          "(.NET Core 4.6.28325.01; Microsoft Windows 10.0.18363 )"
+      },
+      "ResponseBody": []
+    },
+    {
+      "RequestUri": "http://seannsecanary.blob.core.windows.net/test-filesystem-8c6a8bc9-7f33-0b43-9995-95a9819a15a6?restype=container",
+      "RequestMethod": "DELETE",
+      "RequestHeaders": {
+        "Authorization": "Sanitized",
+        "traceparent": "00-5eae0c1cd4288c4db06e8d6f8ac26531-d326700b4a4e7141-00",
+        "User-Agent": [
+          "azsdk-net-Storage.Files.DataLake/12.1.0-dev.20200403.1",
+          "(.NET Core 4.6.28325.01; Microsoft Windows 10.0.18362 )"
         ],
         "x-ms-client-request-id": "050a6236-0c0e-5fb5-77bb-60492f2906f3",
-        "x-ms-date": "Thu, 05 Mar 2020 22:16:11 GMT",
-        "x-ms-return-client-request-id": "true",
-        "x-ms-version": "2019-10-10"
-=======
-      "RequestUri": "http://seannsecanary.blob.core.windows.net/test-filesystem-8c6a8bc9-7f33-0b43-9995-95a9819a15a6?restype=container",
-      "RequestMethod": "DELETE",
-      "RequestHeaders": {
-        "Authorization": "Sanitized",
-        "traceparent": "00-5eae0c1cd4288c4db06e8d6f8ac26531-d326700b4a4e7141-00",
-        "User-Agent": [
-          "azsdk-net-Storage.Files.DataLake/12.1.0-dev.20200403.1",
-          "(.NET Core 4.6.28325.01; Microsoft Windows 10.0.18362 )"
+        "x-ms-date": "Fri, 03 Apr 2020 20:59:17 GMT",
+        "x-ms-return-client-request-id": "true",
+        "x-ms-version": "2019-12-12"
+      },
+      "RequestBody": null,
+      "StatusCode": 202,
+      "ResponseHeaders": {
+        "Content-Length": "0",
+        "Date": "Fri, 03 Apr 2020 20:59:15 GMT",
+        "Server": [
+          "Windows-Azure-Blob/1.0",
+          "Microsoft-HTTPAPI/2.0"
         ],
         "x-ms-client-request-id": "050a6236-0c0e-5fb5-77bb-60492f2906f3",
-        "x-ms-date": "Fri, 03 Apr 2020 20:59:17 GMT",
-        "x-ms-return-client-request-id": "true",
-        "x-ms-version": "2019-12-12"
->>>>>>> 32e373e2
-      },
-      "RequestBody": null,
-      "StatusCode": 202,
-      "ResponseHeaders": {
-        "Content-Length": "0",
-<<<<<<< HEAD
-        "Date": "Thu, 05 Mar 2020 22:16:11 GMT",
-=======
-        "Date": "Fri, 03 Apr 2020 20:59:15 GMT",
->>>>>>> 32e373e2
-        "Server": [
-          "Windows-Azure-Blob/1.0",
-          "Microsoft-HTTPAPI/2.0"
-        ],
-        "x-ms-client-request-id": "050a6236-0c0e-5fb5-77bb-60492f2906f3",
-<<<<<<< HEAD
-        "x-ms-request-id": "728c4e65-801e-0018-313b-f34d5c000000",
-        "x-ms-version": "2019-10-10"
-=======
         "x-ms-request-id": "962202a5-f01e-0012-69fa-093670000000",
         "x-ms-version": "2019-12-12"
->>>>>>> 32e373e2
-      },
-      "ResponseBody": []
-    },
-    {
-<<<<<<< HEAD
-      "RequestUri": "https://seanstagehierarchical.blob.core.windows.net/test-filesystem-9b6779b7-9cf1-de13-c46a-4066513f7173?restype=container",
-      "RequestMethod": "PUT",
-      "RequestHeaders": {
-        "Authorization": "Sanitized",
-        "traceparent": "00-82dbe0f8332b1845882aa9a11a5385be-87612f6144f8db4e-00",
-        "User-Agent": [
-          "azsdk-net-Storage.Files.DataLake/12.0.0-dev.20200305.1",
-          "(.NET Core 4.6.28325.01; Microsoft Windows 10.0.18363 )"
+      },
+      "ResponseBody": []
+    },
+    {
+      "RequestUri": "http://seannsecanary.blob.core.windows.net/test-filesystem-9b6779b7-9cf1-de13-c46a-4066513f7173?restype=container",
+      "RequestMethod": "PUT",
+      "RequestHeaders": {
+        "Authorization": "Sanitized",
+        "traceparent": "00-2f8622a00fd32347a27f394554c9eab7-65c9328ad3338544-00",
+        "User-Agent": [
+          "azsdk-net-Storage.Files.DataLake/12.1.0-dev.20200403.1",
+          "(.NET Core 4.6.28325.01; Microsoft Windows 10.0.18362 )"
         ],
         "x-ms-blob-public-access": "container",
         "x-ms-client-request-id": "ed43a3e0-c233-995e-4e2b-41a4cc4e0d38",
-        "x-ms-date": "Thu, 05 Mar 2020 22:16:11 GMT",
-        "x-ms-return-client-request-id": "true",
-        "x-ms-version": "2019-10-10"
-=======
-      "RequestUri": "http://seannsecanary.blob.core.windows.net/test-filesystem-9b6779b7-9cf1-de13-c46a-4066513f7173?restype=container",
-      "RequestMethod": "PUT",
-      "RequestHeaders": {
-        "Authorization": "Sanitized",
-        "traceparent": "00-2f8622a00fd32347a27f394554c9eab7-65c9328ad3338544-00",
-        "User-Agent": [
-          "azsdk-net-Storage.Files.DataLake/12.1.0-dev.20200403.1",
-          "(.NET Core 4.6.28325.01; Microsoft Windows 10.0.18362 )"
-        ],
-        "x-ms-blob-public-access": "container",
-        "x-ms-client-request-id": "ed43a3e0-c233-995e-4e2b-41a4cc4e0d38",
-        "x-ms-date": "Fri, 03 Apr 2020 20:59:17 GMT",
-        "x-ms-return-client-request-id": "true",
-        "x-ms-version": "2019-12-12"
->>>>>>> 32e373e2
-      },
-      "RequestBody": null,
-      "StatusCode": 201,
-      "ResponseHeaders": {
-        "Content-Length": "0",
-<<<<<<< HEAD
-        "Date": "Thu, 05 Mar 2020 22:16:11 GMT",
-        "ETag": "\u00220x8D7C152D037819D\u0022",
-        "Last-Modified": "Thu, 05 Mar 2020 22:16:12 GMT",
-=======
+        "x-ms-date": "Fri, 03 Apr 2020 20:59:17 GMT",
+        "x-ms-return-client-request-id": "true",
+        "x-ms-version": "2019-12-12"
+      },
+      "RequestBody": null,
+      "StatusCode": 201,
+      "ResponseHeaders": {
+        "Content-Length": "0",
         "Date": "Fri, 03 Apr 2020 20:59:15 GMT",
         "ETag": "\u00220x8D7D811DF11A9D8\u0022",
         "Last-Modified": "Fri, 03 Apr 2020 20:59:16 GMT",
->>>>>>> 32e373e2
         "Server": [
           "Windows-Azure-Blob/1.0",
           "Microsoft-HTTPAPI/2.0"
         ],
         "x-ms-client-request-id": "ed43a3e0-c233-995e-4e2b-41a4cc4e0d38",
-<<<<<<< HEAD
-        "x-ms-request-id": "589c17c0-e01e-0021-4b3b-f3b640000000",
-        "x-ms-version": "2019-10-10"
-=======
         "x-ms-request-id": "962202a8-f01e-0012-6cfa-093670000000",
         "x-ms-version": "2019-12-12"
->>>>>>> 32e373e2
-      },
-      "ResponseBody": []
-    },
-    {
-<<<<<<< HEAD
-      "RequestUri": "https://seanstagehierarchical.dfs.core.windows.net/test-filesystem-9b6779b7-9cf1-de13-c46a-4066513f7173/test-file-f642ed49-2563-15a3-36a7-62c2ea3f743a?resource=file",
-      "RequestMethod": "PUT",
-      "RequestHeaders": {
-        "Authorization": "Sanitized",
-        "traceparent": "00-81c071f83ea17d418b1612f5ec8cdafa-a97d393156acf143-00",
-        "User-Agent": [
-          "azsdk-net-Storage.Files.DataLake/12.0.0-dev.20200305.1",
-          "(.NET Core 4.6.28325.01; Microsoft Windows 10.0.18363 )"
-        ],
-        "x-ms-client-request-id": "7d8a7a21-9b46-bb0e-002e-b78c5f9caf0e",
-        "x-ms-date": "Thu, 05 Mar 2020 22:16:12 GMT",
-        "x-ms-return-client-request-id": "true",
-        "x-ms-version": "2019-10-10"
-=======
+      },
+      "ResponseBody": []
+    },
+    {
       "RequestUri": "http://seannsecanary.dfs.core.windows.net/test-filesystem-9b6779b7-9cf1-de13-c46a-4066513f7173/test-file-f642ed49-2563-15a3-36a7-62c2ea3f743a?resource=file",
       "RequestMethod": "PUT",
       "RequestHeaders": {
@@ -1304,50 +711,25 @@
         "x-ms-date": "Fri, 03 Apr 2020 20:59:18 GMT",
         "x-ms-return-client-request-id": "true",
         "x-ms-version": "2019-12-12"
->>>>>>> 32e373e2
-      },
-      "RequestBody": null,
-      "StatusCode": 201,
-      "ResponseHeaders": {
-        "Content-Length": "0",
-<<<<<<< HEAD
-        "Date": "Thu, 05 Mar 2020 22:16:11 GMT",
-        "ETag": "\u00220x8D7C152D0691B8A\u0022",
-        "Last-Modified": "Thu, 05 Mar 2020 22:16:12 GMT",
-=======
+      },
+      "RequestBody": null,
+      "StatusCode": 201,
+      "ResponseHeaders": {
+        "Content-Length": "0",
         "Date": "Fri, 03 Apr 2020 20:59:15 GMT",
         "ETag": "\u00220x8D7D811DF2163D3\u0022",
         "Last-Modified": "Fri, 03 Apr 2020 20:59:16 GMT",
->>>>>>> 32e373e2
         "Server": [
           "Windows-Azure-HDFS/1.0",
           "Microsoft-HTTPAPI/2.0"
         ],
         "x-ms-client-request-id": "7d8a7a21-9b46-bb0e-002e-b78c5f9caf0e",
-<<<<<<< HEAD
-        "x-ms-request-id": "f4f1ccb1-601f-0010-2a3b-f35753000000",
-        "x-ms-version": "2019-10-10"
-=======
         "x-ms-request-id": "fa43ff40-201f-0097-02fa-091bad000000",
         "x-ms-version": "2019-12-12"
->>>>>>> 32e373e2
-      },
-      "ResponseBody": []
-    },
-    {
-<<<<<<< HEAD
-      "RequestUri": "https://seanstagehierarchical.blob.core.windows.net/test-filesystem-9b6779b7-9cf1-de13-c46a-4066513f7173/test-file-f642ed49-2563-15a3-36a7-62c2ea3f743a?comp=lease",
-      "RequestMethod": "PUT",
-      "RequestHeaders": {
-        "Authorization": "Sanitized",
-        "traceparent": "00-f7cbaa62724284498798e9db70c37503-50e0db9291924147-00",
-        "User-Agent": [
-          "azsdk-net-Storage.Files.DataLake/12.0.0-dev.20200305.1",
-          "(.NET Core 4.6.28325.01; Microsoft Windows 10.0.18363 )"
-        ],
-        "x-ms-client-request-id": "5a6d837c-f5d2-c220-3cc5-cf487ed72881",
-        "x-ms-date": "Thu, 05 Mar 2020 22:16:12 GMT",
-=======
+      },
+      "ResponseBody": []
+    },
+    {
       "RequestUri": "http://seannsecanary.blob.core.windows.net/test-filesystem-9b6779b7-9cf1-de13-c46a-4066513f7173/test-file-f642ed49-2563-15a3-36a7-62c2ea3f743a?comp=lease",
       "RequestMethod": "PUT",
       "RequestHeaders": {
@@ -1359,66 +741,36 @@
         ],
         "x-ms-client-request-id": "5a6d837c-f5d2-c220-3cc5-cf487ed72881",
         "x-ms-date": "Fri, 03 Apr 2020 20:59:18 GMT",
->>>>>>> 32e373e2
         "x-ms-lease-action": "acquire",
         "x-ms-lease-duration": "-1",
         "x-ms-proposed-lease-id": "fecc06b6-5fc9-c53d-adfe-1c37927eb398",
         "x-ms-return-client-request-id": "true",
-<<<<<<< HEAD
-        "x-ms-version": "2019-10-10"
-=======
-        "x-ms-version": "2019-12-12"
->>>>>>> 32e373e2
-      },
-      "RequestBody": null,
-      "StatusCode": 201,
-      "ResponseHeaders": {
-        "Content-Length": "0",
-<<<<<<< HEAD
-        "Date": "Thu, 05 Mar 2020 22:16:12 GMT",
-        "ETag": "\u00220x8D7C152D0691B8A\u0022",
-        "Last-Modified": "Thu, 05 Mar 2020 22:16:12 GMT",
-=======
+        "x-ms-version": "2019-12-12"
+      },
+      "RequestBody": null,
+      "StatusCode": 201,
+      "ResponseHeaders": {
+        "Content-Length": "0",
         "Date": "Fri, 03 Apr 2020 20:59:15 GMT",
         "ETag": "\u00220x8D7D811DF2163D3\u0022",
         "Last-Modified": "Fri, 03 Apr 2020 20:59:16 GMT",
->>>>>>> 32e373e2
         "Server": [
           "Windows-Azure-Blob/1.0",
           "Microsoft-HTTPAPI/2.0"
         ],
         "x-ms-client-request-id": "5a6d837c-f5d2-c220-3cc5-cf487ed72881",
         "x-ms-lease-id": "fecc06b6-5fc9-c53d-adfe-1c37927eb398",
-<<<<<<< HEAD
-        "x-ms-request-id": "589c17cc-e01e-0021-553b-f3b640000000",
-        "x-ms-version": "2019-10-10"
-=======
         "x-ms-request-id": "962202b8-f01e-0012-75fa-093670000000",
         "x-ms-version": "2019-12-12"
->>>>>>> 32e373e2
-      },
-      "ResponseBody": []
-    },
-    {
-<<<<<<< HEAD
-      "RequestUri": "https://seanstagehierarchical.dfs.core.windows.net/test-filesystem-9b6779b7-9cf1-de13-c46a-4066513f7173/test-file-f642ed49-2563-15a3-36a7-62c2ea3f743a",
-=======
+      },
+      "ResponseBody": []
+    },
+    {
       "RequestUri": "http://seannsecanary.dfs.core.windows.net/test-filesystem-9b6779b7-9cf1-de13-c46a-4066513f7173/test-file-f642ed49-2563-15a3-36a7-62c2ea3f743a",
->>>>>>> 32e373e2
-      "RequestMethod": "DELETE",
-      "RequestHeaders": {
-        "Authorization": "Sanitized",
-        "User-Agent": [
-<<<<<<< HEAD
-          "azsdk-net-Storage.Files.DataLake/12.0.0-dev.20200305.1",
-          "(.NET Core 4.6.28325.01; Microsoft Windows 10.0.18363 )"
-        ],
-        "x-ms-client-request-id": "0ebadf18-5911-bec6-59de-33ef27abbee9",
-        "x-ms-date": "Thu, 05 Mar 2020 22:16:12 GMT",
-        "x-ms-lease-id": "fecc06b6-5fc9-c53d-adfe-1c37927eb398",
-        "x-ms-return-client-request-id": "true",
-        "x-ms-version": "2019-10-10"
-=======
+      "RequestMethod": "DELETE",
+      "RequestHeaders": {
+        "Authorization": "Sanitized",
+        "User-Agent": [
           "azsdk-net-Storage.Files.DataLake/12.1.0-dev.20200403.1",
           "(.NET Core 4.6.28325.01; Microsoft Windows 10.0.18362 )"
         ],
@@ -1427,48 +779,23 @@
         "x-ms-lease-id": "fecc06b6-5fc9-c53d-adfe-1c37927eb398",
         "x-ms-return-client-request-id": "true",
         "x-ms-version": "2019-12-12"
->>>>>>> 32e373e2
       },
       "RequestBody": null,
       "StatusCode": 200,
       "ResponseHeaders": {
         "Content-Length": "0",
-<<<<<<< HEAD
-        "Date": "Thu, 05 Mar 2020 22:16:12 GMT",
-=======
         "Date": "Fri, 03 Apr 2020 20:59:16 GMT",
->>>>>>> 32e373e2
         "Server": [
           "Windows-Azure-HDFS/1.0",
           "Microsoft-HTTPAPI/2.0"
         ],
         "x-ms-client-request-id": "0ebadf18-5911-bec6-59de-33ef27abbee9",
-<<<<<<< HEAD
-        "x-ms-request-id": "f4f1ccb2-601f-0010-2b3b-f35753000000",
-        "x-ms-version": "2019-10-10"
-=======
         "x-ms-request-id": "fa43ff41-201f-0097-03fa-091bad000000",
         "x-ms-version": "2019-12-12"
->>>>>>> 32e373e2
-      },
-      "ResponseBody": []
-    },
-    {
-<<<<<<< HEAD
-      "RequestUri": "https://seanstagehierarchical.blob.core.windows.net/test-filesystem-9b6779b7-9cf1-de13-c46a-4066513f7173?restype=container",
-      "RequestMethod": "DELETE",
-      "RequestHeaders": {
-        "Authorization": "Sanitized",
-        "traceparent": "00-46389025320d6a4f8fe84852e7a5183b-5cbd236626f1b447-00",
-        "User-Agent": [
-          "azsdk-net-Storage.Files.DataLake/12.0.0-dev.20200305.1",
-          "(.NET Core 4.6.28325.01; Microsoft Windows 10.0.18363 )"
-        ],
-        "x-ms-client-request-id": "9e2fd5cc-191c-2170-581a-8c1c0c6a9766",
-        "x-ms-date": "Thu, 05 Mar 2020 22:16:12 GMT",
-        "x-ms-return-client-request-id": "true",
-        "x-ms-version": "2019-10-10"
-=======
+      },
+      "ResponseBody": []
+    },
+    {
       "RequestUri": "http://seannsecanary.blob.core.windows.net/test-filesystem-9b6779b7-9cf1-de13-c46a-4066513f7173?restype=container",
       "RequestMethod": "DELETE",
       "RequestHeaders": {
@@ -1482,42 +809,26 @@
         "x-ms-date": "Fri, 03 Apr 2020 20:59:18 GMT",
         "x-ms-return-client-request-id": "true",
         "x-ms-version": "2019-12-12"
->>>>>>> 32e373e2
       },
       "RequestBody": null,
       "StatusCode": 202,
       "ResponseHeaders": {
         "Content-Length": "0",
-<<<<<<< HEAD
-        "Date": "Thu, 05 Mar 2020 22:16:12 GMT",
-=======
         "Date": "Fri, 03 Apr 2020 20:59:16 GMT",
->>>>>>> 32e373e2
         "Server": [
           "Windows-Azure-Blob/1.0",
           "Microsoft-HTTPAPI/2.0"
         ],
         "x-ms-client-request-id": "9e2fd5cc-191c-2170-581a-8c1c0c6a9766",
-<<<<<<< HEAD
-        "x-ms-request-id": "589c17d2-e01e-0021-5b3b-f3b640000000",
-        "x-ms-version": "2019-10-10"
-=======
         "x-ms-request-id": "962202ca-f01e-0012-02fa-093670000000",
         "x-ms-version": "2019-12-12"
->>>>>>> 32e373e2
       },
       "ResponseBody": []
     }
   ],
   "Variables": {
-<<<<<<< HEAD
-    "DateTimeOffsetNow": "2020-03-05T14:16:07.3953177-08:00",
-    "RandomSeed": "678063466",
-    "Storage_TestConfigHierarchicalNamespace": "NamespaceTenant\nseanstagehierarchical\nU2FuaXRpemVk\nhttps://seanstagehierarchical.blob.core.windows.net\nhttp://seanstagehierarchical.file.core.windows.net\nhttp://seanstagehierarchical.queue.core.windows.net\nhttp://seanstagehierarchical.table.core.windows.net\n\n\n\n\nhttp://seanstagehierarchical-secondary.blob.core.windows.net\nhttp://seanstagehierarchical-secondary.file.core.windows.net\nhttp://seanstagehierarchical-secondary.queue.core.windows.net\nhttp://seanstagehierarchical-secondary.table.core.windows.net\n68390a19-a643-458b-b726-408abf67b4fc\nSanitized\n72f988bf-86f1-41af-91ab-2d7cd011db47\nhttps://login.microsoftonline.com/\nCloud\nBlobEndpoint=https://seanstagehierarchical.blob.core.windows.net/;QueueEndpoint=http://seanstagehierarchical.queue.core.windows.net/;FileEndpoint=http://seanstagehierarchical.file.core.windows.net/;BlobSecondaryEndpoint=http://seanstagehierarchical-secondary.blob.core.windows.net/;QueueSecondaryEndpoint=http://seanstagehierarchical-secondary.queue.core.windows.net/;FileSecondaryEndpoint=http://seanstagehierarchical-secondary.file.core.windows.net/;AccountName=seanstagehierarchical;AccountKey=Sanitized\n"
-=======
     "DateTimeOffsetNow": "2020-04-03T13:59:15.9558776-07:00",
     "RandomSeed": "678063466",
     "Storage_TestConfigHierarchicalNamespace": "NamespaceTenant\nseannsecanary\nU2FuaXRpemVk\nhttp://seannsecanary.blob.core.windows.net\nhttp://seannsecanary.file.core.windows.net\nhttp://seannsecanary.queue.core.windows.net\nhttp://seannsecanary.table.core.windows.net\n\n\n\n\nhttp://seannsecanary-secondary.blob.core.windows.net\nhttp://seannsecanary-secondary.file.core.windows.net\nhttp://seannsecanary-secondary.queue.core.windows.net\nhttp://seannsecanary-secondary.table.core.windows.net\n68390a19-a643-458b-b726-408abf67b4fc\nSanitized\n72f988bf-86f1-41af-91ab-2d7cd011db47\nhttps://login.microsoftonline.com/\nCloud\nBlobEndpoint=http://seannsecanary.blob.core.windows.net/;QueueEndpoint=http://seannsecanary.queue.core.windows.net/;FileEndpoint=http://seannsecanary.file.core.windows.net/;BlobSecondaryEndpoint=http://seannsecanary-secondary.blob.core.windows.net/;QueueSecondaryEndpoint=http://seannsecanary-secondary.queue.core.windows.net/;FileSecondaryEndpoint=http://seannsecanary-secondary.file.core.windows.net/;AccountName=seannsecanary;AccountKey=Sanitized\n"
->>>>>>> 32e373e2
   }
 }