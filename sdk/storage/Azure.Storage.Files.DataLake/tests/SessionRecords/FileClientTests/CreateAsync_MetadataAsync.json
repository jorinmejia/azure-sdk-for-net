--- conflicted
+++ resolved
@@ -1,22 +1,6 @@
 {
   "Entries": [
     {
-<<<<<<< HEAD
-      "RequestUri": "https://seanstagehierarchical.blob.core.windows.net/test-filesystem-9b1b4503-ddf7-85df-b1d4-c6a0c052915b?restype=container",
-      "RequestMethod": "PUT",
-      "RequestHeaders": {
-        "Authorization": "Sanitized",
-        "traceparent": "00-7b7032d5b6843446ad884cad2f8db370-bc8fcd4d80aa294c-00",
-        "User-Agent": [
-          "azsdk-net-Storage.Files.DataLake/12.0.0-dev.20200305.1",
-          "(.NET Core 4.6.28325.01; Microsoft Windows 10.0.18363 )"
-        ],
-        "x-ms-blob-public-access": "container",
-        "x-ms-client-request-id": "e8755b31-8d30-fac8-5033-ca213e637cfb",
-        "x-ms-date": "Thu, 05 Mar 2020 22:20:02 GMT",
-        "x-ms-return-client-request-id": "true",
-        "x-ms-version": "2019-10-10"
-=======
       "RequestUri": "http://seannsecanary.blob.core.windows.net/test-filesystem-9b1b4503-ddf7-85df-b1d4-c6a0c052915b?restype=container",
       "RequestMethod": "PUT",
       "RequestHeaders": {
@@ -31,52 +15,25 @@
         "x-ms-date": "Fri, 03 Apr 2020 21:01:52 GMT",
         "x-ms-return-client-request-id": "true",
         "x-ms-version": "2019-12-12"
->>>>>>> 32e373e2
       },
       "RequestBody": null,
       "StatusCode": 201,
       "ResponseHeaders": {
         "Content-Length": "0",
-<<<<<<< HEAD
-        "Date": "Thu, 05 Mar 2020 22:20:02 GMT",
-        "ETag": "\u00220x8D7C15359B3243F\u0022",
-        "Last-Modified": "Thu, 05 Mar 2020 22:20:02 GMT",
-=======
         "Date": "Fri, 03 Apr 2020 21:01:51 GMT",
         "ETag": "\u00220x8D7D8123B4B8C79\u0022",
         "Last-Modified": "Fri, 03 Apr 2020 21:01:51 GMT",
->>>>>>> 32e373e2
         "Server": [
           "Windows-Azure-Blob/1.0",
           "Microsoft-HTTPAPI/2.0"
         ],
         "x-ms-client-request-id": "e8755b31-8d30-fac8-5033-ca213e637cfb",
-<<<<<<< HEAD
-        "x-ms-request-id": "6ed33779-401e-0038-293c-f336fb000000",
-        "x-ms-version": "2019-10-10"
-=======
         "x-ms-request-id": "9622438f-f01e-0012-6ffb-093670000000",
         "x-ms-version": "2019-12-12"
->>>>>>> 32e373e2
       },
       "ResponseBody": []
     },
     {
-<<<<<<< HEAD
-      "RequestUri": "https://seanstagehierarchical.dfs.core.windows.net/test-filesystem-9b1b4503-ddf7-85df-b1d4-c6a0c052915b/test-directory-710a1d9f-e6b7-b276-5ece-02f3660050c3?resource=directory",
-      "RequestMethod": "PUT",
-      "RequestHeaders": {
-        "Authorization": "Sanitized",
-        "traceparent": "00-0f73c8a0e69fef49b72ac0ed69bb4741-b1d1cf91b7265d4a-00",
-        "User-Agent": [
-          "azsdk-net-Storage.Files.DataLake/12.0.0-dev.20200305.1",
-          "(.NET Core 4.6.28325.01; Microsoft Windows 10.0.18363 )"
-        ],
-        "x-ms-client-request-id": "17407a88-fee3-4bf2-e4c2-89618bd59350",
-        "x-ms-date": "Thu, 05 Mar 2020 22:20:02 GMT",
-        "x-ms-return-client-request-id": "true",
-        "x-ms-version": "2019-10-10"
-=======
       "RequestUri": "http://seannsecanary.dfs.core.windows.net/test-filesystem-9b1b4503-ddf7-85df-b1d4-c6a0c052915b/test-directory-710a1d9f-e6b7-b276-5ece-02f3660050c3?resource=directory",
       "RequestMethod": "PUT",
       "RequestHeaders": {
@@ -90,53 +47,25 @@
         "x-ms-date": "Fri, 03 Apr 2020 21:01:52 GMT",
         "x-ms-return-client-request-id": "true",
         "x-ms-version": "2019-12-12"
->>>>>>> 32e373e2
       },
       "RequestBody": null,
       "StatusCode": 201,
       "ResponseHeaders": {
         "Content-Length": "0",
-<<<<<<< HEAD
-        "Date": "Thu, 05 Mar 2020 22:20:02 GMT",
-        "ETag": "\u00220x8D7C15359E87780\u0022",
-        "Last-Modified": "Thu, 05 Mar 2020 22:20:03 GMT",
-=======
         "Date": "Fri, 03 Apr 2020 21:01:51 GMT",
         "ETag": "\u00220x8D7D8123B6261D6\u0022",
         "Last-Modified": "Fri, 03 Apr 2020 21:01:51 GMT",
->>>>>>> 32e373e2
         "Server": [
           "Windows-Azure-HDFS/1.0",
           "Microsoft-HTTPAPI/2.0"
         ],
         "x-ms-client-request-id": "17407a88-fee3-4bf2-e4c2-89618bd59350",
-<<<<<<< HEAD
-        "x-ms-request-id": "2891cfce-f01f-002d-5f3c-f32148000000",
-        "x-ms-version": "2019-10-10"
-=======
         "x-ms-request-id": "fa44018e-201f-0097-65fb-091bad000000",
         "x-ms-version": "2019-12-12"
->>>>>>> 32e373e2
       },
       "ResponseBody": []
     },
     {
-<<<<<<< HEAD
-      "RequestUri": "https://seanstagehierarchical.dfs.core.windows.net/test-filesystem-9b1b4503-ddf7-85df-b1d4-c6a0c052915b/test-directory-710a1d9f-e6b7-b276-5ece-02f3660050c3/test-file-21bd07e2-16f5-f61e-f220-2746339c2c99?resource=file",
-      "RequestMethod": "PUT",
-      "RequestHeaders": {
-        "Authorization": "Sanitized",
-        "traceparent": "00-b16b9e202bcfcf45902e858ed30c65e4-5395fa756d7b1e4d-00",
-        "User-Agent": [
-          "azsdk-net-Storage.Files.DataLake/12.0.0-dev.20200305.1",
-          "(.NET Core 4.6.28325.01; Microsoft Windows 10.0.18363 )"
-        ],
-        "x-ms-client-request-id": "7ff661dd-eb08-7140-5b4a-24c2d6ab1747",
-        "x-ms-date": "Thu, 05 Mar 2020 22:20:03 GMT",
-        "x-ms-properties": "foo=YmFy,meta=ZGF0YQ==,Capital=bGV0dGVy,UPPER=Y2FzZQ==",
-        "x-ms-return-client-request-id": "true",
-        "x-ms-version": "2019-10-10"
-=======
       "RequestUri": "http://seannsecanary.dfs.core.windows.net/test-filesystem-9b1b4503-ddf7-85df-b1d4-c6a0c052915b/test-directory-710a1d9f-e6b7-b276-5ece-02f3660050c3/test-file-21bd07e2-16f5-f61e-f220-2746339c2c99?resource=file",
       "RequestMethod": "PUT",
       "RequestHeaders": {
@@ -151,52 +80,25 @@
         "x-ms-properties": "foo=YmFy,meta=ZGF0YQ==,Capital=bGV0dGVy,UPPER=Y2FzZQ==",
         "x-ms-return-client-request-id": "true",
         "x-ms-version": "2019-12-12"
->>>>>>> 32e373e2
       },
       "RequestBody": null,
       "StatusCode": 201,
       "ResponseHeaders": {
         "Content-Length": "0",
-<<<<<<< HEAD
-        "Date": "Thu, 05 Mar 2020 22:20:02 GMT",
-        "ETag": "\u00220x8D7C15359F72FFB\u0022",
-        "Last-Modified": "Thu, 05 Mar 2020 22:20:03 GMT",
-=======
         "Date": "Fri, 03 Apr 2020 21:01:51 GMT",
         "ETag": "\u00220x8D7D8123B6F664E\u0022",
         "Last-Modified": "Fri, 03 Apr 2020 21:01:51 GMT",
->>>>>>> 32e373e2
         "Server": [
           "Windows-Azure-HDFS/1.0",
           "Microsoft-HTTPAPI/2.0"
         ],
         "x-ms-client-request-id": "7ff661dd-eb08-7140-5b4a-24c2d6ab1747",
-<<<<<<< HEAD
-        "x-ms-request-id": "2891cfcf-f01f-002d-603c-f32148000000",
-        "x-ms-version": "2019-10-10"
-=======
         "x-ms-request-id": "fa44018f-201f-0097-66fb-091bad000000",
         "x-ms-version": "2019-12-12"
->>>>>>> 32e373e2
       },
       "ResponseBody": []
     },
     {
-<<<<<<< HEAD
-      "RequestUri": "https://seanstagehierarchical.blob.core.windows.net/test-filesystem-9b1b4503-ddf7-85df-b1d4-c6a0c052915b/test-directory-710a1d9f-e6b7-b276-5ece-02f3660050c3/test-file-21bd07e2-16f5-f61e-f220-2746339c2c99",
-      "RequestMethod": "HEAD",
-      "RequestHeaders": {
-        "Authorization": "Sanitized",
-        "traceparent": "00-501891017aa5e740b73832b5376ba244-26041980603bd647-00",
-        "User-Agent": [
-          "azsdk-net-Storage.Files.DataLake/12.0.0-dev.20200305.1",
-          "(.NET Core 4.6.28325.01; Microsoft Windows 10.0.18363 )"
-        ],
-        "x-ms-client-request-id": "d169b3c2-aca6-d490-8bf9-9075151c8f7e",
-        "x-ms-date": "Thu, 05 Mar 2020 22:20:03 GMT",
-        "x-ms-return-client-request-id": "true",
-        "x-ms-version": "2019-10-10"
-=======
       "RequestUri": "http://seannsecanary.blob.core.windows.net/test-filesystem-9b1b4503-ddf7-85df-b1d4-c6a0c052915b/test-directory-710a1d9f-e6b7-b276-5ece-02f3660050c3/test-file-21bd07e2-16f5-f61e-f220-2746339c2c99",
       "RequestMethod": "HEAD",
       "RequestHeaders": {
@@ -210,7 +112,6 @@
         "x-ms-date": "Fri, 03 Apr 2020 21:01:53 GMT",
         "x-ms-return-client-request-id": "true",
         "x-ms-version": "2019-12-12"
->>>>>>> 32e373e2
       },
       "RequestBody": null,
       "StatusCode": 200,
@@ -218,15 +119,9 @@
         "Accept-Ranges": "bytes",
         "Content-Length": "0",
         "Content-Type": "application/octet-stream",
-<<<<<<< HEAD
-        "Date": "Thu, 05 Mar 2020 22:20:02 GMT",
-        "ETag": "\u00220x8D7C15359F72FFB\u0022",
-        "Last-Modified": "Thu, 05 Mar 2020 22:20:03 GMT",
-=======
         "Date": "Fri, 03 Apr 2020 21:01:51 GMT",
         "ETag": "\u00220x8D7D8123B6F664E\u0022",
         "Last-Modified": "Fri, 03 Apr 2020 21:01:51 GMT",
->>>>>>> 32e373e2
         "Server": [
           "Windows-Azure-Blob/1.0",
           "Microsoft-HTTPAPI/2.0"
@@ -235,45 +130,20 @@
         "x-ms-access-tier-inferred": "true",
         "x-ms-blob-type": "BlockBlob",
         "x-ms-client-request-id": "d169b3c2-aca6-d490-8bf9-9075151c8f7e",
-<<<<<<< HEAD
-        "x-ms-creation-time": "Thu, 05 Mar 2020 22:20:03 GMT",
-=======
         "x-ms-creation-time": "Fri, 03 Apr 2020 21:01:51 GMT",
->>>>>>> 32e373e2
         "x-ms-lease-state": "available",
         "x-ms-lease-status": "unlocked",
         "x-ms-meta-Capital": "letter",
         "x-ms-meta-foo": "bar",
         "x-ms-meta-meta": "data",
         "x-ms-meta-UPPER": "case",
-<<<<<<< HEAD
-        "x-ms-request-id": "6ed3377d-401e-0038-2a3c-f336fb000000",
-        "x-ms-server-encrypted": "true",
-        "x-ms-version": "2019-10-10"
-=======
         "x-ms-request-id": "962243b1-f01e-0012-0bfb-093670000000",
         "x-ms-server-encrypted": "true",
         "x-ms-version": "2019-12-12"
->>>>>>> 32e373e2
       },
       "ResponseBody": []
     },
     {
-<<<<<<< HEAD
-      "RequestUri": "https://seanstagehierarchical.blob.core.windows.net/test-filesystem-9b1b4503-ddf7-85df-b1d4-c6a0c052915b?restype=container",
-      "RequestMethod": "DELETE",
-      "RequestHeaders": {
-        "Authorization": "Sanitized",
-        "traceparent": "00-6f857fb99bbeab4fbc154ed225d30a0b-c6888f6f4f1fe747-00",
-        "User-Agent": [
-          "azsdk-net-Storage.Files.DataLake/12.0.0-dev.20200305.1",
-          "(.NET Core 4.6.28325.01; Microsoft Windows 10.0.18363 )"
-        ],
-        "x-ms-client-request-id": "2300fa73-4642-eaa1-5fcb-3470151b930b",
-        "x-ms-date": "Thu, 05 Mar 2020 22:20:03 GMT",
-        "x-ms-return-client-request-id": "true",
-        "x-ms-version": "2019-10-10"
-=======
       "RequestUri": "http://seannsecanary.blob.core.windows.net/test-filesystem-9b1b4503-ddf7-85df-b1d4-c6a0c052915b?restype=container",
       "RequestMethod": "DELETE",
       "RequestHeaders": {
@@ -287,39 +157,25 @@
         "x-ms-date": "Fri, 03 Apr 2020 21:01:53 GMT",
         "x-ms-return-client-request-id": "true",
         "x-ms-version": "2019-12-12"
->>>>>>> 32e373e2
       },
       "RequestBody": null,
       "StatusCode": 202,
       "ResponseHeaders": {
         "Content-Length": "0",
-<<<<<<< HEAD
-        "Date": "Thu, 05 Mar 2020 22:20:02 GMT",
-=======
         "Date": "Fri, 03 Apr 2020 21:01:51 GMT",
->>>>>>> 32e373e2
         "Server": [
           "Windows-Azure-Blob/1.0",
           "Microsoft-HTTPAPI/2.0"
         ],
         "x-ms-client-request-id": "2300fa73-4642-eaa1-5fcb-3470151b930b",
-<<<<<<< HEAD
-        "x-ms-request-id": "6ed33781-401e-0038-2c3c-f336fb000000",
-        "x-ms-version": "2019-10-10"
-=======
         "x-ms-request-id": "962243b3-f01e-0012-0dfb-093670000000",
         "x-ms-version": "2019-12-12"
->>>>>>> 32e373e2
       },
       "ResponseBody": []
     }
   ],
   "Variables": {
     "RandomSeed": "869688874",
-<<<<<<< HEAD
-    "Storage_TestConfigHierarchicalNamespace": "NamespaceTenant\nseanstagehierarchical\nU2FuaXRpemVk\nhttps://seanstagehierarchical.blob.core.windows.net\nhttp://seanstagehierarchical.file.core.windows.net\nhttp://seanstagehierarchical.queue.core.windows.net\nhttp://seanstagehierarchical.table.core.windows.net\n\n\n\n\nhttp://seanstagehierarchical-secondary.blob.core.windows.net\nhttp://seanstagehierarchical-secondary.file.core.windows.net\nhttp://seanstagehierarchical-secondary.queue.core.windows.net\nhttp://seanstagehierarchical-secondary.table.core.windows.net\n68390a19-a643-458b-b726-408abf67b4fc\nSanitized\n72f988bf-86f1-41af-91ab-2d7cd011db47\nhttps://login.microsoftonline.com/\nCloud\nBlobEndpoint=https://seanstagehierarchical.blob.core.windows.net/;QueueEndpoint=http://seanstagehierarchical.queue.core.windows.net/;FileEndpoint=http://seanstagehierarchical.file.core.windows.net/;BlobSecondaryEndpoint=http://seanstagehierarchical-secondary.blob.core.windows.net/;QueueSecondaryEndpoint=http://seanstagehierarchical-secondary.queue.core.windows.net/;FileSecondaryEndpoint=http://seanstagehierarchical-secondary.file.core.windows.net/;AccountName=seanstagehierarchical;AccountKey=Sanitized\n"
-=======
     "Storage_TestConfigHierarchicalNamespace": "NamespaceTenant\nseannsecanary\nU2FuaXRpemVk\nhttp://seannsecanary.blob.core.windows.net\nhttp://seannsecanary.file.core.windows.net\nhttp://seannsecanary.queue.core.windows.net\nhttp://seannsecanary.table.core.windows.net\n\n\n\n\nhttp://seannsecanary-secondary.blob.core.windows.net\nhttp://seannsecanary-secondary.file.core.windows.net\nhttp://seannsecanary-secondary.queue.core.windows.net\nhttp://seannsecanary-secondary.table.core.windows.net\n68390a19-a643-458b-b726-408abf67b4fc\nSanitized\n72f988bf-86f1-41af-91ab-2d7cd011db47\nhttps://login.microsoftonline.com/\nCloud\nBlobEndpoint=http://seannsecanary.blob.core.windows.net/;QueueEndpoint=http://seannsecanary.queue.core.windows.net/;FileEndpoint=http://seannsecanary.file.core.windows.net/;BlobSecondaryEndpoint=http://seannsecanary-secondary.blob.core.windows.net/;QueueSecondaryEndpoint=http://seannsecanary-secondary.queue.core.windows.net/;FileSecondaryEndpoint=http://seannsecanary-secondary.file.core.windows.net/;AccountName=seannsecanary;AccountKey=Sanitized\n"
->>>>>>> 32e373e2
   }
 }