--- conflicted
+++ resolved
@@ -1,233 +1,144 @@
 {
   "Entries": [
     {
-      "RequestUri": "http://seannsecanary.blob.core.windows.net/test-filesystem-9de40c79-393f-541e-aea4-d60bf97c6786?restype=container",
-      "RequestMethod": "PUT",
-      "RequestHeaders": {
-        "Authorization": "Sanitized",
-<<<<<<< HEAD
-        "traceparent": "00-814e418a9da0284c9ced7819ab05b228-2306f7f2e250424c-00",
-        "User-Agent": [
-          "azsdk-net-Storage.Files.DataLake/12.1.0-dev.20200403.1",
-=======
-        "traceparent": "00-894a8b8b887d4045a524bec4cb82dcf3-f7555adc72d0e348-00",
-        "User-Agent": [
-          "azsdk-net-Storage.Files.DataLake/12.2.0-dev.20200413.1",
->>>>>>> b9bd85cb
+      "RequestUri": "https://seannsecanary.blob.core.windows.net/test-filesystem-e684b232-6241-f2e7-712c-6f844308fc10?restype=container",
+      "RequestMethod": "PUT",
+      "RequestHeaders": {
+        "Authorization": "Sanitized",
+        "traceparent": "00-7412c35d2ee89f48b260d9afb4eb5384-629d90cc11fefc40-00",
+        "User-Agent": [
+          "azsdk-net-Storage.Files.DataLake/12.2.0-dev.20200430.1",
           "(.NET Core 4.6.28325.01; Microsoft Windows 10.0.18362 )"
         ],
         "x-ms-blob-public-access": "container",
-        "x-ms-client-request-id": "deefaa18-797a-2005-71ec-d20c6e47c651",
-<<<<<<< HEAD
-        "x-ms-date": "Fri, 03 Apr 2020 21:00:34 GMT",
-=======
-        "x-ms-date": "Tue, 14 Apr 2020 00:02:49 GMT",
->>>>>>> b9bd85cb
-        "x-ms-return-client-request-id": "true",
-        "x-ms-version": "2019-12-12"
-      },
-      "RequestBody": null,
-      "StatusCode": 201,
-      "ResponseHeaders": {
-        "Content-Length": "0",
-<<<<<<< HEAD
-        "Date": "Fri, 03 Apr 2020 21:00:32 GMT",
-        "ETag": "\u00220x8D7D8120CE451A6\u0022",
-        "Last-Modified": "Fri, 03 Apr 2020 21:00:33 GMT",
-=======
-        "Date": "Tue, 14 Apr 2020 00:02:48 GMT",
-        "ETag": "\u00220x8D7E0072B25C726\u0022",
-        "Last-Modified": "Tue, 14 Apr 2020 00:02:48 GMT",
->>>>>>> b9bd85cb
-        "Server": [
-          "Windows-Azure-Blob/1.0",
-          "Microsoft-HTTPAPI/2.0"
-        ],
-        "x-ms-client-request-id": "deefaa18-797a-2005-71ec-d20c6e47c651",
-<<<<<<< HEAD
-        "x-ms-request-id": "9622215e-f01e-0012-11fa-093670000000",
-        "x-ms-version": "2019-12-12"
-=======
-        "x-ms-request-id": "a2af0589-c01e-0009-0bf0-110873000000",
-        "x-ms-version": "2019-07-07"
->>>>>>> b9bd85cb
-      },
-      "ResponseBody": []
-    },
-    {
-      "RequestUri": "http://seannsecanary.blob.core.windows.net/test-filesystem-752fbe3d-0511-48c6-0bfa-cf3d50d82d38?restype=container",
-      "RequestMethod": "PUT",
-      "RequestHeaders": {
-        "Authorization": "Sanitized",
-<<<<<<< HEAD
-        "traceparent": "00-f402ef13d1de5748b8bf84d848859d37-1900b77ab3c41948-00",
-        "User-Agent": [
-          "azsdk-net-Storage.Files.DataLake/12.1.0-dev.20200403.1",
-=======
-        "traceparent": "00-f95cb96ea20ab74987f7b4905e327f47-00c8c31bd050b145-00",
-        "User-Agent": [
-          "azsdk-net-Storage.Files.DataLake/12.2.0-dev.20200413.1",
->>>>>>> b9bd85cb
+        "x-ms-client-request-id": "5b48bc65-f910-cf3d-ee36-4e10371fe56d",
+        "x-ms-date": "Fri, 01 May 2020 01:05:01 GMT",
+        "x-ms-return-client-request-id": "true",
+        "x-ms-version": "2019-12-12"
+      },
+      "RequestBody": null,
+      "StatusCode": 201,
+      "ResponseHeaders": {
+        "Content-Length": "0",
+        "Date": "Fri, 01 May 2020 01:05:01 GMT",
+        "ETag": "\u00220x8D7ED6BAD427635\u0022",
+        "Last-Modified": "Fri, 01 May 2020 01:05:02 GMT",
+        "Server": [
+          "Windows-Azure-Blob/1.0",
+          "Microsoft-HTTPAPI/2.0"
+        ],
+        "x-ms-client-request-id": "5b48bc65-f910-cf3d-ee36-4e10371fe56d",
+        "x-ms-request-id": "83b479cc-501e-0056-1654-1fbc4f000000",
+        "x-ms-version": "2019-12-12"
+      },
+      "ResponseBody": []
+    },
+    {
+      "RequestUri": "https://seannsecanary.blob.core.windows.net/test-filesystem-13ec720e-6038-ec1a-1d36-512e818f2c29?restype=container",
+      "RequestMethod": "PUT",
+      "RequestHeaders": {
+        "Authorization": "Sanitized",
+        "traceparent": "00-039f5c71a28ffb4a96ff4e7f53878f3f-9a57f8a0ce049049-00",
+        "User-Agent": [
+          "azsdk-net-Storage.Files.DataLake/12.2.0-dev.20200430.1",
           "(.NET Core 4.6.28325.01; Microsoft Windows 10.0.18362 )"
         ],
         "x-ms-blob-public-access": "container",
-        "x-ms-client-request-id": "6908983b-5246-137a-e4a7-d37faac8d099",
-<<<<<<< HEAD
-        "x-ms-date": "Fri, 03 Apr 2020 21:00:34 GMT",
-=======
-        "x-ms-date": "Tue, 14 Apr 2020 00:02:49 GMT",
->>>>>>> b9bd85cb
-        "x-ms-return-client-request-id": "true",
-        "x-ms-version": "2019-12-12"
-      },
-      "RequestBody": null,
-      "StatusCode": 201,
-      "ResponseHeaders": {
-        "Content-Length": "0",
-<<<<<<< HEAD
-        "Date": "Fri, 03 Apr 2020 21:00:32 GMT",
-        "ETag": "\u00220x8D7D8120CF6564F\u0022",
-        "Last-Modified": "Fri, 03 Apr 2020 21:00:33 GMT",
-=======
-        "Date": "Tue, 14 Apr 2020 00:02:48 GMT",
-        "ETag": "\u00220x8D7E0072B477617\u0022",
-        "Last-Modified": "Tue, 14 Apr 2020 00:02:49 GMT",
->>>>>>> b9bd85cb
-        "Server": [
-          "Windows-Azure-Blob/1.0",
-          "Microsoft-HTTPAPI/2.0"
-        ],
-        "x-ms-client-request-id": "6908983b-5246-137a-e4a7-d37faac8d099",
-<<<<<<< HEAD
-        "x-ms-request-id": "9622216b-f01e-0012-1bfa-093670000000",
-        "x-ms-version": "2019-12-12"
-=======
-        "x-ms-request-id": "f1e44490-d01e-0015-07f0-115a13000000",
-        "x-ms-version": "2019-07-07"
->>>>>>> b9bd85cb
-      },
-      "ResponseBody": []
-    },
-    {
-      "RequestUri": "http://seannsecanary.dfs.core.windows.net/test-filesystem-9de40c79-393f-541e-aea4-d60bf97c6786/test-file-243099bf-7755-b5c5-b21a-78748a29eb16?resource=file",
-      "RequestMethod": "PUT",
-      "RequestHeaders": {
-        "Authorization": "Sanitized",
-<<<<<<< HEAD
-        "traceparent": "00-d0906348d1ed0947b41346ebcc1c02ee-319d86516205f94b-00",
-        "User-Agent": [
-          "azsdk-net-Storage.Files.DataLake/12.1.0-dev.20200403.1",
-          "(.NET Core 4.6.28325.01; Microsoft Windows 10.0.18362 )"
-        ],
-        "x-ms-client-request-id": "c3dce1cc-56c4-c330-d353-b62bda0589ba",
-        "x-ms-date": "Fri, 03 Apr 2020 21:00:35 GMT",
-=======
-        "traceparent": "00-2f21a69eaa9ee44a810a693e9e304c0a-135478ce6589b048-00",
-        "User-Agent": [
-          "azsdk-net-Storage.Files.DataLake/12.2.0-dev.20200413.1",
-          "(.NET Core 4.6.28325.01; Microsoft Windows 10.0.18362 )"
-        ],
-        "x-ms-client-request-id": "c3dce1cc-56c4-c330-d353-b62bda0589ba",
-        "x-ms-date": "Tue, 14 Apr 2020 00:02:49 GMT",
->>>>>>> b9bd85cb
-        "x-ms-return-client-request-id": "true",
-        "x-ms-version": "2019-12-12"
-      },
-      "RequestBody": null,
-      "StatusCode": 201,
-      "ResponseHeaders": {
-        "Content-Length": "0",
-<<<<<<< HEAD
-        "Date": "Fri, 03 Apr 2020 21:00:32 GMT",
-        "ETag": "\u00220x8D7D8120D065686\u0022",
-        "Last-Modified": "Fri, 03 Apr 2020 21:00:33 GMT",
-=======
-        "Date": "Tue, 14 Apr 2020 00:02:48 GMT",
-        "ETag": "\u00220x8D7E0072B649320\u0022",
-        "Last-Modified": "Tue, 14 Apr 2020 00:02:49 GMT",
->>>>>>> b9bd85cb
+        "x-ms-client-request-id": "5449732d-475b-0416-a15b-3ed9a80f4d5f",
+        "x-ms-date": "Fri, 01 May 2020 01:05:01 GMT",
+        "x-ms-return-client-request-id": "true",
+        "x-ms-version": "2019-12-12"
+      },
+      "RequestBody": null,
+      "StatusCode": 201,
+      "ResponseHeaders": {
+        "Content-Length": "0",
+        "Date": "Fri, 01 May 2020 01:05:03 GMT",
+        "ETag": "\u00220x8D7ED6BAD8F4711\u0022",
+        "Last-Modified": "Fri, 01 May 2020 01:05:02 GMT",
+        "Server": [
+          "Windows-Azure-Blob/1.0",
+          "Microsoft-HTTPAPI/2.0"
+        ],
+        "x-ms-client-request-id": "5449732d-475b-0416-a15b-3ed9a80f4d5f",
+        "x-ms-request-id": "4683a0ec-d01e-0005-7e54-1f9f7b000000",
+        "x-ms-version": "2019-12-12"
+      },
+      "ResponseBody": []
+    },
+    {
+      "RequestUri": "https://seannsecanary.dfs.core.windows.net/test-filesystem-e684b232-6241-f2e7-712c-6f844308fc10/test-file-173f240a-5dff-6ead-711d-f6bd9127f599?resource=file",
+      "RequestMethod": "PUT",
+      "RequestHeaders": {
+        "Authorization": "Sanitized",
+        "traceparent": "00-402197a8cc45d946bcbe231cd4d8db20-9bbceb6c0d308940-00",
+        "User-Agent": [
+          "azsdk-net-Storage.Files.DataLake/12.2.0-dev.20200430.1",
+          "(.NET Core 4.6.28325.01; Microsoft Windows 10.0.18362 )"
+        ],
+        "x-ms-client-request-id": "d2e86f2d-fe44-cf76-c5db-e23d5159727a",
+        "x-ms-date": "Fri, 01 May 2020 01:05:02 GMT",
+        "x-ms-return-client-request-id": "true",
+        "x-ms-version": "2019-12-12"
+      },
+      "RequestBody": null,
+      "StatusCode": 201,
+      "ResponseHeaders": {
+        "Content-Length": "0",
+        "Date": "Fri, 01 May 2020 01:05:03 GMT",
+        "ETag": "\u00220x8D7ED6BAE452BD1\u0022",
+        "Last-Modified": "Fri, 01 May 2020 01:05:03 GMT",
         "Server": [
           "Windows-Azure-HDFS/1.0",
           "Microsoft-HTTPAPI/2.0"
         ],
-        "x-ms-client-request-id": "c3dce1cc-56c4-c330-d353-b62bda0589ba",
-<<<<<<< HEAD
-        "x-ms-request-id": "fa440059-201f-0097-6dfa-091bad000000",
-        "x-ms-version": "2019-12-12"
-=======
-        "x-ms-request-id": "2659e5eb-201f-002e-75f0-111fb7000000",
-        "x-ms-version": "2019-07-07"
->>>>>>> b9bd85cb
-      },
-      "ResponseBody": []
-    },
-    {
-      "RequestUri": "http://seannsecanary.dfs.core.windows.net/test-filesystem-752fbe3d-0511-48c6-0bfa-cf3d50d82d38/test-directory-5fffbcbb-18c6-fbc9-a7a6-53760cdfff25?mode=legacy",
-      "RequestMethod": "PUT",
-      "RequestHeaders": {
-        "Authorization": "Sanitized",
-        "User-Agent": [
-<<<<<<< HEAD
-          "azsdk-net-Storage.Files.DataLake/12.1.0-dev.20200403.1",
-          "(.NET Core 4.6.28325.01; Microsoft Windows 10.0.18362 )"
-        ],
-        "x-ms-client-request-id": "f929b156-0a8c-b46e-18e1-1c1d03bab7f3",
-        "x-ms-date": "Fri, 03 Apr 2020 21:00:35 GMT",
-        "x-ms-rename-source": "/test-filesystem-9de40c79-393f-541e-aea4-d60bf97c6786/test-file-243099bf-7755-b5c5-b21a-78748a29eb16",
-=======
-          "azsdk-net-Storage.Files.DataLake/12.2.0-dev.20200413.1",
-          "(.NET Core 4.6.28325.01; Microsoft Windows 10.0.18362 )"
-        ],
-        "x-ms-client-request-id": "f929b156-0a8c-b46e-18e1-1c1d03bab7f3",
-        "x-ms-date": "Tue, 14 Apr 2020 00:02:49 GMT",
-        "x-ms-rename-source": "%2Ftest-filesystem-9de40c79-393f-541e-aea4-d60bf97c6786%2Ftest-file-243099bf-7755-b5c5-b21a-78748a29eb16=",
->>>>>>> b9bd85cb
-        "x-ms-return-client-request-id": "true",
-        "x-ms-version": "2019-12-12"
-      },
-      "RequestBody": null,
-      "StatusCode": 201,
-      "ResponseHeaders": {
-        "Content-Length": "0",
-<<<<<<< HEAD
-        "Date": "Fri, 03 Apr 2020 21:00:32 GMT",
-=======
-        "Date": "Tue, 14 Apr 2020 00:02:48 GMT",
->>>>>>> b9bd85cb
+        "x-ms-client-request-id": "d2e86f2d-fe44-cf76-c5db-e23d5159727a",
+        "x-ms-request-id": "07a6d26c-f01f-0060-1254-1f313f000000",
+        "x-ms-version": "2019-12-12"
+      },
+      "ResponseBody": []
+    },
+    {
+      "RequestUri": "https://seannsecanary.dfs.core.windows.net/test-filesystem-13ec720e-6038-ec1a-1d36-512e818f2c29/test-directory-cdb9a466-3f0e-3319-56b5-0de477480c4b?mode=legacy",
+      "RequestMethod": "PUT",
+      "RequestHeaders": {
+        "Authorization": "Sanitized",
+        "User-Agent": [
+          "azsdk-net-Storage.Files.DataLake/12.2.0-dev.20200430.1",
+          "(.NET Core 4.6.28325.01; Microsoft Windows 10.0.18362 )"
+        ],
+        "x-ms-client-request-id": "bdfe6ba8-596c-eefe-56b5-7c8ef192577d",
+        "x-ms-date": "Fri, 01 May 2020 01:05:03 GMT",
+        "x-ms-rename-source": "%2Ftest-filesystem-e684b232-6241-f2e7-712c-6f844308fc10%2Ftest-file-173f240a-5dff-6ead-711d-f6bd9127f599=",
+        "x-ms-return-client-request-id": "true",
+        "x-ms-version": "2019-12-12"
+      },
+      "RequestBody": null,
+      "StatusCode": 201,
+      "ResponseHeaders": {
+        "Content-Length": "0",
+        "Date": "Fri, 01 May 2020 01:05:03 GMT",
         "Server": [
           "Windows-Azure-HDFS/1.0",
           "Microsoft-HTTPAPI/2.0"
         ],
-        "x-ms-client-request-id": "f929b156-0a8c-b46e-18e1-1c1d03bab7f3",
-<<<<<<< HEAD
-        "x-ms-request-id": "fa44005a-201f-0097-6efa-091bad000000",
-        "x-ms-version": "2019-12-12"
-=======
-        "x-ms-request-id": "2659e5ec-201f-002e-76f0-111fb7000000",
-        "x-ms-version": "2019-07-07"
->>>>>>> b9bd85cb
-      },
-      "ResponseBody": []
-    },
-    {
-      "RequestUri": "http://seannsecanary.blob.core.windows.net/test-filesystem-752fbe3d-0511-48c6-0bfa-cf3d50d82d38/test-directory-5fffbcbb-18c6-fbc9-a7a6-53760cdfff25",
+        "x-ms-client-request-id": "bdfe6ba8-596c-eefe-56b5-7c8ef192577d",
+        "x-ms-request-id": "07a6d270-f01f-0060-1654-1f313f000000",
+        "x-ms-version": "2019-12-12"
+      },
+      "ResponseBody": []
+    },
+    {
+      "RequestUri": "https://seannsecanary.blob.core.windows.net/test-filesystem-13ec720e-6038-ec1a-1d36-512e818f2c29/test-directory-cdb9a466-3f0e-3319-56b5-0de477480c4b",
       "RequestMethod": "HEAD",
       "RequestHeaders": {
         "Authorization": "Sanitized",
         "User-Agent": [
-<<<<<<< HEAD
-          "azsdk-net-Storage.Files.DataLake/12.1.0-dev.20200403.1",
-          "(.NET Core 4.6.28325.01; Microsoft Windows 10.0.18362 )"
-        ],
-        "x-ms-client-request-id": "5b2088f8-06b5-a498-d4f2-906b0b34255f",
-        "x-ms-date": "Fri, 03 Apr 2020 21:00:35 GMT",
-=======
-          "azsdk-net-Storage.Files.DataLake/12.2.0-dev.20200413.1",
-          "(.NET Core 4.6.28325.01; Microsoft Windows 10.0.18362 )"
-        ],
-        "x-ms-client-request-id": "5b2088f8-06b5-a498-d4f2-906b0b34255f",
-        "x-ms-date": "Tue, 14 Apr 2020 00:02:50 GMT",
->>>>>>> b9bd85cb
+          "azsdk-net-Storage.Files.DataLake/12.2.0-dev.20200430.1",
+          "(.NET Core 4.6.28325.01; Microsoft Windows 10.0.18362 )"
+        ],
+        "x-ms-client-request-id": "0c3b5e7c-4e4a-9dde-eaa1-cb89a6c630d2",
+        "x-ms-date": "Fri, 01 May 2020 01:05:03 GMT",
         "x-ms-return-client-request-id": "true",
         "x-ms-version": "2019-12-12"
       },
@@ -237,15 +148,9 @@
         "Accept-Ranges": "bytes",
         "Content-Length": "0",
         "Content-Type": "application/octet-stream",
-<<<<<<< HEAD
-        "Date": "Fri, 03 Apr 2020 21:00:32 GMT",
-        "ETag": "\u00220x8D7D8120D065686\u0022",
-        "Last-Modified": "Fri, 03 Apr 2020 21:00:33 GMT",
-=======
-        "Date": "Tue, 14 Apr 2020 00:02:49 GMT",
-        "ETag": "\u00220x8D7E0072B649320\u0022",
-        "Last-Modified": "Tue, 14 Apr 2020 00:02:49 GMT",
->>>>>>> b9bd85cb
+        "Date": "Fri, 01 May 2020 01:05:03 GMT",
+        "ETag": "\u00220x8D7ED6BAE452BD1\u0022",
+        "Last-Modified": "Fri, 01 May 2020 01:05:03 GMT",
         "Server": [
           "Windows-Azure-Blob/1.0",
           "Microsoft-HTTPAPI/2.0"
@@ -253,45 +158,28 @@
         "x-ms-access-tier": "Hot",
         "x-ms-access-tier-inferred": "true",
         "x-ms-blob-type": "BlockBlob",
-        "x-ms-client-request-id": "5b2088f8-06b5-a498-d4f2-906b0b34255f",
-<<<<<<< HEAD
-        "x-ms-creation-time": "Fri, 03 Apr 2020 21:00:33 GMT",
+        "x-ms-client-request-id": "0c3b5e7c-4e4a-9dde-eaa1-cb89a6c630d2",
+        "x-ms-creation-time": "Fri, 01 May 2020 01:05:03 GMT",
         "x-ms-lease-state": "available",
         "x-ms-lease-status": "unlocked",
-        "x-ms-request-id": "96222185-f01e-0012-30fa-093670000000",
-=======
-        "x-ms-creation-time": "Tue, 14 Apr 2020 00:02:49 GMT",
-        "x-ms-lease-state": "available",
-        "x-ms-lease-status": "unlocked",
-        "x-ms-request-id": "a2af05fc-c01e-0009-64f0-110873000000",
->>>>>>> b9bd85cb
+        "x-ms-request-id": "83b47ae6-501e-0056-7654-1fbc4f000000",
         "x-ms-server-encrypted": "true",
         "x-ms-version": "2019-12-12"
       },
       "ResponseBody": []
     },
     {
-      "RequestUri": "http://seannsecanary.blob.core.windows.net/test-filesystem-752fbe3d-0511-48c6-0bfa-cf3d50d82d38?restype=container",
+      "RequestUri": "https://seannsecanary.blob.core.windows.net/test-filesystem-13ec720e-6038-ec1a-1d36-512e818f2c29?restype=container",
       "RequestMethod": "DELETE",
       "RequestHeaders": {
         "Authorization": "Sanitized",
-<<<<<<< HEAD
-        "traceparent": "00-584eda9caa5f8841bf99af718f81863a-7729217146a0a349-00",
-        "User-Agent": [
-          "azsdk-net-Storage.Files.DataLake/12.1.0-dev.20200403.1",
-          "(.NET Core 4.6.28325.01; Microsoft Windows 10.0.18362 )"
-        ],
-        "x-ms-client-request-id": "7a253bf2-5b9a-4d3d-f8d7-c36b4f008836",
-        "x-ms-date": "Fri, 03 Apr 2020 21:00:35 GMT",
-=======
-        "traceparent": "00-4c69a097216197498d15f9e3e208f2e4-e098a266cdcbc244-00",
-        "User-Agent": [
-          "azsdk-net-Storage.Files.DataLake/12.2.0-dev.20200413.1",
-          "(.NET Core 4.6.28325.01; Microsoft Windows 10.0.18362 )"
-        ],
-        "x-ms-client-request-id": "7a253bf2-5b9a-4d3d-f8d7-c36b4f008836",
-        "x-ms-date": "Tue, 14 Apr 2020 00:02:50 GMT",
->>>>>>> b9bd85cb
+        "traceparent": "00-ffec0783c70cb640a3fc360a6e52f3bd-f986547fe80d9c44-00",
+        "User-Agent": [
+          "azsdk-net-Storage.Files.DataLake/12.2.0-dev.20200430.1",
+          "(.NET Core 4.6.28325.01; Microsoft Windows 10.0.18362 )"
+        ],
+        "x-ms-client-request-id": "9311b676-4b56-8033-b9a9-7c2884b19d88",
+        "x-ms-date": "Fri, 01 May 2020 01:05:03 GMT",
         "x-ms-return-client-request-id": "true",
         "x-ms-version": "2019-12-12"
       },
@@ -299,48 +187,29 @@
       "StatusCode": 202,
       "ResponseHeaders": {
         "Content-Length": "0",
-<<<<<<< HEAD
-        "Date": "Fri, 03 Apr 2020 21:00:32 GMT",
-=======
-        "Date": "Tue, 14 Apr 2020 00:02:49 GMT",
->>>>>>> b9bd85cb
-        "Server": [
-          "Windows-Azure-Blob/1.0",
-          "Microsoft-HTTPAPI/2.0"
-        ],
-        "x-ms-client-request-id": "7a253bf2-5b9a-4d3d-f8d7-c36b4f008836",
-<<<<<<< HEAD
-        "x-ms-request-id": "9622218f-f01e-0012-39fa-093670000000",
-        "x-ms-version": "2019-12-12"
-=======
-        "x-ms-request-id": "f1e4456b-d01e-0015-4ef0-115a13000000",
-        "x-ms-version": "2019-07-07"
->>>>>>> b9bd85cb
-      },
-      "ResponseBody": []
-    },
-    {
-      "RequestUri": "http://seannsecanary.blob.core.windows.net/test-filesystem-9de40c79-393f-541e-aea4-d60bf97c6786?restype=container",
+        "Date": "Fri, 01 May 2020 01:05:03 GMT",
+        "Server": [
+          "Windows-Azure-Blob/1.0",
+          "Microsoft-HTTPAPI/2.0"
+        ],
+        "x-ms-client-request-id": "9311b676-4b56-8033-b9a9-7c2884b19d88",
+        "x-ms-request-id": "4683a156-d01e-0005-4a54-1f9f7b000000",
+        "x-ms-version": "2019-12-12"
+      },
+      "ResponseBody": []
+    },
+    {
+      "RequestUri": "https://seannsecanary.blob.core.windows.net/test-filesystem-e684b232-6241-f2e7-712c-6f844308fc10?restype=container",
       "RequestMethod": "DELETE",
       "RequestHeaders": {
         "Authorization": "Sanitized",
-<<<<<<< HEAD
-        "traceparent": "00-80037d9b7c2f964d96199ed26aa7493e-164ca3aaa50f3f4d-00",
-        "User-Agent": [
-          "azsdk-net-Storage.Files.DataLake/12.1.0-dev.20200403.1",
-          "(.NET Core 4.6.28325.01; Microsoft Windows 10.0.18362 )"
-        ],
-        "x-ms-client-request-id": "d079c471-ab0e-2bc5-b3db-837354002643",
-        "x-ms-date": "Fri, 03 Apr 2020 21:00:35 GMT",
-=======
-        "traceparent": "00-3b6d36f41c02314681c18bfa3b6ff51e-7a2bf41245352343-00",
-        "User-Agent": [
-          "azsdk-net-Storage.Files.DataLake/12.2.0-dev.20200413.1",
-          "(.NET Core 4.6.28325.01; Microsoft Windows 10.0.18362 )"
-        ],
-        "x-ms-client-request-id": "d079c471-ab0e-2bc5-b3db-837354002643",
-        "x-ms-date": "Tue, 14 Apr 2020 00:02:50 GMT",
->>>>>>> b9bd85cb
+        "traceparent": "00-16d007730ae546418e9c599740995c50-b091e49eb0264242-00",
+        "User-Agent": [
+          "azsdk-net-Storage.Files.DataLake/12.2.0-dev.20200430.1",
+          "(.NET Core 4.6.28325.01; Microsoft Windows 10.0.18362 )"
+        ],
+        "x-ms-client-request-id": "ef1323aa-9db4-8c7c-971b-a39f54bdd37e",
+        "x-ms-date": "Fri, 01 May 2020 01:05:03 GMT",
         "x-ms-return-client-request-id": "true",
         "x-ms-version": "2019-12-12"
       },
@@ -348,29 +217,20 @@
       "StatusCode": 202,
       "ResponseHeaders": {
         "Content-Length": "0",
-<<<<<<< HEAD
-        "Date": "Fri, 03 Apr 2020 21:00:33 GMT",
-=======
-        "Date": "Tue, 14 Apr 2020 00:02:49 GMT",
->>>>>>> b9bd85cb
-        "Server": [
-          "Windows-Azure-Blob/1.0",
-          "Microsoft-HTTPAPI/2.0"
-        ],
-        "x-ms-client-request-id": "d079c471-ab0e-2bc5-b3db-837354002643",
-<<<<<<< HEAD
-        "x-ms-request-id": "96222195-f01e-0012-3ffa-093670000000",
-        "x-ms-version": "2019-12-12"
-=======
-        "x-ms-request-id": "a2af0607-c01e-0009-6cf0-110873000000",
-        "x-ms-version": "2019-07-07"
->>>>>>> b9bd85cb
+        "Date": "Fri, 01 May 2020 01:05:04 GMT",
+        "Server": [
+          "Windows-Azure-Blob/1.0",
+          "Microsoft-HTTPAPI/2.0"
+        ],
+        "x-ms-client-request-id": "ef1323aa-9db4-8c7c-971b-a39f54bdd37e",
+        "x-ms-request-id": "83b47b19-501e-0056-2054-1fbc4f000000",
+        "x-ms-version": "2019-12-12"
       },
       "ResponseBody": []
     }
   ],
   "Variables": {
-    "RandomSeed": "1745771789",
-    "Storage_TestConfigHierarchicalNamespace": "NamespaceTenant\nseannsecanary\nU2FuaXRpemVk\nhttp://seannsecanary.blob.core.windows.net\nhttp://seannsecanary.file.core.windows.net\nhttp://seannsecanary.queue.core.windows.net\nhttp://seannsecanary.table.core.windows.net\n\n\n\n\nhttp://seannsecanary-secondary.blob.core.windows.net\nhttp://seannsecanary-secondary.file.core.windows.net\nhttp://seannsecanary-secondary.queue.core.windows.net\nhttp://seannsecanary-secondary.table.core.windows.net\n68390a19-a643-458b-b726-408abf67b4fc\nSanitized\n72f988bf-86f1-41af-91ab-2d7cd011db47\nhttps://login.microsoftonline.com/\nCloud\nBlobEndpoint=http://seannsecanary.blob.core.windows.net/;QueueEndpoint=http://seannsecanary.queue.core.windows.net/;FileEndpoint=http://seannsecanary.file.core.windows.net/;BlobSecondaryEndpoint=http://seannsecanary-secondary.blob.core.windows.net/;QueueSecondaryEndpoint=http://seannsecanary-secondary.queue.core.windows.net/;FileSecondaryEndpoint=http://seannsecanary-secondary.file.core.windows.net/;AccountName=seannsecanary;AccountKey=Sanitized\n"
+    "RandomSeed": "580117089",
+    "Storage_TestConfigHierarchicalNamespace": "NamespaceTenant\nseannsecanary\nU2FuaXRpemVk\nhttps://seannsecanary.blob.core.windows.net\nhttps://seannsecanary.file.core.windows.net\nhttps://seannsecanary.queue.core.windows.net\nhttps://seannsecanary.table.core.windows.net\n\n\n\n\nhttps://seannsecanary-secondary.blob.core.windows.net\nhttps://seannsecanary-secondary.file.core.windows.net\nhttps://seannsecanary-secondary.queue.core.windows.net\nhttps://seannsecanary-secondary.table.core.windows.net\n68390a19-a643-458b-b726-408abf67b4fc\nSanitized\n72f988bf-86f1-41af-91ab-2d7cd011db47\nhttps://login.microsoftonline.com/\nCloud\nBlobEndpoint=https://seannsecanary.blob.core.windows.net/;QueueEndpoint=https://seannsecanary.queue.core.windows.net/;FileEndpoint=https://seannsecanary.file.core.windows.net/;BlobSecondaryEndpoint=https://seannsecanary-secondary.blob.core.windows.net/;QueueSecondaryEndpoint=https://seannsecanary-secondary.queue.core.windows.net/;FileSecondaryEndpoint=https://seannsecanary-secondary.file.core.windows.net/;AccountName=seannsecanary;AccountKey=Sanitized\n"
   }
 }