{
  "Entries": [
    {
<<<<<<< HEAD
      "RequestUri": "https://seanstagehierarchical.blob.core.windows.net/test-filesystem-5ad894a1-a419-5388-94f2-89a679f83e70?restype=container",
      "RequestMethod": "PUT",
      "RequestHeaders": {
        "Authorization": "Sanitized",
        "traceparent": "00-80926ad4b52932428843f2001fa9d336-9f3d0d30f3cd5f45-00",
        "User-Agent": [
          "azsdk-net-Storage.Files.DataLake/12.0.0-dev.20200305.1",
          "(.NET Core 4.6.28325.01; Microsoft Windows 10.0.18363 )"
        ],
        "x-ms-blob-public-access": "container",
        "x-ms-client-request-id": "45f86777-4f06-2765-464e-2b4dc27bfa57",
        "x-ms-date": "Thu, 05 Mar 2020 22:19:31 GMT",
        "x-ms-return-client-request-id": "true",
        "x-ms-version": "2019-10-10"
=======
      "RequestUri": "http://seannsecanary.blob.core.windows.net/test-filesystem-5ad894a1-a419-5388-94f2-89a679f83e70?restype=container",
      "RequestMethod": "PUT",
      "RequestHeaders": {
        "Authorization": "Sanitized",
        "traceparent": "00-e18350334a31e240a2ffe8e8c11449f3-14d16f6b2939424a-00",
        "User-Agent": [
          "azsdk-net-Storage.Files.DataLake/12.1.0-dev.20200403.1",
          "(.NET Core 4.6.28325.01; Microsoft Windows 10.0.18362 )"
        ],
        "x-ms-blob-public-access": "container",
        "x-ms-client-request-id": "45f86777-4f06-2765-464e-2b4dc27bfa57",
        "x-ms-date": "Fri, 03 Apr 2020 21:01:35 GMT",
        "x-ms-return-client-request-id": "true",
        "x-ms-version": "2019-12-12"
>>>>>>> 32e373e2
      },
      "RequestBody": null,
      "StatusCode": 201,
      "ResponseHeaders": {
        "Content-Length": "0",
<<<<<<< HEAD
        "Date": "Thu, 05 Mar 2020 22:19:30 GMT",
        "ETag": "\u00220x8D7C153472E2AC6\u0022",
        "Last-Modified": "Thu, 05 Mar 2020 22:19:31 GMT",
=======
        "Date": "Fri, 03 Apr 2020 21:01:33 GMT",
        "ETag": "\u00220x8D7D81230F9E365\u0022",
        "Last-Modified": "Fri, 03 Apr 2020 21:01:33 GMT",
>>>>>>> 32e373e2
        "Server": [
          "Windows-Azure-Blob/1.0",
          "Microsoft-HTTPAPI/2.0"
        ],
        "x-ms-client-request-id": "45f86777-4f06-2765-464e-2b4dc27bfa57",
<<<<<<< HEAD
        "x-ms-request-id": "36ca2792-201e-003e-7b3c-f30544000000",
        "x-ms-version": "2019-10-10"
=======
        "x-ms-request-id": "96223bc7-f01e-0012-07fb-093670000000",
        "x-ms-version": "2019-12-12"
>>>>>>> 32e373e2
      },
      "ResponseBody": []
    },
    {
<<<<<<< HEAD
      "RequestUri": "https://seanstagehierarchical.dfs.core.windows.net/test-filesystem-5ad894a1-a419-5388-94f2-89a679f83e70/test-file-e52cfafa-eb41-a932-86e5-97232807fa93?resource=file",
      "RequestMethod": "PUT",
      "RequestHeaders": {
        "Authorization": "Sanitized",
        "traceparent": "00-1a693a0d6bbaee408b3b2e6470bf28f9-3a6fa06937ded64e-00",
        "User-Agent": [
          "azsdk-net-Storage.Files.DataLake/12.0.0-dev.20200305.1",
          "(.NET Core 4.6.28325.01; Microsoft Windows 10.0.18363 )"
        ],
        "x-ms-client-request-id": "5e8624fa-13d4-8ca9-344f-be20b741ff3e",
        "x-ms-date": "Thu, 05 Mar 2020 22:19:31 GMT",
        "x-ms-return-client-request-id": "true",
        "x-ms-version": "2019-10-10"
=======
      "RequestUri": "http://seannsecanary.dfs.core.windows.net/test-filesystem-5ad894a1-a419-5388-94f2-89a679f83e70/test-file-e52cfafa-eb41-a932-86e5-97232807fa93?resource=file",
      "RequestMethod": "PUT",
      "RequestHeaders": {
        "Authorization": "Sanitized",
        "traceparent": "00-58cf3a2fabf4f94d953832e5cb00b0ec-a88c88e4a6e66b4f-00",
        "User-Agent": [
          "azsdk-net-Storage.Files.DataLake/12.1.0-dev.20200403.1",
          "(.NET Core 4.6.28325.01; Microsoft Windows 10.0.18362 )"
        ],
        "x-ms-client-request-id": "5e8624fa-13d4-8ca9-344f-be20b741ff3e",
        "x-ms-date": "Fri, 03 Apr 2020 21:01:35 GMT",
        "x-ms-return-client-request-id": "true",
        "x-ms-version": "2019-12-12"
>>>>>>> 32e373e2
      },
      "RequestBody": null,
      "StatusCode": 201,
      "ResponseHeaders": {
        "Content-Length": "0",
<<<<<<< HEAD
        "Date": "Thu, 05 Mar 2020 22:19:31 GMT",
        "ETag": "\u00220x8D7C15347659BC9\u0022",
        "Last-Modified": "Thu, 05 Mar 2020 22:19:32 GMT",
=======
        "Date": "Fri, 03 Apr 2020 21:01:33 GMT",
        "ETag": "\u00220x8D7D8123108D0A3\u0022",
        "Last-Modified": "Fri, 03 Apr 2020 21:01:33 GMT",
>>>>>>> 32e373e2
        "Server": [
          "Windows-Azure-HDFS/1.0",
          "Microsoft-HTTPAPI/2.0"
        ],
        "x-ms-client-request-id": "5e8624fa-13d4-8ca9-344f-be20b741ff3e",
<<<<<<< HEAD
        "x-ms-request-id": "6c255645-a01f-0020-583c-f3e99c000000",
        "x-ms-version": "2019-10-10"
=======
        "x-ms-request-id": "fa44014a-201f-0097-28fb-091bad000000",
        "x-ms-version": "2019-12-12"
>>>>>>> 32e373e2
      },
      "ResponseBody": []
    },
    {
<<<<<<< HEAD
      "RequestUri": "https://seanstagehierarchical.blob.core.windows.net/test-filesystem-5ad894a1-a419-5388-94f2-89a679f83e70/test-file-e52cfafa-eb41-a932-86e5-97232807fa93?comp=lease",
      "RequestMethod": "PUT",
      "RequestHeaders": {
        "Authorization": "Sanitized",
        "traceparent": "00-a1619bbf9d5d1545a7314f0f662e3864-40cecaa06ffdd24e-00",
        "User-Agent": [
          "azsdk-net-Storage.Files.DataLake/12.0.0-dev.20200305.1",
          "(.NET Core 4.6.28325.01; Microsoft Windows 10.0.18363 )"
        ],
        "x-ms-client-request-id": "344d1a75-0d6c-11fa-cc84-cd0499ddfaa4",
        "x-ms-date": "Thu, 05 Mar 2020 22:19:32 GMT",
=======
      "RequestUri": "http://seannsecanary.blob.core.windows.net/test-filesystem-5ad894a1-a419-5388-94f2-89a679f83e70/test-file-e52cfafa-eb41-a932-86e5-97232807fa93?comp=lease",
      "RequestMethod": "PUT",
      "RequestHeaders": {
        "Authorization": "Sanitized",
        "traceparent": "00-66fb2ffe759e82418c5d1f1f8f03a93f-2852c2d17961334f-00",
        "User-Agent": [
          "azsdk-net-Storage.Files.DataLake/12.1.0-dev.20200403.1",
          "(.NET Core 4.6.28325.01; Microsoft Windows 10.0.18362 )"
        ],
        "x-ms-client-request-id": "344d1a75-0d6c-11fa-cc84-cd0499ddfaa4",
        "x-ms-date": "Fri, 03 Apr 2020 21:01:35 GMT",
>>>>>>> 32e373e2
        "x-ms-lease-action": "acquire",
        "x-ms-lease-duration": "15",
        "x-ms-proposed-lease-id": "23549854-e94c-0158-90d0-7acc9190ddc6",
        "x-ms-return-client-request-id": "true",
<<<<<<< HEAD
        "x-ms-version": "2019-10-10"
=======
        "x-ms-version": "2019-12-12"
>>>>>>> 32e373e2
      },
      "RequestBody": null,
      "StatusCode": 201,
      "ResponseHeaders": {
        "Content-Length": "0",
<<<<<<< HEAD
        "Date": "Thu, 05 Mar 2020 22:19:31 GMT",
        "ETag": "\u00220x8D7C15347659BC9\u0022",
        "Last-Modified": "Thu, 05 Mar 2020 22:19:32 GMT",
=======
        "Date": "Fri, 03 Apr 2020 21:01:34 GMT",
        "ETag": "\u00220x8D7D8123108D0A3\u0022",
        "Last-Modified": "Fri, 03 Apr 2020 21:01:33 GMT",
>>>>>>> 32e373e2
        "Server": [
          "Windows-Azure-Blob/1.0",
          "Microsoft-HTTPAPI/2.0"
        ],
        "x-ms-client-request-id": "344d1a75-0d6c-11fa-cc84-cd0499ddfaa4",
        "x-ms-lease-id": "23549854-e94c-0158-90d0-7acc9190ddc6",
<<<<<<< HEAD
        "x-ms-request-id": "36ca279b-201e-003e-023c-f30544000000",
        "x-ms-version": "2019-10-10"
=======
        "x-ms-request-id": "96223be5-f01e-0012-1ffb-093670000000",
        "x-ms-version": "2019-12-12"
>>>>>>> 32e373e2
      },
      "ResponseBody": []
    },
    {
<<<<<<< HEAD
      "RequestUri": "https://seanstagehierarchical.blob.core.windows.net/test-filesystem-5ad894a1-a419-5388-94f2-89a679f83e70/test-file-e52cfafa-eb41-a932-86e5-97232807fa93?comp=lease",
      "RequestMethod": "PUT",
      "RequestHeaders": {
        "Authorization": "Sanitized",
        "traceparent": "00-1b33175921cfec4db5551f5afc46754f-d038ff7d3a722b44-00",
        "User-Agent": [
          "azsdk-net-Storage.Files.DataLake/12.0.0-dev.20200305.1",
          "(.NET Core 4.6.28325.01; Microsoft Windows 10.0.18363 )"
        ],
        "x-ms-client-request-id": "7756502b-a843-a659-5616-37fcceba4b17",
        "x-ms-date": "Thu, 05 Mar 2020 22:19:32 GMT",
        "x-ms-lease-action": "break",
        "x-ms-return-client-request-id": "true",
        "x-ms-version": "2019-10-10"
=======
      "RequestUri": "http://seannsecanary.blob.core.windows.net/test-filesystem-5ad894a1-a419-5388-94f2-89a679f83e70/test-file-e52cfafa-eb41-a932-86e5-97232807fa93?comp=lease",
      "RequestMethod": "PUT",
      "RequestHeaders": {
        "Authorization": "Sanitized",
        "traceparent": "00-ffe655356fb8cf4a83844ea9474a56a6-9b73f27f5f8f444c-00",
        "User-Agent": [
          "azsdk-net-Storage.Files.DataLake/12.1.0-dev.20200403.1",
          "(.NET Core 4.6.28325.01; Microsoft Windows 10.0.18362 )"
        ],
        "x-ms-client-request-id": "7756502b-a843-a659-5616-37fcceba4b17",
        "x-ms-date": "Fri, 03 Apr 2020 21:01:35 GMT",
        "x-ms-lease-action": "break",
        "x-ms-return-client-request-id": "true",
        "x-ms-version": "2019-12-12"
>>>>>>> 32e373e2
      },
      "RequestBody": null,
      "StatusCode": 202,
      "ResponseHeaders": {
        "Content-Length": "0",
<<<<<<< HEAD
        "Date": "Thu, 05 Mar 2020 22:19:31 GMT",
        "ETag": "\u00220x8D7C15347659BC9\u0022",
        "Last-Modified": "Thu, 05 Mar 2020 22:19:32 GMT",
=======
        "Date": "Fri, 03 Apr 2020 21:01:34 GMT",
        "ETag": "\u00220x8D7D8123108D0A3\u0022",
        "Last-Modified": "Fri, 03 Apr 2020 21:01:33 GMT",
>>>>>>> 32e373e2
        "Server": [
          "Windows-Azure-Blob/1.0",
          "Microsoft-HTTPAPI/2.0"
        ],
        "x-ms-client-request-id": "7756502b-a843-a659-5616-37fcceba4b17",
        "x-ms-lease-time": "0",
<<<<<<< HEAD
        "x-ms-request-id": "36ca279e-201e-003e-053c-f30544000000",
        "x-ms-version": "2019-10-10"
=======
        "x-ms-request-id": "96223bef-f01e-0012-27fb-093670000000",
        "x-ms-version": "2019-12-12"
>>>>>>> 32e373e2
      },
      "ResponseBody": []
    },
    {
<<<<<<< HEAD
      "RequestUri": "https://seanstagehierarchical.blob.core.windows.net/test-filesystem-5ad894a1-a419-5388-94f2-89a679f83e70?restype=container",
      "RequestMethod": "DELETE",
      "RequestHeaders": {
        "Authorization": "Sanitized",
        "traceparent": "00-106b976b19ab2a44ac52c77b0920a53a-1f70c15e4ae33c49-00",
        "User-Agent": [
          "azsdk-net-Storage.Files.DataLake/12.0.0-dev.20200305.1",
          "(.NET Core 4.6.28325.01; Microsoft Windows 10.0.18363 )"
        ],
        "x-ms-client-request-id": "49d886bd-8387-c960-9fc5-1002c4bfea1e",
        "x-ms-date": "Thu, 05 Mar 2020 22:19:32 GMT",
        "x-ms-return-client-request-id": "true",
        "x-ms-version": "2019-10-10"
=======
      "RequestUri": "http://seannsecanary.blob.core.windows.net/test-filesystem-5ad894a1-a419-5388-94f2-89a679f83e70?restype=container",
      "RequestMethod": "DELETE",
      "RequestHeaders": {
        "Authorization": "Sanitized",
        "traceparent": "00-de9abf46f552eb4f96af11e25b0fad77-16d7534c220bd241-00",
        "User-Agent": [
          "azsdk-net-Storage.Files.DataLake/12.1.0-dev.20200403.1",
          "(.NET Core 4.6.28325.01; Microsoft Windows 10.0.18362 )"
        ],
        "x-ms-client-request-id": "49d886bd-8387-c960-9fc5-1002c4bfea1e",
        "x-ms-date": "Fri, 03 Apr 2020 21:01:35 GMT",
        "x-ms-return-client-request-id": "true",
        "x-ms-version": "2019-12-12"
>>>>>>> 32e373e2
      },
      "RequestBody": null,
      "StatusCode": 202,
      "ResponseHeaders": {
        "Content-Length": "0",
<<<<<<< HEAD
        "Date": "Thu, 05 Mar 2020 22:19:31 GMT",
=======
        "Date": "Fri, 03 Apr 2020 21:01:34 GMT",
>>>>>>> 32e373e2
        "Server": [
          "Windows-Azure-Blob/1.0",
          "Microsoft-HTTPAPI/2.0"
        ],
        "x-ms-client-request-id": "49d886bd-8387-c960-9fc5-1002c4bfea1e",
<<<<<<< HEAD
        "x-ms-request-id": "36ca27a0-201e-003e-073c-f30544000000",
        "x-ms-version": "2019-10-10"
=======
        "x-ms-request-id": "96223bf7-f01e-0012-2dfb-093670000000",
        "x-ms-version": "2019-12-12"
>>>>>>> 32e373e2
      },
      "ResponseBody": []
    },
    {
<<<<<<< HEAD
      "RequestUri": "https://seanstagehierarchical.blob.core.windows.net/test-filesystem-d3011622-8669-ed6a-3fdb-19ae4d5cc605?restype=container",
      "RequestMethod": "PUT",
      "RequestHeaders": {
        "Authorization": "Sanitized",
        "traceparent": "00-a2112f4f758dd6489d99d79023392c6b-c3f338caaf60ff42-00",
        "User-Agent": [
          "azsdk-net-Storage.Files.DataLake/12.0.0-dev.20200305.1",
          "(.NET Core 4.6.28325.01; Microsoft Windows 10.0.18363 )"
        ],
        "x-ms-blob-public-access": "container",
        "x-ms-client-request-id": "c9da3caa-324f-36ba-1ceb-09ab69b17b42",
        "x-ms-date": "Thu, 05 Mar 2020 22:19:32 GMT",
        "x-ms-return-client-request-id": "true",
        "x-ms-version": "2019-10-10"
=======
      "RequestUri": "http://seannsecanary.blob.core.windows.net/test-filesystem-d3011622-8669-ed6a-3fdb-19ae4d5cc605?restype=container",
      "RequestMethod": "PUT",
      "RequestHeaders": {
        "Authorization": "Sanitized",
        "traceparent": "00-0179e1d5d1b03448a22d69100fbdc823-28e15975d4562d46-00",
        "User-Agent": [
          "azsdk-net-Storage.Files.DataLake/12.1.0-dev.20200403.1",
          "(.NET Core 4.6.28325.01; Microsoft Windows 10.0.18362 )"
        ],
        "x-ms-blob-public-access": "container",
        "x-ms-client-request-id": "c9da3caa-324f-36ba-1ceb-09ab69b17b42",
        "x-ms-date": "Fri, 03 Apr 2020 21:01:35 GMT",
        "x-ms-return-client-request-id": "true",
        "x-ms-version": "2019-12-12"
>>>>>>> 32e373e2
      },
      "RequestBody": null,
      "StatusCode": 201,
      "ResponseHeaders": {
        "Content-Length": "0",
<<<<<<< HEAD
        "Date": "Thu, 05 Mar 2020 22:19:31 GMT",
        "ETag": "\u00220x8D7C15347B3AE62\u0022",
        "Last-Modified": "Thu, 05 Mar 2020 22:19:32 GMT",
=======
        "Date": "Fri, 03 Apr 2020 21:01:34 GMT",
        "ETag": "\u00220x8D7D812314CCD8B\u0022",
        "Last-Modified": "Fri, 03 Apr 2020 21:01:34 GMT",
>>>>>>> 32e373e2
        "Server": [
          "Windows-Azure-Blob/1.0",
          "Microsoft-HTTPAPI/2.0"
        ],
        "x-ms-client-request-id": "c9da3caa-324f-36ba-1ceb-09ab69b17b42",
<<<<<<< HEAD
        "x-ms-request-id": "36ca27a5-201e-003e-0c3c-f30544000000",
        "x-ms-version": "2019-10-10"
=======
        "x-ms-request-id": "96223bfb-f01e-0012-31fb-093670000000",
        "x-ms-version": "2019-12-12"
>>>>>>> 32e373e2
      },
      "ResponseBody": []
    },
    {
<<<<<<< HEAD
      "RequestUri": "https://seanstagehierarchical.dfs.core.windows.net/test-filesystem-d3011622-8669-ed6a-3fdb-19ae4d5cc605/test-file-b1f10bfe-a280-203c-85dc-faf4e452bf31?resource=file",
      "RequestMethod": "PUT",
      "RequestHeaders": {
        "Authorization": "Sanitized",
        "traceparent": "00-793ef338efe7454fb298bf380f67b854-caa17f86dcb2384d-00",
        "User-Agent": [
          "azsdk-net-Storage.Files.DataLake/12.0.0-dev.20200305.1",
          "(.NET Core 4.6.28325.01; Microsoft Windows 10.0.18363 )"
        ],
        "x-ms-client-request-id": "22195ef9-041c-071d-ffba-447237c551ca",
        "x-ms-date": "Thu, 05 Mar 2020 22:19:32 GMT",
        "x-ms-return-client-request-id": "true",
        "x-ms-version": "2019-10-10"
=======
      "RequestUri": "http://seannsecanary.dfs.core.windows.net/test-filesystem-d3011622-8669-ed6a-3fdb-19ae4d5cc605/test-file-b1f10bfe-a280-203c-85dc-faf4e452bf31?resource=file",
      "RequestMethod": "PUT",
      "RequestHeaders": {
        "Authorization": "Sanitized",
        "traceparent": "00-9fac14c2198f964eb9dd6515f35f98b2-db90b1013bce2d41-00",
        "User-Agent": [
          "azsdk-net-Storage.Files.DataLake/12.1.0-dev.20200403.1",
          "(.NET Core 4.6.28325.01; Microsoft Windows 10.0.18362 )"
        ],
        "x-ms-client-request-id": "22195ef9-041c-071d-ffba-447237c551ca",
        "x-ms-date": "Fri, 03 Apr 2020 21:01:35 GMT",
        "x-ms-return-client-request-id": "true",
        "x-ms-version": "2019-12-12"
>>>>>>> 32e373e2
      },
      "RequestBody": null,
      "StatusCode": 201,
      "ResponseHeaders": {
        "Content-Length": "0",
<<<<<<< HEAD
        "Date": "Thu, 05 Mar 2020 22:19:32 GMT",
        "ETag": "\u00220x8D7C15347E5284E\u0022",
        "Last-Modified": "Thu, 05 Mar 2020 22:19:32 GMT",
=======
        "Date": "Fri, 03 Apr 2020 21:01:33 GMT",
        "ETag": "\u00220x8D7D812315EC352\u0022",
        "Last-Modified": "Fri, 03 Apr 2020 21:01:34 GMT",
>>>>>>> 32e373e2
        "Server": [
          "Windows-Azure-HDFS/1.0",
          "Microsoft-HTTPAPI/2.0"
        ],
        "x-ms-client-request-id": "22195ef9-041c-071d-ffba-447237c551ca",
<<<<<<< HEAD
        "x-ms-request-id": "81a512dd-a01f-0042-273c-f32bbb000000",
        "x-ms-version": "2019-10-10"
=======
        "x-ms-request-id": "fa44014c-201f-0097-29fb-091bad000000",
        "x-ms-version": "2019-12-12"
>>>>>>> 32e373e2
      },
      "ResponseBody": []
    },
    {
<<<<<<< HEAD
      "RequestUri": "https://seanstagehierarchical.blob.core.windows.net/test-filesystem-d3011622-8669-ed6a-3fdb-19ae4d5cc605/test-file-b1f10bfe-a280-203c-85dc-faf4e452bf31?comp=lease",
      "RequestMethod": "PUT",
      "RequestHeaders": {
        "Authorization": "Sanitized",
        "traceparent": "00-c0ff88b8d303274a9f8c7cb9b8578a90-3abe69353f44024c-00",
        "User-Agent": [
          "azsdk-net-Storage.Files.DataLake/12.0.0-dev.20200305.1",
          "(.NET Core 4.6.28325.01; Microsoft Windows 10.0.18363 )"
        ],
        "x-ms-client-request-id": "20ca61b7-cc5e-8f78-9d18-cd09aba690b9",
        "x-ms-date": "Thu, 05 Mar 2020 22:19:32 GMT",
=======
      "RequestUri": "http://seannsecanary.blob.core.windows.net/test-filesystem-d3011622-8669-ed6a-3fdb-19ae4d5cc605/test-file-b1f10bfe-a280-203c-85dc-faf4e452bf31?comp=lease",
      "RequestMethod": "PUT",
      "RequestHeaders": {
        "Authorization": "Sanitized",
        "traceparent": "00-3838e1c7b5285948b4a64cbb4ed28615-d338b9dea5c61d43-00",
        "User-Agent": [
          "azsdk-net-Storage.Files.DataLake/12.1.0-dev.20200403.1",
          "(.NET Core 4.6.28325.01; Microsoft Windows 10.0.18362 )"
        ],
        "x-ms-client-request-id": "20ca61b7-cc5e-8f78-9d18-cd09aba690b9",
        "x-ms-date": "Fri, 03 Apr 2020 21:01:36 GMT",
>>>>>>> 32e373e2
        "x-ms-lease-action": "acquire",
        "x-ms-lease-duration": "15",
        "x-ms-proposed-lease-id": "ee86d82b-6aad-01c1-5413-5877774627a0",
        "x-ms-return-client-request-id": "true",
<<<<<<< HEAD
        "x-ms-version": "2019-10-10"
=======
        "x-ms-version": "2019-12-12"
>>>>>>> 32e373e2
      },
      "RequestBody": null,
      "StatusCode": 201,
      "ResponseHeaders": {
        "Content-Length": "0",
<<<<<<< HEAD
        "Date": "Thu, 05 Mar 2020 22:19:32 GMT",
        "ETag": "\u00220x8D7C15347E5284E\u0022",
        "Last-Modified": "Thu, 05 Mar 2020 22:19:32 GMT",
=======
        "Date": "Fri, 03 Apr 2020 21:01:34 GMT",
        "ETag": "\u00220x8D7D812315EC352\u0022",
        "Last-Modified": "Fri, 03 Apr 2020 21:01:34 GMT",
>>>>>>> 32e373e2
        "Server": [
          "Windows-Azure-Blob/1.0",
          "Microsoft-HTTPAPI/2.0"
        ],
        "x-ms-client-request-id": "20ca61b7-cc5e-8f78-9d18-cd09aba690b9",
        "x-ms-lease-id": "ee86d82b-6aad-01c1-5413-5877774627a0",
<<<<<<< HEAD
        "x-ms-request-id": "36ca27af-201e-003e-133c-f30544000000",
        "x-ms-version": "2019-10-10"
=======
        "x-ms-request-id": "96223c16-f01e-0012-45fb-093670000000",
        "x-ms-version": "2019-12-12"
>>>>>>> 32e373e2
      },
      "ResponseBody": []
    },
    {
<<<<<<< HEAD
      "RequestUri": "https://seanstagehierarchical.blob.core.windows.net/test-filesystem-d3011622-8669-ed6a-3fdb-19ae4d5cc605/test-file-b1f10bfe-a280-203c-85dc-faf4e452bf31?comp=lease",
      "RequestMethod": "PUT",
      "RequestHeaders": {
        "Authorization": "Sanitized",
        "If-Modified-Since": "Wed, 04 Mar 2020 22:19:31 GMT",
        "traceparent": "00-a21e9bf381ed93488d69222261de835a-d49f9a2fb6ebc04b-00",
        "User-Agent": [
          "azsdk-net-Storage.Files.DataLake/12.0.0-dev.20200305.1",
          "(.NET Core 4.6.28325.01; Microsoft Windows 10.0.18363 )"
        ],
        "x-ms-client-request-id": "15c0c66c-067c-5341-5c6b-e820d00a74b7",
        "x-ms-date": "Thu, 05 Mar 2020 22:19:33 GMT",
        "x-ms-lease-action": "break",
        "x-ms-return-client-request-id": "true",
        "x-ms-version": "2019-10-10"
=======
      "RequestUri": "http://seannsecanary.blob.core.windows.net/test-filesystem-d3011622-8669-ed6a-3fdb-19ae4d5cc605/test-file-b1f10bfe-a280-203c-85dc-faf4e452bf31?comp=lease",
      "RequestMethod": "PUT",
      "RequestHeaders": {
        "Authorization": "Sanitized",
        "If-Modified-Since": "Thu, 02 Apr 2020 21:01:35 GMT",
        "traceparent": "00-95cda76e147f9a46b8e644d34114a35c-f9b7988beeb4dc4f-00",
        "User-Agent": [
          "azsdk-net-Storage.Files.DataLake/12.1.0-dev.20200403.1",
          "(.NET Core 4.6.28325.01; Microsoft Windows 10.0.18362 )"
        ],
        "x-ms-client-request-id": "15c0c66c-067c-5341-5c6b-e820d00a74b7",
        "x-ms-date": "Fri, 03 Apr 2020 21:01:36 GMT",
        "x-ms-lease-action": "break",
        "x-ms-return-client-request-id": "true",
        "x-ms-version": "2019-12-12"
>>>>>>> 32e373e2
      },
      "RequestBody": null,
      "StatusCode": 202,
      "ResponseHeaders": {
        "Content-Length": "0",
<<<<<<< HEAD
        "Date": "Thu, 05 Mar 2020 22:19:32 GMT",
        "ETag": "\u00220x8D7C15347E5284E\u0022",
        "Last-Modified": "Thu, 05 Mar 2020 22:19:32 GMT",
=======
        "Date": "Fri, 03 Apr 2020 21:01:34 GMT",
        "ETag": "\u00220x8D7D812315EC352\u0022",
        "Last-Modified": "Fri, 03 Apr 2020 21:01:34 GMT",
>>>>>>> 32e373e2
        "Server": [
          "Windows-Azure-Blob/1.0",
          "Microsoft-HTTPAPI/2.0"
        ],
        "x-ms-client-request-id": "15c0c66c-067c-5341-5c6b-e820d00a74b7",
        "x-ms-lease-time": "0",
<<<<<<< HEAD
        "x-ms-request-id": "36ca27b0-201e-003e-143c-f30544000000",
        "x-ms-version": "2019-10-10"
=======
        "x-ms-request-id": "96223c23-f01e-0012-52fb-093670000000",
        "x-ms-version": "2019-12-12"
>>>>>>> 32e373e2
      },
      "ResponseBody": []
    },
    {
<<<<<<< HEAD
      "RequestUri": "https://seanstagehierarchical.blob.core.windows.net/test-filesystem-d3011622-8669-ed6a-3fdb-19ae4d5cc605?restype=container",
      "RequestMethod": "DELETE",
      "RequestHeaders": {
        "Authorization": "Sanitized",
        "traceparent": "00-417e2049c2380541b06cdc3ee4d31960-6d5f6a7b4cdffd43-00",
        "User-Agent": [
          "azsdk-net-Storage.Files.DataLake/12.0.0-dev.20200305.1",
          "(.NET Core 4.6.28325.01; Microsoft Windows 10.0.18363 )"
        ],
        "x-ms-client-request-id": "e59cbbcf-7ae5-8c3d-61fe-0760e371beb9",
        "x-ms-date": "Thu, 05 Mar 2020 22:19:33 GMT",
        "x-ms-return-client-request-id": "true",
        "x-ms-version": "2019-10-10"
=======
      "RequestUri": "http://seannsecanary.blob.core.windows.net/test-filesystem-d3011622-8669-ed6a-3fdb-19ae4d5cc605?restype=container",
      "RequestMethod": "DELETE",
      "RequestHeaders": {
        "Authorization": "Sanitized",
        "traceparent": "00-4fe34a983fe83d41ad9746b5ebb78344-1a237ab7d951314f-00",
        "User-Agent": [
          "azsdk-net-Storage.Files.DataLake/12.1.0-dev.20200403.1",
          "(.NET Core 4.6.28325.01; Microsoft Windows 10.0.18362 )"
        ],
        "x-ms-client-request-id": "e59cbbcf-7ae5-8c3d-61fe-0760e371beb9",
        "x-ms-date": "Fri, 03 Apr 2020 21:01:36 GMT",
        "x-ms-return-client-request-id": "true",
        "x-ms-version": "2019-12-12"
>>>>>>> 32e373e2
      },
      "RequestBody": null,
      "StatusCode": 202,
      "ResponseHeaders": {
        "Content-Length": "0",
<<<<<<< HEAD
        "Date": "Thu, 05 Mar 2020 22:19:32 GMT",
=======
        "Date": "Fri, 03 Apr 2020 21:01:34 GMT",
>>>>>>> 32e373e2
        "Server": [
          "Windows-Azure-Blob/1.0",
          "Microsoft-HTTPAPI/2.0"
        ],
        "x-ms-client-request-id": "e59cbbcf-7ae5-8c3d-61fe-0760e371beb9",
<<<<<<< HEAD
        "x-ms-request-id": "36ca27b3-201e-003e-173c-f30544000000",
        "x-ms-version": "2019-10-10"
=======
        "x-ms-request-id": "96223c2c-f01e-0012-5afb-093670000000",
        "x-ms-version": "2019-12-12"
>>>>>>> 32e373e2
      },
      "ResponseBody": []
    },
    {
<<<<<<< HEAD
      "RequestUri": "https://seanstagehierarchical.blob.core.windows.net/test-filesystem-0043d8f0-33c7-2920-ffd5-4640aa481793?restype=container",
      "RequestMethod": "PUT",
      "RequestHeaders": {
        "Authorization": "Sanitized",
        "traceparent": "00-83491c3c32d2b542a83fb72c5a042609-a74f51c651a00546-00",
        "User-Agent": [
          "azsdk-net-Storage.Files.DataLake/12.0.0-dev.20200305.1",
          "(.NET Core 4.6.28325.01; Microsoft Windows 10.0.18363 )"
        ],
        "x-ms-blob-public-access": "container",
        "x-ms-client-request-id": "6308a27d-3684-9bdb-9b73-e61034fde219",
        "x-ms-date": "Thu, 05 Mar 2020 22:19:33 GMT",
        "x-ms-return-client-request-id": "true",
        "x-ms-version": "2019-10-10"
=======
      "RequestUri": "http://seannsecanary.blob.core.windows.net/test-filesystem-0043d8f0-33c7-2920-ffd5-4640aa481793?restype=container",
      "RequestMethod": "PUT",
      "RequestHeaders": {
        "Authorization": "Sanitized",
        "traceparent": "00-6182aa1f8e9b9f4daea186a217eef830-9dd2dca35a17cd4c-00",
        "User-Agent": [
          "azsdk-net-Storage.Files.DataLake/12.1.0-dev.20200403.1",
          "(.NET Core 4.6.28325.01; Microsoft Windows 10.0.18362 )"
        ],
        "x-ms-blob-public-access": "container",
        "x-ms-client-request-id": "6308a27d-3684-9bdb-9b73-e61034fde219",
        "x-ms-date": "Fri, 03 Apr 2020 21:01:36 GMT",
        "x-ms-return-client-request-id": "true",
        "x-ms-version": "2019-12-12"
>>>>>>> 32e373e2
      },
      "RequestBody": null,
      "StatusCode": 201,
      "ResponseHeaders": {
        "Content-Length": "0",
<<<<<<< HEAD
        "Date": "Thu, 05 Mar 2020 22:19:32 GMT",
        "ETag": "\u00220x8D7C153483910B4\u0022",
        "Last-Modified": "Thu, 05 Mar 2020 22:19:33 GMT",
=======
        "Date": "Fri, 03 Apr 2020 21:01:35 GMT",
        "ETag": "\u00220x8D7D8123197C6F8\u0022",
        "Last-Modified": "Fri, 03 Apr 2020 21:01:34 GMT",
>>>>>>> 32e373e2
        "Server": [
          "Windows-Azure-Blob/1.0",
          "Microsoft-HTTPAPI/2.0"
        ],
        "x-ms-client-request-id": "6308a27d-3684-9bdb-9b73-e61034fde219",
<<<<<<< HEAD
        "x-ms-request-id": "5f1b1b8e-901e-003b-243c-f3d79f000000",
        "x-ms-version": "2019-10-10"
=======
        "x-ms-request-id": "96223c35-f01e-0012-60fb-093670000000",
        "x-ms-version": "2019-12-12"
>>>>>>> 32e373e2
      },
      "ResponseBody": []
    },
    {
<<<<<<< HEAD
      "RequestUri": "https://seanstagehierarchical.dfs.core.windows.net/test-filesystem-0043d8f0-33c7-2920-ffd5-4640aa481793/test-file-9d2c73e6-aa20-614b-0651-e521802ded97?resource=file",
      "RequestMethod": "PUT",
      "RequestHeaders": {
        "Authorization": "Sanitized",
        "traceparent": "00-9f7f4d79efa3684f8ae54fd7edaca341-c3d3f33697fdaa41-00",
        "User-Agent": [
          "azsdk-net-Storage.Files.DataLake/12.0.0-dev.20200305.1",
          "(.NET Core 4.6.28325.01; Microsoft Windows 10.0.18363 )"
        ],
        "x-ms-client-request-id": "c80c9ac3-693b-d33d-56a6-5c3250ba1b6d",
        "x-ms-date": "Thu, 05 Mar 2020 22:19:33 GMT",
        "x-ms-return-client-request-id": "true",
        "x-ms-version": "2019-10-10"
=======
      "RequestUri": "http://seannsecanary.dfs.core.windows.net/test-filesystem-0043d8f0-33c7-2920-ffd5-4640aa481793/test-file-9d2c73e6-aa20-614b-0651-e521802ded97?resource=file",
      "RequestMethod": "PUT",
      "RequestHeaders": {
        "Authorization": "Sanitized",
        "traceparent": "00-c98ecc5b5ae76a4f8608c194a79f8174-a0e5cc53c2a76e44-00",
        "User-Agent": [
          "azsdk-net-Storage.Files.DataLake/12.1.0-dev.20200403.1",
          "(.NET Core 4.6.28325.01; Microsoft Windows 10.0.18362 )"
        ],
        "x-ms-client-request-id": "c80c9ac3-693b-d33d-56a6-5c3250ba1b6d",
        "x-ms-date": "Fri, 03 Apr 2020 21:01:36 GMT",
        "x-ms-return-client-request-id": "true",
        "x-ms-version": "2019-12-12"
>>>>>>> 32e373e2
      },
      "RequestBody": null,
      "StatusCode": 201,
      "ResponseHeaders": {
        "Content-Length": "0",
<<<<<<< HEAD
        "Date": "Thu, 05 Mar 2020 22:19:33 GMT",
        "ETag": "\u00220x8D7C153486AD799\u0022",
        "Last-Modified": "Thu, 05 Mar 2020 22:19:33 GMT",
=======
        "Date": "Fri, 03 Apr 2020 21:01:35 GMT",
        "ETag": "\u00220x8D7D81231BD5060\u0022",
        "Last-Modified": "Fri, 03 Apr 2020 21:01:35 GMT",
>>>>>>> 32e373e2
        "Server": [
          "Windows-Azure-HDFS/1.0",
          "Microsoft-HTTPAPI/2.0"
        ],
        "x-ms-client-request-id": "c80c9ac3-693b-d33d-56a6-5c3250ba1b6d",
<<<<<<< HEAD
        "x-ms-request-id": "b06eb536-501f-0034-7c3c-f3a1f3000000",
        "x-ms-version": "2019-10-10"
=======
        "x-ms-request-id": "fa44014d-201f-0097-2afb-091bad000000",
        "x-ms-version": "2019-12-12"
>>>>>>> 32e373e2
      },
      "ResponseBody": []
    },
    {
<<<<<<< HEAD
      "RequestUri": "https://seanstagehierarchical.blob.core.windows.net/test-filesystem-0043d8f0-33c7-2920-ffd5-4640aa481793/test-file-9d2c73e6-aa20-614b-0651-e521802ded97?comp=lease",
      "RequestMethod": "PUT",
      "RequestHeaders": {
        "Authorization": "Sanitized",
        "traceparent": "00-d51048ab8506fe4697d2f073500390ef-b5410bb987c3d641-00",
        "User-Agent": [
          "azsdk-net-Storage.Files.DataLake/12.0.0-dev.20200305.1",
          "(.NET Core 4.6.28325.01; Microsoft Windows 10.0.18363 )"
        ],
        "x-ms-client-request-id": "5a740a99-727f-e8e2-c1d9-650c36d2a205",
        "x-ms-date": "Thu, 05 Mar 2020 22:19:33 GMT",
=======
      "RequestUri": "http://seannsecanary.blob.core.windows.net/test-filesystem-0043d8f0-33c7-2920-ffd5-4640aa481793/test-file-9d2c73e6-aa20-614b-0651-e521802ded97?comp=lease",
      "RequestMethod": "PUT",
      "RequestHeaders": {
        "Authorization": "Sanitized",
        "traceparent": "00-4b8ab23b85541744a91883f7a62e9095-f0317fcf6dd7cd45-00",
        "User-Agent": [
          "azsdk-net-Storage.Files.DataLake/12.1.0-dev.20200403.1",
          "(.NET Core 4.6.28325.01; Microsoft Windows 10.0.18362 )"
        ],
        "x-ms-client-request-id": "5a740a99-727f-e8e2-c1d9-650c36d2a205",
        "x-ms-date": "Fri, 03 Apr 2020 21:01:36 GMT",
>>>>>>> 32e373e2
        "x-ms-lease-action": "acquire",
        "x-ms-lease-duration": "15",
        "x-ms-proposed-lease-id": "4c424e85-da3a-32d8-632f-336b3151b844",
        "x-ms-return-client-request-id": "true",
<<<<<<< HEAD
        "x-ms-version": "2019-10-10"
=======
        "x-ms-version": "2019-12-12"
>>>>>>> 32e373e2
      },
      "RequestBody": null,
      "StatusCode": 201,
      "ResponseHeaders": {
        "Content-Length": "0",
<<<<<<< HEAD
        "Date": "Thu, 05 Mar 2020 22:19:32 GMT",
        "ETag": "\u00220x8D7C153486AD799\u0022",
        "Last-Modified": "Thu, 05 Mar 2020 22:19:33 GMT",
=======
        "Date": "Fri, 03 Apr 2020 21:01:35 GMT",
        "ETag": "\u00220x8D7D81231BD5060\u0022",
        "Last-Modified": "Fri, 03 Apr 2020 21:01:35 GMT",
>>>>>>> 32e373e2
        "Server": [
          "Windows-Azure-Blob/1.0",
          "Microsoft-HTTPAPI/2.0"
        ],
        "x-ms-client-request-id": "5a740a99-727f-e8e2-c1d9-650c36d2a205",
        "x-ms-lease-id": "4c424e85-da3a-32d8-632f-336b3151b844",
<<<<<<< HEAD
        "x-ms-request-id": "5f1b1b99-901e-003b-293c-f3d79f000000",
        "x-ms-version": "2019-10-10"
=======
        "x-ms-request-id": "96223c65-f01e-0012-08fb-093670000000",
        "x-ms-version": "2019-12-12"
>>>>>>> 32e373e2
      },
      "ResponseBody": []
    },
    {
<<<<<<< HEAD
      "RequestUri": "https://seanstagehierarchical.blob.core.windows.net/test-filesystem-0043d8f0-33c7-2920-ffd5-4640aa481793/test-file-9d2c73e6-aa20-614b-0651-e521802ded97?comp=lease",
      "RequestMethod": "PUT",
      "RequestHeaders": {
        "Authorization": "Sanitized",
        "If-Unmodified-Since": "Fri, 06 Mar 2020 22:19:31 GMT",
        "traceparent": "00-084f7d333d3a5949aca8c256e3b6c152-de0713e6b0ee2741-00",
        "User-Agent": [
          "azsdk-net-Storage.Files.DataLake/12.0.0-dev.20200305.1",
          "(.NET Core 4.6.28325.01; Microsoft Windows 10.0.18363 )"
        ],
        "x-ms-client-request-id": "26d18382-5ddc-21c5-e574-2447bf502dd7",
        "x-ms-date": "Thu, 05 Mar 2020 22:19:33 GMT",
        "x-ms-lease-action": "break",
        "x-ms-return-client-request-id": "true",
        "x-ms-version": "2019-10-10"
=======
      "RequestUri": "http://seannsecanary.blob.core.windows.net/test-filesystem-0043d8f0-33c7-2920-ffd5-4640aa481793/test-file-9d2c73e6-aa20-614b-0651-e521802ded97?comp=lease",
      "RequestMethod": "PUT",
      "RequestHeaders": {
        "Authorization": "Sanitized",
        "If-Unmodified-Since": "Sat, 04 Apr 2020 21:01:35 GMT",
        "traceparent": "00-70c19b4e7893fc40a0e1f249a6b9e09b-0002e4d2fcb1b645-00",
        "User-Agent": [
          "azsdk-net-Storage.Files.DataLake/12.1.0-dev.20200403.1",
          "(.NET Core 4.6.28325.01; Microsoft Windows 10.0.18362 )"
        ],
        "x-ms-client-request-id": "26d18382-5ddc-21c5-e574-2447bf502dd7",
        "x-ms-date": "Fri, 03 Apr 2020 21:01:36 GMT",
        "x-ms-lease-action": "break",
        "x-ms-return-client-request-id": "true",
        "x-ms-version": "2019-12-12"
>>>>>>> 32e373e2
      },
      "RequestBody": null,
      "StatusCode": 202,
      "ResponseHeaders": {
        "Content-Length": "0",
<<<<<<< HEAD
        "Date": "Thu, 05 Mar 2020 22:19:33 GMT",
        "ETag": "\u00220x8D7C153486AD799\u0022",
        "Last-Modified": "Thu, 05 Mar 2020 22:19:33 GMT",
=======
        "Date": "Fri, 03 Apr 2020 21:01:35 GMT",
        "ETag": "\u00220x8D7D81231BD5060\u0022",
        "Last-Modified": "Fri, 03 Apr 2020 21:01:35 GMT",
>>>>>>> 32e373e2
        "Server": [
          "Windows-Azure-Blob/1.0",
          "Microsoft-HTTPAPI/2.0"
        ],
        "x-ms-client-request-id": "26d18382-5ddc-21c5-e574-2447bf502dd7",
        "x-ms-lease-time": "0",
<<<<<<< HEAD
        "x-ms-request-id": "5f1b1b9a-901e-003b-2a3c-f3d79f000000",
        "x-ms-version": "2019-10-10"
=======
        "x-ms-request-id": "96223c6d-f01e-0012-0ffb-093670000000",
        "x-ms-version": "2019-12-12"
>>>>>>> 32e373e2
      },
      "ResponseBody": []
    },
    {
<<<<<<< HEAD
      "RequestUri": "https://seanstagehierarchical.blob.core.windows.net/test-filesystem-0043d8f0-33c7-2920-ffd5-4640aa481793?restype=container",
      "RequestMethod": "DELETE",
      "RequestHeaders": {
        "Authorization": "Sanitized",
        "traceparent": "00-3817c7b0952e1747b69f9dfe095160d6-3d373ceb06210f48-00",
        "User-Agent": [
          "azsdk-net-Storage.Files.DataLake/12.0.0-dev.20200305.1",
          "(.NET Core 4.6.28325.01; Microsoft Windows 10.0.18363 )"
        ],
        "x-ms-client-request-id": "b289ddfe-7b01-9029-527e-a2e81105a2a0",
        "x-ms-date": "Thu, 05 Mar 2020 22:19:34 GMT",
        "x-ms-return-client-request-id": "true",
        "x-ms-version": "2019-10-10"
=======
      "RequestUri": "http://seannsecanary.blob.core.windows.net/test-filesystem-0043d8f0-33c7-2920-ffd5-4640aa481793?restype=container",
      "RequestMethod": "DELETE",
      "RequestHeaders": {
        "Authorization": "Sanitized",
        "traceparent": "00-2a55ade27f052b4d80793dff4379f6fd-8eeb0e650b090644-00",
        "User-Agent": [
          "azsdk-net-Storage.Files.DataLake/12.1.0-dev.20200403.1",
          "(.NET Core 4.6.28325.01; Microsoft Windows 10.0.18362 )"
        ],
        "x-ms-client-request-id": "b289ddfe-7b01-9029-527e-a2e81105a2a0",
        "x-ms-date": "Fri, 03 Apr 2020 21:01:36 GMT",
        "x-ms-return-client-request-id": "true",
        "x-ms-version": "2019-12-12"
>>>>>>> 32e373e2
      },
      "RequestBody": null,
      "StatusCode": 202,
      "ResponseHeaders": {
        "Content-Length": "0",
<<<<<<< HEAD
        "Date": "Thu, 05 Mar 2020 22:19:33 GMT",
=======
        "Date": "Fri, 03 Apr 2020 21:01:35 GMT",
>>>>>>> 32e373e2
        "Server": [
          "Windows-Azure-Blob/1.0",
          "Microsoft-HTTPAPI/2.0"
        ],
        "x-ms-client-request-id": "b289ddfe-7b01-9029-527e-a2e81105a2a0",
<<<<<<< HEAD
        "x-ms-request-id": "5f1b1b9b-901e-003b-2b3c-f3d79f000000",
        "x-ms-version": "2019-10-10"
=======
        "x-ms-request-id": "96223c73-f01e-0012-13fb-093670000000",
        "x-ms-version": "2019-12-12"
>>>>>>> 32e373e2
      },
      "ResponseBody": []
    },
    {
<<<<<<< HEAD
      "RequestUri": "https://seanstagehierarchical.blob.core.windows.net/test-filesystem-7ffec9b0-9c95-5d4a-2f6c-68c9f424504e?restype=container",
      "RequestMethod": "PUT",
      "RequestHeaders": {
        "Authorization": "Sanitized",
        "traceparent": "00-1dd3d76be7ff6f4f99baecb134e09619-7263e638ca732548-00",
        "User-Agent": [
          "azsdk-net-Storage.Files.DataLake/12.0.0-dev.20200305.1",
          "(.NET Core 4.6.28325.01; Microsoft Windows 10.0.18363 )"
        ],
        "x-ms-blob-public-access": "container",
        "x-ms-client-request-id": "06f0c871-3e98-62ec-922b-8294135f9c2e",
        "x-ms-date": "Thu, 05 Mar 2020 22:19:34 GMT",
        "x-ms-return-client-request-id": "true",
        "x-ms-version": "2019-10-10"
=======
      "RequestUri": "http://seannsecanary.blob.core.windows.net/test-filesystem-7ffec9b0-9c95-5d4a-2f6c-68c9f424504e?restype=container",
      "RequestMethod": "PUT",
      "RequestHeaders": {
        "Authorization": "Sanitized",
        "traceparent": "00-b083858df4128f44919c2540e9d316f2-9952bc950ee0104c-00",
        "User-Agent": [
          "azsdk-net-Storage.Files.DataLake/12.1.0-dev.20200403.1",
          "(.NET Core 4.6.28325.01; Microsoft Windows 10.0.18362 )"
        ],
        "x-ms-blob-public-access": "container",
        "x-ms-client-request-id": "06f0c871-3e98-62ec-922b-8294135f9c2e",
        "x-ms-date": "Fri, 03 Apr 2020 21:01:36 GMT",
        "x-ms-return-client-request-id": "true",
        "x-ms-version": "2019-12-12"
>>>>>>> 32e373e2
      },
      "RequestBody": null,
      "StatusCode": 201,
      "ResponseHeaders": {
        "Content-Length": "0",
<<<<<<< HEAD
        "Date": "Thu, 05 Mar 2020 22:19:33 GMT",
        "ETag": "\u00220x8D7C15348C2F6C0\u0022",
        "Last-Modified": "Thu, 05 Mar 2020 22:19:34 GMT",
=======
        "Date": "Fri, 03 Apr 2020 21:01:35 GMT",
        "ETag": "\u00220x8D7D81231F2539C\u0022",
        "Last-Modified": "Fri, 03 Apr 2020 21:01:35 GMT",
>>>>>>> 32e373e2
        "Server": [
          "Windows-Azure-Blob/1.0",
          "Microsoft-HTTPAPI/2.0"
        ],
        "x-ms-client-request-id": "06f0c871-3e98-62ec-922b-8294135f9c2e",
<<<<<<< HEAD
        "x-ms-request-id": "d7153def-d01e-003a-663c-f38843000000",
        "x-ms-version": "2019-10-10"
=======
        "x-ms-request-id": "96223c7a-f01e-0012-19fb-093670000000",
        "x-ms-version": "2019-12-12"
>>>>>>> 32e373e2
      },
      "ResponseBody": []
    },
    {
<<<<<<< HEAD
      "RequestUri": "https://seanstagehierarchical.dfs.core.windows.net/test-filesystem-7ffec9b0-9c95-5d4a-2f6c-68c9f424504e/test-file-6e32532d-c0bc-35d9-f32d-fd7baf8cdbc4?resource=file",
      "RequestMethod": "PUT",
      "RequestHeaders": {
        "Authorization": "Sanitized",
        "traceparent": "00-73e9808e39a3724f9be974a81c67256a-aab322964dbbdb44-00",
        "User-Agent": [
          "azsdk-net-Storage.Files.DataLake/12.0.0-dev.20200305.1",
          "(.NET Core 4.6.28325.01; Microsoft Windows 10.0.18363 )"
        ],
        "x-ms-client-request-id": "2e90be7c-e438-b0fc-efba-136b4070b205",
        "x-ms-date": "Thu, 05 Mar 2020 22:19:34 GMT",
        "x-ms-return-client-request-id": "true",
        "x-ms-version": "2019-10-10"
=======
      "RequestUri": "http://seannsecanary.dfs.core.windows.net/test-filesystem-7ffec9b0-9c95-5d4a-2f6c-68c9f424504e/test-file-6e32532d-c0bc-35d9-f32d-fd7baf8cdbc4?resource=file",
      "RequestMethod": "PUT",
      "RequestHeaders": {
        "Authorization": "Sanitized",
        "traceparent": "00-f14edf45d6395440bd5e82a990121660-94efe92cbc25094c-00",
        "User-Agent": [
          "azsdk-net-Storage.Files.DataLake/12.1.0-dev.20200403.1",
          "(.NET Core 4.6.28325.01; Microsoft Windows 10.0.18362 )"
        ],
        "x-ms-client-request-id": "2e90be7c-e438-b0fc-efba-136b4070b205",
        "x-ms-date": "Fri, 03 Apr 2020 21:01:37 GMT",
        "x-ms-return-client-request-id": "true",
        "x-ms-version": "2019-12-12"
>>>>>>> 32e373e2
      },
      "RequestBody": null,
      "StatusCode": 201,
      "ResponseHeaders": {
        "Content-Length": "0",
<<<<<<< HEAD
        "Date": "Thu, 05 Mar 2020 22:19:34 GMT",
        "ETag": "\u00220x8D7C15348F69245\u0022",
        "Last-Modified": "Thu, 05 Mar 2020 22:19:34 GMT",
=======
        "Date": "Fri, 03 Apr 2020 21:01:35 GMT",
        "ETag": "\u00220x8D7D812320399D5\u0022",
        "Last-Modified": "Fri, 03 Apr 2020 21:01:35 GMT",
>>>>>>> 32e373e2
        "Server": [
          "Windows-Azure-HDFS/1.0",
          "Microsoft-HTTPAPI/2.0"
        ],
        "x-ms-client-request-id": "2e90be7c-e438-b0fc-efba-136b4070b205",
<<<<<<< HEAD
        "x-ms-request-id": "eca3c1b6-b01f-003c-153c-f3bbfc000000",
        "x-ms-version": "2019-10-10"
=======
        "x-ms-request-id": "fa44014e-201f-0097-2bfb-091bad000000",
        "x-ms-version": "2019-12-12"
>>>>>>> 32e373e2
      },
      "ResponseBody": []
    },
    {
<<<<<<< HEAD
      "RequestUri": "https://seanstagehierarchical.blob.core.windows.net/test-filesystem-7ffec9b0-9c95-5d4a-2f6c-68c9f424504e/test-file-6e32532d-c0bc-35d9-f32d-fd7baf8cdbc4",
=======
      "RequestUri": "http://seannsecanary.blob.core.windows.net/test-filesystem-7ffec9b0-9c95-5d4a-2f6c-68c9f424504e/test-file-6e32532d-c0bc-35d9-f32d-fd7baf8cdbc4",
>>>>>>> 32e373e2
      "RequestMethod": "HEAD",
      "RequestHeaders": {
        "Authorization": "Sanitized",
        "User-Agent": [
<<<<<<< HEAD
          "azsdk-net-Storage.Files.DataLake/12.0.0-dev.20200305.1",
          "(.NET Core 4.6.28325.01; Microsoft Windows 10.0.18363 )"
        ],
        "x-ms-client-request-id": "3a4a4934-59c6-0b1a-c4ac-917c2b263fb1",
        "x-ms-date": "Thu, 05 Mar 2020 22:19:34 GMT",
        "x-ms-return-client-request-id": "true",
        "x-ms-version": "2019-10-10"
=======
          "azsdk-net-Storage.Files.DataLake/12.1.0-dev.20200403.1",
          "(.NET Core 4.6.28325.01; Microsoft Windows 10.0.18362 )"
        ],
        "x-ms-client-request-id": "3a4a4934-59c6-0b1a-c4ac-917c2b263fb1",
        "x-ms-date": "Fri, 03 Apr 2020 21:01:37 GMT",
        "x-ms-return-client-request-id": "true",
        "x-ms-version": "2019-12-12"
>>>>>>> 32e373e2
      },
      "RequestBody": null,
      "StatusCode": 200,
      "ResponseHeaders": {
        "Accept-Ranges": "bytes",
        "Content-Length": "0",
        "Content-Type": "application/octet-stream",
<<<<<<< HEAD
        "Date": "Thu, 05 Mar 2020 22:19:34 GMT",
        "ETag": "\u00220x8D7C15348F69245\u0022",
        "Last-Modified": "Thu, 05 Mar 2020 22:19:34 GMT",
=======
        "Date": "Fri, 03 Apr 2020 21:01:35 GMT",
        "ETag": "\u00220x8D7D812320399D5\u0022",
        "Last-Modified": "Fri, 03 Apr 2020 21:01:35 GMT",
>>>>>>> 32e373e2
        "Server": [
          "Windows-Azure-Blob/1.0",
          "Microsoft-HTTPAPI/2.0"
        ],
        "x-ms-access-tier": "Hot",
        "x-ms-access-tier-inferred": "true",
        "x-ms-blob-type": "BlockBlob",
        "x-ms-client-request-id": "3a4a4934-59c6-0b1a-c4ac-917c2b263fb1",
<<<<<<< HEAD
        "x-ms-creation-time": "Thu, 05 Mar 2020 22:19:34 GMT",
        "x-ms-lease-state": "available",
        "x-ms-lease-status": "unlocked",
        "x-ms-request-id": "d7153e03-d01e-003a-733c-f38843000000",
        "x-ms-server-encrypted": "true",
        "x-ms-version": "2019-10-10"
=======
        "x-ms-creation-time": "Fri, 03 Apr 2020 21:01:35 GMT",
        "x-ms-lease-state": "available",
        "x-ms-lease-status": "unlocked",
        "x-ms-request-id": "96223c94-f01e-0012-2dfb-093670000000",
        "x-ms-server-encrypted": "true",
        "x-ms-version": "2019-12-12"
>>>>>>> 32e373e2
      },
      "ResponseBody": []
    },
    {
<<<<<<< HEAD
      "RequestUri": "https://seanstagehierarchical.blob.core.windows.net/test-filesystem-7ffec9b0-9c95-5d4a-2f6c-68c9f424504e/test-file-6e32532d-c0bc-35d9-f32d-fd7baf8cdbc4?comp=lease",
      "RequestMethod": "PUT",
      "RequestHeaders": {
        "Authorization": "Sanitized",
        "traceparent": "00-9fdb53dbf872664ea106a737a0d117f4-41c6e8741ee7f145-00",
        "User-Agent": [
          "azsdk-net-Storage.Files.DataLake/12.0.0-dev.20200305.1",
          "(.NET Core 4.6.28325.01; Microsoft Windows 10.0.18363 )"
        ],
        "x-ms-client-request-id": "27a17385-03f3-15eb-c1f3-2c501b0f098d",
        "x-ms-date": "Thu, 05 Mar 2020 22:19:34 GMT",
=======
      "RequestUri": "http://seannsecanary.blob.core.windows.net/test-filesystem-7ffec9b0-9c95-5d4a-2f6c-68c9f424504e/test-file-6e32532d-c0bc-35d9-f32d-fd7baf8cdbc4?comp=lease",
      "RequestMethod": "PUT",
      "RequestHeaders": {
        "Authorization": "Sanitized",
        "traceparent": "00-ed03be1c0d84ec47a1cdd61d62cc35c5-146217200836f54c-00",
        "User-Agent": [
          "azsdk-net-Storage.Files.DataLake/12.1.0-dev.20200403.1",
          "(.NET Core 4.6.28325.01; Microsoft Windows 10.0.18362 )"
        ],
        "x-ms-client-request-id": "27a17385-03f3-15eb-c1f3-2c501b0f098d",
        "x-ms-date": "Fri, 03 Apr 2020 21:01:37 GMT",
>>>>>>> 32e373e2
        "x-ms-lease-action": "acquire",
        "x-ms-lease-duration": "15",
        "x-ms-proposed-lease-id": "637bbe50-7107-e4f9-9dbb-b8d5713e3db1",
        "x-ms-return-client-request-id": "true",
<<<<<<< HEAD
        "x-ms-version": "2019-10-10"
=======
        "x-ms-version": "2019-12-12"
>>>>>>> 32e373e2
      },
      "RequestBody": null,
      "StatusCode": 201,
      "ResponseHeaders": {
        "Content-Length": "0",
<<<<<<< HEAD
        "Date": "Thu, 05 Mar 2020 22:19:34 GMT",
        "ETag": "\u00220x8D7C15348F69245\u0022",
        "Last-Modified": "Thu, 05 Mar 2020 22:19:34 GMT",
=======
        "Date": "Fri, 03 Apr 2020 21:01:35 GMT",
        "ETag": "\u00220x8D7D812320399D5\u0022",
        "Last-Modified": "Fri, 03 Apr 2020 21:01:35 GMT",
>>>>>>> 32e373e2
        "Server": [
          "Windows-Azure-Blob/1.0",
          "Microsoft-HTTPAPI/2.0"
        ],
        "x-ms-client-request-id": "27a17385-03f3-15eb-c1f3-2c501b0f098d",
        "x-ms-lease-id": "637bbe50-7107-e4f9-9dbb-b8d5713e3db1",
<<<<<<< HEAD
        "x-ms-request-id": "d7153e05-d01e-003a-753c-f38843000000",
        "x-ms-version": "2019-10-10"
=======
        "x-ms-request-id": "96223c98-f01e-0012-31fb-093670000000",
        "x-ms-version": "2019-12-12"
>>>>>>> 32e373e2
      },
      "ResponseBody": []
    },
    {
<<<<<<< HEAD
      "RequestUri": "https://seanstagehierarchical.blob.core.windows.net/test-filesystem-7ffec9b0-9c95-5d4a-2f6c-68c9f424504e/test-file-6e32532d-c0bc-35d9-f32d-fd7baf8cdbc4?comp=lease",
      "RequestMethod": "PUT",
      "RequestHeaders": {
        "Authorization": "Sanitized",
        "If-Match": "\u00220x8D7C15348F69245\u0022",
        "traceparent": "00-74d75c68bb472c418fd4d485dd822b80-dce08a6f976cc741-00",
        "User-Agent": [
          "azsdk-net-Storage.Files.DataLake/12.0.0-dev.20200305.1",
          "(.NET Core 4.6.28325.01; Microsoft Windows 10.0.18363 )"
        ],
        "x-ms-client-request-id": "b8f73dfe-1884-7abd-76e6-a37e93b88821",
        "x-ms-date": "Thu, 05 Mar 2020 22:19:34 GMT",
        "x-ms-lease-action": "break",
        "x-ms-return-client-request-id": "true",
        "x-ms-version": "2019-10-10"
=======
      "RequestUri": "http://seannsecanary.blob.core.windows.net/test-filesystem-7ffec9b0-9c95-5d4a-2f6c-68c9f424504e/test-file-6e32532d-c0bc-35d9-f32d-fd7baf8cdbc4?comp=lease",
      "RequestMethod": "PUT",
      "RequestHeaders": {
        "Authorization": "Sanitized",
        "If-Match": "\u00220x8D7D812320399D5\u0022",
        "traceparent": "00-1f894bcaae838344bb679dbd4e0543cc-d769e798a1cbe641-00",
        "User-Agent": [
          "azsdk-net-Storage.Files.DataLake/12.1.0-dev.20200403.1",
          "(.NET Core 4.6.28325.01; Microsoft Windows 10.0.18362 )"
        ],
        "x-ms-client-request-id": "b8f73dfe-1884-7abd-76e6-a37e93b88821",
        "x-ms-date": "Fri, 03 Apr 2020 21:01:37 GMT",
        "x-ms-lease-action": "break",
        "x-ms-return-client-request-id": "true",
        "x-ms-version": "2019-12-12"
>>>>>>> 32e373e2
      },
      "RequestBody": null,
      "StatusCode": 202,
      "ResponseHeaders": {
        "Content-Length": "0",
<<<<<<< HEAD
        "Date": "Thu, 05 Mar 2020 22:19:34 GMT",
        "ETag": "\u00220x8D7C15348F69245\u0022",
        "Last-Modified": "Thu, 05 Mar 2020 22:19:34 GMT",
=======
        "Date": "Fri, 03 Apr 2020 21:01:35 GMT",
        "ETag": "\u00220x8D7D812320399D5\u0022",
        "Last-Modified": "Fri, 03 Apr 2020 21:01:35 GMT",
>>>>>>> 32e373e2
        "Server": [
          "Windows-Azure-Blob/1.0",
          "Microsoft-HTTPAPI/2.0"
        ],
        "x-ms-client-request-id": "b8f73dfe-1884-7abd-76e6-a37e93b88821",
        "x-ms-lease-time": "0",
<<<<<<< HEAD
        "x-ms-request-id": "d7153e09-d01e-003a-793c-f38843000000",
        "x-ms-version": "2019-10-10"
=======
        "x-ms-request-id": "96223c9a-f01e-0012-33fb-093670000000",
        "x-ms-version": "2019-12-12"
>>>>>>> 32e373e2
      },
      "ResponseBody": []
    },
    {
<<<<<<< HEAD
      "RequestUri": "https://seanstagehierarchical.blob.core.windows.net/test-filesystem-7ffec9b0-9c95-5d4a-2f6c-68c9f424504e?restype=container",
      "RequestMethod": "DELETE",
      "RequestHeaders": {
        "Authorization": "Sanitized",
        "traceparent": "00-08a556bad01de4478dd30a97f1e97a7a-c8c41733377f9841-00",
        "User-Agent": [
          "azsdk-net-Storage.Files.DataLake/12.0.0-dev.20200305.1",
          "(.NET Core 4.6.28325.01; Microsoft Windows 10.0.18363 )"
        ],
        "x-ms-client-request-id": "dd52e81d-5018-4f08-cc81-5f662d54df87",
        "x-ms-date": "Thu, 05 Mar 2020 22:19:35 GMT",
        "x-ms-return-client-request-id": "true",
        "x-ms-version": "2019-10-10"
=======
      "RequestUri": "http://seannsecanary.blob.core.windows.net/test-filesystem-7ffec9b0-9c95-5d4a-2f6c-68c9f424504e?restype=container",
      "RequestMethod": "DELETE",
      "RequestHeaders": {
        "Authorization": "Sanitized",
        "traceparent": "00-d018ad42029b0348904a6d826c0fc7ab-2cae4555079c6248-00",
        "User-Agent": [
          "azsdk-net-Storage.Files.DataLake/12.1.0-dev.20200403.1",
          "(.NET Core 4.6.28325.01; Microsoft Windows 10.0.18362 )"
        ],
        "x-ms-client-request-id": "dd52e81d-5018-4f08-cc81-5f662d54df87",
        "x-ms-date": "Fri, 03 Apr 2020 21:01:37 GMT",
        "x-ms-return-client-request-id": "true",
        "x-ms-version": "2019-12-12"
>>>>>>> 32e373e2
      },
      "RequestBody": null,
      "StatusCode": 202,
      "ResponseHeaders": {
        "Content-Length": "0",
<<<<<<< HEAD
        "Date": "Thu, 05 Mar 2020 22:19:34 GMT",
=======
        "Date": "Fri, 03 Apr 2020 21:01:35 GMT",
>>>>>>> 32e373e2
        "Server": [
          "Windows-Azure-Blob/1.0",
          "Microsoft-HTTPAPI/2.0"
        ],
        "x-ms-client-request-id": "dd52e81d-5018-4f08-cc81-5f662d54df87",
<<<<<<< HEAD
        "x-ms-request-id": "d7153e0d-d01e-003a-7b3c-f38843000000",
        "x-ms-version": "2019-10-10"
=======
        "x-ms-request-id": "96223ca2-f01e-0012-3afb-093670000000",
        "x-ms-version": "2019-12-12"
>>>>>>> 32e373e2
      },
      "ResponseBody": []
    },
    {
<<<<<<< HEAD
      "RequestUri": "https://seanstagehierarchical.blob.core.windows.net/test-filesystem-8643e71d-2ac0-26bf-3843-18563071800b?restype=container",
      "RequestMethod": "PUT",
      "RequestHeaders": {
        "Authorization": "Sanitized",
        "traceparent": "00-e6cad5b158487144af437182fb298bba-26dcfcb412002d42-00",
        "User-Agent": [
          "azsdk-net-Storage.Files.DataLake/12.0.0-dev.20200305.1",
          "(.NET Core 4.6.28325.01; Microsoft Windows 10.0.18363 )"
        ],
        "x-ms-blob-public-access": "container",
        "x-ms-client-request-id": "132e5f4e-e526-f346-282b-a5d437b21e5b",
        "x-ms-date": "Thu, 05 Mar 2020 22:19:35 GMT",
        "x-ms-return-client-request-id": "true",
        "x-ms-version": "2019-10-10"
=======
      "RequestUri": "http://seannsecanary.blob.core.windows.net/test-filesystem-8643e71d-2ac0-26bf-3843-18563071800b?restype=container",
      "RequestMethod": "PUT",
      "RequestHeaders": {
        "Authorization": "Sanitized",
        "traceparent": "00-88fa4ef86fc730408cdf7136672bebe7-cf0f2e43e57bdd43-00",
        "User-Agent": [
          "azsdk-net-Storage.Files.DataLake/12.1.0-dev.20200403.1",
          "(.NET Core 4.6.28325.01; Microsoft Windows 10.0.18362 )"
        ],
        "x-ms-blob-public-access": "container",
        "x-ms-client-request-id": "132e5f4e-e526-f346-282b-a5d437b21e5b",
        "x-ms-date": "Fri, 03 Apr 2020 21:01:37 GMT",
        "x-ms-return-client-request-id": "true",
        "x-ms-version": "2019-12-12"
>>>>>>> 32e373e2
      },
      "RequestBody": null,
      "StatusCode": 201,
      "ResponseHeaders": {
        "Content-Length": "0",
<<<<<<< HEAD
        "Date": "Thu, 05 Mar 2020 22:19:34 GMT",
        "ETag": "\u00220x8D7C1534956C7AE\u0022",
        "Last-Modified": "Thu, 05 Mar 2020 22:19:35 GMT",
=======
        "Date": "Fri, 03 Apr 2020 21:01:36 GMT",
        "ETag": "\u00220x8D7D812324BA78A\u0022",
        "Last-Modified": "Fri, 03 Apr 2020 21:01:36 GMT",
>>>>>>> 32e373e2
        "Server": [
          "Windows-Azure-Blob/1.0",
          "Microsoft-HTTPAPI/2.0"
        ],
        "x-ms-client-request-id": "132e5f4e-e526-f346-282b-a5d437b21e5b",
<<<<<<< HEAD
        "x-ms-request-id": "728c5f41-801e-0018-613c-f34d5c000000",
        "x-ms-version": "2019-10-10"
=======
        "x-ms-request-id": "96223cb2-f01e-0012-47fb-093670000000",
        "x-ms-version": "2019-12-12"
>>>>>>> 32e373e2
      },
      "ResponseBody": []
    },
    {
<<<<<<< HEAD
      "RequestUri": "https://seanstagehierarchical.dfs.core.windows.net/test-filesystem-8643e71d-2ac0-26bf-3843-18563071800b/test-file-91ec5300-34f3-7221-de57-6c164bbcad99?resource=file",
      "RequestMethod": "PUT",
      "RequestHeaders": {
        "Authorization": "Sanitized",
        "traceparent": "00-2dec97b623408443b67594b7381c96a5-fe2a81b1c8510a4f-00",
        "User-Agent": [
          "azsdk-net-Storage.Files.DataLake/12.0.0-dev.20200305.1",
          "(.NET Core 4.6.28325.01; Microsoft Windows 10.0.18363 )"
        ],
        "x-ms-client-request-id": "2502838b-f5b2-1a58-3dbc-35cf792fa76b",
        "x-ms-date": "Thu, 05 Mar 2020 22:19:35 GMT",
        "x-ms-return-client-request-id": "true",
        "x-ms-version": "2019-10-10"
=======
      "RequestUri": "http://seannsecanary.dfs.core.windows.net/test-filesystem-8643e71d-2ac0-26bf-3843-18563071800b/test-file-91ec5300-34f3-7221-de57-6c164bbcad99?resource=file",
      "RequestMethod": "PUT",
      "RequestHeaders": {
        "Authorization": "Sanitized",
        "traceparent": "00-227f05dbb2bfb64699a71f704e69c5bd-efbe482d1737e94c-00",
        "User-Agent": [
          "azsdk-net-Storage.Files.DataLake/12.1.0-dev.20200403.1",
          "(.NET Core 4.6.28325.01; Microsoft Windows 10.0.18362 )"
        ],
        "x-ms-client-request-id": "2502838b-f5b2-1a58-3dbc-35cf792fa76b",
        "x-ms-date": "Fri, 03 Apr 2020 21:01:37 GMT",
        "x-ms-return-client-request-id": "true",
        "x-ms-version": "2019-12-12"
>>>>>>> 32e373e2
      },
      "RequestBody": null,
      "StatusCode": 201,
      "ResponseHeaders": {
        "Content-Length": "0",
<<<<<<< HEAD
        "Date": "Thu, 05 Mar 2020 22:19:35 GMT",
        "ETag": "\u00220x8D7C153498A6ED4\u0022",
        "Last-Modified": "Thu, 05 Mar 2020 22:19:35 GMT",
=======
        "Date": "Fri, 03 Apr 2020 21:01:36 GMT",
        "ETag": "\u00220x8D7D8123262E342\u0022",
        "Last-Modified": "Fri, 03 Apr 2020 21:01:36 GMT",
>>>>>>> 32e373e2
        "Server": [
          "Windows-Azure-HDFS/1.0",
          "Microsoft-HTTPAPI/2.0"
        ],
        "x-ms-client-request-id": "2502838b-f5b2-1a58-3dbc-35cf792fa76b",
<<<<<<< HEAD
        "x-ms-request-id": "ee562249-d01f-002a-3d3c-f34d2b000000",
        "x-ms-version": "2019-10-10"
=======
        "x-ms-request-id": "fa44014f-201f-0097-2cfb-091bad000000",
        "x-ms-version": "2019-12-12"
>>>>>>> 32e373e2
      },
      "ResponseBody": []
    },
    {
<<<<<<< HEAD
      "RequestUri": "https://seanstagehierarchical.blob.core.windows.net/test-filesystem-8643e71d-2ac0-26bf-3843-18563071800b/test-file-91ec5300-34f3-7221-de57-6c164bbcad99?comp=lease",
      "RequestMethod": "PUT",
      "RequestHeaders": {
        "Authorization": "Sanitized",
        "traceparent": "00-cfd0e277dc6c904d8428f4331fa12ee4-86f643eb162c5747-00",
        "User-Agent": [
          "azsdk-net-Storage.Files.DataLake/12.0.0-dev.20200305.1",
          "(.NET Core 4.6.28325.01; Microsoft Windows 10.0.18363 )"
        ],
        "x-ms-client-request-id": "fbbc17c6-491b-3dbc-6a6e-b75bb8d26856",
        "x-ms-date": "Thu, 05 Mar 2020 22:19:35 GMT",
=======
      "RequestUri": "http://seannsecanary.blob.core.windows.net/test-filesystem-8643e71d-2ac0-26bf-3843-18563071800b/test-file-91ec5300-34f3-7221-de57-6c164bbcad99?comp=lease",
      "RequestMethod": "PUT",
      "RequestHeaders": {
        "Authorization": "Sanitized",
        "traceparent": "00-298e3177be430a4e8072224e221ea4de-25435135ae07d249-00",
        "User-Agent": [
          "azsdk-net-Storage.Files.DataLake/12.1.0-dev.20200403.1",
          "(.NET Core 4.6.28325.01; Microsoft Windows 10.0.18362 )"
        ],
        "x-ms-client-request-id": "fbbc17c6-491b-3dbc-6a6e-b75bb8d26856",
        "x-ms-date": "Fri, 03 Apr 2020 21:01:37 GMT",
>>>>>>> 32e373e2
        "x-ms-lease-action": "acquire",
        "x-ms-lease-duration": "15",
        "x-ms-proposed-lease-id": "6b180b7e-4dab-9318-6e57-3c85b1e76ba9",
        "x-ms-return-client-request-id": "true",
<<<<<<< HEAD
        "x-ms-version": "2019-10-10"
=======
        "x-ms-version": "2019-12-12"
>>>>>>> 32e373e2
      },
      "RequestBody": null,
      "StatusCode": 201,
      "ResponseHeaders": {
        "Content-Length": "0",
<<<<<<< HEAD
        "Date": "Thu, 05 Mar 2020 22:19:34 GMT",
        "ETag": "\u00220x8D7C153498A6ED4\u0022",
        "Last-Modified": "Thu, 05 Mar 2020 22:19:35 GMT",
=======
        "Date": "Fri, 03 Apr 2020 21:01:36 GMT",
        "ETag": "\u00220x8D7D8123262E342\u0022",
        "Last-Modified": "Fri, 03 Apr 2020 21:01:36 GMT",
>>>>>>> 32e373e2
        "Server": [
          "Windows-Azure-Blob/1.0",
          "Microsoft-HTTPAPI/2.0"
        ],
        "x-ms-client-request-id": "fbbc17c6-491b-3dbc-6a6e-b75bb8d26856",
        "x-ms-lease-id": "6b180b7e-4dab-9318-6e57-3c85b1e76ba9",
<<<<<<< HEAD
        "x-ms-request-id": "728c5f59-801e-0018-753c-f34d5c000000",
        "x-ms-version": "2019-10-10"
=======
        "x-ms-request-id": "96223ccb-f01e-0012-5cfb-093670000000",
        "x-ms-version": "2019-12-12"
>>>>>>> 32e373e2
      },
      "ResponseBody": []
    },
    {
<<<<<<< HEAD
      "RequestUri": "https://seanstagehierarchical.blob.core.windows.net/test-filesystem-8643e71d-2ac0-26bf-3843-18563071800b/test-file-91ec5300-34f3-7221-de57-6c164bbcad99?comp=lease",
=======
      "RequestUri": "http://seannsecanary.blob.core.windows.net/test-filesystem-8643e71d-2ac0-26bf-3843-18563071800b/test-file-91ec5300-34f3-7221-de57-6c164bbcad99?comp=lease",
>>>>>>> 32e373e2
      "RequestMethod": "PUT",
      "RequestHeaders": {
        "Authorization": "Sanitized",
        "If-None-Match": "\u0022garbage\u0022",
<<<<<<< HEAD
        "traceparent": "00-2786139a771de44cac3ba2835bbf7ff7-eb2a6bce15a04e47-00",
        "User-Agent": [
          "azsdk-net-Storage.Files.DataLake/12.0.0-dev.20200305.1",
          "(.NET Core 4.6.28325.01; Microsoft Windows 10.0.18363 )"
        ],
        "x-ms-client-request-id": "9abf173a-702a-598d-494e-5e4bd08b0fa1",
        "x-ms-date": "Thu, 05 Mar 2020 22:19:35 GMT",
        "x-ms-lease-action": "break",
        "x-ms-return-client-request-id": "true",
        "x-ms-version": "2019-10-10"
=======
        "traceparent": "00-bff696f126b7b842939de31b2394af49-5b70484f328f084d-00",
        "User-Agent": [
          "azsdk-net-Storage.Files.DataLake/12.1.0-dev.20200403.1",
          "(.NET Core 4.6.28325.01; Microsoft Windows 10.0.18362 )"
        ],
        "x-ms-client-request-id": "9abf173a-702a-598d-494e-5e4bd08b0fa1",
        "x-ms-date": "Fri, 03 Apr 2020 21:01:37 GMT",
        "x-ms-lease-action": "break",
        "x-ms-return-client-request-id": "true",
        "x-ms-version": "2019-12-12"
>>>>>>> 32e373e2
      },
      "RequestBody": null,
      "StatusCode": 202,
      "ResponseHeaders": {
        "Content-Length": "0",
<<<<<<< HEAD
        "Date": "Thu, 05 Mar 2020 22:19:34 GMT",
        "ETag": "\u00220x8D7C153498A6ED4\u0022",
        "Last-Modified": "Thu, 05 Mar 2020 22:19:35 GMT",
=======
        "Date": "Fri, 03 Apr 2020 21:01:36 GMT",
        "ETag": "\u00220x8D7D8123262E342\u0022",
        "Last-Modified": "Fri, 03 Apr 2020 21:01:36 GMT",
>>>>>>> 32e373e2
        "Server": [
          "Windows-Azure-Blob/1.0",
          "Microsoft-HTTPAPI/2.0"
        ],
        "x-ms-client-request-id": "9abf173a-702a-598d-494e-5e4bd08b0fa1",
        "x-ms-lease-time": "0",
<<<<<<< HEAD
        "x-ms-request-id": "728c5f5c-801e-0018-783c-f34d5c000000",
        "x-ms-version": "2019-10-10"
=======
        "x-ms-request-id": "96223cd2-f01e-0012-62fb-093670000000",
        "x-ms-version": "2019-12-12"
>>>>>>> 32e373e2
      },
      "ResponseBody": []
    },
    {
<<<<<<< HEAD
      "RequestUri": "https://seanstagehierarchical.blob.core.windows.net/test-filesystem-8643e71d-2ac0-26bf-3843-18563071800b?restype=container",
      "RequestMethod": "DELETE",
      "RequestHeaders": {
        "Authorization": "Sanitized",
        "traceparent": "00-75bc98913d5bf64485f79ba37e063f59-190e1e22efda8e4f-00",
        "User-Agent": [
          "azsdk-net-Storage.Files.DataLake/12.0.0-dev.20200305.1",
          "(.NET Core 4.6.28325.01; Microsoft Windows 10.0.18363 )"
        ],
        "x-ms-client-request-id": "a1205f12-ce13-e12c-fdd2-2a5580652699",
        "x-ms-date": "Thu, 05 Mar 2020 22:19:35 GMT",
        "x-ms-return-client-request-id": "true",
        "x-ms-version": "2019-10-10"
=======
      "RequestUri": "http://seannsecanary.blob.core.windows.net/test-filesystem-8643e71d-2ac0-26bf-3843-18563071800b?restype=container",
      "RequestMethod": "DELETE",
      "RequestHeaders": {
        "Authorization": "Sanitized",
        "traceparent": "00-6d35f290759f1b4eb80e9f76a8c29af6-34d7868b01c0ee4f-00",
        "User-Agent": [
          "azsdk-net-Storage.Files.DataLake/12.1.0-dev.20200403.1",
          "(.NET Core 4.6.28325.01; Microsoft Windows 10.0.18362 )"
        ],
        "x-ms-client-request-id": "a1205f12-ce13-e12c-fdd2-2a5580652699",
        "x-ms-date": "Fri, 03 Apr 2020 21:01:37 GMT",
        "x-ms-return-client-request-id": "true",
        "x-ms-version": "2019-12-12"
>>>>>>> 32e373e2
      },
      "RequestBody": null,
      "StatusCode": 202,
      "ResponseHeaders": {
        "Content-Length": "0",
<<<<<<< HEAD
        "Date": "Thu, 05 Mar 2020 22:19:34 GMT",
=======
        "Date": "Fri, 03 Apr 2020 21:01:36 GMT",
>>>>>>> 32e373e2
        "Server": [
          "Windows-Azure-Blob/1.0",
          "Microsoft-HTTPAPI/2.0"
        ],
        "x-ms-client-request-id": "a1205f12-ce13-e12c-fdd2-2a5580652699",
<<<<<<< HEAD
        "x-ms-request-id": "728c5f62-801e-0018-7d3c-f34d5c000000",
        "x-ms-version": "2019-10-10"
=======
        "x-ms-request-id": "96223cdb-f01e-0012-6afb-093670000000",
        "x-ms-version": "2019-12-12"
>>>>>>> 32e373e2
      },
      "ResponseBody": []
    }
  ],
  "Variables": {
<<<<<<< HEAD
    "DateTimeOffsetNow": "2020-03-05T14:19:31.4928840-08:00",
    "RandomSeed": "1920900542",
    "Storage_TestConfigHierarchicalNamespace": "NamespaceTenant\nseanstagehierarchical\nU2FuaXRpemVk\nhttps://seanstagehierarchical.blob.core.windows.net\nhttp://seanstagehierarchical.file.core.windows.net\nhttp://seanstagehierarchical.queue.core.windows.net\nhttp://seanstagehierarchical.table.core.windows.net\n\n\n\n\nhttp://seanstagehierarchical-secondary.blob.core.windows.net\nhttp://seanstagehierarchical-secondary.file.core.windows.net\nhttp://seanstagehierarchical-secondary.queue.core.windows.net\nhttp://seanstagehierarchical-secondary.table.core.windows.net\n68390a19-a643-458b-b726-408abf67b4fc\nSanitized\n72f988bf-86f1-41af-91ab-2d7cd011db47\nhttps://login.microsoftonline.com/\nCloud\nBlobEndpoint=https://seanstagehierarchical.blob.core.windows.net/;QueueEndpoint=http://seanstagehierarchical.queue.core.windows.net/;FileEndpoint=http://seanstagehierarchical.file.core.windows.net/;BlobSecondaryEndpoint=http://seanstagehierarchical-secondary.blob.core.windows.net/;QueueSecondaryEndpoint=http://seanstagehierarchical-secondary.queue.core.windows.net/;FileSecondaryEndpoint=http://seanstagehierarchical-secondary.file.core.windows.net/;AccountName=seanstagehierarchical;AccountKey=Sanitized\n"
=======
    "DateTimeOffsetNow": "2020-04-03T14:01:35.3265170-07:00",
    "RandomSeed": "1920900542",
    "Storage_TestConfigHierarchicalNamespace": "NamespaceTenant\nseannsecanary\nU2FuaXRpemVk\nhttp://seannsecanary.blob.core.windows.net\nhttp://seannsecanary.file.core.windows.net\nhttp://seannsecanary.queue.core.windows.net\nhttp://seannsecanary.table.core.windows.net\n\n\n\n\nhttp://seannsecanary-secondary.blob.core.windows.net\nhttp://seannsecanary-secondary.file.core.windows.net\nhttp://seannsecanary-secondary.queue.core.windows.net\nhttp://seannsecanary-secondary.table.core.windows.net\n68390a19-a643-458b-b726-408abf67b4fc\nSanitized\n72f988bf-86f1-41af-91ab-2d7cd011db47\nhttps://login.microsoftonline.com/\nCloud\nBlobEndpoint=http://seannsecanary.blob.core.windows.net/;QueueEndpoint=http://seannsecanary.queue.core.windows.net/;FileEndpoint=http://seannsecanary.file.core.windows.net/;BlobSecondaryEndpoint=http://seannsecanary-secondary.blob.core.windows.net/;QueueSecondaryEndpoint=http://seannsecanary-secondary.queue.core.windows.net/;FileSecondaryEndpoint=http://seannsecanary-secondary.file.core.windows.net/;AccountName=seannsecanary;AccountKey=Sanitized\n"
>>>>>>> 32e373e2
  }
}<|MERGE_RESOLUTION|>--- conflicted
+++ resolved
@@ -1,22 +1,6 @@
 {
   "Entries": [
     {
-<<<<<<< HEAD
-      "RequestUri": "https://seanstagehierarchical.blob.core.windows.net/test-filesystem-5ad894a1-a419-5388-94f2-89a679f83e70?restype=container",
-      "RequestMethod": "PUT",
-      "RequestHeaders": {
-        "Authorization": "Sanitized",
-        "traceparent": "00-80926ad4b52932428843f2001fa9d336-9f3d0d30f3cd5f45-00",
-        "User-Agent": [
-          "azsdk-net-Storage.Files.DataLake/12.0.0-dev.20200305.1",
-          "(.NET Core 4.6.28325.01; Microsoft Windows 10.0.18363 )"
-        ],
-        "x-ms-blob-public-access": "container",
-        "x-ms-client-request-id": "45f86777-4f06-2765-464e-2b4dc27bfa57",
-        "x-ms-date": "Thu, 05 Mar 2020 22:19:31 GMT",
-        "x-ms-return-client-request-id": "true",
-        "x-ms-version": "2019-10-10"
-=======
       "RequestUri": "http://seannsecanary.blob.core.windows.net/test-filesystem-5ad894a1-a419-5388-94f2-89a679f83e70?restype=container",
       "RequestMethod": "PUT",
       "RequestHeaders": {
@@ -31,52 +15,25 @@
         "x-ms-date": "Fri, 03 Apr 2020 21:01:35 GMT",
         "x-ms-return-client-request-id": "true",
         "x-ms-version": "2019-12-12"
->>>>>>> 32e373e2
-      },
-      "RequestBody": null,
-      "StatusCode": 201,
-      "ResponseHeaders": {
-        "Content-Length": "0",
-<<<<<<< HEAD
-        "Date": "Thu, 05 Mar 2020 22:19:30 GMT",
-        "ETag": "\u00220x8D7C153472E2AC6\u0022",
-        "Last-Modified": "Thu, 05 Mar 2020 22:19:31 GMT",
-=======
+      },
+      "RequestBody": null,
+      "StatusCode": 201,
+      "ResponseHeaders": {
+        "Content-Length": "0",
         "Date": "Fri, 03 Apr 2020 21:01:33 GMT",
         "ETag": "\u00220x8D7D81230F9E365\u0022",
         "Last-Modified": "Fri, 03 Apr 2020 21:01:33 GMT",
->>>>>>> 32e373e2
         "Server": [
           "Windows-Azure-Blob/1.0",
           "Microsoft-HTTPAPI/2.0"
         ],
         "x-ms-client-request-id": "45f86777-4f06-2765-464e-2b4dc27bfa57",
-<<<<<<< HEAD
-        "x-ms-request-id": "36ca2792-201e-003e-7b3c-f30544000000",
-        "x-ms-version": "2019-10-10"
-=======
         "x-ms-request-id": "96223bc7-f01e-0012-07fb-093670000000",
         "x-ms-version": "2019-12-12"
->>>>>>> 32e373e2
-      },
-      "ResponseBody": []
-    },
-    {
-<<<<<<< HEAD
-      "RequestUri": "https://seanstagehierarchical.dfs.core.windows.net/test-filesystem-5ad894a1-a419-5388-94f2-89a679f83e70/test-file-e52cfafa-eb41-a932-86e5-97232807fa93?resource=file",
-      "RequestMethod": "PUT",
-      "RequestHeaders": {
-        "Authorization": "Sanitized",
-        "traceparent": "00-1a693a0d6bbaee408b3b2e6470bf28f9-3a6fa06937ded64e-00",
-        "User-Agent": [
-          "azsdk-net-Storage.Files.DataLake/12.0.0-dev.20200305.1",
-          "(.NET Core 4.6.28325.01; Microsoft Windows 10.0.18363 )"
-        ],
-        "x-ms-client-request-id": "5e8624fa-13d4-8ca9-344f-be20b741ff3e",
-        "x-ms-date": "Thu, 05 Mar 2020 22:19:31 GMT",
-        "x-ms-return-client-request-id": "true",
-        "x-ms-version": "2019-10-10"
-=======
+      },
+      "ResponseBody": []
+    },
+    {
       "RequestUri": "http://seannsecanary.dfs.core.windows.net/test-filesystem-5ad894a1-a419-5388-94f2-89a679f83e70/test-file-e52cfafa-eb41-a932-86e5-97232807fa93?resource=file",
       "RequestMethod": "PUT",
       "RequestHeaders": {
@@ -90,50 +47,25 @@
         "x-ms-date": "Fri, 03 Apr 2020 21:01:35 GMT",
         "x-ms-return-client-request-id": "true",
         "x-ms-version": "2019-12-12"
->>>>>>> 32e373e2
-      },
-      "RequestBody": null,
-      "StatusCode": 201,
-      "ResponseHeaders": {
-        "Content-Length": "0",
-<<<<<<< HEAD
-        "Date": "Thu, 05 Mar 2020 22:19:31 GMT",
-        "ETag": "\u00220x8D7C15347659BC9\u0022",
-        "Last-Modified": "Thu, 05 Mar 2020 22:19:32 GMT",
-=======
+      },
+      "RequestBody": null,
+      "StatusCode": 201,
+      "ResponseHeaders": {
+        "Content-Length": "0",
         "Date": "Fri, 03 Apr 2020 21:01:33 GMT",
         "ETag": "\u00220x8D7D8123108D0A3\u0022",
         "Last-Modified": "Fri, 03 Apr 2020 21:01:33 GMT",
->>>>>>> 32e373e2
         "Server": [
           "Windows-Azure-HDFS/1.0",
           "Microsoft-HTTPAPI/2.0"
         ],
         "x-ms-client-request-id": "5e8624fa-13d4-8ca9-344f-be20b741ff3e",
-<<<<<<< HEAD
-        "x-ms-request-id": "6c255645-a01f-0020-583c-f3e99c000000",
-        "x-ms-version": "2019-10-10"
-=======
         "x-ms-request-id": "fa44014a-201f-0097-28fb-091bad000000",
         "x-ms-version": "2019-12-12"
->>>>>>> 32e373e2
-      },
-      "ResponseBody": []
-    },
-    {
-<<<<<<< HEAD
-      "RequestUri": "https://seanstagehierarchical.blob.core.windows.net/test-filesystem-5ad894a1-a419-5388-94f2-89a679f83e70/test-file-e52cfafa-eb41-a932-86e5-97232807fa93?comp=lease",
-      "RequestMethod": "PUT",
-      "RequestHeaders": {
-        "Authorization": "Sanitized",
-        "traceparent": "00-a1619bbf9d5d1545a7314f0f662e3864-40cecaa06ffdd24e-00",
-        "User-Agent": [
-          "azsdk-net-Storage.Files.DataLake/12.0.0-dev.20200305.1",
-          "(.NET Core 4.6.28325.01; Microsoft Windows 10.0.18363 )"
-        ],
-        "x-ms-client-request-id": "344d1a75-0d6c-11fa-cc84-cd0499ddfaa4",
-        "x-ms-date": "Thu, 05 Mar 2020 22:19:32 GMT",
-=======
+      },
+      "ResponseBody": []
+    },
+    {
       "RequestUri": "http://seannsecanary.blob.core.windows.net/test-filesystem-5ad894a1-a419-5388-94f2-89a679f83e70/test-file-e52cfafa-eb41-a932-86e5-97232807fa93?comp=lease",
       "RequestMethod": "PUT",
       "RequestHeaders": {
@@ -145,63 +77,31 @@
         ],
         "x-ms-client-request-id": "344d1a75-0d6c-11fa-cc84-cd0499ddfaa4",
         "x-ms-date": "Fri, 03 Apr 2020 21:01:35 GMT",
->>>>>>> 32e373e2
         "x-ms-lease-action": "acquire",
         "x-ms-lease-duration": "15",
         "x-ms-proposed-lease-id": "23549854-e94c-0158-90d0-7acc9190ddc6",
         "x-ms-return-client-request-id": "true",
-<<<<<<< HEAD
-        "x-ms-version": "2019-10-10"
-=======
-        "x-ms-version": "2019-12-12"
->>>>>>> 32e373e2
-      },
-      "RequestBody": null,
-      "StatusCode": 201,
-      "ResponseHeaders": {
-        "Content-Length": "0",
-<<<<<<< HEAD
-        "Date": "Thu, 05 Mar 2020 22:19:31 GMT",
-        "ETag": "\u00220x8D7C15347659BC9\u0022",
-        "Last-Modified": "Thu, 05 Mar 2020 22:19:32 GMT",
-=======
+        "x-ms-version": "2019-12-12"
+      },
+      "RequestBody": null,
+      "StatusCode": 201,
+      "ResponseHeaders": {
+        "Content-Length": "0",
         "Date": "Fri, 03 Apr 2020 21:01:34 GMT",
         "ETag": "\u00220x8D7D8123108D0A3\u0022",
         "Last-Modified": "Fri, 03 Apr 2020 21:01:33 GMT",
->>>>>>> 32e373e2
         "Server": [
           "Windows-Azure-Blob/1.0",
           "Microsoft-HTTPAPI/2.0"
         ],
         "x-ms-client-request-id": "344d1a75-0d6c-11fa-cc84-cd0499ddfaa4",
         "x-ms-lease-id": "23549854-e94c-0158-90d0-7acc9190ddc6",
-<<<<<<< HEAD
-        "x-ms-request-id": "36ca279b-201e-003e-023c-f30544000000",
-        "x-ms-version": "2019-10-10"
-=======
         "x-ms-request-id": "96223be5-f01e-0012-1ffb-093670000000",
         "x-ms-version": "2019-12-12"
->>>>>>> 32e373e2
-      },
-      "ResponseBody": []
-    },
-    {
-<<<<<<< HEAD
-      "RequestUri": "https://seanstagehierarchical.blob.core.windows.net/test-filesystem-5ad894a1-a419-5388-94f2-89a679f83e70/test-file-e52cfafa-eb41-a932-86e5-97232807fa93?comp=lease",
-      "RequestMethod": "PUT",
-      "RequestHeaders": {
-        "Authorization": "Sanitized",
-        "traceparent": "00-1b33175921cfec4db5551f5afc46754f-d038ff7d3a722b44-00",
-        "User-Agent": [
-          "azsdk-net-Storage.Files.DataLake/12.0.0-dev.20200305.1",
-          "(.NET Core 4.6.28325.01; Microsoft Windows 10.0.18363 )"
-        ],
-        "x-ms-client-request-id": "7756502b-a843-a659-5616-37fcceba4b17",
-        "x-ms-date": "Thu, 05 Mar 2020 22:19:32 GMT",
-        "x-ms-lease-action": "break",
-        "x-ms-return-client-request-id": "true",
-        "x-ms-version": "2019-10-10"
-=======
+      },
+      "ResponseBody": []
+    },
+    {
       "RequestUri": "http://seannsecanary.blob.core.windows.net/test-filesystem-5ad894a1-a419-5388-94f2-89a679f83e70/test-file-e52cfafa-eb41-a932-86e5-97232807fa93?comp=lease",
       "RequestMethod": "PUT",
       "RequestHeaders": {
@@ -216,53 +116,26 @@
         "x-ms-lease-action": "break",
         "x-ms-return-client-request-id": "true",
         "x-ms-version": "2019-12-12"
->>>>>>> 32e373e2
-      },
-      "RequestBody": null,
-      "StatusCode": 202,
-      "ResponseHeaders": {
-        "Content-Length": "0",
-<<<<<<< HEAD
-        "Date": "Thu, 05 Mar 2020 22:19:31 GMT",
-        "ETag": "\u00220x8D7C15347659BC9\u0022",
-        "Last-Modified": "Thu, 05 Mar 2020 22:19:32 GMT",
-=======
+      },
+      "RequestBody": null,
+      "StatusCode": 202,
+      "ResponseHeaders": {
+        "Content-Length": "0",
         "Date": "Fri, 03 Apr 2020 21:01:34 GMT",
         "ETag": "\u00220x8D7D8123108D0A3\u0022",
         "Last-Modified": "Fri, 03 Apr 2020 21:01:33 GMT",
->>>>>>> 32e373e2
         "Server": [
           "Windows-Azure-Blob/1.0",
           "Microsoft-HTTPAPI/2.0"
         ],
         "x-ms-client-request-id": "7756502b-a843-a659-5616-37fcceba4b17",
         "x-ms-lease-time": "0",
-<<<<<<< HEAD
-        "x-ms-request-id": "36ca279e-201e-003e-053c-f30544000000",
-        "x-ms-version": "2019-10-10"
-=======
         "x-ms-request-id": "96223bef-f01e-0012-27fb-093670000000",
         "x-ms-version": "2019-12-12"
->>>>>>> 32e373e2
-      },
-      "ResponseBody": []
-    },
-    {
-<<<<<<< HEAD
-      "RequestUri": "https://seanstagehierarchical.blob.core.windows.net/test-filesystem-5ad894a1-a419-5388-94f2-89a679f83e70?restype=container",
-      "RequestMethod": "DELETE",
-      "RequestHeaders": {
-        "Authorization": "Sanitized",
-        "traceparent": "00-106b976b19ab2a44ac52c77b0920a53a-1f70c15e4ae33c49-00",
-        "User-Agent": [
-          "azsdk-net-Storage.Files.DataLake/12.0.0-dev.20200305.1",
-          "(.NET Core 4.6.28325.01; Microsoft Windows 10.0.18363 )"
-        ],
-        "x-ms-client-request-id": "49d886bd-8387-c960-9fc5-1002c4bfea1e",
-        "x-ms-date": "Thu, 05 Mar 2020 22:19:32 GMT",
-        "x-ms-return-client-request-id": "true",
-        "x-ms-version": "2019-10-10"
-=======
+      },
+      "ResponseBody": []
+    },
+    {
       "RequestUri": "http://seannsecanary.blob.core.windows.net/test-filesystem-5ad894a1-a419-5388-94f2-89a679f83e70?restype=container",
       "RequestMethod": "DELETE",
       "RequestHeaders": {
@@ -276,49 +149,23 @@
         "x-ms-date": "Fri, 03 Apr 2020 21:01:35 GMT",
         "x-ms-return-client-request-id": "true",
         "x-ms-version": "2019-12-12"
->>>>>>> 32e373e2
-      },
-      "RequestBody": null,
-      "StatusCode": 202,
-      "ResponseHeaders": {
-        "Content-Length": "0",
-<<<<<<< HEAD
-        "Date": "Thu, 05 Mar 2020 22:19:31 GMT",
-=======
+      },
+      "RequestBody": null,
+      "StatusCode": 202,
+      "ResponseHeaders": {
+        "Content-Length": "0",
         "Date": "Fri, 03 Apr 2020 21:01:34 GMT",
->>>>>>> 32e373e2
         "Server": [
           "Windows-Azure-Blob/1.0",
           "Microsoft-HTTPAPI/2.0"
         ],
         "x-ms-client-request-id": "49d886bd-8387-c960-9fc5-1002c4bfea1e",
-<<<<<<< HEAD
-        "x-ms-request-id": "36ca27a0-201e-003e-073c-f30544000000",
-        "x-ms-version": "2019-10-10"
-=======
         "x-ms-request-id": "96223bf7-f01e-0012-2dfb-093670000000",
         "x-ms-version": "2019-12-12"
->>>>>>> 32e373e2
-      },
-      "ResponseBody": []
-    },
-    {
-<<<<<<< HEAD
-      "RequestUri": "https://seanstagehierarchical.blob.core.windows.net/test-filesystem-d3011622-8669-ed6a-3fdb-19ae4d5cc605?restype=container",
-      "RequestMethod": "PUT",
-      "RequestHeaders": {
-        "Authorization": "Sanitized",
-        "traceparent": "00-a2112f4f758dd6489d99d79023392c6b-c3f338caaf60ff42-00",
-        "User-Agent": [
-          "azsdk-net-Storage.Files.DataLake/12.0.0-dev.20200305.1",
-          "(.NET Core 4.6.28325.01; Microsoft Windows 10.0.18363 )"
-        ],
-        "x-ms-blob-public-access": "container",
-        "x-ms-client-request-id": "c9da3caa-324f-36ba-1ceb-09ab69b17b42",
-        "x-ms-date": "Thu, 05 Mar 2020 22:19:32 GMT",
-        "x-ms-return-client-request-id": "true",
-        "x-ms-version": "2019-10-10"
-=======
+      },
+      "ResponseBody": []
+    },
+    {
       "RequestUri": "http://seannsecanary.blob.core.windows.net/test-filesystem-d3011622-8669-ed6a-3fdb-19ae4d5cc605?restype=container",
       "RequestMethod": "PUT",
       "RequestHeaders": {
@@ -333,52 +180,25 @@
         "x-ms-date": "Fri, 03 Apr 2020 21:01:35 GMT",
         "x-ms-return-client-request-id": "true",
         "x-ms-version": "2019-12-12"
->>>>>>> 32e373e2
-      },
-      "RequestBody": null,
-      "StatusCode": 201,
-      "ResponseHeaders": {
-        "Content-Length": "0",
-<<<<<<< HEAD
-        "Date": "Thu, 05 Mar 2020 22:19:31 GMT",
-        "ETag": "\u00220x8D7C15347B3AE62\u0022",
-        "Last-Modified": "Thu, 05 Mar 2020 22:19:32 GMT",
-=======
+      },
+      "RequestBody": null,
+      "StatusCode": 201,
+      "ResponseHeaders": {
+        "Content-Length": "0",
         "Date": "Fri, 03 Apr 2020 21:01:34 GMT",
         "ETag": "\u00220x8D7D812314CCD8B\u0022",
         "Last-Modified": "Fri, 03 Apr 2020 21:01:34 GMT",
->>>>>>> 32e373e2
         "Server": [
           "Windows-Azure-Blob/1.0",
           "Microsoft-HTTPAPI/2.0"
         ],
         "x-ms-client-request-id": "c9da3caa-324f-36ba-1ceb-09ab69b17b42",
-<<<<<<< HEAD
-        "x-ms-request-id": "36ca27a5-201e-003e-0c3c-f30544000000",
-        "x-ms-version": "2019-10-10"
-=======
         "x-ms-request-id": "96223bfb-f01e-0012-31fb-093670000000",
         "x-ms-version": "2019-12-12"
->>>>>>> 32e373e2
-      },
-      "ResponseBody": []
-    },
-    {
-<<<<<<< HEAD
-      "RequestUri": "https://seanstagehierarchical.dfs.core.windows.net/test-filesystem-d3011622-8669-ed6a-3fdb-19ae4d5cc605/test-file-b1f10bfe-a280-203c-85dc-faf4e452bf31?resource=file",
-      "RequestMethod": "PUT",
-      "RequestHeaders": {
-        "Authorization": "Sanitized",
-        "traceparent": "00-793ef338efe7454fb298bf380f67b854-caa17f86dcb2384d-00",
-        "User-Agent": [
-          "azsdk-net-Storage.Files.DataLake/12.0.0-dev.20200305.1",
-          "(.NET Core 4.6.28325.01; Microsoft Windows 10.0.18363 )"
-        ],
-        "x-ms-client-request-id": "22195ef9-041c-071d-ffba-447237c551ca",
-        "x-ms-date": "Thu, 05 Mar 2020 22:19:32 GMT",
-        "x-ms-return-client-request-id": "true",
-        "x-ms-version": "2019-10-10"
-=======
+      },
+      "ResponseBody": []
+    },
+    {
       "RequestUri": "http://seannsecanary.dfs.core.windows.net/test-filesystem-d3011622-8669-ed6a-3fdb-19ae4d5cc605/test-file-b1f10bfe-a280-203c-85dc-faf4e452bf31?resource=file",
       "RequestMethod": "PUT",
       "RequestHeaders": {
@@ -392,50 +212,25 @@
         "x-ms-date": "Fri, 03 Apr 2020 21:01:35 GMT",
         "x-ms-return-client-request-id": "true",
         "x-ms-version": "2019-12-12"
->>>>>>> 32e373e2
-      },
-      "RequestBody": null,
-      "StatusCode": 201,
-      "ResponseHeaders": {
-        "Content-Length": "0",
-<<<<<<< HEAD
-        "Date": "Thu, 05 Mar 2020 22:19:32 GMT",
-        "ETag": "\u00220x8D7C15347E5284E\u0022",
-        "Last-Modified": "Thu, 05 Mar 2020 22:19:32 GMT",
-=======
+      },
+      "RequestBody": null,
+      "StatusCode": 201,
+      "ResponseHeaders": {
+        "Content-Length": "0",
         "Date": "Fri, 03 Apr 2020 21:01:33 GMT",
         "ETag": "\u00220x8D7D812315EC352\u0022",
         "Last-Modified": "Fri, 03 Apr 2020 21:01:34 GMT",
->>>>>>> 32e373e2
         "Server": [
           "Windows-Azure-HDFS/1.0",
           "Microsoft-HTTPAPI/2.0"
         ],
         "x-ms-client-request-id": "22195ef9-041c-071d-ffba-447237c551ca",
-<<<<<<< HEAD
-        "x-ms-request-id": "81a512dd-a01f-0042-273c-f32bbb000000",
-        "x-ms-version": "2019-10-10"
-=======
         "x-ms-request-id": "fa44014c-201f-0097-29fb-091bad000000",
         "x-ms-version": "2019-12-12"
->>>>>>> 32e373e2
-      },
-      "ResponseBody": []
-    },
-    {
-<<<<<<< HEAD
-      "RequestUri": "https://seanstagehierarchical.blob.core.windows.net/test-filesystem-d3011622-8669-ed6a-3fdb-19ae4d5cc605/test-file-b1f10bfe-a280-203c-85dc-faf4e452bf31?comp=lease",
-      "RequestMethod": "PUT",
-      "RequestHeaders": {
-        "Authorization": "Sanitized",
-        "traceparent": "00-c0ff88b8d303274a9f8c7cb9b8578a90-3abe69353f44024c-00",
-        "User-Agent": [
-          "azsdk-net-Storage.Files.DataLake/12.0.0-dev.20200305.1",
-          "(.NET Core 4.6.28325.01; Microsoft Windows 10.0.18363 )"
-        ],
-        "x-ms-client-request-id": "20ca61b7-cc5e-8f78-9d18-cd09aba690b9",
-        "x-ms-date": "Thu, 05 Mar 2020 22:19:32 GMT",
-=======
+      },
+      "ResponseBody": []
+    },
+    {
       "RequestUri": "http://seannsecanary.blob.core.windows.net/test-filesystem-d3011622-8669-ed6a-3fdb-19ae4d5cc605/test-file-b1f10bfe-a280-203c-85dc-faf4e452bf31?comp=lease",
       "RequestMethod": "PUT",
       "RequestHeaders": {
@@ -447,64 +242,31 @@
         ],
         "x-ms-client-request-id": "20ca61b7-cc5e-8f78-9d18-cd09aba690b9",
         "x-ms-date": "Fri, 03 Apr 2020 21:01:36 GMT",
->>>>>>> 32e373e2
         "x-ms-lease-action": "acquire",
         "x-ms-lease-duration": "15",
         "x-ms-proposed-lease-id": "ee86d82b-6aad-01c1-5413-5877774627a0",
         "x-ms-return-client-request-id": "true",
-<<<<<<< HEAD
-        "x-ms-version": "2019-10-10"
-=======
-        "x-ms-version": "2019-12-12"
->>>>>>> 32e373e2
-      },
-      "RequestBody": null,
-      "StatusCode": 201,
-      "ResponseHeaders": {
-        "Content-Length": "0",
-<<<<<<< HEAD
-        "Date": "Thu, 05 Mar 2020 22:19:32 GMT",
-        "ETag": "\u00220x8D7C15347E5284E\u0022",
-        "Last-Modified": "Thu, 05 Mar 2020 22:19:32 GMT",
-=======
+        "x-ms-version": "2019-12-12"
+      },
+      "RequestBody": null,
+      "StatusCode": 201,
+      "ResponseHeaders": {
+        "Content-Length": "0",
         "Date": "Fri, 03 Apr 2020 21:01:34 GMT",
         "ETag": "\u00220x8D7D812315EC352\u0022",
         "Last-Modified": "Fri, 03 Apr 2020 21:01:34 GMT",
->>>>>>> 32e373e2
         "Server": [
           "Windows-Azure-Blob/1.0",
           "Microsoft-HTTPAPI/2.0"
         ],
         "x-ms-client-request-id": "20ca61b7-cc5e-8f78-9d18-cd09aba690b9",
         "x-ms-lease-id": "ee86d82b-6aad-01c1-5413-5877774627a0",
-<<<<<<< HEAD
-        "x-ms-request-id": "36ca27af-201e-003e-133c-f30544000000",
-        "x-ms-version": "2019-10-10"
-=======
         "x-ms-request-id": "96223c16-f01e-0012-45fb-093670000000",
         "x-ms-version": "2019-12-12"
->>>>>>> 32e373e2
-      },
-      "ResponseBody": []
-    },
-    {
-<<<<<<< HEAD
-      "RequestUri": "https://seanstagehierarchical.blob.core.windows.net/test-filesystem-d3011622-8669-ed6a-3fdb-19ae4d5cc605/test-file-b1f10bfe-a280-203c-85dc-faf4e452bf31?comp=lease",
-      "RequestMethod": "PUT",
-      "RequestHeaders": {
-        "Authorization": "Sanitized",
-        "If-Modified-Since": "Wed, 04 Mar 2020 22:19:31 GMT",
-        "traceparent": "00-a21e9bf381ed93488d69222261de835a-d49f9a2fb6ebc04b-00",
-        "User-Agent": [
-          "azsdk-net-Storage.Files.DataLake/12.0.0-dev.20200305.1",
-          "(.NET Core 4.6.28325.01; Microsoft Windows 10.0.18363 )"
-        ],
-        "x-ms-client-request-id": "15c0c66c-067c-5341-5c6b-e820d00a74b7",
-        "x-ms-date": "Thu, 05 Mar 2020 22:19:33 GMT",
-        "x-ms-lease-action": "break",
-        "x-ms-return-client-request-id": "true",
-        "x-ms-version": "2019-10-10"
-=======
+      },
+      "ResponseBody": []
+    },
+    {
       "RequestUri": "http://seannsecanary.blob.core.windows.net/test-filesystem-d3011622-8669-ed6a-3fdb-19ae4d5cc605/test-file-b1f10bfe-a280-203c-85dc-faf4e452bf31?comp=lease",
       "RequestMethod": "PUT",
       "RequestHeaders": {
@@ -520,53 +282,26 @@
         "x-ms-lease-action": "break",
         "x-ms-return-client-request-id": "true",
         "x-ms-version": "2019-12-12"
->>>>>>> 32e373e2
-      },
-      "RequestBody": null,
-      "StatusCode": 202,
-      "ResponseHeaders": {
-        "Content-Length": "0",
-<<<<<<< HEAD
-        "Date": "Thu, 05 Mar 2020 22:19:32 GMT",
-        "ETag": "\u00220x8D7C15347E5284E\u0022",
-        "Last-Modified": "Thu, 05 Mar 2020 22:19:32 GMT",
-=======
+      },
+      "RequestBody": null,
+      "StatusCode": 202,
+      "ResponseHeaders": {
+        "Content-Length": "0",
         "Date": "Fri, 03 Apr 2020 21:01:34 GMT",
         "ETag": "\u00220x8D7D812315EC352\u0022",
         "Last-Modified": "Fri, 03 Apr 2020 21:01:34 GMT",
->>>>>>> 32e373e2
         "Server": [
           "Windows-Azure-Blob/1.0",
           "Microsoft-HTTPAPI/2.0"
         ],
         "x-ms-client-request-id": "15c0c66c-067c-5341-5c6b-e820d00a74b7",
         "x-ms-lease-time": "0",
-<<<<<<< HEAD
-        "x-ms-request-id": "36ca27b0-201e-003e-143c-f30544000000",
-        "x-ms-version": "2019-10-10"
-=======
         "x-ms-request-id": "96223c23-f01e-0012-52fb-093670000000",
         "x-ms-version": "2019-12-12"
->>>>>>> 32e373e2
-      },
-      "ResponseBody": []
-    },
-    {
-<<<<<<< HEAD
-      "RequestUri": "https://seanstagehierarchical.blob.core.windows.net/test-filesystem-d3011622-8669-ed6a-3fdb-19ae4d5cc605?restype=container",
-      "RequestMethod": "DELETE",
-      "RequestHeaders": {
-        "Authorization": "Sanitized",
-        "traceparent": "00-417e2049c2380541b06cdc3ee4d31960-6d5f6a7b4cdffd43-00",
-        "User-Agent": [
-          "azsdk-net-Storage.Files.DataLake/12.0.0-dev.20200305.1",
-          "(.NET Core 4.6.28325.01; Microsoft Windows 10.0.18363 )"
-        ],
-        "x-ms-client-request-id": "e59cbbcf-7ae5-8c3d-61fe-0760e371beb9",
-        "x-ms-date": "Thu, 05 Mar 2020 22:19:33 GMT",
-        "x-ms-return-client-request-id": "true",
-        "x-ms-version": "2019-10-10"
-=======
+      },
+      "ResponseBody": []
+    },
+    {
       "RequestUri": "http://seannsecanary.blob.core.windows.net/test-filesystem-d3011622-8669-ed6a-3fdb-19ae4d5cc605?restype=container",
       "RequestMethod": "DELETE",
       "RequestHeaders": {
@@ -580,49 +315,23 @@
         "x-ms-date": "Fri, 03 Apr 2020 21:01:36 GMT",
         "x-ms-return-client-request-id": "true",
         "x-ms-version": "2019-12-12"
->>>>>>> 32e373e2
-      },
-      "RequestBody": null,
-      "StatusCode": 202,
-      "ResponseHeaders": {
-        "Content-Length": "0",
-<<<<<<< HEAD
-        "Date": "Thu, 05 Mar 2020 22:19:32 GMT",
-=======
+      },
+      "RequestBody": null,
+      "StatusCode": 202,
+      "ResponseHeaders": {
+        "Content-Length": "0",
         "Date": "Fri, 03 Apr 2020 21:01:34 GMT",
->>>>>>> 32e373e2
         "Server": [
           "Windows-Azure-Blob/1.0",
           "Microsoft-HTTPAPI/2.0"
         ],
         "x-ms-client-request-id": "e59cbbcf-7ae5-8c3d-61fe-0760e371beb9",
-<<<<<<< HEAD
-        "x-ms-request-id": "36ca27b3-201e-003e-173c-f30544000000",
-        "x-ms-version": "2019-10-10"
-=======
         "x-ms-request-id": "96223c2c-f01e-0012-5afb-093670000000",
         "x-ms-version": "2019-12-12"
->>>>>>> 32e373e2
-      },
-      "ResponseBody": []
-    },
-    {
-<<<<<<< HEAD
-      "RequestUri": "https://seanstagehierarchical.blob.core.windows.net/test-filesystem-0043d8f0-33c7-2920-ffd5-4640aa481793?restype=container",
-      "RequestMethod": "PUT",
-      "RequestHeaders": {
-        "Authorization": "Sanitized",
-        "traceparent": "00-83491c3c32d2b542a83fb72c5a042609-a74f51c651a00546-00",
-        "User-Agent": [
-          "azsdk-net-Storage.Files.DataLake/12.0.0-dev.20200305.1",
-          "(.NET Core 4.6.28325.01; Microsoft Windows 10.0.18363 )"
-        ],
-        "x-ms-blob-public-access": "container",
-        "x-ms-client-request-id": "6308a27d-3684-9bdb-9b73-e61034fde219",
-        "x-ms-date": "Thu, 05 Mar 2020 22:19:33 GMT",
-        "x-ms-return-client-request-id": "true",
-        "x-ms-version": "2019-10-10"
-=======
+      },
+      "ResponseBody": []
+    },
+    {
       "RequestUri": "http://seannsecanary.blob.core.windows.net/test-filesystem-0043d8f0-33c7-2920-ffd5-4640aa481793?restype=container",
       "RequestMethod": "PUT",
       "RequestHeaders": {
@@ -637,52 +346,25 @@
         "x-ms-date": "Fri, 03 Apr 2020 21:01:36 GMT",
         "x-ms-return-client-request-id": "true",
         "x-ms-version": "2019-12-12"
->>>>>>> 32e373e2
-      },
-      "RequestBody": null,
-      "StatusCode": 201,
-      "ResponseHeaders": {
-        "Content-Length": "0",
-<<<<<<< HEAD
-        "Date": "Thu, 05 Mar 2020 22:19:32 GMT",
-        "ETag": "\u00220x8D7C153483910B4\u0022",
-        "Last-Modified": "Thu, 05 Mar 2020 22:19:33 GMT",
-=======
+      },
+      "RequestBody": null,
+      "StatusCode": 201,
+      "ResponseHeaders": {
+        "Content-Length": "0",
         "Date": "Fri, 03 Apr 2020 21:01:35 GMT",
         "ETag": "\u00220x8D7D8123197C6F8\u0022",
         "Last-Modified": "Fri, 03 Apr 2020 21:01:34 GMT",
->>>>>>> 32e373e2
         "Server": [
           "Windows-Azure-Blob/1.0",
           "Microsoft-HTTPAPI/2.0"
         ],
         "x-ms-client-request-id": "6308a27d-3684-9bdb-9b73-e61034fde219",
-<<<<<<< HEAD
-        "x-ms-request-id": "5f1b1b8e-901e-003b-243c-f3d79f000000",
-        "x-ms-version": "2019-10-10"
-=======
         "x-ms-request-id": "96223c35-f01e-0012-60fb-093670000000",
         "x-ms-version": "2019-12-12"
->>>>>>> 32e373e2
-      },
-      "ResponseBody": []
-    },
-    {
-<<<<<<< HEAD
-      "RequestUri": "https://seanstagehierarchical.dfs.core.windows.net/test-filesystem-0043d8f0-33c7-2920-ffd5-4640aa481793/test-file-9d2c73e6-aa20-614b-0651-e521802ded97?resource=file",
-      "RequestMethod": "PUT",
-      "RequestHeaders": {
-        "Authorization": "Sanitized",
-        "traceparent": "00-9f7f4d79efa3684f8ae54fd7edaca341-c3d3f33697fdaa41-00",
-        "User-Agent": [
-          "azsdk-net-Storage.Files.DataLake/12.0.0-dev.20200305.1",
-          "(.NET Core 4.6.28325.01; Microsoft Windows 10.0.18363 )"
-        ],
-        "x-ms-client-request-id": "c80c9ac3-693b-d33d-56a6-5c3250ba1b6d",
-        "x-ms-date": "Thu, 05 Mar 2020 22:19:33 GMT",
-        "x-ms-return-client-request-id": "true",
-        "x-ms-version": "2019-10-10"
-=======
+      },
+      "ResponseBody": []
+    },
+    {
       "RequestUri": "http://seannsecanary.dfs.core.windows.net/test-filesystem-0043d8f0-33c7-2920-ffd5-4640aa481793/test-file-9d2c73e6-aa20-614b-0651-e521802ded97?resource=file",
       "RequestMethod": "PUT",
       "RequestHeaders": {
@@ -696,50 +378,25 @@
         "x-ms-date": "Fri, 03 Apr 2020 21:01:36 GMT",
         "x-ms-return-client-request-id": "true",
         "x-ms-version": "2019-12-12"
->>>>>>> 32e373e2
-      },
-      "RequestBody": null,
-      "StatusCode": 201,
-      "ResponseHeaders": {
-        "Content-Length": "0",
-<<<<<<< HEAD
-        "Date": "Thu, 05 Mar 2020 22:19:33 GMT",
-        "ETag": "\u00220x8D7C153486AD799\u0022",
-        "Last-Modified": "Thu, 05 Mar 2020 22:19:33 GMT",
-=======
+      },
+      "RequestBody": null,
+      "StatusCode": 201,
+      "ResponseHeaders": {
+        "Content-Length": "0",
         "Date": "Fri, 03 Apr 2020 21:01:35 GMT",
         "ETag": "\u00220x8D7D81231BD5060\u0022",
         "Last-Modified": "Fri, 03 Apr 2020 21:01:35 GMT",
->>>>>>> 32e373e2
         "Server": [
           "Windows-Azure-HDFS/1.0",
           "Microsoft-HTTPAPI/2.0"
         ],
         "x-ms-client-request-id": "c80c9ac3-693b-d33d-56a6-5c3250ba1b6d",
-<<<<<<< HEAD
-        "x-ms-request-id": "b06eb536-501f-0034-7c3c-f3a1f3000000",
-        "x-ms-version": "2019-10-10"
-=======
         "x-ms-request-id": "fa44014d-201f-0097-2afb-091bad000000",
         "x-ms-version": "2019-12-12"
->>>>>>> 32e373e2
-      },
-      "ResponseBody": []
-    },
-    {
-<<<<<<< HEAD
-      "RequestUri": "https://seanstagehierarchical.blob.core.windows.net/test-filesystem-0043d8f0-33c7-2920-ffd5-4640aa481793/test-file-9d2c73e6-aa20-614b-0651-e521802ded97?comp=lease",
-      "RequestMethod": "PUT",
-      "RequestHeaders": {
-        "Authorization": "Sanitized",
-        "traceparent": "00-d51048ab8506fe4697d2f073500390ef-b5410bb987c3d641-00",
-        "User-Agent": [
-          "azsdk-net-Storage.Files.DataLake/12.0.0-dev.20200305.1",
-          "(.NET Core 4.6.28325.01; Microsoft Windows 10.0.18363 )"
-        ],
-        "x-ms-client-request-id": "5a740a99-727f-e8e2-c1d9-650c36d2a205",
-        "x-ms-date": "Thu, 05 Mar 2020 22:19:33 GMT",
-=======
+      },
+      "ResponseBody": []
+    },
+    {
       "RequestUri": "http://seannsecanary.blob.core.windows.net/test-filesystem-0043d8f0-33c7-2920-ffd5-4640aa481793/test-file-9d2c73e6-aa20-614b-0651-e521802ded97?comp=lease",
       "RequestMethod": "PUT",
       "RequestHeaders": {
@@ -751,64 +408,31 @@
         ],
         "x-ms-client-request-id": "5a740a99-727f-e8e2-c1d9-650c36d2a205",
         "x-ms-date": "Fri, 03 Apr 2020 21:01:36 GMT",
->>>>>>> 32e373e2
         "x-ms-lease-action": "acquire",
         "x-ms-lease-duration": "15",
         "x-ms-proposed-lease-id": "4c424e85-da3a-32d8-632f-336b3151b844",
         "x-ms-return-client-request-id": "true",
-<<<<<<< HEAD
-        "x-ms-version": "2019-10-10"
-=======
-        "x-ms-version": "2019-12-12"
->>>>>>> 32e373e2
-      },
-      "RequestBody": null,
-      "StatusCode": 201,
-      "ResponseHeaders": {
-        "Content-Length": "0",
-<<<<<<< HEAD
-        "Date": "Thu, 05 Mar 2020 22:19:32 GMT",
-        "ETag": "\u00220x8D7C153486AD799\u0022",
-        "Last-Modified": "Thu, 05 Mar 2020 22:19:33 GMT",
-=======
+        "x-ms-version": "2019-12-12"
+      },
+      "RequestBody": null,
+      "StatusCode": 201,
+      "ResponseHeaders": {
+        "Content-Length": "0",
         "Date": "Fri, 03 Apr 2020 21:01:35 GMT",
         "ETag": "\u00220x8D7D81231BD5060\u0022",
         "Last-Modified": "Fri, 03 Apr 2020 21:01:35 GMT",
->>>>>>> 32e373e2
         "Server": [
           "Windows-Azure-Blob/1.0",
           "Microsoft-HTTPAPI/2.0"
         ],
         "x-ms-client-request-id": "5a740a99-727f-e8e2-c1d9-650c36d2a205",
         "x-ms-lease-id": "4c424e85-da3a-32d8-632f-336b3151b844",
-<<<<<<< HEAD
-        "x-ms-request-id": "5f1b1b99-901e-003b-293c-f3d79f000000",
-        "x-ms-version": "2019-10-10"
-=======
         "x-ms-request-id": "96223c65-f01e-0012-08fb-093670000000",
         "x-ms-version": "2019-12-12"
->>>>>>> 32e373e2
-      },
-      "ResponseBody": []
-    },
-    {
-<<<<<<< HEAD
-      "RequestUri": "https://seanstagehierarchical.blob.core.windows.net/test-filesystem-0043d8f0-33c7-2920-ffd5-4640aa481793/test-file-9d2c73e6-aa20-614b-0651-e521802ded97?comp=lease",
-      "RequestMethod": "PUT",
-      "RequestHeaders": {
-        "Authorization": "Sanitized",
-        "If-Unmodified-Since": "Fri, 06 Mar 2020 22:19:31 GMT",
-        "traceparent": "00-084f7d333d3a5949aca8c256e3b6c152-de0713e6b0ee2741-00",
-        "User-Agent": [
-          "azsdk-net-Storage.Files.DataLake/12.0.0-dev.20200305.1",
-          "(.NET Core 4.6.28325.01; Microsoft Windows 10.0.18363 )"
-        ],
-        "x-ms-client-request-id": "26d18382-5ddc-21c5-e574-2447bf502dd7",
-        "x-ms-date": "Thu, 05 Mar 2020 22:19:33 GMT",
-        "x-ms-lease-action": "break",
-        "x-ms-return-client-request-id": "true",
-        "x-ms-version": "2019-10-10"
-=======
+      },
+      "ResponseBody": []
+    },
+    {
       "RequestUri": "http://seannsecanary.blob.core.windows.net/test-filesystem-0043d8f0-33c7-2920-ffd5-4640aa481793/test-file-9d2c73e6-aa20-614b-0651-e521802ded97?comp=lease",
       "RequestMethod": "PUT",
       "RequestHeaders": {
@@ -824,53 +448,26 @@
         "x-ms-lease-action": "break",
         "x-ms-return-client-request-id": "true",
         "x-ms-version": "2019-12-12"
->>>>>>> 32e373e2
-      },
-      "RequestBody": null,
-      "StatusCode": 202,
-      "ResponseHeaders": {
-        "Content-Length": "0",
-<<<<<<< HEAD
-        "Date": "Thu, 05 Mar 2020 22:19:33 GMT",
-        "ETag": "\u00220x8D7C153486AD799\u0022",
-        "Last-Modified": "Thu, 05 Mar 2020 22:19:33 GMT",
-=======
+      },
+      "RequestBody": null,
+      "StatusCode": 202,
+      "ResponseHeaders": {
+        "Content-Length": "0",
         "Date": "Fri, 03 Apr 2020 21:01:35 GMT",
         "ETag": "\u00220x8D7D81231BD5060\u0022",
         "Last-Modified": "Fri, 03 Apr 2020 21:01:35 GMT",
->>>>>>> 32e373e2
         "Server": [
           "Windows-Azure-Blob/1.0",
           "Microsoft-HTTPAPI/2.0"
         ],
         "x-ms-client-request-id": "26d18382-5ddc-21c5-e574-2447bf502dd7",
         "x-ms-lease-time": "0",
-<<<<<<< HEAD
-        "x-ms-request-id": "5f1b1b9a-901e-003b-2a3c-f3d79f000000",
-        "x-ms-version": "2019-10-10"
-=======
         "x-ms-request-id": "96223c6d-f01e-0012-0ffb-093670000000",
         "x-ms-version": "2019-12-12"
->>>>>>> 32e373e2
-      },
-      "ResponseBody": []
-    },
-    {
-<<<<<<< HEAD
-      "RequestUri": "https://seanstagehierarchical.blob.core.windows.net/test-filesystem-0043d8f0-33c7-2920-ffd5-4640aa481793?restype=container",
-      "RequestMethod": "DELETE",
-      "RequestHeaders": {
-        "Authorization": "Sanitized",
-        "traceparent": "00-3817c7b0952e1747b69f9dfe095160d6-3d373ceb06210f48-00",
-        "User-Agent": [
-          "azsdk-net-Storage.Files.DataLake/12.0.0-dev.20200305.1",
-          "(.NET Core 4.6.28325.01; Microsoft Windows 10.0.18363 )"
-        ],
-        "x-ms-client-request-id": "b289ddfe-7b01-9029-527e-a2e81105a2a0",
-        "x-ms-date": "Thu, 05 Mar 2020 22:19:34 GMT",
-        "x-ms-return-client-request-id": "true",
-        "x-ms-version": "2019-10-10"
-=======
+      },
+      "ResponseBody": []
+    },
+    {
       "RequestUri": "http://seannsecanary.blob.core.windows.net/test-filesystem-0043d8f0-33c7-2920-ffd5-4640aa481793?restype=container",
       "RequestMethod": "DELETE",
       "RequestHeaders": {
@@ -884,49 +481,23 @@
         "x-ms-date": "Fri, 03 Apr 2020 21:01:36 GMT",
         "x-ms-return-client-request-id": "true",
         "x-ms-version": "2019-12-12"
->>>>>>> 32e373e2
-      },
-      "RequestBody": null,
-      "StatusCode": 202,
-      "ResponseHeaders": {
-        "Content-Length": "0",
-<<<<<<< HEAD
-        "Date": "Thu, 05 Mar 2020 22:19:33 GMT",
-=======
-        "Date": "Fri, 03 Apr 2020 21:01:35 GMT",
->>>>>>> 32e373e2
+      },
+      "RequestBody": null,
+      "StatusCode": 202,
+      "ResponseHeaders": {
+        "Content-Length": "0",
+        "Date": "Fri, 03 Apr 2020 21:01:35 GMT",
         "Server": [
           "Windows-Azure-Blob/1.0",
           "Microsoft-HTTPAPI/2.0"
         ],
         "x-ms-client-request-id": "b289ddfe-7b01-9029-527e-a2e81105a2a0",
-<<<<<<< HEAD
-        "x-ms-request-id": "5f1b1b9b-901e-003b-2b3c-f3d79f000000",
-        "x-ms-version": "2019-10-10"
-=======
         "x-ms-request-id": "96223c73-f01e-0012-13fb-093670000000",
         "x-ms-version": "2019-12-12"
->>>>>>> 32e373e2
-      },
-      "ResponseBody": []
-    },
-    {
-<<<<<<< HEAD
-      "RequestUri": "https://seanstagehierarchical.blob.core.windows.net/test-filesystem-7ffec9b0-9c95-5d4a-2f6c-68c9f424504e?restype=container",
-      "RequestMethod": "PUT",
-      "RequestHeaders": {
-        "Authorization": "Sanitized",
-        "traceparent": "00-1dd3d76be7ff6f4f99baecb134e09619-7263e638ca732548-00",
-        "User-Agent": [
-          "azsdk-net-Storage.Files.DataLake/12.0.0-dev.20200305.1",
-          "(.NET Core 4.6.28325.01; Microsoft Windows 10.0.18363 )"
-        ],
-        "x-ms-blob-public-access": "container",
-        "x-ms-client-request-id": "06f0c871-3e98-62ec-922b-8294135f9c2e",
-        "x-ms-date": "Thu, 05 Mar 2020 22:19:34 GMT",
-        "x-ms-return-client-request-id": "true",
-        "x-ms-version": "2019-10-10"
-=======
+      },
+      "ResponseBody": []
+    },
+    {
       "RequestUri": "http://seannsecanary.blob.core.windows.net/test-filesystem-7ffec9b0-9c95-5d4a-2f6c-68c9f424504e?restype=container",
       "RequestMethod": "PUT",
       "RequestHeaders": {
@@ -941,122 +512,69 @@
         "x-ms-date": "Fri, 03 Apr 2020 21:01:36 GMT",
         "x-ms-return-client-request-id": "true",
         "x-ms-version": "2019-12-12"
->>>>>>> 32e373e2
-      },
-      "RequestBody": null,
-      "StatusCode": 201,
-      "ResponseHeaders": {
-        "Content-Length": "0",
-<<<<<<< HEAD
-        "Date": "Thu, 05 Mar 2020 22:19:33 GMT",
-        "ETag": "\u00220x8D7C15348C2F6C0\u0022",
-        "Last-Modified": "Thu, 05 Mar 2020 22:19:34 GMT",
-=======
+      },
+      "RequestBody": null,
+      "StatusCode": 201,
+      "ResponseHeaders": {
+        "Content-Length": "0",
         "Date": "Fri, 03 Apr 2020 21:01:35 GMT",
         "ETag": "\u00220x8D7D81231F2539C\u0022",
         "Last-Modified": "Fri, 03 Apr 2020 21:01:35 GMT",
->>>>>>> 32e373e2
         "Server": [
           "Windows-Azure-Blob/1.0",
           "Microsoft-HTTPAPI/2.0"
         ],
         "x-ms-client-request-id": "06f0c871-3e98-62ec-922b-8294135f9c2e",
-<<<<<<< HEAD
-        "x-ms-request-id": "d7153def-d01e-003a-663c-f38843000000",
-        "x-ms-version": "2019-10-10"
-=======
         "x-ms-request-id": "96223c7a-f01e-0012-19fb-093670000000",
         "x-ms-version": "2019-12-12"
->>>>>>> 32e373e2
-      },
-      "ResponseBody": []
-    },
-    {
-<<<<<<< HEAD
-      "RequestUri": "https://seanstagehierarchical.dfs.core.windows.net/test-filesystem-7ffec9b0-9c95-5d4a-2f6c-68c9f424504e/test-file-6e32532d-c0bc-35d9-f32d-fd7baf8cdbc4?resource=file",
-      "RequestMethod": "PUT",
-      "RequestHeaders": {
-        "Authorization": "Sanitized",
-        "traceparent": "00-73e9808e39a3724f9be974a81c67256a-aab322964dbbdb44-00",
-        "User-Agent": [
-          "azsdk-net-Storage.Files.DataLake/12.0.0-dev.20200305.1",
-          "(.NET Core 4.6.28325.01; Microsoft Windows 10.0.18363 )"
+      },
+      "ResponseBody": []
+    },
+    {
+      "RequestUri": "http://seannsecanary.dfs.core.windows.net/test-filesystem-7ffec9b0-9c95-5d4a-2f6c-68c9f424504e/test-file-6e32532d-c0bc-35d9-f32d-fd7baf8cdbc4?resource=file",
+      "RequestMethod": "PUT",
+      "RequestHeaders": {
+        "Authorization": "Sanitized",
+        "traceparent": "00-f14edf45d6395440bd5e82a990121660-94efe92cbc25094c-00",
+        "User-Agent": [
+          "azsdk-net-Storage.Files.DataLake/12.1.0-dev.20200403.1",
+          "(.NET Core 4.6.28325.01; Microsoft Windows 10.0.18362 )"
         ],
         "x-ms-client-request-id": "2e90be7c-e438-b0fc-efba-136b4070b205",
-        "x-ms-date": "Thu, 05 Mar 2020 22:19:34 GMT",
-        "x-ms-return-client-request-id": "true",
-        "x-ms-version": "2019-10-10"
-=======
-      "RequestUri": "http://seannsecanary.dfs.core.windows.net/test-filesystem-7ffec9b0-9c95-5d4a-2f6c-68c9f424504e/test-file-6e32532d-c0bc-35d9-f32d-fd7baf8cdbc4?resource=file",
-      "RequestMethod": "PUT",
-      "RequestHeaders": {
-        "Authorization": "Sanitized",
-        "traceparent": "00-f14edf45d6395440bd5e82a990121660-94efe92cbc25094c-00",
-        "User-Agent": [
-          "azsdk-net-Storage.Files.DataLake/12.1.0-dev.20200403.1",
-          "(.NET Core 4.6.28325.01; Microsoft Windows 10.0.18362 )"
-        ],
-        "x-ms-client-request-id": "2e90be7c-e438-b0fc-efba-136b4070b205",
-        "x-ms-date": "Fri, 03 Apr 2020 21:01:37 GMT",
-        "x-ms-return-client-request-id": "true",
-        "x-ms-version": "2019-12-12"
->>>>>>> 32e373e2
-      },
-      "RequestBody": null,
-      "StatusCode": 201,
-      "ResponseHeaders": {
-        "Content-Length": "0",
-<<<<<<< HEAD
-        "Date": "Thu, 05 Mar 2020 22:19:34 GMT",
-        "ETag": "\u00220x8D7C15348F69245\u0022",
-        "Last-Modified": "Thu, 05 Mar 2020 22:19:34 GMT",
-=======
+        "x-ms-date": "Fri, 03 Apr 2020 21:01:37 GMT",
+        "x-ms-return-client-request-id": "true",
+        "x-ms-version": "2019-12-12"
+      },
+      "RequestBody": null,
+      "StatusCode": 201,
+      "ResponseHeaders": {
+        "Content-Length": "0",
         "Date": "Fri, 03 Apr 2020 21:01:35 GMT",
         "ETag": "\u00220x8D7D812320399D5\u0022",
         "Last-Modified": "Fri, 03 Apr 2020 21:01:35 GMT",
->>>>>>> 32e373e2
         "Server": [
           "Windows-Azure-HDFS/1.0",
           "Microsoft-HTTPAPI/2.0"
         ],
         "x-ms-client-request-id": "2e90be7c-e438-b0fc-efba-136b4070b205",
-<<<<<<< HEAD
-        "x-ms-request-id": "eca3c1b6-b01f-003c-153c-f3bbfc000000",
-        "x-ms-version": "2019-10-10"
-=======
         "x-ms-request-id": "fa44014e-201f-0097-2bfb-091bad000000",
         "x-ms-version": "2019-12-12"
->>>>>>> 32e373e2
-      },
-      "ResponseBody": []
-    },
-    {
-<<<<<<< HEAD
-      "RequestUri": "https://seanstagehierarchical.blob.core.windows.net/test-filesystem-7ffec9b0-9c95-5d4a-2f6c-68c9f424504e/test-file-6e32532d-c0bc-35d9-f32d-fd7baf8cdbc4",
-=======
+      },
+      "ResponseBody": []
+    },
+    {
       "RequestUri": "http://seannsecanary.blob.core.windows.net/test-filesystem-7ffec9b0-9c95-5d4a-2f6c-68c9f424504e/test-file-6e32532d-c0bc-35d9-f32d-fd7baf8cdbc4",
->>>>>>> 32e373e2
       "RequestMethod": "HEAD",
       "RequestHeaders": {
         "Authorization": "Sanitized",
         "User-Agent": [
-<<<<<<< HEAD
-          "azsdk-net-Storage.Files.DataLake/12.0.0-dev.20200305.1",
-          "(.NET Core 4.6.28325.01; Microsoft Windows 10.0.18363 )"
+          "azsdk-net-Storage.Files.DataLake/12.1.0-dev.20200403.1",
+          "(.NET Core 4.6.28325.01; Microsoft Windows 10.0.18362 )"
         ],
         "x-ms-client-request-id": "3a4a4934-59c6-0b1a-c4ac-917c2b263fb1",
-        "x-ms-date": "Thu, 05 Mar 2020 22:19:34 GMT",
-        "x-ms-return-client-request-id": "true",
-        "x-ms-version": "2019-10-10"
-=======
-          "azsdk-net-Storage.Files.DataLake/12.1.0-dev.20200403.1",
-          "(.NET Core 4.6.28325.01; Microsoft Windows 10.0.18362 )"
-        ],
-        "x-ms-client-request-id": "3a4a4934-59c6-0b1a-c4ac-917c2b263fb1",
-        "x-ms-date": "Fri, 03 Apr 2020 21:01:37 GMT",
-        "x-ms-return-client-request-id": "true",
-        "x-ms-version": "2019-12-12"
->>>>>>> 32e373e2
+        "x-ms-date": "Fri, 03 Apr 2020 21:01:37 GMT",
+        "x-ms-return-client-request-id": "true",
+        "x-ms-version": "2019-12-12"
       },
       "RequestBody": null,
       "StatusCode": 200,
@@ -1064,15 +582,9 @@
         "Accept-Ranges": "bytes",
         "Content-Length": "0",
         "Content-Type": "application/octet-stream",
-<<<<<<< HEAD
-        "Date": "Thu, 05 Mar 2020 22:19:34 GMT",
-        "ETag": "\u00220x8D7C15348F69245\u0022",
-        "Last-Modified": "Thu, 05 Mar 2020 22:19:34 GMT",
-=======
         "Date": "Fri, 03 Apr 2020 21:01:35 GMT",
         "ETag": "\u00220x8D7D812320399D5\u0022",
         "Last-Modified": "Fri, 03 Apr 2020 21:01:35 GMT",
->>>>>>> 32e373e2
         "Server": [
           "Windows-Azure-Blob/1.0",
           "Microsoft-HTTPAPI/2.0"
@@ -1081,107 +593,52 @@
         "x-ms-access-tier-inferred": "true",
         "x-ms-blob-type": "BlockBlob",
         "x-ms-client-request-id": "3a4a4934-59c6-0b1a-c4ac-917c2b263fb1",
-<<<<<<< HEAD
-        "x-ms-creation-time": "Thu, 05 Mar 2020 22:19:34 GMT",
-        "x-ms-lease-state": "available",
-        "x-ms-lease-status": "unlocked",
-        "x-ms-request-id": "d7153e03-d01e-003a-733c-f38843000000",
-        "x-ms-server-encrypted": "true",
-        "x-ms-version": "2019-10-10"
-=======
         "x-ms-creation-time": "Fri, 03 Apr 2020 21:01:35 GMT",
         "x-ms-lease-state": "available",
         "x-ms-lease-status": "unlocked",
         "x-ms-request-id": "96223c94-f01e-0012-2dfb-093670000000",
         "x-ms-server-encrypted": "true",
         "x-ms-version": "2019-12-12"
->>>>>>> 32e373e2
-      },
-      "ResponseBody": []
-    },
-    {
-<<<<<<< HEAD
-      "RequestUri": "https://seanstagehierarchical.blob.core.windows.net/test-filesystem-7ffec9b0-9c95-5d4a-2f6c-68c9f424504e/test-file-6e32532d-c0bc-35d9-f32d-fd7baf8cdbc4?comp=lease",
-      "RequestMethod": "PUT",
-      "RequestHeaders": {
-        "Authorization": "Sanitized",
-        "traceparent": "00-9fdb53dbf872664ea106a737a0d117f4-41c6e8741ee7f145-00",
-        "User-Agent": [
-          "azsdk-net-Storage.Files.DataLake/12.0.0-dev.20200305.1",
-          "(.NET Core 4.6.28325.01; Microsoft Windows 10.0.18363 )"
+      },
+      "ResponseBody": []
+    },
+    {
+      "RequestUri": "http://seannsecanary.blob.core.windows.net/test-filesystem-7ffec9b0-9c95-5d4a-2f6c-68c9f424504e/test-file-6e32532d-c0bc-35d9-f32d-fd7baf8cdbc4?comp=lease",
+      "RequestMethod": "PUT",
+      "RequestHeaders": {
+        "Authorization": "Sanitized",
+        "traceparent": "00-ed03be1c0d84ec47a1cdd61d62cc35c5-146217200836f54c-00",
+        "User-Agent": [
+          "azsdk-net-Storage.Files.DataLake/12.1.0-dev.20200403.1",
+          "(.NET Core 4.6.28325.01; Microsoft Windows 10.0.18362 )"
         ],
         "x-ms-client-request-id": "27a17385-03f3-15eb-c1f3-2c501b0f098d",
-        "x-ms-date": "Thu, 05 Mar 2020 22:19:34 GMT",
-=======
-      "RequestUri": "http://seannsecanary.blob.core.windows.net/test-filesystem-7ffec9b0-9c95-5d4a-2f6c-68c9f424504e/test-file-6e32532d-c0bc-35d9-f32d-fd7baf8cdbc4?comp=lease",
-      "RequestMethod": "PUT",
-      "RequestHeaders": {
-        "Authorization": "Sanitized",
-        "traceparent": "00-ed03be1c0d84ec47a1cdd61d62cc35c5-146217200836f54c-00",
-        "User-Agent": [
-          "azsdk-net-Storage.Files.DataLake/12.1.0-dev.20200403.1",
-          "(.NET Core 4.6.28325.01; Microsoft Windows 10.0.18362 )"
-        ],
-        "x-ms-client-request-id": "27a17385-03f3-15eb-c1f3-2c501b0f098d",
-        "x-ms-date": "Fri, 03 Apr 2020 21:01:37 GMT",
->>>>>>> 32e373e2
+        "x-ms-date": "Fri, 03 Apr 2020 21:01:37 GMT",
         "x-ms-lease-action": "acquire",
         "x-ms-lease-duration": "15",
         "x-ms-proposed-lease-id": "637bbe50-7107-e4f9-9dbb-b8d5713e3db1",
         "x-ms-return-client-request-id": "true",
-<<<<<<< HEAD
-        "x-ms-version": "2019-10-10"
-=======
-        "x-ms-version": "2019-12-12"
->>>>>>> 32e373e2
-      },
-      "RequestBody": null,
-      "StatusCode": 201,
-      "ResponseHeaders": {
-        "Content-Length": "0",
-<<<<<<< HEAD
-        "Date": "Thu, 05 Mar 2020 22:19:34 GMT",
-        "ETag": "\u00220x8D7C15348F69245\u0022",
-        "Last-Modified": "Thu, 05 Mar 2020 22:19:34 GMT",
-=======
+        "x-ms-version": "2019-12-12"
+      },
+      "RequestBody": null,
+      "StatusCode": 201,
+      "ResponseHeaders": {
+        "Content-Length": "0",
         "Date": "Fri, 03 Apr 2020 21:01:35 GMT",
         "ETag": "\u00220x8D7D812320399D5\u0022",
         "Last-Modified": "Fri, 03 Apr 2020 21:01:35 GMT",
->>>>>>> 32e373e2
         "Server": [
           "Windows-Azure-Blob/1.0",
           "Microsoft-HTTPAPI/2.0"
         ],
         "x-ms-client-request-id": "27a17385-03f3-15eb-c1f3-2c501b0f098d",
         "x-ms-lease-id": "637bbe50-7107-e4f9-9dbb-b8d5713e3db1",
-<<<<<<< HEAD
-        "x-ms-request-id": "d7153e05-d01e-003a-753c-f38843000000",
-        "x-ms-version": "2019-10-10"
-=======
         "x-ms-request-id": "96223c98-f01e-0012-31fb-093670000000",
         "x-ms-version": "2019-12-12"
->>>>>>> 32e373e2
-      },
-      "ResponseBody": []
-    },
-    {
-<<<<<<< HEAD
-      "RequestUri": "https://seanstagehierarchical.blob.core.windows.net/test-filesystem-7ffec9b0-9c95-5d4a-2f6c-68c9f424504e/test-file-6e32532d-c0bc-35d9-f32d-fd7baf8cdbc4?comp=lease",
-      "RequestMethod": "PUT",
-      "RequestHeaders": {
-        "Authorization": "Sanitized",
-        "If-Match": "\u00220x8D7C15348F69245\u0022",
-        "traceparent": "00-74d75c68bb472c418fd4d485dd822b80-dce08a6f976cc741-00",
-        "User-Agent": [
-          "azsdk-net-Storage.Files.DataLake/12.0.0-dev.20200305.1",
-          "(.NET Core 4.6.28325.01; Microsoft Windows 10.0.18363 )"
-        ],
-        "x-ms-client-request-id": "b8f73dfe-1884-7abd-76e6-a37e93b88821",
-        "x-ms-date": "Thu, 05 Mar 2020 22:19:34 GMT",
-        "x-ms-lease-action": "break",
-        "x-ms-return-client-request-id": "true",
-        "x-ms-version": "2019-10-10"
-=======
+      },
+      "ResponseBody": []
+    },
+    {
       "RequestUri": "http://seannsecanary.blob.core.windows.net/test-filesystem-7ffec9b0-9c95-5d4a-2f6c-68c9f424504e/test-file-6e32532d-c0bc-35d9-f32d-fd7baf8cdbc4?comp=lease",
       "RequestMethod": "PUT",
       "RequestHeaders": {
@@ -1197,53 +654,26 @@
         "x-ms-lease-action": "break",
         "x-ms-return-client-request-id": "true",
         "x-ms-version": "2019-12-12"
->>>>>>> 32e373e2
-      },
-      "RequestBody": null,
-      "StatusCode": 202,
-      "ResponseHeaders": {
-        "Content-Length": "0",
-<<<<<<< HEAD
-        "Date": "Thu, 05 Mar 2020 22:19:34 GMT",
-        "ETag": "\u00220x8D7C15348F69245\u0022",
-        "Last-Modified": "Thu, 05 Mar 2020 22:19:34 GMT",
-=======
+      },
+      "RequestBody": null,
+      "StatusCode": 202,
+      "ResponseHeaders": {
+        "Content-Length": "0",
         "Date": "Fri, 03 Apr 2020 21:01:35 GMT",
         "ETag": "\u00220x8D7D812320399D5\u0022",
         "Last-Modified": "Fri, 03 Apr 2020 21:01:35 GMT",
->>>>>>> 32e373e2
         "Server": [
           "Windows-Azure-Blob/1.0",
           "Microsoft-HTTPAPI/2.0"
         ],
         "x-ms-client-request-id": "b8f73dfe-1884-7abd-76e6-a37e93b88821",
         "x-ms-lease-time": "0",
-<<<<<<< HEAD
-        "x-ms-request-id": "d7153e09-d01e-003a-793c-f38843000000",
-        "x-ms-version": "2019-10-10"
-=======
         "x-ms-request-id": "96223c9a-f01e-0012-33fb-093670000000",
         "x-ms-version": "2019-12-12"
->>>>>>> 32e373e2
-      },
-      "ResponseBody": []
-    },
-    {
-<<<<<<< HEAD
-      "RequestUri": "https://seanstagehierarchical.blob.core.windows.net/test-filesystem-7ffec9b0-9c95-5d4a-2f6c-68c9f424504e?restype=container",
-      "RequestMethod": "DELETE",
-      "RequestHeaders": {
-        "Authorization": "Sanitized",
-        "traceparent": "00-08a556bad01de4478dd30a97f1e97a7a-c8c41733377f9841-00",
-        "User-Agent": [
-          "azsdk-net-Storage.Files.DataLake/12.0.0-dev.20200305.1",
-          "(.NET Core 4.6.28325.01; Microsoft Windows 10.0.18363 )"
-        ],
-        "x-ms-client-request-id": "dd52e81d-5018-4f08-cc81-5f662d54df87",
-        "x-ms-date": "Thu, 05 Mar 2020 22:19:35 GMT",
-        "x-ms-return-client-request-id": "true",
-        "x-ms-version": "2019-10-10"
-=======
+      },
+      "ResponseBody": []
+    },
+    {
       "RequestUri": "http://seannsecanary.blob.core.windows.net/test-filesystem-7ffec9b0-9c95-5d4a-2f6c-68c9f424504e?restype=container",
       "RequestMethod": "DELETE",
       "RequestHeaders": {
@@ -1257,296 +687,159 @@
         "x-ms-date": "Fri, 03 Apr 2020 21:01:37 GMT",
         "x-ms-return-client-request-id": "true",
         "x-ms-version": "2019-12-12"
->>>>>>> 32e373e2
-      },
-      "RequestBody": null,
-      "StatusCode": 202,
-      "ResponseHeaders": {
-        "Content-Length": "0",
-<<<<<<< HEAD
-        "Date": "Thu, 05 Mar 2020 22:19:34 GMT",
-=======
-        "Date": "Fri, 03 Apr 2020 21:01:35 GMT",
->>>>>>> 32e373e2
+      },
+      "RequestBody": null,
+      "StatusCode": 202,
+      "ResponseHeaders": {
+        "Content-Length": "0",
+        "Date": "Fri, 03 Apr 2020 21:01:35 GMT",
         "Server": [
           "Windows-Azure-Blob/1.0",
           "Microsoft-HTTPAPI/2.0"
         ],
         "x-ms-client-request-id": "dd52e81d-5018-4f08-cc81-5f662d54df87",
-<<<<<<< HEAD
-        "x-ms-request-id": "d7153e0d-d01e-003a-7b3c-f38843000000",
-        "x-ms-version": "2019-10-10"
-=======
         "x-ms-request-id": "96223ca2-f01e-0012-3afb-093670000000",
         "x-ms-version": "2019-12-12"
->>>>>>> 32e373e2
-      },
-      "ResponseBody": []
-    },
-    {
-<<<<<<< HEAD
-      "RequestUri": "https://seanstagehierarchical.blob.core.windows.net/test-filesystem-8643e71d-2ac0-26bf-3843-18563071800b?restype=container",
-      "RequestMethod": "PUT",
-      "RequestHeaders": {
-        "Authorization": "Sanitized",
-        "traceparent": "00-e6cad5b158487144af437182fb298bba-26dcfcb412002d42-00",
-        "User-Agent": [
-          "azsdk-net-Storage.Files.DataLake/12.0.0-dev.20200305.1",
-          "(.NET Core 4.6.28325.01; Microsoft Windows 10.0.18363 )"
+      },
+      "ResponseBody": []
+    },
+    {
+      "RequestUri": "http://seannsecanary.blob.core.windows.net/test-filesystem-8643e71d-2ac0-26bf-3843-18563071800b?restype=container",
+      "RequestMethod": "PUT",
+      "RequestHeaders": {
+        "Authorization": "Sanitized",
+        "traceparent": "00-88fa4ef86fc730408cdf7136672bebe7-cf0f2e43e57bdd43-00",
+        "User-Agent": [
+          "azsdk-net-Storage.Files.DataLake/12.1.0-dev.20200403.1",
+          "(.NET Core 4.6.28325.01; Microsoft Windows 10.0.18362 )"
         ],
         "x-ms-blob-public-access": "container",
         "x-ms-client-request-id": "132e5f4e-e526-f346-282b-a5d437b21e5b",
-        "x-ms-date": "Thu, 05 Mar 2020 22:19:35 GMT",
-        "x-ms-return-client-request-id": "true",
-        "x-ms-version": "2019-10-10"
-=======
-      "RequestUri": "http://seannsecanary.blob.core.windows.net/test-filesystem-8643e71d-2ac0-26bf-3843-18563071800b?restype=container",
-      "RequestMethod": "PUT",
-      "RequestHeaders": {
-        "Authorization": "Sanitized",
-        "traceparent": "00-88fa4ef86fc730408cdf7136672bebe7-cf0f2e43e57bdd43-00",
-        "User-Agent": [
-          "azsdk-net-Storage.Files.DataLake/12.1.0-dev.20200403.1",
-          "(.NET Core 4.6.28325.01; Microsoft Windows 10.0.18362 )"
-        ],
-        "x-ms-blob-public-access": "container",
-        "x-ms-client-request-id": "132e5f4e-e526-f346-282b-a5d437b21e5b",
-        "x-ms-date": "Fri, 03 Apr 2020 21:01:37 GMT",
-        "x-ms-return-client-request-id": "true",
-        "x-ms-version": "2019-12-12"
->>>>>>> 32e373e2
-      },
-      "RequestBody": null,
-      "StatusCode": 201,
-      "ResponseHeaders": {
-        "Content-Length": "0",
-<<<<<<< HEAD
-        "Date": "Thu, 05 Mar 2020 22:19:34 GMT",
-        "ETag": "\u00220x8D7C1534956C7AE\u0022",
-        "Last-Modified": "Thu, 05 Mar 2020 22:19:35 GMT",
-=======
+        "x-ms-date": "Fri, 03 Apr 2020 21:01:37 GMT",
+        "x-ms-return-client-request-id": "true",
+        "x-ms-version": "2019-12-12"
+      },
+      "RequestBody": null,
+      "StatusCode": 201,
+      "ResponseHeaders": {
+        "Content-Length": "0",
         "Date": "Fri, 03 Apr 2020 21:01:36 GMT",
         "ETag": "\u00220x8D7D812324BA78A\u0022",
         "Last-Modified": "Fri, 03 Apr 2020 21:01:36 GMT",
->>>>>>> 32e373e2
         "Server": [
           "Windows-Azure-Blob/1.0",
           "Microsoft-HTTPAPI/2.0"
         ],
         "x-ms-client-request-id": "132e5f4e-e526-f346-282b-a5d437b21e5b",
-<<<<<<< HEAD
-        "x-ms-request-id": "728c5f41-801e-0018-613c-f34d5c000000",
-        "x-ms-version": "2019-10-10"
-=======
         "x-ms-request-id": "96223cb2-f01e-0012-47fb-093670000000",
         "x-ms-version": "2019-12-12"
->>>>>>> 32e373e2
-      },
-      "ResponseBody": []
-    },
-    {
-<<<<<<< HEAD
-      "RequestUri": "https://seanstagehierarchical.dfs.core.windows.net/test-filesystem-8643e71d-2ac0-26bf-3843-18563071800b/test-file-91ec5300-34f3-7221-de57-6c164bbcad99?resource=file",
-      "RequestMethod": "PUT",
-      "RequestHeaders": {
-        "Authorization": "Sanitized",
-        "traceparent": "00-2dec97b623408443b67594b7381c96a5-fe2a81b1c8510a4f-00",
-        "User-Agent": [
-          "azsdk-net-Storage.Files.DataLake/12.0.0-dev.20200305.1",
-          "(.NET Core 4.6.28325.01; Microsoft Windows 10.0.18363 )"
+      },
+      "ResponseBody": []
+    },
+    {
+      "RequestUri": "http://seannsecanary.dfs.core.windows.net/test-filesystem-8643e71d-2ac0-26bf-3843-18563071800b/test-file-91ec5300-34f3-7221-de57-6c164bbcad99?resource=file",
+      "RequestMethod": "PUT",
+      "RequestHeaders": {
+        "Authorization": "Sanitized",
+        "traceparent": "00-227f05dbb2bfb64699a71f704e69c5bd-efbe482d1737e94c-00",
+        "User-Agent": [
+          "azsdk-net-Storage.Files.DataLake/12.1.0-dev.20200403.1",
+          "(.NET Core 4.6.28325.01; Microsoft Windows 10.0.18362 )"
         ],
         "x-ms-client-request-id": "2502838b-f5b2-1a58-3dbc-35cf792fa76b",
-        "x-ms-date": "Thu, 05 Mar 2020 22:19:35 GMT",
-        "x-ms-return-client-request-id": "true",
-        "x-ms-version": "2019-10-10"
-=======
-      "RequestUri": "http://seannsecanary.dfs.core.windows.net/test-filesystem-8643e71d-2ac0-26bf-3843-18563071800b/test-file-91ec5300-34f3-7221-de57-6c164bbcad99?resource=file",
-      "RequestMethod": "PUT",
-      "RequestHeaders": {
-        "Authorization": "Sanitized",
-        "traceparent": "00-227f05dbb2bfb64699a71f704e69c5bd-efbe482d1737e94c-00",
-        "User-Agent": [
-          "azsdk-net-Storage.Files.DataLake/12.1.0-dev.20200403.1",
-          "(.NET Core 4.6.28325.01; Microsoft Windows 10.0.18362 )"
-        ],
-        "x-ms-client-request-id": "2502838b-f5b2-1a58-3dbc-35cf792fa76b",
-        "x-ms-date": "Fri, 03 Apr 2020 21:01:37 GMT",
-        "x-ms-return-client-request-id": "true",
-        "x-ms-version": "2019-12-12"
->>>>>>> 32e373e2
-      },
-      "RequestBody": null,
-      "StatusCode": 201,
-      "ResponseHeaders": {
-        "Content-Length": "0",
-<<<<<<< HEAD
-        "Date": "Thu, 05 Mar 2020 22:19:35 GMT",
-        "ETag": "\u00220x8D7C153498A6ED4\u0022",
-        "Last-Modified": "Thu, 05 Mar 2020 22:19:35 GMT",
-=======
+        "x-ms-date": "Fri, 03 Apr 2020 21:01:37 GMT",
+        "x-ms-return-client-request-id": "true",
+        "x-ms-version": "2019-12-12"
+      },
+      "RequestBody": null,
+      "StatusCode": 201,
+      "ResponseHeaders": {
+        "Content-Length": "0",
         "Date": "Fri, 03 Apr 2020 21:01:36 GMT",
         "ETag": "\u00220x8D7D8123262E342\u0022",
         "Last-Modified": "Fri, 03 Apr 2020 21:01:36 GMT",
->>>>>>> 32e373e2
         "Server": [
           "Windows-Azure-HDFS/1.0",
           "Microsoft-HTTPAPI/2.0"
         ],
         "x-ms-client-request-id": "2502838b-f5b2-1a58-3dbc-35cf792fa76b",
-<<<<<<< HEAD
-        "x-ms-request-id": "ee562249-d01f-002a-3d3c-f34d2b000000",
-        "x-ms-version": "2019-10-10"
-=======
         "x-ms-request-id": "fa44014f-201f-0097-2cfb-091bad000000",
         "x-ms-version": "2019-12-12"
->>>>>>> 32e373e2
-      },
-      "ResponseBody": []
-    },
-    {
-<<<<<<< HEAD
-      "RequestUri": "https://seanstagehierarchical.blob.core.windows.net/test-filesystem-8643e71d-2ac0-26bf-3843-18563071800b/test-file-91ec5300-34f3-7221-de57-6c164bbcad99?comp=lease",
-      "RequestMethod": "PUT",
-      "RequestHeaders": {
-        "Authorization": "Sanitized",
-        "traceparent": "00-cfd0e277dc6c904d8428f4331fa12ee4-86f643eb162c5747-00",
-        "User-Agent": [
-          "azsdk-net-Storage.Files.DataLake/12.0.0-dev.20200305.1",
-          "(.NET Core 4.6.28325.01; Microsoft Windows 10.0.18363 )"
+      },
+      "ResponseBody": []
+    },
+    {
+      "RequestUri": "http://seannsecanary.blob.core.windows.net/test-filesystem-8643e71d-2ac0-26bf-3843-18563071800b/test-file-91ec5300-34f3-7221-de57-6c164bbcad99?comp=lease",
+      "RequestMethod": "PUT",
+      "RequestHeaders": {
+        "Authorization": "Sanitized",
+        "traceparent": "00-298e3177be430a4e8072224e221ea4de-25435135ae07d249-00",
+        "User-Agent": [
+          "azsdk-net-Storage.Files.DataLake/12.1.0-dev.20200403.1",
+          "(.NET Core 4.6.28325.01; Microsoft Windows 10.0.18362 )"
         ],
         "x-ms-client-request-id": "fbbc17c6-491b-3dbc-6a6e-b75bb8d26856",
-        "x-ms-date": "Thu, 05 Mar 2020 22:19:35 GMT",
-=======
-      "RequestUri": "http://seannsecanary.blob.core.windows.net/test-filesystem-8643e71d-2ac0-26bf-3843-18563071800b/test-file-91ec5300-34f3-7221-de57-6c164bbcad99?comp=lease",
-      "RequestMethod": "PUT",
-      "RequestHeaders": {
-        "Authorization": "Sanitized",
-        "traceparent": "00-298e3177be430a4e8072224e221ea4de-25435135ae07d249-00",
-        "User-Agent": [
-          "azsdk-net-Storage.Files.DataLake/12.1.0-dev.20200403.1",
-          "(.NET Core 4.6.28325.01; Microsoft Windows 10.0.18362 )"
-        ],
-        "x-ms-client-request-id": "fbbc17c6-491b-3dbc-6a6e-b75bb8d26856",
-        "x-ms-date": "Fri, 03 Apr 2020 21:01:37 GMT",
->>>>>>> 32e373e2
+        "x-ms-date": "Fri, 03 Apr 2020 21:01:37 GMT",
         "x-ms-lease-action": "acquire",
         "x-ms-lease-duration": "15",
         "x-ms-proposed-lease-id": "6b180b7e-4dab-9318-6e57-3c85b1e76ba9",
         "x-ms-return-client-request-id": "true",
-<<<<<<< HEAD
-        "x-ms-version": "2019-10-10"
-=======
-        "x-ms-version": "2019-12-12"
->>>>>>> 32e373e2
-      },
-      "RequestBody": null,
-      "StatusCode": 201,
-      "ResponseHeaders": {
-        "Content-Length": "0",
-<<<<<<< HEAD
-        "Date": "Thu, 05 Mar 2020 22:19:34 GMT",
-        "ETag": "\u00220x8D7C153498A6ED4\u0022",
-        "Last-Modified": "Thu, 05 Mar 2020 22:19:35 GMT",
-=======
+        "x-ms-version": "2019-12-12"
+      },
+      "RequestBody": null,
+      "StatusCode": 201,
+      "ResponseHeaders": {
+        "Content-Length": "0",
         "Date": "Fri, 03 Apr 2020 21:01:36 GMT",
         "ETag": "\u00220x8D7D8123262E342\u0022",
         "Last-Modified": "Fri, 03 Apr 2020 21:01:36 GMT",
->>>>>>> 32e373e2
         "Server": [
           "Windows-Azure-Blob/1.0",
           "Microsoft-HTTPAPI/2.0"
         ],
         "x-ms-client-request-id": "fbbc17c6-491b-3dbc-6a6e-b75bb8d26856",
         "x-ms-lease-id": "6b180b7e-4dab-9318-6e57-3c85b1e76ba9",
-<<<<<<< HEAD
-        "x-ms-request-id": "728c5f59-801e-0018-753c-f34d5c000000",
-        "x-ms-version": "2019-10-10"
-=======
         "x-ms-request-id": "96223ccb-f01e-0012-5cfb-093670000000",
         "x-ms-version": "2019-12-12"
->>>>>>> 32e373e2
-      },
-      "ResponseBody": []
-    },
-    {
-<<<<<<< HEAD
-      "RequestUri": "https://seanstagehierarchical.blob.core.windows.net/test-filesystem-8643e71d-2ac0-26bf-3843-18563071800b/test-file-91ec5300-34f3-7221-de57-6c164bbcad99?comp=lease",
-=======
+      },
+      "ResponseBody": []
+    },
+    {
       "RequestUri": "http://seannsecanary.blob.core.windows.net/test-filesystem-8643e71d-2ac0-26bf-3843-18563071800b/test-file-91ec5300-34f3-7221-de57-6c164bbcad99?comp=lease",
->>>>>>> 32e373e2
       "RequestMethod": "PUT",
       "RequestHeaders": {
         "Authorization": "Sanitized",
         "If-None-Match": "\u0022garbage\u0022",
-<<<<<<< HEAD
-        "traceparent": "00-2786139a771de44cac3ba2835bbf7ff7-eb2a6bce15a04e47-00",
-        "User-Agent": [
-          "azsdk-net-Storage.Files.DataLake/12.0.0-dev.20200305.1",
-          "(.NET Core 4.6.28325.01; Microsoft Windows 10.0.18363 )"
+        "traceparent": "00-bff696f126b7b842939de31b2394af49-5b70484f328f084d-00",
+        "User-Agent": [
+          "azsdk-net-Storage.Files.DataLake/12.1.0-dev.20200403.1",
+          "(.NET Core 4.6.28325.01; Microsoft Windows 10.0.18362 )"
         ],
         "x-ms-client-request-id": "9abf173a-702a-598d-494e-5e4bd08b0fa1",
-        "x-ms-date": "Thu, 05 Mar 2020 22:19:35 GMT",
+        "x-ms-date": "Fri, 03 Apr 2020 21:01:37 GMT",
         "x-ms-lease-action": "break",
         "x-ms-return-client-request-id": "true",
-        "x-ms-version": "2019-10-10"
-=======
-        "traceparent": "00-bff696f126b7b842939de31b2394af49-5b70484f328f084d-00",
-        "User-Agent": [
-          "azsdk-net-Storage.Files.DataLake/12.1.0-dev.20200403.1",
-          "(.NET Core 4.6.28325.01; Microsoft Windows 10.0.18362 )"
-        ],
-        "x-ms-client-request-id": "9abf173a-702a-598d-494e-5e4bd08b0fa1",
-        "x-ms-date": "Fri, 03 Apr 2020 21:01:37 GMT",
-        "x-ms-lease-action": "break",
-        "x-ms-return-client-request-id": "true",
-        "x-ms-version": "2019-12-12"
->>>>>>> 32e373e2
-      },
-      "RequestBody": null,
-      "StatusCode": 202,
-      "ResponseHeaders": {
-        "Content-Length": "0",
-<<<<<<< HEAD
-        "Date": "Thu, 05 Mar 2020 22:19:34 GMT",
-        "ETag": "\u00220x8D7C153498A6ED4\u0022",
-        "Last-Modified": "Thu, 05 Mar 2020 22:19:35 GMT",
-=======
+        "x-ms-version": "2019-12-12"
+      },
+      "RequestBody": null,
+      "StatusCode": 202,
+      "ResponseHeaders": {
+        "Content-Length": "0",
         "Date": "Fri, 03 Apr 2020 21:01:36 GMT",
         "ETag": "\u00220x8D7D8123262E342\u0022",
         "Last-Modified": "Fri, 03 Apr 2020 21:01:36 GMT",
->>>>>>> 32e373e2
         "Server": [
           "Windows-Azure-Blob/1.0",
           "Microsoft-HTTPAPI/2.0"
         ],
         "x-ms-client-request-id": "9abf173a-702a-598d-494e-5e4bd08b0fa1",
         "x-ms-lease-time": "0",
-<<<<<<< HEAD
-        "x-ms-request-id": "728c5f5c-801e-0018-783c-f34d5c000000",
-        "x-ms-version": "2019-10-10"
-=======
         "x-ms-request-id": "96223cd2-f01e-0012-62fb-093670000000",
         "x-ms-version": "2019-12-12"
->>>>>>> 32e373e2
-      },
-      "ResponseBody": []
-    },
-    {
-<<<<<<< HEAD
-      "RequestUri": "https://seanstagehierarchical.blob.core.windows.net/test-filesystem-8643e71d-2ac0-26bf-3843-18563071800b?restype=container",
-      "RequestMethod": "DELETE",
-      "RequestHeaders": {
-        "Authorization": "Sanitized",
-        "traceparent": "00-75bc98913d5bf64485f79ba37e063f59-190e1e22efda8e4f-00",
-        "User-Agent": [
-          "azsdk-net-Storage.Files.DataLake/12.0.0-dev.20200305.1",
-          "(.NET Core 4.6.28325.01; Microsoft Windows 10.0.18363 )"
-        ],
-        "x-ms-client-request-id": "a1205f12-ce13-e12c-fdd2-2a5580652699",
-        "x-ms-date": "Thu, 05 Mar 2020 22:19:35 GMT",
-        "x-ms-return-client-request-id": "true",
-        "x-ms-version": "2019-10-10"
-=======
+      },
+      "ResponseBody": []
+    },
+    {
       "RequestUri": "http://seannsecanary.blob.core.windows.net/test-filesystem-8643e71d-2ac0-26bf-3843-18563071800b?restype=container",
       "RequestMethod": "DELETE",
       "RequestHeaders": {
@@ -1560,42 +853,26 @@
         "x-ms-date": "Fri, 03 Apr 2020 21:01:37 GMT",
         "x-ms-return-client-request-id": "true",
         "x-ms-version": "2019-12-12"
->>>>>>> 32e373e2
-      },
-      "RequestBody": null,
-      "StatusCode": 202,
-      "ResponseHeaders": {
-        "Content-Length": "0",
-<<<<<<< HEAD
-        "Date": "Thu, 05 Mar 2020 22:19:34 GMT",
-=======
+      },
+      "RequestBody": null,
+      "StatusCode": 202,
+      "ResponseHeaders": {
+        "Content-Length": "0",
         "Date": "Fri, 03 Apr 2020 21:01:36 GMT",
->>>>>>> 32e373e2
         "Server": [
           "Windows-Azure-Blob/1.0",
           "Microsoft-HTTPAPI/2.0"
         ],
         "x-ms-client-request-id": "a1205f12-ce13-e12c-fdd2-2a5580652699",
-<<<<<<< HEAD
-        "x-ms-request-id": "728c5f62-801e-0018-7d3c-f34d5c000000",
-        "x-ms-version": "2019-10-10"
-=======
         "x-ms-request-id": "96223cdb-f01e-0012-6afb-093670000000",
         "x-ms-version": "2019-12-12"
->>>>>>> 32e373e2
       },
       "ResponseBody": []
     }
   ],
   "Variables": {
-<<<<<<< HEAD
-    "DateTimeOffsetNow": "2020-03-05T14:19:31.4928840-08:00",
-    "RandomSeed": "1920900542",
-    "Storage_TestConfigHierarchicalNamespace": "NamespaceTenant\nseanstagehierarchical\nU2FuaXRpemVk\nhttps://seanstagehierarchical.blob.core.windows.net\nhttp://seanstagehierarchical.file.core.windows.net\nhttp://seanstagehierarchical.queue.core.windows.net\nhttp://seanstagehierarchical.table.core.windows.net\n\n\n\n\nhttp://seanstagehierarchical-secondary.blob.core.windows.net\nhttp://seanstagehierarchical-secondary.file.core.windows.net\nhttp://seanstagehierarchical-secondary.queue.core.windows.net\nhttp://seanstagehierarchical-secondary.table.core.windows.net\n68390a19-a643-458b-b726-408abf67b4fc\nSanitized\n72f988bf-86f1-41af-91ab-2d7cd011db47\nhttps://login.microsoftonline.com/\nCloud\nBlobEndpoint=https://seanstagehierarchical.blob.core.windows.net/;QueueEndpoint=http://seanstagehierarchical.queue.core.windows.net/;FileEndpoint=http://seanstagehierarchical.file.core.windows.net/;BlobSecondaryEndpoint=http://seanstagehierarchical-secondary.blob.core.windows.net/;QueueSecondaryEndpoint=http://seanstagehierarchical-secondary.queue.core.windows.net/;FileSecondaryEndpoint=http://seanstagehierarchical-secondary.file.core.windows.net/;AccountName=seanstagehierarchical;AccountKey=Sanitized\n"
-=======
     "DateTimeOffsetNow": "2020-04-03T14:01:35.3265170-07:00",
     "RandomSeed": "1920900542",
     "Storage_TestConfigHierarchicalNamespace": "NamespaceTenant\nseannsecanary\nU2FuaXRpemVk\nhttp://seannsecanary.blob.core.windows.net\nhttp://seannsecanary.file.core.windows.net\nhttp://seannsecanary.queue.core.windows.net\nhttp://seannsecanary.table.core.windows.net\n\n\n\n\nhttp://seannsecanary-secondary.blob.core.windows.net\nhttp://seannsecanary-secondary.file.core.windows.net\nhttp://seannsecanary-secondary.queue.core.windows.net\nhttp://seannsecanary-secondary.table.core.windows.net\n68390a19-a643-458b-b726-408abf67b4fc\nSanitized\n72f988bf-86f1-41af-91ab-2d7cd011db47\nhttps://login.microsoftonline.com/\nCloud\nBlobEndpoint=http://seannsecanary.blob.core.windows.net/;QueueEndpoint=http://seannsecanary.queue.core.windows.net/;FileEndpoint=http://seannsecanary.file.core.windows.net/;BlobSecondaryEndpoint=http://seannsecanary-secondary.blob.core.windows.net/;QueueSecondaryEndpoint=http://seannsecanary-secondary.queue.core.windows.net/;FileSecondaryEndpoint=http://seannsecanary-secondary.file.core.windows.net/;AccountName=seannsecanary;AccountKey=Sanitized\n"
->>>>>>> 32e373e2
   }
 }