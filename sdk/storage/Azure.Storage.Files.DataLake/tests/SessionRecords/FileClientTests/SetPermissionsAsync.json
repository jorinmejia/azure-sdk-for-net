--- conflicted
+++ resolved
@@ -1,22 +1,6 @@
 {
   "Entries": [
     {
-<<<<<<< HEAD
-      "RequestUri": "https://seanstagehierarchical.blob.core.windows.net/test-filesystem-9877a005-f985-5f64-47e8-c2e2a55f2bc8?restype=container",
-      "RequestMethod": "PUT",
-      "RequestHeaders": {
-        "Authorization": "Sanitized",
-        "traceparent": "00-05addc4b759ed349958e58bd112968ae-053e2c8d4b147a45-00",
-        "User-Agent": [
-          "azsdk-net-Storage.Files.DataLake/12.0.0-dev.20200305.1",
-          "(.NET Core 4.6.28325.01; Microsoft Windows 10.0.18363 )"
-        ],
-        "x-ms-blob-public-access": "container",
-        "x-ms-client-request-id": "02417fca-ae8c-60c1-0f39-bb75de52a292",
-        "x-ms-date": "Thu, 05 Mar 2020 22:19:02 GMT",
-        "x-ms-return-client-request-id": "true",
-        "x-ms-version": "2019-10-10"
-=======
       "RequestUri": "http://seannsecanary.blob.core.windows.net/test-filesystem-9877a005-f985-5f64-47e8-c2e2a55f2bc8?restype=container",
       "RequestMethod": "PUT",
       "RequestHeaders": {
@@ -31,52 +15,25 @@
         "x-ms-date": "Fri, 03 Apr 2020 21:01:20 GMT",
         "x-ms-return-client-request-id": "true",
         "x-ms-version": "2019-12-12"
->>>>>>> 32e373e2
       },
       "RequestBody": null,
       "StatusCode": 201,
       "ResponseHeaders": {
         "Content-Length": "0",
-<<<<<<< HEAD
-        "Date": "Thu, 05 Mar 2020 22:19:02 GMT",
-        "ETag": "\u00220x8D7C153360DC3E2\u0022",
-        "Last-Modified": "Thu, 05 Mar 2020 22:19:02 GMT",
-=======
         "Date": "Fri, 03 Apr 2020 21:01:19 GMT",
         "ETag": "\u00220x8D7D8122823ADEE\u0022",
         "Last-Modified": "Fri, 03 Apr 2020 21:01:19 GMT",
->>>>>>> 32e373e2
         "Server": [
           "Windows-Azure-Blob/1.0",
           "Microsoft-HTTPAPI/2.0"
         ],
         "x-ms-client-request-id": "02417fca-ae8c-60c1-0f39-bb75de52a292",
-<<<<<<< HEAD
-        "x-ms-request-id": "581dc8a6-101e-000a-3c3c-f3368c000000",
-        "x-ms-version": "2019-10-10"
-=======
         "x-ms-request-id": "9622353f-f01e-0012-3bfb-093670000000",
         "x-ms-version": "2019-12-12"
->>>>>>> 32e373e2
       },
       "ResponseBody": []
     },
     {
-<<<<<<< HEAD
-      "RequestUri": "https://seanstagehierarchical.dfs.core.windows.net/test-filesystem-9877a005-f985-5f64-47e8-c2e2a55f2bc8/test-file-5332eb5c-4000-62d6-011f-57b5431f102b?resource=file",
-      "RequestMethod": "PUT",
-      "RequestHeaders": {
-        "Authorization": "Sanitized",
-        "traceparent": "00-ec77c39cfd31da45b53cb323d9bdcaff-bca56ff10e20e240-00",
-        "User-Agent": [
-          "azsdk-net-Storage.Files.DataLake/12.0.0-dev.20200305.1",
-          "(.NET Core 4.6.28325.01; Microsoft Windows 10.0.18363 )"
-        ],
-        "x-ms-client-request-id": "63e8232c-c0e8-8901-a8df-006d570b1df0",
-        "x-ms-date": "Thu, 05 Mar 2020 22:19:03 GMT",
-        "x-ms-return-client-request-id": "true",
-        "x-ms-version": "2019-10-10"
-=======
       "RequestUri": "http://seannsecanary.dfs.core.windows.net/test-filesystem-9877a005-f985-5f64-47e8-c2e2a55f2bc8/test-file-5332eb5c-4000-62d6-011f-57b5431f102b?resource=file",
       "RequestMethod": "PUT",
       "RequestHeaders": {
@@ -90,56 +47,30 @@
         "x-ms-date": "Fri, 03 Apr 2020 21:01:20 GMT",
         "x-ms-return-client-request-id": "true",
         "x-ms-version": "2019-12-12"
->>>>>>> 32e373e2
       },
       "RequestBody": null,
       "StatusCode": 201,
       "ResponseHeaders": {
         "Content-Length": "0",
-<<<<<<< HEAD
-        "Date": "Thu, 05 Mar 2020 22:19:03 GMT",
-        "ETag": "\u00220x8D7C153363FC237\u0022",
-        "Last-Modified": "Thu, 05 Mar 2020 22:19:03 GMT",
-=======
         "Date": "Fri, 03 Apr 2020 21:01:18 GMT",
         "ETag": "\u00220x8D7D8122832B556\u0022",
         "Last-Modified": "Fri, 03 Apr 2020 21:01:19 GMT",
->>>>>>> 32e373e2
         "Server": [
           "Windows-Azure-HDFS/1.0",
           "Microsoft-HTTPAPI/2.0"
         ],
         "x-ms-client-request-id": "63e8232c-c0e8-8901-a8df-006d570b1df0",
-<<<<<<< HEAD
-        "x-ms-request-id": "cc91db92-f01f-0002-2b3c-f32c83000000",
-        "x-ms-version": "2019-10-10"
-=======
         "x-ms-request-id": "fa4400ef-201f-0097-62fb-091bad000000",
         "x-ms-version": "2019-12-12"
->>>>>>> 32e373e2
       },
       "ResponseBody": []
     },
     {
-<<<<<<< HEAD
-      "RequestUri": "https://seanstagehierarchical.dfs.core.windows.net/test-filesystem-9877a005-f985-5f64-47e8-c2e2a55f2bc8/test-file-5332eb5c-4000-62d6-011f-57b5431f102b?action=setAccessControl",
-=======
       "RequestUri": "http://seannsecanary.dfs.core.windows.net/test-filesystem-9877a005-f985-5f64-47e8-c2e2a55f2bc8/test-file-5332eb5c-4000-62d6-011f-57b5431f102b?action=setAccessControl",
->>>>>>> 32e373e2
       "RequestMethod": "PATCH",
       "RequestHeaders": {
         "Authorization": "Sanitized",
         "User-Agent": [
-<<<<<<< HEAD
-          "azsdk-net-Storage.Files.DataLake/12.0.0-dev.20200305.1",
-          "(.NET Core 4.6.28325.01; Microsoft Windows 10.0.18363 )"
-        ],
-        "x-ms-client-request-id": "1f8867a5-ac36-1342-be8e-7e3d28cee79b",
-        "x-ms-date": "Thu, 05 Mar 2020 22:19:03 GMT",
-        "x-ms-permissions": "rwxrwxrwx",
-        "x-ms-return-client-request-id": "true",
-        "x-ms-version": "2019-10-10"
-=======
           "azsdk-net-Storage.Files.DataLake/12.1.0-dev.20200403.1",
           "(.NET Core 4.6.28325.01; Microsoft Windows 10.0.18362 )"
         ],
@@ -148,53 +79,26 @@
         "x-ms-permissions": "rwxrwxrwx",
         "x-ms-return-client-request-id": "true",
         "x-ms-version": "2019-12-12"
->>>>>>> 32e373e2
       },
       "RequestBody": null,
       "StatusCode": 200,
       "ResponseHeaders": {
         "Content-Length": "0",
-<<<<<<< HEAD
-        "Date": "Thu, 05 Mar 2020 22:19:03 GMT",
-        "ETag": "\u00220x8D7C153363FC237\u0022",
-        "Last-Modified": "Thu, 05 Mar 2020 22:19:03 GMT",
-=======
         "Date": "Fri, 03 Apr 2020 21:01:18 GMT",
         "ETag": "\u00220x8D7D8122832B556\u0022",
         "Last-Modified": "Fri, 03 Apr 2020 21:01:19 GMT",
->>>>>>> 32e373e2
         "Server": [
           "Windows-Azure-HDFS/1.0",
           "Microsoft-HTTPAPI/2.0"
         ],
         "x-ms-client-request-id": "1f8867a5-ac36-1342-be8e-7e3d28cee79b",
         "x-ms-namespace-enabled": "true",
-<<<<<<< HEAD
-        "x-ms-request-id": "cc91db93-f01f-0002-2c3c-f32c83000000",
-        "x-ms-version": "2019-10-10"
-=======
         "x-ms-request-id": "fa4400f1-201f-0097-64fb-091bad000000",
         "x-ms-version": "2019-12-12"
->>>>>>> 32e373e2
       },
       "ResponseBody": []
     },
     {
-<<<<<<< HEAD
-      "RequestUri": "https://seanstagehierarchical.blob.core.windows.net/test-filesystem-9877a005-f985-5f64-47e8-c2e2a55f2bc8?restype=container",
-      "RequestMethod": "DELETE",
-      "RequestHeaders": {
-        "Authorization": "Sanitized",
-        "traceparent": "00-e25d17c6dd1dee47a952e6f9b1198e70-5c591adad613f647-00",
-        "User-Agent": [
-          "azsdk-net-Storage.Files.DataLake/12.0.0-dev.20200305.1",
-          "(.NET Core 4.6.28325.01; Microsoft Windows 10.0.18363 )"
-        ],
-        "x-ms-client-request-id": "efc72864-fd82-7cb9-4d8e-5eacfd370be2",
-        "x-ms-date": "Thu, 05 Mar 2020 22:19:03 GMT",
-        "x-ms-return-client-request-id": "true",
-        "x-ms-version": "2019-10-10"
-=======
       "RequestUri": "http://seannsecanary.blob.core.windows.net/test-filesystem-9877a005-f985-5f64-47e8-c2e2a55f2bc8?restype=container",
       "RequestMethod": "DELETE",
       "RequestHeaders": {
@@ -208,39 +112,25 @@
         "x-ms-date": "Fri, 03 Apr 2020 21:01:20 GMT",
         "x-ms-return-client-request-id": "true",
         "x-ms-version": "2019-12-12"
->>>>>>> 32e373e2
       },
       "RequestBody": null,
       "StatusCode": 202,
       "ResponseHeaders": {
         "Content-Length": "0",
-<<<<<<< HEAD
-        "Date": "Thu, 05 Mar 2020 22:19:02 GMT",
-=======
         "Date": "Fri, 03 Apr 2020 21:01:19 GMT",
->>>>>>> 32e373e2
         "Server": [
           "Windows-Azure-Blob/1.0",
           "Microsoft-HTTPAPI/2.0"
         ],
         "x-ms-client-request-id": "efc72864-fd82-7cb9-4d8e-5eacfd370be2",
-<<<<<<< HEAD
-        "x-ms-request-id": "581dc8b2-101e-000a-453c-f3368c000000",
-        "x-ms-version": "2019-10-10"
-=======
         "x-ms-request-id": "96223564-f01e-0012-57fb-093670000000",
         "x-ms-version": "2019-12-12"
->>>>>>> 32e373e2
       },
       "ResponseBody": []
     }
   ],
   "Variables": {
     "RandomSeed": "826930851",
-<<<<<<< HEAD
-    "Storage_TestConfigHierarchicalNamespace": "NamespaceTenant\nseanstagehierarchical\nU2FuaXRpemVk\nhttps://seanstagehierarchical.blob.core.windows.net\nhttp://seanstagehierarchical.file.core.windows.net\nhttp://seanstagehierarchical.queue.core.windows.net\nhttp://seanstagehierarchical.table.core.windows.net\n\n\n\n\nhttp://seanstagehierarchical-secondary.blob.core.windows.net\nhttp://seanstagehierarchical-secondary.file.core.windows.net\nhttp://seanstagehierarchical-secondary.queue.core.windows.net\nhttp://seanstagehierarchical-secondary.table.core.windows.net\n68390a19-a643-458b-b726-408abf67b4fc\nSanitized\n72f988bf-86f1-41af-91ab-2d7cd011db47\nhttps://login.microsoftonline.com/\nCloud\nBlobEndpoint=https://seanstagehierarchical.blob.core.windows.net/;QueueEndpoint=http://seanstagehierarchical.queue.core.windows.net/;FileEndpoint=http://seanstagehierarchical.file.core.windows.net/;BlobSecondaryEndpoint=http://seanstagehierarchical-secondary.blob.core.windows.net/;QueueSecondaryEndpoint=http://seanstagehierarchical-secondary.queue.core.windows.net/;FileSecondaryEndpoint=http://seanstagehierarchical-secondary.file.core.windows.net/;AccountName=seanstagehierarchical;AccountKey=Sanitized\n"
-=======
     "Storage_TestConfigHierarchicalNamespace": "NamespaceTenant\nseannsecanary\nU2FuaXRpemVk\nhttp://seannsecanary.blob.core.windows.net\nhttp://seannsecanary.file.core.windows.net\nhttp://seannsecanary.queue.core.windows.net\nhttp://seannsecanary.table.core.windows.net\n\n\n\n\nhttp://seannsecanary-secondary.blob.core.windows.net\nhttp://seannsecanary-secondary.file.core.windows.net\nhttp://seannsecanary-secondary.queue.core.windows.net\nhttp://seannsecanary-secondary.table.core.windows.net\n68390a19-a643-458b-b726-408abf67b4fc\nSanitized\n72f988bf-86f1-41af-91ab-2d7cd011db47\nhttps://login.microsoftonline.com/\nCloud\nBlobEndpoint=http://seannsecanary.blob.core.windows.net/;QueueEndpoint=http://seannsecanary.queue.core.windows.net/;FileEndpoint=http://seannsecanary.file.core.windows.net/;BlobSecondaryEndpoint=http://seannsecanary-secondary.blob.core.windows.net/;QueueSecondaryEndpoint=http://seannsecanary-secondary.queue.core.windows.net/;FileSecondaryEndpoint=http://seannsecanary-secondary.file.core.windows.net/;AccountName=seannsecanary;AccountKey=Sanitized\n"
->>>>>>> 32e373e2
   }
 }