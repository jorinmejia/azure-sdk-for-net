{
  "Entries": [
    {
<<<<<<< HEAD
      "RequestUri": "https://seanstagehierarchical.blob.core.windows.net/test-filesystem-5f985a13-eea5-2275-3f08-453c12b477a1?restype=container",
      "RequestMethod": "PUT",
      "RequestHeaders": {
        "Authorization": "Sanitized",
        "traceparent": "00-cf90dd53861dea4cbd7c3560f48c01cf-315c231ec96dc34e-00",
        "User-Agent": [
          "azsdk-net-Storage.Files.DataLake/12.0.0-dev.20200305.1",
          "(.NET Core 4.6.28325.01; Microsoft Windows 10.0.18363 )"
        ],
        "x-ms-blob-public-access": "container",
        "x-ms-client-request-id": "02c3d6fd-749c-63b7-9bd9-e3542659341d",
        "x-ms-date": "Thu, 05 Mar 2020 22:29:42 GMT",
        "x-ms-return-client-request-id": "true",
        "x-ms-version": "2019-10-10"
=======
      "RequestUri": "http://seannsecanary.blob.core.windows.net/test-filesystem-5f985a13-eea5-2275-3f08-453c12b477a1?restype=container",
      "RequestMethod": "PUT",
      "RequestHeaders": {
        "Authorization": "Sanitized",
        "traceparent": "00-ae8e8dd63e72e7488ac633884aac1ffd-f9cff05e0d86fa41-00",
        "User-Agent": [
          "azsdk-net-Storage.Files.DataLake/12.1.0-dev.20200403.1",
          "(.NET Core 4.6.28325.01; Microsoft Windows 10.0.18362 )"
        ],
        "x-ms-blob-public-access": "container",
        "x-ms-client-request-id": "02c3d6fd-749c-63b7-9bd9-e3542659341d",
        "x-ms-date": "Fri, 03 Apr 2020 22:06:12 GMT",
        "x-ms-return-client-request-id": "true",
        "x-ms-version": "2019-12-12"
>>>>>>> 32e373e2
      },
      "RequestBody": null,
      "StatusCode": 201,
      "ResponseHeaders": {
        "Content-Length": "0",
<<<<<<< HEAD
        "Date": "Thu, 05 Mar 2020 22:29:41 GMT",
        "ETag": "\u00220x8D7C154B3504FDD\u0022",
        "Last-Modified": "Thu, 05 Mar 2020 22:29:42 GMT",
=======
        "Date": "Fri, 03 Apr 2020 22:06:10 GMT",
        "ETag": "\u00220x8D7D81B37EAA93F\u0022",
        "Last-Modified": "Fri, 03 Apr 2020 22:06:11 GMT",
>>>>>>> 32e373e2
        "Server": [
          "Windows-Azure-Blob/1.0",
          "Microsoft-HTTPAPI/2.0"
        ],
        "x-ms-client-request-id": "02c3d6fd-749c-63b7-9bd9-e3542659341d",
<<<<<<< HEAD
        "x-ms-request-id": "9d9a0b50-f01e-0002-173d-f32c83000000",
        "x-ms-version": "2019-10-10"
=======
        "x-ms-request-id": "135889ca-901e-0082-3804-0a0c1e000000",
        "x-ms-version": "2019-12-12"
>>>>>>> 32e373e2
      },
      "ResponseBody": []
    },
    {
<<<<<<< HEAD
      "RequestUri": "https://seanstagehierarchical.dfs.core.windows.net/test-filesystem-5f985a13-eea5-2275-3f08-453c12b477a1/test-directory-e15f204c-6195-4634-20d3-f0aae50a0b6f?resource=directory",
      "RequestMethod": "PUT",
      "RequestHeaders": {
        "Authorization": "Sanitized",
        "traceparent": "00-e746edf7a32d464aa5e99ca95c7d1520-f233abd2195c8642-00",
        "User-Agent": [
          "azsdk-net-Storage.Files.DataLake/12.0.0-dev.20200305.1",
          "(.NET Core 4.6.28325.01; Microsoft Windows 10.0.18363 )"
        ],
        "x-ms-client-request-id": "3cdd0604-a23f-dca8-faf3-f95be2de8bcc",
        "x-ms-date": "Thu, 05 Mar 2020 22:29:42 GMT",
        "x-ms-return-client-request-id": "true",
        "x-ms-version": "2019-10-10"
=======
      "RequestUri": "http://seannsecanary.dfs.core.windows.net/test-filesystem-5f985a13-eea5-2275-3f08-453c12b477a1/test-directory-e15f204c-6195-4634-20d3-f0aae50a0b6f?resource=directory",
      "RequestMethod": "PUT",
      "RequestHeaders": {
        "Authorization": "Sanitized",
        "traceparent": "00-99b7a62af7b4d5488d2f06ee4a99ef4a-99930dd18f3db649-00",
        "User-Agent": [
          "azsdk-net-Storage.Files.DataLake/12.1.0-dev.20200403.1",
          "(.NET Core 4.6.28325.01; Microsoft Windows 10.0.18362 )"
        ],
        "x-ms-client-request-id": "3cdd0604-a23f-dca8-faf3-f95be2de8bcc",
        "x-ms-date": "Fri, 03 Apr 2020 22:06:12 GMT",
        "x-ms-return-client-request-id": "true",
        "x-ms-version": "2019-12-12"
>>>>>>> 32e373e2
      },
      "RequestBody": null,
      "StatusCode": 201,
      "ResponseHeaders": {
        "Content-Length": "0",
<<<<<<< HEAD
        "Date": "Thu, 05 Mar 2020 22:29:42 GMT",
        "ETag": "\u00220x8D7C154B381A7E7\u0022",
        "Last-Modified": "Thu, 05 Mar 2020 22:29:42 GMT",
=======
        "Date": "Fri, 03 Apr 2020 22:06:10 GMT",
        "ETag": "\u00220x8D7D81B38227E03\u0022",
        "Last-Modified": "Fri, 03 Apr 2020 22:06:11 GMT",
>>>>>>> 32e373e2
        "Server": [
          "Windows-Azure-HDFS/1.0",
          "Microsoft-HTTPAPI/2.0"
        ],
        "x-ms-client-request-id": "3cdd0604-a23f-dca8-faf3-f95be2de8bcc",
<<<<<<< HEAD
        "x-ms-request-id": "c41c3e70-301f-0022-773d-f35724000000",
        "x-ms-version": "2019-10-10"
=======
        "x-ms-request-id": "7faae537-a01f-0030-5304-0af36f000000",
        "x-ms-version": "2019-12-12"
>>>>>>> 32e373e2
      },
      "ResponseBody": []
    },
    {
<<<<<<< HEAD
      "RequestUri": "https://seanstagehierarchical.dfs.core.windows.net/test-filesystem-5f985a13-eea5-2275-3f08-453c12b477a1/test-directory-e15f204c-6195-4634-20d3-f0aae50a0b6f/test-file-03171078-e9e9-8684-fe41-3bda1203a444?resource=file",
=======
      "RequestUri": "http://seannsecanary.dfs.core.windows.net/test-filesystem-5f985a13-eea5-2275-3f08-453c12b477a1/test-directory-e15f204c-6195-4634-20d3-f0aae50a0b6f/test-file-03171078-e9e9-8684-fe41-3bda1203a444?resource=file",
>>>>>>> 32e373e2
      "RequestMethod": "PUT",
      "RequestHeaders": {
        "Authorization": "Sanitized",
        "User-Agent": [
<<<<<<< HEAD
          "azsdk-net-Storage.Files.DataLake/12.0.0-dev.20200305.1",
          "(.NET Core 4.6.28325.01; Microsoft Windows 10.0.18363 )"
        ],
        "x-ms-client-request-id": "204fb151-f87b-8cdd-037d-39c07cdfcffe",
        "x-ms-date": "Thu, 05 Mar 2020 22:29:43 GMT",
        "x-ms-return-client-request-id": "true",
        "x-ms-version": "2019-10-10"
=======
          "azsdk-net-Storage.Files.DataLake/12.1.0-dev.20200403.1",
          "(.NET Core 4.6.28325.01; Microsoft Windows 10.0.18362 )"
        ],
        "x-ms-client-request-id": "204fb151-f87b-8cdd-037d-39c07cdfcffe",
        "x-ms-date": "Fri, 03 Apr 2020 22:06:12 GMT",
        "x-ms-return-client-request-id": "true",
        "x-ms-version": "2019-12-12"
>>>>>>> 32e373e2
      },
      "RequestBody": null,
      "StatusCode": 201,
      "ResponseHeaders": {
        "Content-Length": "0",
<<<<<<< HEAD
        "Date": "Thu, 05 Mar 2020 22:29:42 GMT",
        "ETag": "\u00220x8D7C154B390E301\u0022",
        "Last-Modified": "Thu, 05 Mar 2020 22:29:43 GMT",
=======
        "Date": "Fri, 03 Apr 2020 22:06:11 GMT",
        "ETag": "\u00220x8D7D81B383AE684\u0022",
        "Last-Modified": "Fri, 03 Apr 2020 22:06:11 GMT",
>>>>>>> 32e373e2
        "Server": [
          "Windows-Azure-HDFS/1.0",
          "Microsoft-HTTPAPI/2.0"
        ],
        "x-ms-client-request-id": "204fb151-f87b-8cdd-037d-39c07cdfcffe",
<<<<<<< HEAD
        "x-ms-request-id": "c41c3e71-301f-0022-783d-f35724000000",
        "x-ms-version": "2019-10-10"
=======
        "x-ms-request-id": "7faae538-a01f-0030-5404-0af36f000000",
        "x-ms-version": "2019-12-12"
>>>>>>> 32e373e2
      },
      "ResponseBody": []
    },
    {
      "RequestUri": "https://login.microsoftonline.com/72f988bf-86f1-41af-91ab-2d7cd011db47/oauth2/v2.0/token",
      "RequestMethod": "POST",
      "RequestHeaders": {
        "Content-Length": "169",
        "Content-Type": "application/x-www-form-urlencoded",
<<<<<<< HEAD
        "traceparent": "00-ee54b63aff7c694d9de91c277996de68-894118fd5f8b2a47-00",
        "User-Agent": [
          "azsdk-net-Identity/1.1.1",
          "(.NET Core 4.6.28325.01; Microsoft Windows 10.0.18363 )"
=======
        "traceparent": "00-e9493e89a38d22428e94b713d9ebffac-e0a49ae6c1106c46-00",
        "User-Agent": [
          "azsdk-net-Identity/1.1.1",
          "(.NET Core 4.6.28325.01; Microsoft Windows 10.0.18362 )"
>>>>>>> 32e373e2
        ],
        "x-ms-client-request-id": "855c264133a31bd7ef539b2457b00e92",
        "x-ms-return-client-request-id": "true"
      },
      "RequestBody": "response_type=token\u0026grant_type=client_credentials\u0026client_id=68390a19-a643-458b-b726-408abf67b4fc\u0026client_secret=Sanitized\u0026scope=https%3A%2F%2Fstorage.azure.com%2F.default",
      "StatusCode": 200,
      "ResponseHeaders": {
        "Cache-Control": "no-store, no-cache",
        "Content-Length": "92",
        "Content-Type": "application/json; charset=utf-8",
<<<<<<< HEAD
        "Date": "Thu, 05 Mar 2020 22:29:43 GMT",
=======
        "Date": "Fri, 03 Apr 2020 22:06:11 GMT",
>>>>>>> 32e373e2
        "Expires": "-1",
        "P3P": "CP=\u0022DSP CUR OTPi IND OTRi ONL FIN\u0022",
        "Pragma": "no-cache",
        "Set-Cookie": [
<<<<<<< HEAD
          "fpc=AnXw8t0JqLhLnQzg-wszr4jeSEc1AQAAAFZ089UOAAAA; expires=Sat, 04-Apr-2020 22:29:43 GMT; path=/; secure; HttpOnly; SameSite=None",
          "x-ms-gateway-slice=corp; path=/; SameSite=None; secure; HttpOnly",
          "stsservicecookie=estscorp; path=/; SameSite=None; secure; HttpOnly"
        ],
        "Strict-Transport-Security": "max-age=31536000; includeSubDomains",
        "X-Content-Type-Options": "nosniff",
        "x-ms-ests-server": "2.1.10155.16 - SAN ProdSlices",
        "x-ms-request-id": "ac13d49b-04e1-40d6-9853-7993ea620700"
=======
          "fpc=AgXu_4hDh0VLiPQXTZKr4o_eSEc1AQAAAFKqGdYOAAAA; expires=Sun, 03-May-2020 22:06:11 GMT; path=/; secure; HttpOnly; SameSite=None",
          "x-ms-gateway-slice=prod; path=/; SameSite=None; secure; HttpOnly",
          "stsservicecookie=ests; path=/; SameSite=None; secure; HttpOnly"
        ],
        "Strict-Transport-Security": "max-age=31536000; includeSubDomains",
        "X-Content-Type-Options": "nosniff",
        "x-ms-ests-server": "2.1.10321.6 - SAN ProdSlices",
        "x-ms-request-id": "ecd398e1-b4db-4818-9318-86f749bd0a00"
>>>>>>> 32e373e2
      },
      "ResponseBody": {
        "token_type": "Bearer",
        "expires_in": 86399,
        "ext_expires_in": 86399,
        "access_token": "Sanitized"
      }
    },
    {
      "RequestUri": "https://seannsecanary.blob.core.windows.net/?restype=service\u0026comp=userdelegationkey",
      "RequestMethod": "POST",
      "RequestHeaders": {
        "Authorization": "Sanitized",
        "Content-Length": "56",
        "Content-Type": "application/xml",
<<<<<<< HEAD
        "traceparent": "00-ee54b63aff7c694d9de91c277996de68-3b818d355ac62741-00",
        "User-Agent": [
          "azsdk-net-Storage.Files.DataLake/12.0.0-dev.20200305.1",
          "(.NET Core 4.6.28325.01; Microsoft Windows 10.0.18363 )"
        ],
        "x-ms-client-request-id": "310a1139-6b8e-2450-4416-4ff3cfc00abb",
        "x-ms-return-client-request-id": "true",
        "x-ms-version": "2019-10-10"
      },
      "RequestBody": "\u003CKeyInfo\u003E\u003CExpiry\u003E2020-03-05T23:29:43Z\u003C/Expiry\u003E\u003C/KeyInfo\u003E",
      "StatusCode": 200,
      "ResponseHeaders": {
        "Content-Type": "application/xml",
        "Date": "Thu, 05 Mar 2020 22:29:43 GMT",
=======
        "traceparent": "00-e9493e89a38d22428e94b713d9ebffac-36937508f1970441-00",
        "User-Agent": [
          "azsdk-net-Storage.Files.DataLake/12.1.0-dev.20200403.1",
          "(.NET Core 4.6.28325.01; Microsoft Windows 10.0.18362 )"
        ],
        "x-ms-client-request-id": "310a1139-6b8e-2450-4416-4ff3cfc00abb",
        "x-ms-return-client-request-id": "true",
        "x-ms-version": "2019-12-12"
      },
      "RequestBody": "\u003CKeyInfo\u003E\u003CExpiry\u003E2020-04-03T23:06:13Z\u003C/Expiry\u003E\u003C/KeyInfo\u003E",
      "StatusCode": 200,
      "ResponseHeaders": {
        "Content-Type": "application/xml",
        "Date": "Fri, 03 Apr 2020 22:06:11 GMT",
>>>>>>> 32e373e2
        "Server": [
          "Windows-Azure-Blob/1.0",
          "Microsoft-HTTPAPI/2.0"
        ],
        "Transfer-Encoding": "chunked",
        "x-ms-client-request-id": "310a1139-6b8e-2450-4416-4ff3cfc00abb",
<<<<<<< HEAD
        "x-ms-request-id": "830894bb-a01e-001f-7b3d-f3213f000000",
        "x-ms-version": "2019-10-10"
      },
      "ResponseBody": "\uFEFF\u003C?xml version=\u00221.0\u0022 encoding=\u0022utf-8\u0022?\u003E\u003CUserDelegationKey\u003E\u003CSignedOid\u003Ec4f48289-bb84-4086-b250-6f94a8f64cee\u003C/SignedOid\u003E\u003CSignedTid\u003E72f988bf-86f1-41af-91ab-2d7cd011db47\u003C/SignedTid\u003E\u003CSignedStart\u003E2020-03-05T22:29:43Z\u003C/SignedStart\u003E\u003CSignedExpiry\u003E2020-03-05T23:29:43Z\u003C/SignedExpiry\u003E\u003CSignedService\u003Eb\u003C/SignedService\u003E\u003CSignedVersion\u003E2019-10-10\u003C/SignedVersion\u003E\u003CValue\u003EOE3c0sjBYZFDw03n7mUxP1LlfRYof1xs0y4DoetQeoI=\u003C/Value\u003E\u003C/UserDelegationKey\u003E"
    },
    {
      "RequestUri": "https://seanstagehierarchical.dfs.core.windows.net/test-filesystem-5f985a13-eea5-2275-3f08-453c12b477a1/test-directory-e15f204c-6195-4634-20d3-f0aae50a0b6f/test-file-03171078-e9e9-8684-fe41-3bda1203a444?skoid=c4f48289-bb84-4086-b250-6f94a8f64cee\u0026sktid=72f988bf-86f1-41af-91ab-2d7cd011db47\u0026skt=2020-03-05T22%3A29%3A43Z\u0026ske=2020-03-05T23%3A29%3A43Z\u0026sks=b\u0026skv=2019-10-10\u0026sv=2019-10-10\u0026st=2020-03-05T21%3A29%3A43Z\u0026se=2020-03-05T23%3A29%3A43Z\u0026sr=c\u0026sp=racwdl\u0026sig=Sanitized\u0026action=getAccessControl",
      "RequestMethod": "HEAD",
      "RequestHeaders": {
        "traceparent": "00-dbcd273fafa3e34686f6d4344c644290-d34eb58e8b39f943-00",
        "User-Agent": [
          "azsdk-net-Storage.Files.DataLake/12.0.0-dev.20200305.1",
          "(.NET Core 4.6.28325.01; Microsoft Windows 10.0.18363 )"
        ],
        "x-ms-client-request-id": "57ece54c-bf14-0538-39ee-413ad02bcd94",
        "x-ms-return-client-request-id": "true",
        "x-ms-version": "2019-10-10"
=======
        "x-ms-request-id": "53f94ba1-f01e-0084-4e04-0a3fa1000000",
        "x-ms-version": "2019-12-12"
      },
      "ResponseBody": "\uFEFF\u003C?xml version=\u00221.0\u0022 encoding=\u0022utf-8\u0022?\u003E\u003CUserDelegationKey\u003E\u003CSignedOid\u003Ec4f48289-bb84-4086-b250-6f94a8f64cee\u003C/SignedOid\u003E\u003CSignedTid\u003E72f988bf-86f1-41af-91ab-2d7cd011db47\u003C/SignedTid\u003E\u003CSignedStart\u003E2020-04-03T22:06:12Z\u003C/SignedStart\u003E\u003CSignedExpiry\u003E2020-04-03T23:06:13Z\u003C/SignedExpiry\u003E\u003CSignedService\u003Eb\u003C/SignedService\u003E\u003CSignedVersion\u003E2019-12-12\u003C/SignedVersion\u003E\u003CValue\u003EaX79VRSLLmUl3Vr4dPzaBRQvkxWl2IgmyNTthmzMVSw=\u003C/Value\u003E\u003C/UserDelegationKey\u003E"
    },
    {
      "RequestUri": "https://seannsecanary.dfs.core.windows.net/test-filesystem-5f985a13-eea5-2275-3f08-453c12b477a1/test-directory-e15f204c-6195-4634-20d3-f0aae50a0b6f/test-file-03171078-e9e9-8684-fe41-3bda1203a444?skoid=c4f48289-bb84-4086-b250-6f94a8f64cee\u0026sktid=72f988bf-86f1-41af-91ab-2d7cd011db47\u0026skt=2020-04-03T22%3A06%3A12Z\u0026ske=2020-04-03T23%3A06%3A13Z\u0026sks=b\u0026skv=2019-12-12\u0026sv=2019-07-07\u0026st=2020-04-03T21%3A06%3A13Z\u0026se=2020-04-03T23%3A06%3A13Z\u0026sr=c\u0026sp=racwdl\u0026sig=Sanitized\u0026action=getAccessControl",
      "RequestMethod": "HEAD",
      "RequestHeaders": {
        "traceparent": "00-e7e354b8e1a77d47b027d365b6c320a4-1477e8823f902041-00",
        "User-Agent": [
          "azsdk-net-Storage.Files.DataLake/12.1.0-dev.20200403.1",
          "(.NET Core 4.6.28325.01; Microsoft Windows 10.0.18362 )"
        ],
        "x-ms-client-request-id": "57ece54c-bf14-0538-39ee-413ad02bcd94",
        "x-ms-return-client-request-id": "true",
        "x-ms-version": "2019-12-12"
>>>>>>> 32e373e2
      },
      "RequestBody": null,
      "StatusCode": 200,
      "ResponseHeaders": {
<<<<<<< HEAD
        "Date": "Thu, 05 Mar 2020 22:29:43 GMT",
        "ETag": "\u00220x8D7C154B390E301\u0022",
        "Last-Modified": "Thu, 05 Mar 2020 22:29:43 GMT",
=======
        "Date": "Fri, 03 Apr 2020 22:06:12 GMT",
        "ETag": "\u00220x8D7D81B383AE684\u0022",
        "Last-Modified": "Fri, 03 Apr 2020 22:06:11 GMT",
>>>>>>> 32e373e2
        "Server": [
          "Windows-Azure-HDFS/1.0",
          "Microsoft-HTTPAPI/2.0"
        ],
        "x-ms-acl": "user::rw-,group::r--,other::---",
        "x-ms-client-request-id": "57ece54c-bf14-0538-39ee-413ad02bcd94",
        "x-ms-group": "$superuser",
        "x-ms-owner": "$superuser",
        "x-ms-permissions": "rw-r-----",
<<<<<<< HEAD
        "x-ms-request-id": "023501ac-701f-0033-553d-f3cd90000000",
        "x-ms-version": "2019-10-10"
=======
        "x-ms-request-id": "3bc081a7-601f-0096-0404-0a4471000000",
        "x-ms-version": "2019-12-12"
>>>>>>> 32e373e2
      },
      "ResponseBody": []
    },
    {
<<<<<<< HEAD
      "RequestUri": "https://seanstagehierarchical.blob.core.windows.net/test-filesystem-5f985a13-eea5-2275-3f08-453c12b477a1?restype=container",
      "RequestMethod": "DELETE",
      "RequestHeaders": {
        "Authorization": "Sanitized",
        "traceparent": "00-37746c69f39dec4f9a3743785f610c23-8d8fd2739919c04f-00",
        "User-Agent": [
          "azsdk-net-Storage.Files.DataLake/12.0.0-dev.20200305.1",
          "(.NET Core 4.6.28325.01; Microsoft Windows 10.0.18363 )"
        ],
        "x-ms-client-request-id": "72d8d628-b7c3-787e-2581-31e65c349e94",
        "x-ms-date": "Thu, 05 Mar 2020 22:29:44 GMT",
        "x-ms-return-client-request-id": "true",
        "x-ms-version": "2019-10-10"
=======
      "RequestUri": "http://seannsecanary.blob.core.windows.net/test-filesystem-5f985a13-eea5-2275-3f08-453c12b477a1?restype=container",
      "RequestMethod": "DELETE",
      "RequestHeaders": {
        "Authorization": "Sanitized",
        "traceparent": "00-7cdcfded3a8df34192fad117085b9361-63f4bfed75cfd14d-00",
        "User-Agent": [
          "azsdk-net-Storage.Files.DataLake/12.1.0-dev.20200403.1",
          "(.NET Core 4.6.28325.01; Microsoft Windows 10.0.18362 )"
        ],
        "x-ms-client-request-id": "72d8d628-b7c3-787e-2581-31e65c349e94",
        "x-ms-date": "Fri, 03 Apr 2020 22:06:14 GMT",
        "x-ms-return-client-request-id": "true",
        "x-ms-version": "2019-12-12"
>>>>>>> 32e373e2
      },
      "RequestBody": null,
      "StatusCode": 202,
      "ResponseHeaders": {
        "Content-Length": "0",
<<<<<<< HEAD
        "Date": "Thu, 05 Mar 2020 22:29:43 GMT",
=======
        "Date": "Fri, 03 Apr 2020 22:06:12 GMT",
>>>>>>> 32e373e2
        "Server": [
          "Windows-Azure-Blob/1.0",
          "Microsoft-HTTPAPI/2.0"
        ],
        "x-ms-client-request-id": "72d8d628-b7c3-787e-2581-31e65c349e94",
<<<<<<< HEAD
        "x-ms-request-id": "9d9a0b82-f01e-0002-433d-f32c83000000",
        "x-ms-version": "2019-10-10"
=======
        "x-ms-request-id": "13588b1b-901e-0082-6504-0a0c1e000000",
        "x-ms-version": "2019-12-12"
>>>>>>> 32e373e2
      },
      "ResponseBody": []
    }
  ],
  "Variables": {
<<<<<<< HEAD
    "DateTimeOffsetNow": "2020-03-05T14:29:43.1378538-08:00",
    "RandomSeed": "1947051899",
    "Storage_TestConfigHierarchicalNamespace": "NamespaceTenant\nseanstagehierarchical\nU2FuaXRpemVk\nhttps://seanstagehierarchical.blob.core.windows.net\nhttp://seanstagehierarchical.file.core.windows.net\nhttp://seanstagehierarchical.queue.core.windows.net\nhttp://seanstagehierarchical.table.core.windows.net\n\n\n\n\nhttp://seanstagehierarchical-secondary.blob.core.windows.net\nhttp://seanstagehierarchical-secondary.file.core.windows.net\nhttp://seanstagehierarchical-secondary.queue.core.windows.net\nhttp://seanstagehierarchical-secondary.table.core.windows.net\n68390a19-a643-458b-b726-408abf67b4fc\nSanitized\n72f988bf-86f1-41af-91ab-2d7cd011db47\nhttps://login.microsoftonline.com/\nCloud\nBlobEndpoint=https://seanstagehierarchical.blob.core.windows.net/;QueueEndpoint=http://seanstagehierarchical.queue.core.windows.net/;FileEndpoint=http://seanstagehierarchical.file.core.windows.net/;BlobSecondaryEndpoint=http://seanstagehierarchical-secondary.blob.core.windows.net/;QueueSecondaryEndpoint=http://seanstagehierarchical-secondary.queue.core.windows.net/;FileSecondaryEndpoint=http://seanstagehierarchical-secondary.file.core.windows.net/;AccountName=seanstagehierarchical;AccountKey=Sanitized\n"
=======
    "DateTimeOffsetNow": "2020-04-03T15:06:13.1331842-07:00",
    "RandomSeed": "1947051899",
    "Storage_TestConfigHierarchicalNamespace": "NamespaceTenant\nseannsecanary\nU2FuaXRpemVk\nhttp://seannsecanary.blob.core.windows.net\nhttp://seannsecanary.file.core.windows.net\nhttp://seannsecanary.queue.core.windows.net\nhttp://seannsecanary.table.core.windows.net\n\n\n\n\nhttp://seannsecanary-secondary.blob.core.windows.net\nhttp://seannsecanary-secondary.file.core.windows.net\nhttp://seannsecanary-secondary.queue.core.windows.net\nhttp://seannsecanary-secondary.table.core.windows.net\n68390a19-a643-458b-b726-408abf67b4fc\nSanitized\n72f988bf-86f1-41af-91ab-2d7cd011db47\nhttps://login.microsoftonline.com/\nCloud\nBlobEndpoint=http://seannsecanary.blob.core.windows.net/;QueueEndpoint=http://seannsecanary.queue.core.windows.net/;FileEndpoint=http://seannsecanary.file.core.windows.net/;BlobSecondaryEndpoint=http://seannsecanary-secondary.blob.core.windows.net/;QueueSecondaryEndpoint=http://seannsecanary-secondary.queue.core.windows.net/;FileSecondaryEndpoint=http://seannsecanary-secondary.file.core.windows.net/;AccountName=seannsecanary;AccountKey=Sanitized\n"
>>>>>>> 32e373e2
  }
}<|MERGE_RESOLUTION|>--- conflicted
+++ resolved
@@ -1,22 +1,6 @@
 {
   "Entries": [
     {
-<<<<<<< HEAD
-      "RequestUri": "https://seanstagehierarchical.blob.core.windows.net/test-filesystem-5f985a13-eea5-2275-3f08-453c12b477a1?restype=container",
-      "RequestMethod": "PUT",
-      "RequestHeaders": {
-        "Authorization": "Sanitized",
-        "traceparent": "00-cf90dd53861dea4cbd7c3560f48c01cf-315c231ec96dc34e-00",
-        "User-Agent": [
-          "azsdk-net-Storage.Files.DataLake/12.0.0-dev.20200305.1",
-          "(.NET Core 4.6.28325.01; Microsoft Windows 10.0.18363 )"
-        ],
-        "x-ms-blob-public-access": "container",
-        "x-ms-client-request-id": "02c3d6fd-749c-63b7-9bd9-e3542659341d",
-        "x-ms-date": "Thu, 05 Mar 2020 22:29:42 GMT",
-        "x-ms-return-client-request-id": "true",
-        "x-ms-version": "2019-10-10"
-=======
       "RequestUri": "http://seannsecanary.blob.core.windows.net/test-filesystem-5f985a13-eea5-2275-3f08-453c12b477a1?restype=container",
       "RequestMethod": "PUT",
       "RequestHeaders": {
@@ -31,52 +15,25 @@
         "x-ms-date": "Fri, 03 Apr 2020 22:06:12 GMT",
         "x-ms-return-client-request-id": "true",
         "x-ms-version": "2019-12-12"
->>>>>>> 32e373e2
       },
       "RequestBody": null,
       "StatusCode": 201,
       "ResponseHeaders": {
         "Content-Length": "0",
-<<<<<<< HEAD
-        "Date": "Thu, 05 Mar 2020 22:29:41 GMT",
-        "ETag": "\u00220x8D7C154B3504FDD\u0022",
-        "Last-Modified": "Thu, 05 Mar 2020 22:29:42 GMT",
-=======
         "Date": "Fri, 03 Apr 2020 22:06:10 GMT",
         "ETag": "\u00220x8D7D81B37EAA93F\u0022",
         "Last-Modified": "Fri, 03 Apr 2020 22:06:11 GMT",
->>>>>>> 32e373e2
         "Server": [
           "Windows-Azure-Blob/1.0",
           "Microsoft-HTTPAPI/2.0"
         ],
         "x-ms-client-request-id": "02c3d6fd-749c-63b7-9bd9-e3542659341d",
-<<<<<<< HEAD
-        "x-ms-request-id": "9d9a0b50-f01e-0002-173d-f32c83000000",
-        "x-ms-version": "2019-10-10"
-=======
         "x-ms-request-id": "135889ca-901e-0082-3804-0a0c1e000000",
         "x-ms-version": "2019-12-12"
->>>>>>> 32e373e2
-      },
-      "ResponseBody": []
-    },
-    {
-<<<<<<< HEAD
-      "RequestUri": "https://seanstagehierarchical.dfs.core.windows.net/test-filesystem-5f985a13-eea5-2275-3f08-453c12b477a1/test-directory-e15f204c-6195-4634-20d3-f0aae50a0b6f?resource=directory",
-      "RequestMethod": "PUT",
-      "RequestHeaders": {
-        "Authorization": "Sanitized",
-        "traceparent": "00-e746edf7a32d464aa5e99ca95c7d1520-f233abd2195c8642-00",
-        "User-Agent": [
-          "azsdk-net-Storage.Files.DataLake/12.0.0-dev.20200305.1",
-          "(.NET Core 4.6.28325.01; Microsoft Windows 10.0.18363 )"
-        ],
-        "x-ms-client-request-id": "3cdd0604-a23f-dca8-faf3-f95be2de8bcc",
-        "x-ms-date": "Thu, 05 Mar 2020 22:29:42 GMT",
-        "x-ms-return-client-request-id": "true",
-        "x-ms-version": "2019-10-10"
-=======
+      },
+      "ResponseBody": []
+    },
+    {
       "RequestUri": "http://seannsecanary.dfs.core.windows.net/test-filesystem-5f985a13-eea5-2275-3f08-453c12b477a1/test-directory-e15f204c-6195-4634-20d3-f0aae50a0b6f?resource=directory",
       "RequestMethod": "PUT",
       "RequestHeaders": {
@@ -90,55 +47,30 @@
         "x-ms-date": "Fri, 03 Apr 2020 22:06:12 GMT",
         "x-ms-return-client-request-id": "true",
         "x-ms-version": "2019-12-12"
->>>>>>> 32e373e2
       },
       "RequestBody": null,
       "StatusCode": 201,
       "ResponseHeaders": {
         "Content-Length": "0",
-<<<<<<< HEAD
-        "Date": "Thu, 05 Mar 2020 22:29:42 GMT",
-        "ETag": "\u00220x8D7C154B381A7E7\u0022",
-        "Last-Modified": "Thu, 05 Mar 2020 22:29:42 GMT",
-=======
         "Date": "Fri, 03 Apr 2020 22:06:10 GMT",
         "ETag": "\u00220x8D7D81B38227E03\u0022",
         "Last-Modified": "Fri, 03 Apr 2020 22:06:11 GMT",
->>>>>>> 32e373e2
         "Server": [
           "Windows-Azure-HDFS/1.0",
           "Microsoft-HTTPAPI/2.0"
         ],
         "x-ms-client-request-id": "3cdd0604-a23f-dca8-faf3-f95be2de8bcc",
-<<<<<<< HEAD
-        "x-ms-request-id": "c41c3e70-301f-0022-773d-f35724000000",
-        "x-ms-version": "2019-10-10"
-=======
         "x-ms-request-id": "7faae537-a01f-0030-5304-0af36f000000",
         "x-ms-version": "2019-12-12"
->>>>>>> 32e373e2
-      },
-      "ResponseBody": []
-    },
-    {
-<<<<<<< HEAD
-      "RequestUri": "https://seanstagehierarchical.dfs.core.windows.net/test-filesystem-5f985a13-eea5-2275-3f08-453c12b477a1/test-directory-e15f204c-6195-4634-20d3-f0aae50a0b6f/test-file-03171078-e9e9-8684-fe41-3bda1203a444?resource=file",
-=======
+      },
+      "ResponseBody": []
+    },
+    {
       "RequestUri": "http://seannsecanary.dfs.core.windows.net/test-filesystem-5f985a13-eea5-2275-3f08-453c12b477a1/test-directory-e15f204c-6195-4634-20d3-f0aae50a0b6f/test-file-03171078-e9e9-8684-fe41-3bda1203a444?resource=file",
->>>>>>> 32e373e2
       "RequestMethod": "PUT",
       "RequestHeaders": {
         "Authorization": "Sanitized",
         "User-Agent": [
-<<<<<<< HEAD
-          "azsdk-net-Storage.Files.DataLake/12.0.0-dev.20200305.1",
-          "(.NET Core 4.6.28325.01; Microsoft Windows 10.0.18363 )"
-        ],
-        "x-ms-client-request-id": "204fb151-f87b-8cdd-037d-39c07cdfcffe",
-        "x-ms-date": "Thu, 05 Mar 2020 22:29:43 GMT",
-        "x-ms-return-client-request-id": "true",
-        "x-ms-version": "2019-10-10"
-=======
           "azsdk-net-Storage.Files.DataLake/12.1.0-dev.20200403.1",
           "(.NET Core 4.6.28325.01; Microsoft Windows 10.0.18362 )"
         ],
@@ -146,33 +78,21 @@
         "x-ms-date": "Fri, 03 Apr 2020 22:06:12 GMT",
         "x-ms-return-client-request-id": "true",
         "x-ms-version": "2019-12-12"
->>>>>>> 32e373e2
       },
       "RequestBody": null,
       "StatusCode": 201,
       "ResponseHeaders": {
         "Content-Length": "0",
-<<<<<<< HEAD
-        "Date": "Thu, 05 Mar 2020 22:29:42 GMT",
-        "ETag": "\u00220x8D7C154B390E301\u0022",
-        "Last-Modified": "Thu, 05 Mar 2020 22:29:43 GMT",
-=======
         "Date": "Fri, 03 Apr 2020 22:06:11 GMT",
         "ETag": "\u00220x8D7D81B383AE684\u0022",
         "Last-Modified": "Fri, 03 Apr 2020 22:06:11 GMT",
->>>>>>> 32e373e2
         "Server": [
           "Windows-Azure-HDFS/1.0",
           "Microsoft-HTTPAPI/2.0"
         ],
         "x-ms-client-request-id": "204fb151-f87b-8cdd-037d-39c07cdfcffe",
-<<<<<<< HEAD
-        "x-ms-request-id": "c41c3e71-301f-0022-783d-f35724000000",
-        "x-ms-version": "2019-10-10"
-=======
         "x-ms-request-id": "7faae538-a01f-0030-5404-0af36f000000",
         "x-ms-version": "2019-12-12"
->>>>>>> 32e373e2
       },
       "ResponseBody": []
     },
@@ -182,17 +102,10 @@
       "RequestHeaders": {
         "Content-Length": "169",
         "Content-Type": "application/x-www-form-urlencoded",
-<<<<<<< HEAD
-        "traceparent": "00-ee54b63aff7c694d9de91c277996de68-894118fd5f8b2a47-00",
+        "traceparent": "00-e9493e89a38d22428e94b713d9ebffac-e0a49ae6c1106c46-00",
         "User-Agent": [
           "azsdk-net-Identity/1.1.1",
-          "(.NET Core 4.6.28325.01; Microsoft Windows 10.0.18363 )"
-=======
-        "traceparent": "00-e9493e89a38d22428e94b713d9ebffac-e0a49ae6c1106c46-00",
-        "User-Agent": [
-          "azsdk-net-Identity/1.1.1",
-          "(.NET Core 4.6.28325.01; Microsoft Windows 10.0.18362 )"
->>>>>>> 32e373e2
+          "(.NET Core 4.6.28325.01; Microsoft Windows 10.0.18362 )"
         ],
         "x-ms-client-request-id": "855c264133a31bd7ef539b2457b00e92",
         "x-ms-return-client-request-id": "true"
@@ -203,25 +116,11 @@
         "Cache-Control": "no-store, no-cache",
         "Content-Length": "92",
         "Content-Type": "application/json; charset=utf-8",
-<<<<<<< HEAD
-        "Date": "Thu, 05 Mar 2020 22:29:43 GMT",
-=======
         "Date": "Fri, 03 Apr 2020 22:06:11 GMT",
->>>>>>> 32e373e2
         "Expires": "-1",
         "P3P": "CP=\u0022DSP CUR OTPi IND OTRi ONL FIN\u0022",
         "Pragma": "no-cache",
         "Set-Cookie": [
-<<<<<<< HEAD
-          "fpc=AnXw8t0JqLhLnQzg-wszr4jeSEc1AQAAAFZ089UOAAAA; expires=Sat, 04-Apr-2020 22:29:43 GMT; path=/; secure; HttpOnly; SameSite=None",
-          "x-ms-gateway-slice=corp; path=/; SameSite=None; secure; HttpOnly",
-          "stsservicecookie=estscorp; path=/; SameSite=None; secure; HttpOnly"
-        ],
-        "Strict-Transport-Security": "max-age=31536000; includeSubDomains",
-        "X-Content-Type-Options": "nosniff",
-        "x-ms-ests-server": "2.1.10155.16 - SAN ProdSlices",
-        "x-ms-request-id": "ac13d49b-04e1-40d6-9853-7993ea620700"
-=======
           "fpc=AgXu_4hDh0VLiPQXTZKr4o_eSEc1AQAAAFKqGdYOAAAA; expires=Sun, 03-May-2020 22:06:11 GMT; path=/; secure; HttpOnly; SameSite=None",
           "x-ms-gateway-slice=prod; path=/; SameSite=None; secure; HttpOnly",
           "stsservicecookie=ests; path=/; SameSite=None; secure; HttpOnly"
@@ -230,7 +129,6 @@
         "X-Content-Type-Options": "nosniff",
         "x-ms-ests-server": "2.1.10321.6 - SAN ProdSlices",
         "x-ms-request-id": "ecd398e1-b4db-4818-9318-86f749bd0a00"
->>>>>>> 32e373e2
       },
       "ResponseBody": {
         "token_type": "Bearer",
@@ -246,22 +144,6 @@
         "Authorization": "Sanitized",
         "Content-Length": "56",
         "Content-Type": "application/xml",
-<<<<<<< HEAD
-        "traceparent": "00-ee54b63aff7c694d9de91c277996de68-3b818d355ac62741-00",
-        "User-Agent": [
-          "azsdk-net-Storage.Files.DataLake/12.0.0-dev.20200305.1",
-          "(.NET Core 4.6.28325.01; Microsoft Windows 10.0.18363 )"
-        ],
-        "x-ms-client-request-id": "310a1139-6b8e-2450-4416-4ff3cfc00abb",
-        "x-ms-return-client-request-id": "true",
-        "x-ms-version": "2019-10-10"
-      },
-      "RequestBody": "\u003CKeyInfo\u003E\u003CExpiry\u003E2020-03-05T23:29:43Z\u003C/Expiry\u003E\u003C/KeyInfo\u003E",
-      "StatusCode": 200,
-      "ResponseHeaders": {
-        "Content-Type": "application/xml",
-        "Date": "Thu, 05 Mar 2020 22:29:43 GMT",
-=======
         "traceparent": "00-e9493e89a38d22428e94b713d9ebffac-36937508f1970441-00",
         "User-Agent": [
           "azsdk-net-Storage.Files.DataLake/12.1.0-dev.20200403.1",
@@ -276,32 +158,12 @@
       "ResponseHeaders": {
         "Content-Type": "application/xml",
         "Date": "Fri, 03 Apr 2020 22:06:11 GMT",
->>>>>>> 32e373e2
         "Server": [
           "Windows-Azure-Blob/1.0",
           "Microsoft-HTTPAPI/2.0"
         ],
         "Transfer-Encoding": "chunked",
         "x-ms-client-request-id": "310a1139-6b8e-2450-4416-4ff3cfc00abb",
-<<<<<<< HEAD
-        "x-ms-request-id": "830894bb-a01e-001f-7b3d-f3213f000000",
-        "x-ms-version": "2019-10-10"
-      },
-      "ResponseBody": "\uFEFF\u003C?xml version=\u00221.0\u0022 encoding=\u0022utf-8\u0022?\u003E\u003CUserDelegationKey\u003E\u003CSignedOid\u003Ec4f48289-bb84-4086-b250-6f94a8f64cee\u003C/SignedOid\u003E\u003CSignedTid\u003E72f988bf-86f1-41af-91ab-2d7cd011db47\u003C/SignedTid\u003E\u003CSignedStart\u003E2020-03-05T22:29:43Z\u003C/SignedStart\u003E\u003CSignedExpiry\u003E2020-03-05T23:29:43Z\u003C/SignedExpiry\u003E\u003CSignedService\u003Eb\u003C/SignedService\u003E\u003CSignedVersion\u003E2019-10-10\u003C/SignedVersion\u003E\u003CValue\u003EOE3c0sjBYZFDw03n7mUxP1LlfRYof1xs0y4DoetQeoI=\u003C/Value\u003E\u003C/UserDelegationKey\u003E"
-    },
-    {
-      "RequestUri": "https://seanstagehierarchical.dfs.core.windows.net/test-filesystem-5f985a13-eea5-2275-3f08-453c12b477a1/test-directory-e15f204c-6195-4634-20d3-f0aae50a0b6f/test-file-03171078-e9e9-8684-fe41-3bda1203a444?skoid=c4f48289-bb84-4086-b250-6f94a8f64cee\u0026sktid=72f988bf-86f1-41af-91ab-2d7cd011db47\u0026skt=2020-03-05T22%3A29%3A43Z\u0026ske=2020-03-05T23%3A29%3A43Z\u0026sks=b\u0026skv=2019-10-10\u0026sv=2019-10-10\u0026st=2020-03-05T21%3A29%3A43Z\u0026se=2020-03-05T23%3A29%3A43Z\u0026sr=c\u0026sp=racwdl\u0026sig=Sanitized\u0026action=getAccessControl",
-      "RequestMethod": "HEAD",
-      "RequestHeaders": {
-        "traceparent": "00-dbcd273fafa3e34686f6d4344c644290-d34eb58e8b39f943-00",
-        "User-Agent": [
-          "azsdk-net-Storage.Files.DataLake/12.0.0-dev.20200305.1",
-          "(.NET Core 4.6.28325.01; Microsoft Windows 10.0.18363 )"
-        ],
-        "x-ms-client-request-id": "57ece54c-bf14-0538-39ee-413ad02bcd94",
-        "x-ms-return-client-request-id": "true",
-        "x-ms-version": "2019-10-10"
-=======
         "x-ms-request-id": "53f94ba1-f01e-0084-4e04-0a3fa1000000",
         "x-ms-version": "2019-12-12"
       },
@@ -319,20 +181,13 @@
         "x-ms-client-request-id": "57ece54c-bf14-0538-39ee-413ad02bcd94",
         "x-ms-return-client-request-id": "true",
         "x-ms-version": "2019-12-12"
->>>>>>> 32e373e2
       },
       "RequestBody": null,
       "StatusCode": 200,
       "ResponseHeaders": {
-<<<<<<< HEAD
-        "Date": "Thu, 05 Mar 2020 22:29:43 GMT",
-        "ETag": "\u00220x8D7C154B390E301\u0022",
-        "Last-Modified": "Thu, 05 Mar 2020 22:29:43 GMT",
-=======
         "Date": "Fri, 03 Apr 2020 22:06:12 GMT",
         "ETag": "\u00220x8D7D81B383AE684\u0022",
         "Last-Modified": "Fri, 03 Apr 2020 22:06:11 GMT",
->>>>>>> 32e373e2
         "Server": [
           "Windows-Azure-HDFS/1.0",
           "Microsoft-HTTPAPI/2.0"
@@ -342,32 +197,12 @@
         "x-ms-group": "$superuser",
         "x-ms-owner": "$superuser",
         "x-ms-permissions": "rw-r-----",
-<<<<<<< HEAD
-        "x-ms-request-id": "023501ac-701f-0033-553d-f3cd90000000",
-        "x-ms-version": "2019-10-10"
-=======
         "x-ms-request-id": "3bc081a7-601f-0096-0404-0a4471000000",
         "x-ms-version": "2019-12-12"
->>>>>>> 32e373e2
-      },
-      "ResponseBody": []
-    },
-    {
-<<<<<<< HEAD
-      "RequestUri": "https://seanstagehierarchical.blob.core.windows.net/test-filesystem-5f985a13-eea5-2275-3f08-453c12b477a1?restype=container",
-      "RequestMethod": "DELETE",
-      "RequestHeaders": {
-        "Authorization": "Sanitized",
-        "traceparent": "00-37746c69f39dec4f9a3743785f610c23-8d8fd2739919c04f-00",
-        "User-Agent": [
-          "azsdk-net-Storage.Files.DataLake/12.0.0-dev.20200305.1",
-          "(.NET Core 4.6.28325.01; Microsoft Windows 10.0.18363 )"
-        ],
-        "x-ms-client-request-id": "72d8d628-b7c3-787e-2581-31e65c349e94",
-        "x-ms-date": "Thu, 05 Mar 2020 22:29:44 GMT",
-        "x-ms-return-client-request-id": "true",
-        "x-ms-version": "2019-10-10"
-=======
+      },
+      "ResponseBody": []
+    },
+    {
       "RequestUri": "http://seannsecanary.blob.core.windows.net/test-filesystem-5f985a13-eea5-2275-3f08-453c12b477a1?restype=container",
       "RequestMethod": "DELETE",
       "RequestHeaders": {
@@ -381,42 +216,26 @@
         "x-ms-date": "Fri, 03 Apr 2020 22:06:14 GMT",
         "x-ms-return-client-request-id": "true",
         "x-ms-version": "2019-12-12"
->>>>>>> 32e373e2
       },
       "RequestBody": null,
       "StatusCode": 202,
       "ResponseHeaders": {
         "Content-Length": "0",
-<<<<<<< HEAD
-        "Date": "Thu, 05 Mar 2020 22:29:43 GMT",
-=======
         "Date": "Fri, 03 Apr 2020 22:06:12 GMT",
->>>>>>> 32e373e2
         "Server": [
           "Windows-Azure-Blob/1.0",
           "Microsoft-HTTPAPI/2.0"
         ],
         "x-ms-client-request-id": "72d8d628-b7c3-787e-2581-31e65c349e94",
-<<<<<<< HEAD
-        "x-ms-request-id": "9d9a0b82-f01e-0002-433d-f32c83000000",
-        "x-ms-version": "2019-10-10"
-=======
         "x-ms-request-id": "13588b1b-901e-0082-6504-0a0c1e000000",
         "x-ms-version": "2019-12-12"
->>>>>>> 32e373e2
       },
       "ResponseBody": []
     }
   ],
   "Variables": {
-<<<<<<< HEAD
-    "DateTimeOffsetNow": "2020-03-05T14:29:43.1378538-08:00",
-    "RandomSeed": "1947051899",
-    "Storage_TestConfigHierarchicalNamespace": "NamespaceTenant\nseanstagehierarchical\nU2FuaXRpemVk\nhttps://seanstagehierarchical.blob.core.windows.net\nhttp://seanstagehierarchical.file.core.windows.net\nhttp://seanstagehierarchical.queue.core.windows.net\nhttp://seanstagehierarchical.table.core.windows.net\n\n\n\n\nhttp://seanstagehierarchical-secondary.blob.core.windows.net\nhttp://seanstagehierarchical-secondary.file.core.windows.net\nhttp://seanstagehierarchical-secondary.queue.core.windows.net\nhttp://seanstagehierarchical-secondary.table.core.windows.net\n68390a19-a643-458b-b726-408abf67b4fc\nSanitized\n72f988bf-86f1-41af-91ab-2d7cd011db47\nhttps://login.microsoftonline.com/\nCloud\nBlobEndpoint=https://seanstagehierarchical.blob.core.windows.net/;QueueEndpoint=http://seanstagehierarchical.queue.core.windows.net/;FileEndpoint=http://seanstagehierarchical.file.core.windows.net/;BlobSecondaryEndpoint=http://seanstagehierarchical-secondary.blob.core.windows.net/;QueueSecondaryEndpoint=http://seanstagehierarchical-secondary.queue.core.windows.net/;FileSecondaryEndpoint=http://seanstagehierarchical-secondary.file.core.windows.net/;AccountName=seanstagehierarchical;AccountKey=Sanitized\n"
-=======
     "DateTimeOffsetNow": "2020-04-03T15:06:13.1331842-07:00",
     "RandomSeed": "1947051899",
     "Storage_TestConfigHierarchicalNamespace": "NamespaceTenant\nseannsecanary\nU2FuaXRpemVk\nhttp://seannsecanary.blob.core.windows.net\nhttp://seannsecanary.file.core.windows.net\nhttp://seannsecanary.queue.core.windows.net\nhttp://seannsecanary.table.core.windows.net\n\n\n\n\nhttp://seannsecanary-secondary.blob.core.windows.net\nhttp://seannsecanary-secondary.file.core.windows.net\nhttp://seannsecanary-secondary.queue.core.windows.net\nhttp://seannsecanary-secondary.table.core.windows.net\n68390a19-a643-458b-b726-408abf67b4fc\nSanitized\n72f988bf-86f1-41af-91ab-2d7cd011db47\nhttps://login.microsoftonline.com/\nCloud\nBlobEndpoint=http://seannsecanary.blob.core.windows.net/;QueueEndpoint=http://seannsecanary.queue.core.windows.net/;FileEndpoint=http://seannsecanary.file.core.windows.net/;BlobSecondaryEndpoint=http://seannsecanary-secondary.blob.core.windows.net/;QueueSecondaryEndpoint=http://seannsecanary-secondary.queue.core.windows.net/;FileSecondaryEndpoint=http://seannsecanary-secondary.file.core.windows.net/;AccountName=seannsecanary;AccountKey=Sanitized\n"
->>>>>>> 32e373e2
   }
 }