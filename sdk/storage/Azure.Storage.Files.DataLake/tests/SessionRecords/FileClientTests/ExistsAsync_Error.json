--- conflicted
+++ resolved
@@ -1,21 +1,6 @@
 {
   "Entries": [
     {
-<<<<<<< HEAD
-      "RequestUri": "https://seanstagehierarchical.blob.core.windows.net/test-filesystem-8330a954-e19e-91ec-7e8d-8a1ed64a48c2?restype=container",
-      "RequestMethod": "PUT",
-      "RequestHeaders": {
-        "Authorization": "Sanitized",
-        "traceparent": "00-43459d4381374a48b20524560fd77689-a2e62998b2bdde4f-00",
-        "User-Agent": [
-          "azsdk-net-Storage.Files.DataLake/12.0.0-dev.20200305.1",
-          "(.NET Core 4.6.28325.01; Microsoft Windows 10.0.18363 )"
-        ],
-        "x-ms-client-request-id": "4fe1e975-dee3-cdc5-37e6-a04b16b1a372",
-        "x-ms-date": "Thu, 05 Mar 2020 22:29:40 GMT",
-        "x-ms-return-client-request-id": "true",
-        "x-ms-version": "2019-10-10"
-=======
       "RequestUri": "http://seannsecanary.blob.core.windows.net/test-filesystem-8330a954-e19e-91ec-7e8d-8a1ed64a48c2?restype=container",
       "RequestMethod": "PUT",
       "RequestHeaders": {
@@ -29,52 +14,25 @@
         "x-ms-date": "Fri, 03 Apr 2020 21:33:54 GMT",
         "x-ms-return-client-request-id": "true",
         "x-ms-version": "2019-12-12"
->>>>>>> 32e373e2
       },
       "RequestBody": null,
       "StatusCode": 201,
       "ResponseHeaders": {
         "Content-Length": "0",
-<<<<<<< HEAD
-        "Date": "Thu, 05 Mar 2020 22:29:41 GMT",
-        "ETag": "\u00220x8D7C154B294DF77\u0022",
-        "Last-Modified": "Thu, 05 Mar 2020 22:29:41 GMT",
-=======
         "Date": "Fri, 03 Apr 2020 21:33:52 GMT",
         "ETag": "\u00220x8D7D816B4ECB71B\u0022",
         "Last-Modified": "Fri, 03 Apr 2020 21:33:53 GMT",
->>>>>>> 32e373e2
         "Server": [
           "Windows-Azure-Blob/1.0",
           "Microsoft-HTTPAPI/2.0"
         ],
         "x-ms-client-request-id": "4fe1e975-dee3-cdc5-37e6-a04b16b1a372",
-<<<<<<< HEAD
-        "x-ms-request-id": "9c49b87d-601e-0000-7e3d-f3923b000000",
-        "x-ms-version": "2019-10-10"
-=======
         "x-ms-request-id": "26a1ac02-201e-005c-70ff-0918f8000000",
         "x-ms-version": "2019-12-12"
->>>>>>> 32e373e2
       },
       "ResponseBody": []
     },
     {
-<<<<<<< HEAD
-      "RequestUri": "https://seanstagehierarchical.dfs.core.windows.net/test-filesystem-8330a954-e19e-91ec-7e8d-8a1ed64a48c2/test-directory-11531b3d-f4b7-8bf1-7eda-2848d6bd8ae9?resource=directory",
-      "RequestMethod": "PUT",
-      "RequestHeaders": {
-        "Authorization": "Sanitized",
-        "traceparent": "00-4c2e3d953b763a4ca986f554d4208728-b842adf347213246-00",
-        "User-Agent": [
-          "azsdk-net-Storage.Files.DataLake/12.0.0-dev.20200305.1",
-          "(.NET Core 4.6.28325.01; Microsoft Windows 10.0.18363 )"
-        ],
-        "x-ms-client-request-id": "ebf198b2-9641-8193-f756-d009b67df679",
-        "x-ms-date": "Thu, 05 Mar 2020 22:29:41 GMT",
-        "x-ms-return-client-request-id": "true",
-        "x-ms-version": "2019-10-10"
-=======
       "RequestUri": "http://seannsecanary.dfs.core.windows.net/test-filesystem-8330a954-e19e-91ec-7e8d-8a1ed64a48c2/test-directory-11531b3d-f4b7-8bf1-7eda-2848d6bd8ae9?resource=directory",
       "RequestMethod": "PUT",
       "RequestHeaders": {
@@ -88,50 +46,25 @@
         "x-ms-date": "Fri, 03 Apr 2020 21:33:54 GMT",
         "x-ms-return-client-request-id": "true",
         "x-ms-version": "2019-12-12"
->>>>>>> 32e373e2
       },
       "RequestBody": null,
       "StatusCode": 201,
       "ResponseHeaders": {
         "Content-Length": "0",
-<<<<<<< HEAD
-        "Date": "Thu, 05 Mar 2020 22:29:41 GMT",
-        "ETag": "\u00220x8D7C154B2CB590B\u0022",
-        "Last-Modified": "Thu, 05 Mar 2020 22:29:41 GMT",
-=======
         "Date": "Fri, 03 Apr 2020 21:33:53 GMT",
         "ETag": "\u00220x8D7D816B5091668\u0022",
         "Last-Modified": "Fri, 03 Apr 2020 21:33:53 GMT",
->>>>>>> 32e373e2
         "Server": [
           "Windows-Azure-HDFS/1.0",
           "Microsoft-HTTPAPI/2.0"
         ],
         "x-ms-client-request-id": "ebf198b2-9641-8193-f756-d009b67df679",
-<<<<<<< HEAD
-        "x-ms-request-id": "30548d7d-501f-000b-083d-f36950000000",
-        "x-ms-version": "2019-10-10"
-=======
         "x-ms-request-id": "8e070031-801f-006a-4aff-099588000000",
         "x-ms-version": "2019-12-12"
->>>>>>> 32e373e2
       },
       "ResponseBody": []
     },
     {
-<<<<<<< HEAD
-      "RequestUri": "https://seanstagehierarchical.blob.core.windows.net/test-filesystem-8330a954-e19e-91ec-7e8d-8a1ed64a48c2/test-directory-11531b3d-f4b7-8bf1-7eda-2848d6bd8ae9/test-file-d766b65b-b508-4509-3c5a-7e210fc562a0",
-      "RequestMethod": "HEAD",
-      "RequestHeaders": {
-        "traceparent": "00-10c90acc0c645044be3e1f57282d5145-63cedb41f21de745-00",
-        "User-Agent": [
-          "azsdk-net-Storage.Files.DataLake/12.0.0-dev.20200305.1",
-          "(.NET Core 4.6.28325.01; Microsoft Windows 10.0.18363 )"
-        ],
-        "x-ms-client-request-id": "72d06b9e-6878-fda1-8eac-afe718717132",
-        "x-ms-return-client-request-id": "true",
-        "x-ms-version": "2019-10-10"
-=======
       "RequestUri": "http://seannsecanary.blob.core.windows.net/test-filesystem-8330a954-e19e-91ec-7e8d-8a1ed64a48c2/test-directory-11531b3d-f4b7-8bf1-7eda-2848d6bd8ae9/test-file-d766b65b-b508-4509-3c5a-7e210fc562a0",
       "RequestMethod": "HEAD",
       "RequestHeaders": {
@@ -143,51 +76,24 @@
         "x-ms-client-request-id": "72d06b9e-6878-fda1-8eac-afe718717132",
         "x-ms-return-client-request-id": "true",
         "x-ms-version": "2019-12-12"
->>>>>>> 32e373e2
       },
       "RequestBody": null,
-      "StatusCode": 401,
+      "StatusCode": 404,
       "ResponseHeaders": {
-<<<<<<< HEAD
-        "Date": "Thu, 05 Mar 2020 22:29:41 GMT",
-=======
         "Date": "Fri, 03 Apr 2020 21:33:52 GMT",
->>>>>>> 32e373e2
         "Server": [
           "Windows-Azure-Blob/1.0",
           "Microsoft-HTTPAPI/2.0"
         ],
         "Transfer-Encoding": "chunked",
-        "WWW-Authenticate": "Bearer authorization_uri=https://login.microsoftonline.com/72f988bf-86f1-41af-91ab-2d7cd011db47/oauth2/authorize resource_id=https://storage.azure.com",
         "x-ms-client-request-id": "72d06b9e-6878-fda1-8eac-afe718717132",
-<<<<<<< HEAD
-        "x-ms-error-code": "NoAuthenticationInformation",
-        "x-ms-request-id": "27aa9fda-e01e-000e-103d-f3bb8b000000",
-        "x-ms-version": "2019-10-10"
-=======
         "x-ms-error-code": "ResourceNotFound",
         "x-ms-request-id": "26a1ac39-201e-005c-22ff-0918f8000000",
         "x-ms-version": "2019-12-12"
->>>>>>> 32e373e2
       },
       "ResponseBody": []
     },
     {
-<<<<<<< HEAD
-      "RequestUri": "https://seanstagehierarchical.blob.core.windows.net/test-filesystem-8330a954-e19e-91ec-7e8d-8a1ed64a48c2?restype=container",
-      "RequestMethod": "DELETE",
-      "RequestHeaders": {
-        "Authorization": "Sanitized",
-        "traceparent": "00-30f081909c4fa64286b252f514d62540-7ae60bed41f53a45-00",
-        "User-Agent": [
-          "azsdk-net-Storage.Files.DataLake/12.0.0-dev.20200305.1",
-          "(.NET Core 4.6.28325.01; Microsoft Windows 10.0.18363 )"
-        ],
-        "x-ms-client-request-id": "a4826717-f0f4-3227-dc98-af1feec0353a",
-        "x-ms-date": "Thu, 05 Mar 2020 22:29:42 GMT",
-        "x-ms-return-client-request-id": "true",
-        "x-ms-version": "2019-10-10"
-=======
       "RequestUri": "http://seannsecanary.blob.core.windows.net/test-filesystem-8330a954-e19e-91ec-7e8d-8a1ed64a48c2?restype=container",
       "RequestMethod": "DELETE",
       "RequestHeaders": {
@@ -201,39 +107,25 @@
         "x-ms-date": "Fri, 03 Apr 2020 21:33:55 GMT",
         "x-ms-return-client-request-id": "true",
         "x-ms-version": "2019-12-12"
->>>>>>> 32e373e2
       },
       "RequestBody": null,
       "StatusCode": 202,
       "ResponseHeaders": {
         "Content-Length": "0",
-<<<<<<< HEAD
-        "Date": "Thu, 05 Mar 2020 22:29:42 GMT",
-=======
         "Date": "Fri, 03 Apr 2020 21:33:52 GMT",
->>>>>>> 32e373e2
         "Server": [
           "Windows-Azure-Blob/1.0",
           "Microsoft-HTTPAPI/2.0"
         ],
         "x-ms-client-request-id": "a4826717-f0f4-3227-dc98-af1feec0353a",
-<<<<<<< HEAD
-        "x-ms-request-id": "9c49b895-601e-0000-0e3d-f3923b000000",
-        "x-ms-version": "2019-10-10"
-=======
         "x-ms-request-id": "26a1ac49-201e-005c-31ff-0918f8000000",
         "x-ms-version": "2019-12-12"
->>>>>>> 32e373e2
       },
       "ResponseBody": []
     }
   ],
   "Variables": {
     "RandomSeed": "2103861297",
-<<<<<<< HEAD
-    "Storage_TestConfigHierarchicalNamespace": "NamespaceTenant\nseanstagehierarchical\nU2FuaXRpemVk\nhttps://seanstagehierarchical.blob.core.windows.net\nhttp://seanstagehierarchical.file.core.windows.net\nhttp://seanstagehierarchical.queue.core.windows.net\nhttp://seanstagehierarchical.table.core.windows.net\n\n\n\n\nhttp://seanstagehierarchical-secondary.blob.core.windows.net\nhttp://seanstagehierarchical-secondary.file.core.windows.net\nhttp://seanstagehierarchical-secondary.queue.core.windows.net\nhttp://seanstagehierarchical-secondary.table.core.windows.net\n68390a19-a643-458b-b726-408abf67b4fc\nSanitized\n72f988bf-86f1-41af-91ab-2d7cd011db47\nhttps://login.microsoftonline.com/\nCloud\nBlobEndpoint=https://seanstagehierarchical.blob.core.windows.net/;QueueEndpoint=http://seanstagehierarchical.queue.core.windows.net/;FileEndpoint=http://seanstagehierarchical.file.core.windows.net/;BlobSecondaryEndpoint=http://seanstagehierarchical-secondary.blob.core.windows.net/;QueueSecondaryEndpoint=http://seanstagehierarchical-secondary.queue.core.windows.net/;FileSecondaryEndpoint=http://seanstagehierarchical-secondary.file.core.windows.net/;AccountName=seanstagehierarchical;AccountKey=Sanitized\n"
-=======
     "Storage_TestConfigHierarchicalNamespace": "NamespaceTenant\nseannsecanary\nU2FuaXRpemVk\nhttp://seannsecanary.blob.core.windows.net\nhttp://seannsecanary.file.core.windows.net\nhttp://seannsecanary.queue.core.windows.net\nhttp://seannsecanary.table.core.windows.net\n\n\n\n\nhttp://seannsecanary-secondary.blob.core.windows.net\nhttp://seannsecanary-secondary.file.core.windows.net\nhttp://seannsecanary-secondary.queue.core.windows.net\nhttp://seannsecanary-secondary.table.core.windows.net\n68390a19-a643-458b-b726-408abf67b4fc\nSanitized\n72f988bf-86f1-41af-91ab-2d7cd011db47\nhttps://login.microsoftonline.com/\nCloud\nBlobEndpoint=http://seannsecanary.blob.core.windows.net/;QueueEndpoint=http://seannsecanary.queue.core.windows.net/;FileEndpoint=http://seannsecanary.file.core.windows.net/;BlobSecondaryEndpoint=http://seannsecanary-secondary.blob.core.windows.net/;QueueSecondaryEndpoint=http://seannsecanary-secondary.queue.core.windows.net/;FileSecondaryEndpoint=http://seannsecanary-secondary.file.core.windows.net/;AccountName=seannsecanary;AccountKey=Sanitized\n"
->>>>>>> 32e373e2
   }
 }