{
  "Entries": [
    {
<<<<<<< HEAD
      "RequestUri": "https://seanstagehierarchical.blob.core.windows.net/test-filesystem-6cb7bc68-baaa-f60c-27c0-5853b0d63bb0?restype=container",
      "RequestMethod": "PUT",
      "RequestHeaders": {
        "Authorization": "Sanitized",
        "traceparent": "00-d59c01654716e246b4f83cffad4cb38e-0d297a253b7fd849-00",
        "User-Agent": [
          "azsdk-net-Storage.Files.DataLake/12.0.0-dev.20200305.1",
          "(.NET Core 4.6.28325.01; Microsoft Windows 10.0.18363 )"
        ],
        "x-ms-blob-public-access": "container",
        "x-ms-client-request-id": "2c8ed34c-3774-5d96-78b6-824325b2ff97",
        "x-ms-date": "Thu, 05 Mar 2020 22:20:30 GMT",
        "x-ms-return-client-request-id": "true",
        "x-ms-version": "2019-10-10"
=======
      "RequestUri": "http://seannsecanary.blob.core.windows.net/test-filesystem-6cb7bc68-baaa-f60c-27c0-5853b0d63bb0?restype=container",
      "RequestMethod": "PUT",
      "RequestHeaders": {
        "Authorization": "Sanitized",
        "traceparent": "00-8bfe79540ad89e47ab6a255aac413e9f-60c6b8d6a13d914a-00",
        "User-Agent": [
          "azsdk-net-Storage.Files.DataLake/12.1.0-dev.20200403.1",
          "(.NET Core 4.6.28325.01; Microsoft Windows 10.0.18362 )"
        ],
        "x-ms-blob-public-access": "container",
        "x-ms-client-request-id": "2c8ed34c-3774-5d96-78b6-824325b2ff97",
        "x-ms-date": "Fri, 03 Apr 2020 21:02:05 GMT",
        "x-ms-return-client-request-id": "true",
        "x-ms-version": "2019-12-12"
>>>>>>> 32e373e2
      },
      "RequestBody": null,
      "StatusCode": 201,
      "ResponseHeaders": {
        "Content-Length": "0",
<<<<<<< HEAD
        "Date": "Thu, 05 Mar 2020 22:20:30 GMT",
        "ETag": "\u00220x8D7C1536A3E031D\u0022",
        "Last-Modified": "Thu, 05 Mar 2020 22:20:30 GMT",
=======
        "Date": "Fri, 03 Apr 2020 21:02:04 GMT",
        "ETag": "\u00220x8D7D812431577FF\u0022",
        "Last-Modified": "Fri, 03 Apr 2020 21:02:04 GMT",
>>>>>>> 32e373e2
        "Server": [
          "Windows-Azure-Blob/1.0",
          "Microsoft-HTTPAPI/2.0"
        ],
        "x-ms-client-request-id": "2c8ed34c-3774-5d96-78b6-824325b2ff97",
<<<<<<< HEAD
        "x-ms-request-id": "36ca2da2-201e-003e-303c-f30544000000",
        "x-ms-version": "2019-10-10"
=======
        "x-ms-request-id": "9622492c-f01e-0012-6dfb-093670000000",
        "x-ms-version": "2019-12-12"
>>>>>>> 32e373e2
      },
      "ResponseBody": []
    },
    {
<<<<<<< HEAD
      "RequestUri": "https://seanstagehierarchical.dfs.core.windows.net/test-filesystem-6cb7bc68-baaa-f60c-27c0-5853b0d63bb0/test-file-a402c338-4cfd-c88d-e8ed-b61802836497?resource=file",
      "RequestMethod": "PUT",
      "RequestHeaders": {
        "Authorization": "Sanitized",
        "traceparent": "00-497668572cff0241ab7ccc486b2d562e-400c13ce57e3f343-00",
        "User-Agent": [
          "azsdk-net-Storage.Files.DataLake/12.0.0-dev.20200305.1",
          "(.NET Core 4.6.28325.01; Microsoft Windows 10.0.18363 )"
        ],
        "x-ms-client-request-id": "ce502092-418d-ff35-46c5-4486807d5af4",
        "x-ms-date": "Thu, 05 Mar 2020 22:20:30 GMT",
        "x-ms-return-client-request-id": "true",
        "x-ms-version": "2019-10-10"
=======
      "RequestUri": "http://seannsecanary.dfs.core.windows.net/test-filesystem-6cb7bc68-baaa-f60c-27c0-5853b0d63bb0/test-file-a402c338-4cfd-c88d-e8ed-b61802836497?resource=file",
      "RequestMethod": "PUT",
      "RequestHeaders": {
        "Authorization": "Sanitized",
        "traceparent": "00-101b6a8a2368d1408b9c23c1d5c7f7af-b7c7854fef300d49-00",
        "User-Agent": [
          "azsdk-net-Storage.Files.DataLake/12.1.0-dev.20200403.1",
          "(.NET Core 4.6.28325.01; Microsoft Windows 10.0.18362 )"
        ],
        "x-ms-client-request-id": "ce502092-418d-ff35-46c5-4486807d5af4",
        "x-ms-date": "Fri, 03 Apr 2020 21:02:05 GMT",
        "x-ms-return-client-request-id": "true",
        "x-ms-version": "2019-12-12"
>>>>>>> 32e373e2
      },
      "RequestBody": null,
      "StatusCode": 201,
      "ResponseHeaders": {
        "Content-Length": "0",
<<<<<<< HEAD
        "Date": "Thu, 05 Mar 2020 22:20:30 GMT",
        "ETag": "\u00220x8D7C1536A710737\u0022",
        "Last-Modified": "Thu, 05 Mar 2020 22:20:30 GMT",
=======
        "Date": "Fri, 03 Apr 2020 21:02:04 GMT",
        "ETag": "\u00220x8D7D81243264182\u0022",
        "Last-Modified": "Fri, 03 Apr 2020 21:02:04 GMT",
>>>>>>> 32e373e2
        "Server": [
          "Windows-Azure-HDFS/1.0",
          "Microsoft-HTTPAPI/2.0"
        ],
        "x-ms-client-request-id": "ce502092-418d-ff35-46c5-4486807d5af4",
<<<<<<< HEAD
        "x-ms-request-id": "cc91dbc0-f01f-0002-433c-f32c83000000",
        "x-ms-version": "2019-10-10"
=======
        "x-ms-request-id": "fa4401d3-201f-0097-25fb-091bad000000",
        "x-ms-version": "2019-12-12"
>>>>>>> 32e373e2
      },
      "ResponseBody": []
    },
    {
<<<<<<< HEAD
      "RequestUri": "https://seanstagehierarchical.dfs.core.windows.net/test-filesystem-6cb7bc68-baaa-f60c-27c0-5853b0d63bb0/test-file-a402c338-4cfd-c88d-e8ed-b61802836497?action=append\u0026position=0",
=======
      "RequestUri": "http://seannsecanary.dfs.core.windows.net/test-filesystem-6cb7bc68-baaa-f60c-27c0-5853b0d63bb0/test-file-a402c338-4cfd-c88d-e8ed-b61802836497?action=append\u0026position=0",
>>>>>>> 32e373e2
      "RequestMethod": "PATCH",
      "RequestHeaders": {
        "Authorization": "Sanitized",
        "Content-Length": "1024",
<<<<<<< HEAD
        "traceparent": "00-2a57052acee5be43bc0103501ced22d0-96fc58ee4f65614c-00",
        "User-Agent": [
          "azsdk-net-Storage.Files.DataLake/12.0.0-dev.20200305.1",
          "(.NET Core 4.6.28325.01; Microsoft Windows 10.0.18363 )"
        ],
        "x-ms-client-request-id": "6f624bf4-262c-2654-a95b-4a6b788a4763",
        "x-ms-date": "Thu, 05 Mar 2020 22:20:30 GMT",
        "x-ms-return-client-request-id": "true",
        "x-ms-version": "2019-10-10"
=======
        "traceparent": "00-091c597597f3d44995fc037e066c6848-1901887ac16b9c41-00",
        "User-Agent": [
          "azsdk-net-Storage.Files.DataLake/12.1.0-dev.20200403.1",
          "(.NET Core 4.6.28325.01; Microsoft Windows 10.0.18362 )"
        ],
        "x-ms-client-request-id": "6f624bf4-262c-2654-a95b-4a6b788a4763",
        "x-ms-date": "Fri, 03 Apr 2020 21:02:05 GMT",
        "x-ms-return-client-request-id": "true",
        "x-ms-version": "2019-12-12"
>>>>>>> 32e373e2
      },
      "RequestBody": "Uutp/6siTymHLKe8hH6rV0iyheIzlgqZ8AaWgsm1VX/l0rsxJ6RYb9AmRmGZeHvHGu0\u002Bzvd4wbvg0A\u002BkjM1g0tYo17HCei\u002BjWhYSDE\u002Bp/3eLz2fcdoeHbRH/UFeVtOMCxnOKcaHJBJ\u002B9mnThZrVrN9CYGL1lhFtPoGmgwinYDqYyEEbbHo3VwsrIHtwTpQdblBmG/JsmnEIYO9A4KEF25YvOr1VukBlCwlbynWV/PPpiRC4QUREKC3MEw\u002BK8nZmJUThQRPax7QP/QzpEM/7cmf/W1eQSZZR5w6Phasw2hiS9aUwsLvcEsFcqEA3Xxth1KCnj5se0duuk1oFTz4I3yb0Vhsqyr2sH0iSM51WGov3LbEKiUp9cCPNgiFd1sOHV80ZPwT8Nw3i\u002B2xSjKI6WHTSEh2NAlHceuX7XUScTkSFDt/QON\u002BG9vanJ43aLueBkymoj8Sh\u002BlV7PMQjBNnFRq0rzX3Cah\u002BZSxsq5drEAkv\u002Bdcoe976D4xSKVPwXZ/Ic3eDgsl1pvykKD0SpexB\u002Btzp4II8PplLyp\u002BppOBEjgecpCgv141PulLahFOR52mQAC53Bn0NjETuR8g5y/IMX5o1dfG0IhNPmjY/UapFqdM2GZSxzXeajyfjQY/FFe5Q3jS5bGFn2\u002B4bN2w23iqamJ3k87JtSoIimubZ0NCDioRX3oNljE1hzj2mppYLU7D9SKjx0BIr44OylsGKjgsdh6zn7w\u002BXNQxQgzWExqPsF0c13Ig3kapiO\u002BsPsvWL5zAiiS7pI3ShZhOcoVzspyzvxn\u002BKRLFy5eYChbMUl3IWxJv1Uj108vPChHZ0mvBNhZTOH/x18aKOv6NI5p3BnM6hhdzA50TvasOLt7A7DkrltPAeRnd1kML5dqKKPBxWAPenwxUjjJ5P7qUo\u002BkniQ6FoYzGto0ZXK/UJx3CiVT63Jba4kzs1sjhh3mfCTJaJByLxIdjquG2xUKcgKbUtnYl2ccSDKbB2MqD5S8TehN9ecLBNsTNl3H1ZBzKUBZhzNEDuW9rB9e1yeu8n4XyY0svHwaj07\u002BxGAKVXOhJ94i0YhgeD8DkEjHrSyzZEPfsAsDR2zEPvfkRUqEs1ervK9JjCH2tlBOKCszUuEiSl8cKqRonuBxXpKQfDL0ft3xHPF8adgi6fm6tR5AkOsVwvvqaIiyQx3P2C6OZToeWapOQjbwpeCG\u002BkGrrenBMM6merk3ChZVP9jUrZGqk4O/nFt08k21JRwaY21GB5Y0Dadg6OuA5k\u002BT\u002BQNeHPhP3Ga\u002B6xCNTT2A8VScHKapDjdBn5/pSquYP7YM4flKVgkky4cGiBuGp8Bp3/aW48mp6urLHHxZZZK7JaxZgGtDNppLeFEeooYbuw==",
      "StatusCode": 202,
      "ResponseHeaders": {
        "Content-Length": "0",
<<<<<<< HEAD
        "Date": "Thu, 05 Mar 2020 22:20:30 GMT",
=======
        "Date": "Fri, 03 Apr 2020 21:02:04 GMT",
>>>>>>> 32e373e2
        "Server": [
          "Windows-Azure-HDFS/1.0",
          "Microsoft-HTTPAPI/2.0"
        ],
        "x-ms-client-request-id": "6f624bf4-262c-2654-a95b-4a6b788a4763",
<<<<<<< HEAD
        "x-ms-request-id": "cc91dbc1-f01f-0002-443c-f32c83000000",
        "x-ms-request-server-encrypted": "true",
        "x-ms-version": "2019-10-10"
=======
        "x-ms-request-id": "fa4401d4-201f-0097-26fb-091bad000000",
        "x-ms-request-server-encrypted": "true",
        "x-ms-version": "2019-12-12"
>>>>>>> 32e373e2
      },
      "ResponseBody": []
    },
    {
<<<<<<< HEAD
      "RequestUri": "https://seanstagehierarchical.dfs.core.windows.net/test-filesystem-6cb7bc68-baaa-f60c-27c0-5853b0d63bb0/test-file-a402c338-4cfd-c88d-e8ed-b61802836497?action=flush\u0026position=1024",
=======
      "RequestUri": "http://seannsecanary.dfs.core.windows.net/test-filesystem-6cb7bc68-baaa-f60c-27c0-5853b0d63bb0/test-file-a402c338-4cfd-c88d-e8ed-b61802836497?action=flush\u0026position=1024",
>>>>>>> 32e373e2
      "RequestMethod": "PATCH",
      "RequestHeaders": {
        "Authorization": "Sanitized",
        "Content-Length": "0",
<<<<<<< HEAD
        "traceparent": "00-4505e898a4669d409ead61acc3ed0683-625416c2b1570b44-00",
        "User-Agent": [
          "azsdk-net-Storage.Files.DataLake/12.0.0-dev.20200305.1",
          "(.NET Core 4.6.28325.01; Microsoft Windows 10.0.18363 )"
        ],
        "x-ms-client-request-id": "572aeaad-ac24-d28e-8959-c058b7ef74d9",
        "x-ms-date": "Thu, 05 Mar 2020 22:20:31 GMT",
        "x-ms-return-client-request-id": "true",
        "x-ms-version": "2019-10-10"
=======
        "traceparent": "00-ba5ea709a920ee4a87b269482296863c-9c0cc0b4e3ac0046-00",
        "User-Agent": [
          "azsdk-net-Storage.Files.DataLake/12.1.0-dev.20200403.1",
          "(.NET Core 4.6.28325.01; Microsoft Windows 10.0.18362 )"
        ],
        "x-ms-client-request-id": "572aeaad-ac24-d28e-8959-c058b7ef74d9",
        "x-ms-date": "Fri, 03 Apr 2020 21:02:06 GMT",
        "x-ms-return-client-request-id": "true",
        "x-ms-version": "2019-12-12"
>>>>>>> 32e373e2
      },
      "RequestBody": null,
      "StatusCode": 200,
      "ResponseHeaders": {
        "Content-Length": "0",
<<<<<<< HEAD
        "Date": "Thu, 05 Mar 2020 22:20:30 GMT",
        "ETag": "\u00220x8D7C1536A8BD68E\u0022",
        "Last-Modified": "Thu, 05 Mar 2020 22:20:31 GMT",
=======
        "Date": "Fri, 03 Apr 2020 21:02:04 GMT",
        "ETag": "\u00220x8D7D81243474DF8\u0022",
        "Last-Modified": "Fri, 03 Apr 2020 21:02:04 GMT",
>>>>>>> 32e373e2
        "Server": [
          "Windows-Azure-HDFS/1.0",
          "Microsoft-HTTPAPI/2.0"
        ],
        "x-ms-client-request-id": "572aeaad-ac24-d28e-8959-c058b7ef74d9",
<<<<<<< HEAD
        "x-ms-request-id": "cc91dbc2-f01f-0002-453c-f32c83000000",
        "x-ms-request-server-encrypted": "true",
        "x-ms-version": "2019-10-10"
=======
        "x-ms-request-id": "fa4401d6-201f-0097-28fb-091bad000000",
        "x-ms-request-server-encrypted": "true",
        "x-ms-version": "2019-12-12"
>>>>>>> 32e373e2
      },
      "ResponseBody": []
    },
    {
<<<<<<< HEAD
      "RequestUri": "https://seanstagehierarchical.blob.core.windows.net/test-filesystem-6cb7bc68-baaa-f60c-27c0-5853b0d63bb0?restype=container",
      "RequestMethod": "DELETE",
      "RequestHeaders": {
        "Authorization": "Sanitized",
        "traceparent": "00-48c97d611727c744adfcaee71d34551e-1461cbb9cd130c4c-00",
        "User-Agent": [
          "azsdk-net-Storage.Files.DataLake/12.0.0-dev.20200305.1",
          "(.NET Core 4.6.28325.01; Microsoft Windows 10.0.18363 )"
        ],
        "x-ms-client-request-id": "8dbe8bfb-f060-033f-d3b2-f08b67ae6b61",
        "x-ms-date": "Thu, 05 Mar 2020 22:20:31 GMT",
        "x-ms-return-client-request-id": "true",
        "x-ms-version": "2019-10-10"
=======
      "RequestUri": "http://seannsecanary.blob.core.windows.net/test-filesystem-6cb7bc68-baaa-f60c-27c0-5853b0d63bb0?restype=container",
      "RequestMethod": "DELETE",
      "RequestHeaders": {
        "Authorization": "Sanitized",
        "traceparent": "00-c455aaeaf9b67a4ba02ace02412eeffc-077fff32bfe18140-00",
        "User-Agent": [
          "azsdk-net-Storage.Files.DataLake/12.1.0-dev.20200403.1",
          "(.NET Core 4.6.28325.01; Microsoft Windows 10.0.18362 )"
        ],
        "x-ms-client-request-id": "8dbe8bfb-f060-033f-d3b2-f08b67ae6b61",
        "x-ms-date": "Fri, 03 Apr 2020 21:02:06 GMT",
        "x-ms-return-client-request-id": "true",
        "x-ms-version": "2019-12-12"
>>>>>>> 32e373e2
      },
      "RequestBody": null,
      "StatusCode": 202,
      "ResponseHeaders": {
        "Content-Length": "0",
<<<<<<< HEAD
        "Date": "Thu, 05 Mar 2020 22:20:30 GMT",
=======
        "Date": "Fri, 03 Apr 2020 21:02:04 GMT",
>>>>>>> 32e373e2
        "Server": [
          "Windows-Azure-Blob/1.0",
          "Microsoft-HTTPAPI/2.0"
        ],
        "x-ms-client-request-id": "8dbe8bfb-f060-033f-d3b2-f08b67ae6b61",
<<<<<<< HEAD
        "x-ms-request-id": "36ca2da7-201e-003e-323c-f30544000000",
        "x-ms-version": "2019-10-10"
=======
        "x-ms-request-id": "9622494c-f01e-0012-03fb-093670000000",
        "x-ms-version": "2019-12-12"
>>>>>>> 32e373e2
      },
      "ResponseBody": []
    },
    {
<<<<<<< HEAD
      "RequestUri": "https://seanstagehierarchical.blob.core.windows.net/test-filesystem-89c544f9-88e8-5cb6-695d-13e58ecfc9a9?restype=container",
      "RequestMethod": "PUT",
      "RequestHeaders": {
        "Authorization": "Sanitized",
        "traceparent": "00-d0811679a4d09f4387f127047a6aa5fd-ebae958cc6e04c4c-00",
        "User-Agent": [
          "azsdk-net-Storage.Files.DataLake/12.0.0-dev.20200305.1",
          "(.NET Core 4.6.28325.01; Microsoft Windows 10.0.18363 )"
        ],
        "x-ms-blob-public-access": "container",
        "x-ms-client-request-id": "c3c5bdd3-681a-720a-d562-2302dc5a7403",
        "x-ms-date": "Thu, 05 Mar 2020 22:20:31 GMT",
        "x-ms-return-client-request-id": "true",
        "x-ms-version": "2019-10-10"
=======
      "RequestUri": "http://seannsecanary.blob.core.windows.net/test-filesystem-89c544f9-88e8-5cb6-695d-13e58ecfc9a9?restype=container",
      "RequestMethod": "PUT",
      "RequestHeaders": {
        "Authorization": "Sanitized",
        "traceparent": "00-111903fd101c4a4c85380d09467b3360-865ad30a160dc24c-00",
        "User-Agent": [
          "azsdk-net-Storage.Files.DataLake/12.1.0-dev.20200403.1",
          "(.NET Core 4.6.28325.01; Microsoft Windows 10.0.18362 )"
        ],
        "x-ms-blob-public-access": "container",
        "x-ms-client-request-id": "c3c5bdd3-681a-720a-d562-2302dc5a7403",
        "x-ms-date": "Fri, 03 Apr 2020 21:02:06 GMT",
        "x-ms-return-client-request-id": "true",
        "x-ms-version": "2019-12-12"
>>>>>>> 32e373e2
      },
      "RequestBody": null,
      "StatusCode": 201,
      "ResponseHeaders": {
        "Content-Length": "0",
<<<<<<< HEAD
        "Date": "Thu, 05 Mar 2020 22:20:30 GMT",
        "ETag": "\u00220x8D7C1536AC7D30B\u0022",
        "Last-Modified": "Thu, 05 Mar 2020 22:20:31 GMT",
=======
        "Date": "Fri, 03 Apr 2020 21:02:04 GMT",
        "ETag": "\u00220x8D7D812436AFAAA\u0022",
        "Last-Modified": "Fri, 03 Apr 2020 21:02:04 GMT",
>>>>>>> 32e373e2
        "Server": [
          "Windows-Azure-Blob/1.0",
          "Microsoft-HTTPAPI/2.0"
        ],
        "x-ms-client-request-id": "c3c5bdd3-681a-720a-d562-2302dc5a7403",
<<<<<<< HEAD
        "x-ms-request-id": "6ca36db4-901e-0014-013c-f3da54000000",
        "x-ms-version": "2019-10-10"
=======
        "x-ms-request-id": "96224952-f01e-0012-07fb-093670000000",
        "x-ms-version": "2019-12-12"
>>>>>>> 32e373e2
      },
      "ResponseBody": []
    },
    {
<<<<<<< HEAD
      "RequestUri": "https://seanstagehierarchical.dfs.core.windows.net/test-filesystem-89c544f9-88e8-5cb6-695d-13e58ecfc9a9/test-file-982247e8-3f50-122f-cb06-1d1b8360fc74?resource=file",
      "RequestMethod": "PUT",
      "RequestHeaders": {
        "Authorization": "Sanitized",
        "traceparent": "00-236f46d27b7bc049a643f7b01bf002d6-15a3904565d57745-00",
        "User-Agent": [
          "azsdk-net-Storage.Files.DataLake/12.0.0-dev.20200305.1",
          "(.NET Core 4.6.28325.01; Microsoft Windows 10.0.18363 )"
        ],
        "x-ms-client-request-id": "186d0157-cdd2-9444-8db2-f7144aeeee75",
        "x-ms-date": "Thu, 05 Mar 2020 22:20:31 GMT",
        "x-ms-return-client-request-id": "true",
        "x-ms-version": "2019-10-10"
=======
      "RequestUri": "http://seannsecanary.dfs.core.windows.net/test-filesystem-89c544f9-88e8-5cb6-695d-13e58ecfc9a9/test-file-982247e8-3f50-122f-cb06-1d1b8360fc74?resource=file",
      "RequestMethod": "PUT",
      "RequestHeaders": {
        "Authorization": "Sanitized",
        "traceparent": "00-b3b21b4bdb427b4db8379ffd22f00e59-93beed413f6a704d-00",
        "User-Agent": [
          "azsdk-net-Storage.Files.DataLake/12.1.0-dev.20200403.1",
          "(.NET Core 4.6.28325.01; Microsoft Windows 10.0.18362 )"
        ],
        "x-ms-client-request-id": "186d0157-cdd2-9444-8db2-f7144aeeee75",
        "x-ms-date": "Fri, 03 Apr 2020 21:02:06 GMT",
        "x-ms-return-client-request-id": "true",
        "x-ms-version": "2019-12-12"
>>>>>>> 32e373e2
      },
      "RequestBody": null,
      "StatusCode": 201,
      "ResponseHeaders": {
        "Content-Length": "0",
<<<<<<< HEAD
        "Date": "Thu, 05 Mar 2020 22:20:31 GMT",
        "ETag": "\u00220x8D7C1536AFC2015\u0022",
        "Last-Modified": "Thu, 05 Mar 2020 22:20:31 GMT",
=======
        "Date": "Fri, 03 Apr 2020 21:02:04 GMT",
        "ETag": "\u00220x8D7D812437D8449\u0022",
        "Last-Modified": "Fri, 03 Apr 2020 21:02:04 GMT",
>>>>>>> 32e373e2
        "Server": [
          "Windows-Azure-HDFS/1.0",
          "Microsoft-HTTPAPI/2.0"
        ],
        "x-ms-client-request-id": "186d0157-cdd2-9444-8db2-f7144aeeee75",
<<<<<<< HEAD
        "x-ms-request-id": "2b8c0a08-101f-001a-653c-f3f3e4000000",
        "x-ms-version": "2019-10-10"
=======
        "x-ms-request-id": "fa4401d8-201f-0097-2afb-091bad000000",
        "x-ms-version": "2019-12-12"
>>>>>>> 32e373e2
      },
      "ResponseBody": []
    },
    {
<<<<<<< HEAD
      "RequestUri": "https://seanstagehierarchical.dfs.core.windows.net/test-filesystem-89c544f9-88e8-5cb6-695d-13e58ecfc9a9/test-file-982247e8-3f50-122f-cb06-1d1b8360fc74?action=append\u0026position=0",
=======
      "RequestUri": "http://seannsecanary.dfs.core.windows.net/test-filesystem-89c544f9-88e8-5cb6-695d-13e58ecfc9a9/test-file-982247e8-3f50-122f-cb06-1d1b8360fc74?action=append\u0026position=0",
>>>>>>> 32e373e2
      "RequestMethod": "PATCH",
      "RequestHeaders": {
        "Authorization": "Sanitized",
        "Content-Length": "1024",
<<<<<<< HEAD
        "traceparent": "00-f250d861582355458e7c4548bbd466b2-72ea51e62d3b1240-00",
        "User-Agent": [
          "azsdk-net-Storage.Files.DataLake/12.0.0-dev.20200305.1",
          "(.NET Core 4.6.28325.01; Microsoft Windows 10.0.18363 )"
        ],
        "x-ms-client-request-id": "b8e6f6d9-59df-9a2f-7da4-9c31fbe6ac1c",
        "x-ms-date": "Thu, 05 Mar 2020 22:20:31 GMT",
        "x-ms-return-client-request-id": "true",
        "x-ms-version": "2019-10-10"
=======
        "traceparent": "00-a95a975dbc3efa40b87296508c0256a6-af11b1cb8fe47148-00",
        "User-Agent": [
          "azsdk-net-Storage.Files.DataLake/12.1.0-dev.20200403.1",
          "(.NET Core 4.6.28325.01; Microsoft Windows 10.0.18362 )"
        ],
        "x-ms-client-request-id": "b8e6f6d9-59df-9a2f-7da4-9c31fbe6ac1c",
        "x-ms-date": "Fri, 03 Apr 2020 21:02:06 GMT",
        "x-ms-return-client-request-id": "true",
        "x-ms-version": "2019-12-12"
>>>>>>> 32e373e2
      },
      "RequestBody": "Za8LXkmk\u002BeK4ItRl6GBPVSMMxILy5KEqOX1DVw56tdX84WoTaoPHswiLYK/43qssYqLwPilsg4EN4SXLYKHTPW3\u002BaAf2POqgRRF5ZoTxMVrRFvRsiXeskF3oBYle\u002B1JmtyJC\u002BnajNia3UPgY8h39HK/K\u002BkmsZ7T2UtipDTZhQUm\u002BE65hrzfkLeDOtDh\u002Bk55A6\u002BnZkwEJuVBtS6ed\u002BinvVQ\u002BvWd9um2x45sxp3rN7eL46aSFMiK1ItVle9GOPRjO33l4pzjq\u002B0VB9YK01n9uc8dPpY5AHos1hZqSGEKcI6Z\u002BYsv9UUqmEe5fRzycAExZ9wQKQpuOirzyRyGeWOMCodHcOnezcSJ8pZOf5NdOmYVONCE\u002Bld0K79QLDw4pB7kPWKFqv8XYpoXhiZ0H7qXpp62YUCC9wA/00UqfpGYUV53akIgx49m/dY2fXQhABwEuIWdgjLeUUZiVdep/OQIjyTX/KV4du8PT2NqTImcHsM5JcYb\u002Bt8bqRj7znGnvQDyPe5PWQNmjEGWnjLPdBS8xjcEcMct7JRVvFOcfLh9Z5JSaA6bXLW/0ql0hWysTDT0Tvg6k0xJ1FFZ6Zy/yg\u002BZKTaQfQwGIXlxRK4tqWcnuWAemD2wQsRWGJO9MWMo8AiZ61w2C98o7h2OuU6uLDrqMjAsoSHB2OZiSlR4WOAWWFSlg74K8b2Q9bogMZl1t/xYww8i/F7W2BJ1w7GKsJUteFD5\u002BJiM7zCCm6t3oadM/JJoH5Xg42v13rubhT38FjUk8sk4e79T29POoGCzXyZrKMcfEqD/TIT1BCns4VoChnVmUr7uFIDjBDOyEkL7Mn\u002BFIGxm7POUJbY0M2eFdvqJzBnrTPx3jRQ2LB5tPSox\u002BcG6V7D9m6mBwiz4qdEpbY05KFY5H/VzHaNIMLDVNuib8kmV2x9JnDBwWXrPftMzDM6BJATECOncN0oNpVrorJs0bLeXk5J9/5wlyLaKo57QBSPiVALTx\u002BlfuaPFO\u002BbVh7zfmxIrq3k8EzR4rkAjUYO7PZA29liIYJTON9n\u002BqLOlQDEJqxh8pGmqtkDeaymZLGgQCf5GroFUVyp9XWOvTWpww14PKaZrTok2jEAXufV7JQth3p7FXqG/tVPt/0b2C3jWbafLigKxtMtlEBIxTK01AjhoPX7Lq2SsX3RSfU9CQIDXMUxdv5r4oBnTUE6fjmi2uP0ejc36GrIzHzqeb0eMIt\u002BRagtQ50Kdb51U\u002BFsmHNELq7RCI7Ky3SaKKpBQakDSRy1\u002B/hRtVdG6cS4wpRJXHPJpkrODOg8c7ozk1ryiPQVMcqE9ty68rlXil6KEcigEIw2t9seNXw0uUh\u002BXeI8VCEQo5DJhKWXTvPRtoKJcmGxQ==",
      "StatusCode": 202,
      "ResponseHeaders": {
        "Content-Length": "0",
<<<<<<< HEAD
        "Date": "Thu, 05 Mar 2020 22:20:31 GMT",
=======
        "Date": "Fri, 03 Apr 2020 21:02:05 GMT",
>>>>>>> 32e373e2
        "Server": [
          "Windows-Azure-HDFS/1.0",
          "Microsoft-HTTPAPI/2.0"
        ],
        "x-ms-client-request-id": "b8e6f6d9-59df-9a2f-7da4-9c31fbe6ac1c",
<<<<<<< HEAD
        "x-ms-request-id": "2b8c0a09-101f-001a-663c-f3f3e4000000",
        "x-ms-request-server-encrypted": "true",
        "x-ms-version": "2019-10-10"
=======
        "x-ms-request-id": "fa4401d9-201f-0097-2bfb-091bad000000",
        "x-ms-request-server-encrypted": "true",
        "x-ms-version": "2019-12-12"
>>>>>>> 32e373e2
      },
      "ResponseBody": []
    },
    {
<<<<<<< HEAD
      "RequestUri": "https://seanstagehierarchical.dfs.core.windows.net/test-filesystem-89c544f9-88e8-5cb6-695d-13e58ecfc9a9/test-file-982247e8-3f50-122f-cb06-1d1b8360fc74?action=flush\u0026position=1024",
=======
      "RequestUri": "http://seannsecanary.dfs.core.windows.net/test-filesystem-89c544f9-88e8-5cb6-695d-13e58ecfc9a9/test-file-982247e8-3f50-122f-cb06-1d1b8360fc74?action=flush\u0026position=1024",
>>>>>>> 32e373e2
      "RequestMethod": "PATCH",
      "RequestHeaders": {
        "Authorization": "Sanitized",
        "Content-Length": "0",
<<<<<<< HEAD
        "If-Modified-Since": "Wed, 04 Mar 2020 22:20:30 GMT",
        "traceparent": "00-23e3c16185750e4395cb58659a3c64b8-3ef963c7b4fdc747-00",
        "User-Agent": [
          "azsdk-net-Storage.Files.DataLake/12.0.0-dev.20200305.1",
          "(.NET Core 4.6.28325.01; Microsoft Windows 10.0.18363 )"
        ],
        "x-ms-client-request-id": "2f316de9-cde2-f4e5-daa0-739fc7aaf653",
        "x-ms-date": "Thu, 05 Mar 2020 22:20:31 GMT",
        "x-ms-return-client-request-id": "true",
        "x-ms-version": "2019-10-10"
=======
        "If-Modified-Since": "Thu, 02 Apr 2020 21:02:05 GMT",
        "traceparent": "00-8354f1644ae6a944a06b3398babd95e1-a38f7117612c4042-00",
        "User-Agent": [
          "azsdk-net-Storage.Files.DataLake/12.1.0-dev.20200403.1",
          "(.NET Core 4.6.28325.01; Microsoft Windows 10.0.18362 )"
        ],
        "x-ms-client-request-id": "2f316de9-cde2-f4e5-daa0-739fc7aaf653",
        "x-ms-date": "Fri, 03 Apr 2020 21:02:06 GMT",
        "x-ms-return-client-request-id": "true",
        "x-ms-version": "2019-12-12"
>>>>>>> 32e373e2
      },
      "RequestBody": null,
      "StatusCode": 200,
      "ResponseHeaders": {
        "Content-Length": "0",
<<<<<<< HEAD
        "Date": "Thu, 05 Mar 2020 22:20:31 GMT",
        "ETag": "\u00220x8D7C1536B171A33\u0022",
        "Last-Modified": "Thu, 05 Mar 2020 22:20:31 GMT",
=======
        "Date": "Fri, 03 Apr 2020 21:02:05 GMT",
        "ETag": "\u00220x8D7D812439E97AE\u0022",
        "Last-Modified": "Fri, 03 Apr 2020 21:02:05 GMT",
>>>>>>> 32e373e2
        "Server": [
          "Windows-Azure-HDFS/1.0",
          "Microsoft-HTTPAPI/2.0"
        ],
        "x-ms-client-request-id": "2f316de9-cde2-f4e5-daa0-739fc7aaf653",
<<<<<<< HEAD
        "x-ms-request-id": "2b8c0a0a-101f-001a-673c-f3f3e4000000",
        "x-ms-request-server-encrypted": "true",
        "x-ms-version": "2019-10-10"
=======
        "x-ms-request-id": "fa4401da-201f-0097-2cfb-091bad000000",
        "x-ms-request-server-encrypted": "true",
        "x-ms-version": "2019-12-12"
>>>>>>> 32e373e2
      },
      "ResponseBody": []
    },
    {
<<<<<<< HEAD
      "RequestUri": "https://seanstagehierarchical.blob.core.windows.net/test-filesystem-89c544f9-88e8-5cb6-695d-13e58ecfc9a9?restype=container",
      "RequestMethod": "DELETE",
      "RequestHeaders": {
        "Authorization": "Sanitized",
        "traceparent": "00-a093fd1e25ca21498658f60bb6efb857-08835bccbeaae642-00",
        "User-Agent": [
          "azsdk-net-Storage.Files.DataLake/12.0.0-dev.20200305.1",
          "(.NET Core 4.6.28325.01; Microsoft Windows 10.0.18363 )"
        ],
        "x-ms-client-request-id": "8e471f5b-7cb4-cd39-4e34-a216eca01607",
        "x-ms-date": "Thu, 05 Mar 2020 22:20:32 GMT",
        "x-ms-return-client-request-id": "true",
        "x-ms-version": "2019-10-10"
=======
      "RequestUri": "http://seannsecanary.blob.core.windows.net/test-filesystem-89c544f9-88e8-5cb6-695d-13e58ecfc9a9?restype=container",
      "RequestMethod": "DELETE",
      "RequestHeaders": {
        "Authorization": "Sanitized",
        "traceparent": "00-073f73b37d0b6344bdcbbf545c3f4c94-421bf26996d15c4d-00",
        "User-Agent": [
          "azsdk-net-Storage.Files.DataLake/12.1.0-dev.20200403.1",
          "(.NET Core 4.6.28325.01; Microsoft Windows 10.0.18362 )"
        ],
        "x-ms-client-request-id": "8e471f5b-7cb4-cd39-4e34-a216eca01607",
        "x-ms-date": "Fri, 03 Apr 2020 21:02:06 GMT",
        "x-ms-return-client-request-id": "true",
        "x-ms-version": "2019-12-12"
>>>>>>> 32e373e2
      },
      "RequestBody": null,
      "StatusCode": 202,
      "ResponseHeaders": {
        "Content-Length": "0",
<<<<<<< HEAD
        "Date": "Thu, 05 Mar 2020 22:20:31 GMT",
=======
        "Date": "Fri, 03 Apr 2020 21:02:05 GMT",
>>>>>>> 32e373e2
        "Server": [
          "Windows-Azure-Blob/1.0",
          "Microsoft-HTTPAPI/2.0"
        ],
        "x-ms-client-request-id": "8e471f5b-7cb4-cd39-4e34-a216eca01607",
<<<<<<< HEAD
        "x-ms-request-id": "6ca36de1-901e-0014-2d3c-f3da54000000",
        "x-ms-version": "2019-10-10"
=======
        "x-ms-request-id": "96224994-f01e-0012-3cfb-093670000000",
        "x-ms-version": "2019-12-12"
>>>>>>> 32e373e2
      },
      "ResponseBody": []
    },
    {
<<<<<<< HEAD
      "RequestUri": "https://seanstagehierarchical.blob.core.windows.net/test-filesystem-c63b985a-8a56-0a53-b7b8-78d9c757887b?restype=container",
      "RequestMethod": "PUT",
      "RequestHeaders": {
        "Authorization": "Sanitized",
        "traceparent": "00-5aa8adf70f0d2c4a96a8ffd0ed4a9af3-627a65d8d1c94d46-00",
        "User-Agent": [
          "azsdk-net-Storage.Files.DataLake/12.0.0-dev.20200305.1",
          "(.NET Core 4.6.28325.01; Microsoft Windows 10.0.18363 )"
        ],
        "x-ms-blob-public-access": "container",
        "x-ms-client-request-id": "d334fef1-3322-d01a-cc3d-d7fc046006f7",
        "x-ms-date": "Thu, 05 Mar 2020 22:20:32 GMT",
        "x-ms-return-client-request-id": "true",
        "x-ms-version": "2019-10-10"
=======
      "RequestUri": "http://seannsecanary.blob.core.windows.net/test-filesystem-c63b985a-8a56-0a53-b7b8-78d9c757887b?restype=container",
      "RequestMethod": "PUT",
      "RequestHeaders": {
        "Authorization": "Sanitized",
        "traceparent": "00-14c7a154dc5ed54198bd73a9ae4d7aa3-03ca2c0e9c61c246-00",
        "User-Agent": [
          "azsdk-net-Storage.Files.DataLake/12.1.0-dev.20200403.1",
          "(.NET Core 4.6.28325.01; Microsoft Windows 10.0.18362 )"
        ],
        "x-ms-blob-public-access": "container",
        "x-ms-client-request-id": "d334fef1-3322-d01a-cc3d-d7fc046006f7",
        "x-ms-date": "Fri, 03 Apr 2020 21:02:06 GMT",
        "x-ms-return-client-request-id": "true",
        "x-ms-version": "2019-12-12"
>>>>>>> 32e373e2
      },
      "RequestBody": null,
      "StatusCode": 201,
      "ResponseHeaders": {
        "Content-Length": "0",
<<<<<<< HEAD
        "Date": "Thu, 05 Mar 2020 22:20:32 GMT",
        "ETag": "\u00220x8D7C1536B56EDFB\u0022",
        "Last-Modified": "Thu, 05 Mar 2020 22:20:32 GMT",
=======
        "Date": "Fri, 03 Apr 2020 21:02:05 GMT",
        "ETag": "\u00220x8D7D81243C22B50\u0022",
        "Last-Modified": "Fri, 03 Apr 2020 21:02:05 GMT",
>>>>>>> 32e373e2
        "Server": [
          "Windows-Azure-Blob/1.0",
          "Microsoft-HTTPAPI/2.0"
        ],
        "x-ms-client-request-id": "d334fef1-3322-d01a-cc3d-d7fc046006f7",
<<<<<<< HEAD
        "x-ms-request-id": "d522eb48-301e-0022-243c-f35724000000",
        "x-ms-version": "2019-10-10"
=======
        "x-ms-request-id": "9622499f-f01e-0012-46fb-093670000000",
        "x-ms-version": "2019-12-12"
>>>>>>> 32e373e2
      },
      "ResponseBody": []
    },
    {
<<<<<<< HEAD
      "RequestUri": "https://seanstagehierarchical.dfs.core.windows.net/test-filesystem-c63b985a-8a56-0a53-b7b8-78d9c757887b/test-file-e97027ac-6f5b-f2a4-f923-276d1a5fce17?resource=file",
      "RequestMethod": "PUT",
      "RequestHeaders": {
        "Authorization": "Sanitized",
        "traceparent": "00-2bc1bd97adf8b444a62a5125655893c3-286583eecf034c4b-00",
        "User-Agent": [
          "azsdk-net-Storage.Files.DataLake/12.0.0-dev.20200305.1",
          "(.NET Core 4.6.28325.01; Microsoft Windows 10.0.18363 )"
        ],
        "x-ms-client-request-id": "154878e2-a22f-82ba-5941-daff0cadb56c",
        "x-ms-date": "Thu, 05 Mar 2020 22:20:32 GMT",
        "x-ms-return-client-request-id": "true",
        "x-ms-version": "2019-10-10"
=======
      "RequestUri": "http://seannsecanary.dfs.core.windows.net/test-filesystem-c63b985a-8a56-0a53-b7b8-78d9c757887b/test-file-e97027ac-6f5b-f2a4-f923-276d1a5fce17?resource=file",
      "RequestMethod": "PUT",
      "RequestHeaders": {
        "Authorization": "Sanitized",
        "traceparent": "00-0fa1b467ff10af4d9a1215c0626bca0d-38d9742be3f7fd43-00",
        "User-Agent": [
          "azsdk-net-Storage.Files.DataLake/12.1.0-dev.20200403.1",
          "(.NET Core 4.6.28325.01; Microsoft Windows 10.0.18362 )"
        ],
        "x-ms-client-request-id": "154878e2-a22f-82ba-5941-daff0cadb56c",
        "x-ms-date": "Fri, 03 Apr 2020 21:02:06 GMT",
        "x-ms-return-client-request-id": "true",
        "x-ms-version": "2019-12-12"
>>>>>>> 32e373e2
      },
      "RequestBody": null,
      "StatusCode": 201,
      "ResponseHeaders": {
        "Content-Length": "0",
<<<<<<< HEAD
        "Date": "Thu, 05 Mar 2020 22:20:32 GMT",
        "ETag": "\u00220x8D7C1536B89BDDE\u0022",
        "Last-Modified": "Thu, 05 Mar 2020 22:20:32 GMT",
=======
        "Date": "Fri, 03 Apr 2020 21:02:05 GMT",
        "ETag": "\u00220x8D7D81243D16174\u0022",
        "Last-Modified": "Fri, 03 Apr 2020 21:02:05 GMT",
>>>>>>> 32e373e2
        "Server": [
          "Windows-Azure-HDFS/1.0",
          "Microsoft-HTTPAPI/2.0"
        ],
        "x-ms-client-request-id": "154878e2-a22f-82ba-5941-daff0cadb56c",
<<<<<<< HEAD
        "x-ms-request-id": "923c08a9-001f-0029-7b3c-f3ac4f000000",
        "x-ms-version": "2019-10-10"
=======
        "x-ms-request-id": "fa4401db-201f-0097-2dfb-091bad000000",
        "x-ms-version": "2019-12-12"
>>>>>>> 32e373e2
      },
      "ResponseBody": []
    },
    {
<<<<<<< HEAD
      "RequestUri": "https://seanstagehierarchical.dfs.core.windows.net/test-filesystem-c63b985a-8a56-0a53-b7b8-78d9c757887b/test-file-e97027ac-6f5b-f2a4-f923-276d1a5fce17?action=append\u0026position=0",
=======
      "RequestUri": "http://seannsecanary.dfs.core.windows.net/test-filesystem-c63b985a-8a56-0a53-b7b8-78d9c757887b/test-file-e97027ac-6f5b-f2a4-f923-276d1a5fce17?action=append\u0026position=0",
>>>>>>> 32e373e2
      "RequestMethod": "PATCH",
      "RequestHeaders": {
        "Authorization": "Sanitized",
        "Content-Length": "1024",
<<<<<<< HEAD
        "traceparent": "00-3772312bcc5bba4b8ff51ed31238e442-bab0753b7a77cb40-00",
        "User-Agent": [
          "azsdk-net-Storage.Files.DataLake/12.0.0-dev.20200305.1",
          "(.NET Core 4.6.28325.01; Microsoft Windows 10.0.18363 )"
        ],
        "x-ms-client-request-id": "0fef873d-c79c-f8d5-1c0b-18f6dcf92ac3",
        "x-ms-date": "Thu, 05 Mar 2020 22:20:32 GMT",
        "x-ms-return-client-request-id": "true",
        "x-ms-version": "2019-10-10"
=======
        "traceparent": "00-46d268d8a0258e4aa6fdd59ae30d3b19-01b356f21544554a-00",
        "User-Agent": [
          "azsdk-net-Storage.Files.DataLake/12.1.0-dev.20200403.1",
          "(.NET Core 4.6.28325.01; Microsoft Windows 10.0.18362 )"
        ],
        "x-ms-client-request-id": "0fef873d-c79c-f8d5-1c0b-18f6dcf92ac3",
        "x-ms-date": "Fri, 03 Apr 2020 21:02:07 GMT",
        "x-ms-return-client-request-id": "true",
        "x-ms-version": "2019-12-12"
>>>>>>> 32e373e2
      },
      "RequestBody": "bsDQoXg91PfO/gHnk35gVg/niqIWuOeIp2Vv4dpZZjq\u002BbrfR0nLHpaRQRzGh0u7a4IPvJCMTVrXYR/oTzvMddJjHKSXHj4OdIOT9xXG259R2lABWakEWqhgB\u002BIp3tNexM9OY2ajJElD/UQQ\u002BFpBEIV8lnDrzxglWsH8Nxpf4JmsNTJKeHQ4rrIGvVxg815SHvNYrURedvm3JQSgpvEy5BiuYMcr\u002BpQRR\u002Bu\u002B4Q27wGtjqhQnAzdRUcI0k1dvlAvA09VDtpKbKiRfS2Vcn5Hr\u002B2CdQPjZD\u002BTlWRMA82dAobPj/g04eA3UyIPvy7fR8LIsTJfyzlcO68fwXll/lja9Gqm1fKGAr4NWyHh46UAtF2Rg0KLTUdNY0RJFSB2wWTJJMq0OGHQMr50UmAXelf6Hx0rxHsGT7cjaWKuPP2dhpm9GL7qXHvrwUCUFurXJfj8XwYTWvzpstUDkN8PIgXA5svWalGZH8KRMAM6YjjMTENpoe3nijucw1Xp1rus7J860zAvAMunY09Dchr5v1CcN1SblYAX2VyAOZb7vzkG5FNj/48IrTuHwk6upAgQkxQFTa9nEVcfIwnTntckq6QGTJ3Hhc/Bk4oZE8MxeTVEf5aC9nGZr8L8VNyFJR5kUyaamFd6WR1UQ6oVTg2D3bnEjy8wobUyfJzKyyDzPG57tLCsptDdyiaJLqLHdGHFeIcSsJX/M6FxaCvKv43sYRc7qYlc1zbo9rT4p3MCavg69VKp0HvYfIEPOz6lExqYrM2bm9rYeJFAOcnQ9owubv0zj7o7MoCbYy0ITav4M\u002BOqYAq1Zs8dYoyxaZax93YE0MxBcYNQbWo9ADitwDr1SAXmNpZxeQguFi09edj52WunA2zvtrJQWfKgeGaWf5JRzBGAy8Dvg2e0E2tmIvORQybM9szOBZFDldyj0PCRl5aK2623aQ2qx3AFK6NW6jcPHzVP2XjFg8aATTXkS7JnIovE60dF2doZIj9cyOnt/KullLHLUc4ttVfnNyvXtou9ngkngg7/uUVrJqdJeMrskkCaTqbwq8DNpyX/XpK\u002BQWujnyrQxnqstdt8UDsW5EyNCqTbPXfUzPI4WerY8GqivOU7lemQC8vV/YjLdEuVprLpYkPt0wPzztI4mGyPw7VwyaNF205i/Q7Y9U/vGUi2orMn/54mtNnRR8cXZ2NfVinTWrqYT9tkdnU1FN20BLWJgfW5V8QnShTZZJOHW4Wbia8WG76eHlLnw4ko4a/8HTMBjeV9lf5lrACVzts37SrvmYsurfkG\u002B2OS0ZRLDmhk3Vdgdc2gLeOwsG\u002Bt\u002BF93r9ZeOUgkzX9KCoJx6sRqKq2oMPGD12dtP3unfe2JWQMUGzG97MUQ==",
      "StatusCode": 202,
      "ResponseHeaders": {
        "Content-Length": "0",
<<<<<<< HEAD
        "Date": "Thu, 05 Mar 2020 22:20:32 GMT",
=======
        "Date": "Fri, 03 Apr 2020 21:02:05 GMT",
>>>>>>> 32e373e2
        "Server": [
          "Windows-Azure-HDFS/1.0",
          "Microsoft-HTTPAPI/2.0"
        ],
        "x-ms-client-request-id": "0fef873d-c79c-f8d5-1c0b-18f6dcf92ac3",
<<<<<<< HEAD
        "x-ms-request-id": "923c08aa-001f-0029-7c3c-f3ac4f000000",
        "x-ms-request-server-encrypted": "true",
        "x-ms-version": "2019-10-10"
=======
        "x-ms-request-id": "fa4401dc-201f-0097-2efb-091bad000000",
        "x-ms-request-server-encrypted": "true",
        "x-ms-version": "2019-12-12"
>>>>>>> 32e373e2
      },
      "ResponseBody": []
    },
    {
<<<<<<< HEAD
      "RequestUri": "https://seanstagehierarchical.dfs.core.windows.net/test-filesystem-c63b985a-8a56-0a53-b7b8-78d9c757887b/test-file-e97027ac-6f5b-f2a4-f923-276d1a5fce17?action=flush\u0026position=1024",
=======
      "RequestUri": "http://seannsecanary.dfs.core.windows.net/test-filesystem-c63b985a-8a56-0a53-b7b8-78d9c757887b/test-file-e97027ac-6f5b-f2a4-f923-276d1a5fce17?action=flush\u0026position=1024",
>>>>>>> 32e373e2
      "RequestMethod": "PATCH",
      "RequestHeaders": {
        "Authorization": "Sanitized",
        "Content-Length": "0",
<<<<<<< HEAD
        "If-Unmodified-Since": "Fri, 06 Mar 2020 22:20:30 GMT",
        "traceparent": "00-3f0a17b9298b854bb0f2b0695a08fcf9-a050d261400ef146-00",
        "User-Agent": [
          "azsdk-net-Storage.Files.DataLake/12.0.0-dev.20200305.1",
          "(.NET Core 4.6.28325.01; Microsoft Windows 10.0.18363 )"
        ],
        "x-ms-client-request-id": "947562ba-bcef-3cb4-2b04-655a9bbc0738",
        "x-ms-date": "Thu, 05 Mar 2020 22:20:32 GMT",
        "x-ms-return-client-request-id": "true",
        "x-ms-version": "2019-10-10"
=======
        "If-Unmodified-Since": "Sat, 04 Apr 2020 21:02:05 GMT",
        "traceparent": "00-f000edbfac622c43ade67e843489577e-419c142957dc934a-00",
        "User-Agent": [
          "azsdk-net-Storage.Files.DataLake/12.1.0-dev.20200403.1",
          "(.NET Core 4.6.28325.01; Microsoft Windows 10.0.18362 )"
        ],
        "x-ms-client-request-id": "947562ba-bcef-3cb4-2b04-655a9bbc0738",
        "x-ms-date": "Fri, 03 Apr 2020 21:02:07 GMT",
        "x-ms-return-client-request-id": "true",
        "x-ms-version": "2019-12-12"
>>>>>>> 32e373e2
      },
      "RequestBody": null,
      "StatusCode": 200,
      "ResponseHeaders": {
        "Content-Length": "0",
<<<<<<< HEAD
        "Date": "Thu, 05 Mar 2020 22:20:32 GMT",
        "ETag": "\u00220x8D7C1536BA3C1E1\u0022",
        "Last-Modified": "Thu, 05 Mar 2020 22:20:32 GMT",
=======
        "Date": "Fri, 03 Apr 2020 21:02:05 GMT",
        "ETag": "\u00220x8D7D81243EF9F2C\u0022",
        "Last-Modified": "Fri, 03 Apr 2020 21:02:05 GMT",
>>>>>>> 32e373e2
        "Server": [
          "Windows-Azure-HDFS/1.0",
          "Microsoft-HTTPAPI/2.0"
        ],
        "x-ms-client-request-id": "947562ba-bcef-3cb4-2b04-655a9bbc0738",
<<<<<<< HEAD
        "x-ms-request-id": "923c08ab-001f-0029-7d3c-f3ac4f000000",
        "x-ms-request-server-encrypted": "true",
        "x-ms-version": "2019-10-10"
=======
        "x-ms-request-id": "fa4401dd-201f-0097-2ffb-091bad000000",
        "x-ms-request-server-encrypted": "true",
        "x-ms-version": "2019-12-12"
>>>>>>> 32e373e2
      },
      "ResponseBody": []
    },
    {
<<<<<<< HEAD
      "RequestUri": "https://seanstagehierarchical.blob.core.windows.net/test-filesystem-c63b985a-8a56-0a53-b7b8-78d9c757887b?restype=container",
      "RequestMethod": "DELETE",
      "RequestHeaders": {
        "Authorization": "Sanitized",
        "traceparent": "00-f299003d2ebd8e4580087122fcd0a8f2-fceb81650454f140-00",
        "User-Agent": [
          "azsdk-net-Storage.Files.DataLake/12.0.0-dev.20200305.1",
          "(.NET Core 4.6.28325.01; Microsoft Windows 10.0.18363 )"
        ],
        "x-ms-client-request-id": "7a3be397-9683-22d3-d343-e31756b52664",
        "x-ms-date": "Thu, 05 Mar 2020 22:20:32 GMT",
        "x-ms-return-client-request-id": "true",
        "x-ms-version": "2019-10-10"
=======
      "RequestUri": "http://seannsecanary.blob.core.windows.net/test-filesystem-c63b985a-8a56-0a53-b7b8-78d9c757887b?restype=container",
      "RequestMethod": "DELETE",
      "RequestHeaders": {
        "Authorization": "Sanitized",
        "traceparent": "00-653c2a0edadf644aba37cc75899fc7fe-f676b97049c19c44-00",
        "User-Agent": [
          "azsdk-net-Storage.Files.DataLake/12.1.0-dev.20200403.1",
          "(.NET Core 4.6.28325.01; Microsoft Windows 10.0.18362 )"
        ],
        "x-ms-client-request-id": "7a3be397-9683-22d3-d343-e31756b52664",
        "x-ms-date": "Fri, 03 Apr 2020 21:02:07 GMT",
        "x-ms-return-client-request-id": "true",
        "x-ms-version": "2019-12-12"
>>>>>>> 32e373e2
      },
      "RequestBody": null,
      "StatusCode": 202,
      "ResponseHeaders": {
        "Content-Length": "0",
<<<<<<< HEAD
        "Date": "Thu, 05 Mar 2020 22:20:32 GMT",
=======
        "Date": "Fri, 03 Apr 2020 21:02:05 GMT",
>>>>>>> 32e373e2
        "Server": [
          "Windows-Azure-Blob/1.0",
          "Microsoft-HTTPAPI/2.0"
        ],
        "x-ms-client-request-id": "7a3be397-9683-22d3-d343-e31756b52664",
<<<<<<< HEAD
        "x-ms-request-id": "d522eb55-301e-0022-2e3c-f35724000000",
        "x-ms-version": "2019-10-10"
=======
        "x-ms-request-id": "962249ca-f01e-0012-67fb-093670000000",
        "x-ms-version": "2019-12-12"
>>>>>>> 32e373e2
      },
      "ResponseBody": []
    },
    {
<<<<<<< HEAD
      "RequestUri": "https://seanstagehierarchical.blob.core.windows.net/test-filesystem-cfb74f0c-dcfe-5359-9ef4-1dc2cd2bfdd8?restype=container",
      "RequestMethod": "PUT",
      "RequestHeaders": {
        "Authorization": "Sanitized",
        "traceparent": "00-95402a7af14c39478ed9040d193ad5a5-b8957977a80f9845-00",
        "User-Agent": [
          "azsdk-net-Storage.Files.DataLake/12.0.0-dev.20200305.1",
          "(.NET Core 4.6.28325.01; Microsoft Windows 10.0.18363 )"
        ],
        "x-ms-blob-public-access": "container",
        "x-ms-client-request-id": "ef7d8a06-b39b-baa0-8ae8-dc8f791154a8",
        "x-ms-date": "Thu, 05 Mar 2020 22:20:33 GMT",
        "x-ms-return-client-request-id": "true",
        "x-ms-version": "2019-10-10"
=======
      "RequestUri": "http://seannsecanary.blob.core.windows.net/test-filesystem-cfb74f0c-dcfe-5359-9ef4-1dc2cd2bfdd8?restype=container",
      "RequestMethod": "PUT",
      "RequestHeaders": {
        "Authorization": "Sanitized",
        "traceparent": "00-92e2e7aff2e67a4eb333d858521c70e2-8ed777ad73de4448-00",
        "User-Agent": [
          "azsdk-net-Storage.Files.DataLake/12.1.0-dev.20200403.1",
          "(.NET Core 4.6.28325.01; Microsoft Windows 10.0.18362 )"
        ],
        "x-ms-blob-public-access": "container",
        "x-ms-client-request-id": "ef7d8a06-b39b-baa0-8ae8-dc8f791154a8",
        "x-ms-date": "Fri, 03 Apr 2020 21:02:07 GMT",
        "x-ms-return-client-request-id": "true",
        "x-ms-version": "2019-12-12"
>>>>>>> 32e373e2
      },
      "RequestBody": null,
      "StatusCode": 201,
      "ResponseHeaders": {
        "Content-Length": "0",
<<<<<<< HEAD
        "Date": "Thu, 05 Mar 2020 22:20:32 GMT",
        "ETag": "\u00220x8D7C1536BE14D82\u0022",
        "Last-Modified": "Thu, 05 Mar 2020 22:20:33 GMT",
=======
        "Date": "Fri, 03 Apr 2020 21:02:05 GMT",
        "ETag": "\u00220x8D7D8124413B5A6\u0022",
        "Last-Modified": "Fri, 03 Apr 2020 21:02:05 GMT",
>>>>>>> 32e373e2
        "Server": [
          "Windows-Azure-Blob/1.0",
          "Microsoft-HTTPAPI/2.0"
        ],
        "x-ms-client-request-id": "ef7d8a06-b39b-baa0-8ae8-dc8f791154a8",
<<<<<<< HEAD
        "x-ms-request-id": "d715476a-d01e-003a-6d3c-f38843000000",
        "x-ms-version": "2019-10-10"
=======
        "x-ms-request-id": "962249d4-f01e-0012-70fb-093670000000",
        "x-ms-version": "2019-12-12"
>>>>>>> 32e373e2
      },
      "ResponseBody": []
    },
    {
<<<<<<< HEAD
      "RequestUri": "https://seanstagehierarchical.dfs.core.windows.net/test-filesystem-cfb74f0c-dcfe-5359-9ef4-1dc2cd2bfdd8/test-file-90950b45-6ef1-7fe4-9a83-fda317c1cff2?resource=file",
      "RequestMethod": "PUT",
      "RequestHeaders": {
        "Authorization": "Sanitized",
        "traceparent": "00-6518420f62aa2542b4035e9ee8aab937-84dc8c159a34a54b-00",
        "User-Agent": [
          "azsdk-net-Storage.Files.DataLake/12.0.0-dev.20200305.1",
          "(.NET Core 4.6.28325.01; Microsoft Windows 10.0.18363 )"
        ],
        "x-ms-client-request-id": "78521c06-9a16-98d0-a5fd-5417b5fda3c9",
        "x-ms-date": "Thu, 05 Mar 2020 22:20:33 GMT",
        "x-ms-return-client-request-id": "true",
        "x-ms-version": "2019-10-10"
=======
      "RequestUri": "http://seannsecanary.dfs.core.windows.net/test-filesystem-cfb74f0c-dcfe-5359-9ef4-1dc2cd2bfdd8/test-file-90950b45-6ef1-7fe4-9a83-fda317c1cff2?resource=file",
      "RequestMethod": "PUT",
      "RequestHeaders": {
        "Authorization": "Sanitized",
        "traceparent": "00-961e2ff0fb9232458b007ef704499da9-ac420c8c94f23043-00",
        "User-Agent": [
          "azsdk-net-Storage.Files.DataLake/12.1.0-dev.20200403.1",
          "(.NET Core 4.6.28325.01; Microsoft Windows 10.0.18362 )"
        ],
        "x-ms-client-request-id": "78521c06-9a16-98d0-a5fd-5417b5fda3c9",
        "x-ms-date": "Fri, 03 Apr 2020 21:02:07 GMT",
        "x-ms-return-client-request-id": "true",
        "x-ms-version": "2019-12-12"
>>>>>>> 32e373e2
      },
      "RequestBody": null,
      "StatusCode": 201,
      "ResponseHeaders": {
        "Content-Length": "0",
<<<<<<< HEAD
        "Date": "Thu, 05 Mar 2020 22:20:32 GMT",
        "ETag": "\u00220x8D7C1536C13E78D\u0022",
        "Last-Modified": "Thu, 05 Mar 2020 22:20:33 GMT",
=======
        "Date": "Fri, 03 Apr 2020 21:02:06 GMT",
        "ETag": "\u00220x8D7D8124426458C\u0022",
        "Last-Modified": "Fri, 03 Apr 2020 21:02:06 GMT",
>>>>>>> 32e373e2
        "Server": [
          "Windows-Azure-HDFS/1.0",
          "Microsoft-HTTPAPI/2.0"
        ],
        "x-ms-client-request-id": "78521c06-9a16-98d0-a5fd-5417b5fda3c9",
<<<<<<< HEAD
        "x-ms-request-id": "5d5860a9-101f-000a-093c-f3368c000000",
        "x-ms-version": "2019-10-10"
=======
        "x-ms-request-id": "fa4401de-201f-0097-30fb-091bad000000",
        "x-ms-version": "2019-12-12"
>>>>>>> 32e373e2
      },
      "ResponseBody": []
    },
    {
<<<<<<< HEAD
      "RequestUri": "https://seanstagehierarchical.dfs.core.windows.net/test-filesystem-cfb74f0c-dcfe-5359-9ef4-1dc2cd2bfdd8/test-file-90950b45-6ef1-7fe4-9a83-fda317c1cff2?action=append\u0026position=0",
=======
      "RequestUri": "http://seannsecanary.dfs.core.windows.net/test-filesystem-cfb74f0c-dcfe-5359-9ef4-1dc2cd2bfdd8/test-file-90950b45-6ef1-7fe4-9a83-fda317c1cff2?action=append\u0026position=0",
>>>>>>> 32e373e2
      "RequestMethod": "PATCH",
      "RequestHeaders": {
        "Authorization": "Sanitized",
        "Content-Length": "1024",
<<<<<<< HEAD
        "traceparent": "00-79277adfeb551f4f9fef125f54c7dd0e-6581bb3bd4e6694c-00",
        "User-Agent": [
          "azsdk-net-Storage.Files.DataLake/12.0.0-dev.20200305.1",
          "(.NET Core 4.6.28325.01; Microsoft Windows 10.0.18363 )"
        ],
        "x-ms-client-request-id": "33c5dda8-7a9b-8b3a-f2b6-ebbf4949ad7c",
        "x-ms-date": "Thu, 05 Mar 2020 22:20:33 GMT",
        "x-ms-return-client-request-id": "true",
        "x-ms-version": "2019-10-10"
=======
        "traceparent": "00-b9ca5596a53226478c4513223fb0b311-378657f71e1c4341-00",
        "User-Agent": [
          "azsdk-net-Storage.Files.DataLake/12.1.0-dev.20200403.1",
          "(.NET Core 4.6.28325.01; Microsoft Windows 10.0.18362 )"
        ],
        "x-ms-client-request-id": "33c5dda8-7a9b-8b3a-f2b6-ebbf4949ad7c",
        "x-ms-date": "Fri, 03 Apr 2020 21:02:07 GMT",
        "x-ms-return-client-request-id": "true",
        "x-ms-version": "2019-12-12"
>>>>>>> 32e373e2
      },
      "RequestBody": "GerFHVUQ\u002BjbOyGvoQEzPdMg8nPpuVtsuiyKdsLolGCdlZX7GYJ1r9iIbqk4v51hZLd9PeGCoWsIOl5Eyc0l8qK9DgtrNCRQq0abYUquM/qTKQ4La1p/HvQq8t8gLOILYnwKe62R9jCTLJKe6zwgXgpjtaC/HotEQfMXQEVJLH5kj/7Op7hM/TLdeDrL3DO0CpDUvHc9TEfwxjW6frXvSfwUNltBUbpSFrhx3aJMfGW/XzmwcHAHK0O22eGCkoJ88jI6t6nYdrTahqm\u002Bz26loEXT\u002ByN4OtWMEQ8binfYz4A58O9wEcS75uSA1e3GRF/RETmbrpdfALdcrqaewOw9AbclhNqDMY6BGBQ\u002B\u002B2DnxcivSnU\u002BQSDo2vA0F2ciHSX0R9Q6oL\u002BFTeOrGpaDIAlWdOTZ73p2/sCWPK3mTx4rXvryRrOMrSUJKfiVlyqKabrq4Z6CSC2rgUUTpGQRnwLFg7ubjN1VxcvDzMV93WuaC9Ly/21/qRLNRsFufQTA\u002B4r10Bdu8tjdlRvWvn9oLaPdeZiRHqOVRdaozkob50jC/tE6iA1QLxT6FWZRqOqXYRkhjQdsM9jrYIo8wiSSxa3TE8OqMaGWiUqDlwU5Q5zsEWks9lZFVs74TyeDF2jwa1O4fpkm7TN3iwe46JjTrhztTLC7Yc9Xjbj0reJ\u002BF3Xhjy\u002B1gMUHySQ1uWtSiG4yJKEKkca4OQWEZPDcMj9Q\u002BXeN11ltHi1b6YeIgahgAQFKwok9c4GzKVYqLR/QJ5bk5L/3xLUUxQZ3rqg/L7dZJGPvkXOyE4Xx3q4DQu0Rh8Hso5zsaDxMNfmCycTZc/2izQi74JInNtE2BeYHEYIVZibmTogWbLgno1t2M0XBFGqwYHXkVacvyWzLtmZWRSR7bWed9yFxiFxQlEE6sQePdO1/VrEIMQyDtoUbTrpVzVo2\u002BsHeJyFJPtQZl71l9RRpPD102vJ3bzhbGjyYWj2h/sbnA7ZBrVHMMhvc7p1PHb1srg583PZrw4\u002BFhwjgrOSWe5T6fvViK47vqKTalnyfC/x/L6gvIR3Qe0AquCZE64UzRncEVJ7IDoZ/kTRRkSkO6n8MYYE8Z1Z3JgexN29opr0jp1AJmrddtyEhr5PpguobH9GrOIYH9uMcjS6bGtcXFu53Le3ZAVPLrq5cGrfGjacZmhudwWo3H6xs7QmExphKCpilclD8QhqB343bp9wrVgOHfYC/eVWAQBI9aBRGQuQSFgwfIRtWHVf9H\u002BHcX3fQQZcJ/UkbjpFHJS4\u002BvtYGO5ylxZHMDDTkMVwovll3o\u002BSebSZ9PEGa\u002Bod61/vpG2J99uRBOpXmADFeIc/s8sw7z4VJoE2ziPtbCs8KUTQ4\u002BxX5qsg==",
      "StatusCode": 202,
      "ResponseHeaders": {
        "Content-Length": "0",
<<<<<<< HEAD
        "Date": "Thu, 05 Mar 2020 22:20:33 GMT",
=======
        "Date": "Fri, 03 Apr 2020 21:02:06 GMT",
>>>>>>> 32e373e2
        "Server": [
          "Windows-Azure-HDFS/1.0",
          "Microsoft-HTTPAPI/2.0"
        ],
        "x-ms-client-request-id": "33c5dda8-7a9b-8b3a-f2b6-ebbf4949ad7c",
<<<<<<< HEAD
        "x-ms-request-id": "5d5860aa-101f-000a-0a3c-f3368c000000",
        "x-ms-request-server-encrypted": "true",
        "x-ms-version": "2019-10-10"
=======
        "x-ms-request-id": "fa4401df-201f-0097-31fb-091bad000000",
        "x-ms-request-server-encrypted": "true",
        "x-ms-version": "2019-12-12"
>>>>>>> 32e373e2
      },
      "ResponseBody": []
    },
    {
<<<<<<< HEAD
      "RequestUri": "https://seanstagehierarchical.blob.core.windows.net/test-filesystem-cfb74f0c-dcfe-5359-9ef4-1dc2cd2bfdd8/test-file-90950b45-6ef1-7fe4-9a83-fda317c1cff2",
      "RequestMethod": "HEAD",
      "RequestHeaders": {
        "Authorization": "Sanitized",
        "traceparent": "00-86db9c08c90b354fbfdf46b774396555-bb11f5e361236641-00",
        "User-Agent": [
          "azsdk-net-Storage.Files.DataLake/12.0.0-dev.20200305.1",
          "(.NET Core 4.6.28325.01; Microsoft Windows 10.0.18363 )"
        ],
        "x-ms-client-request-id": "e896f18b-36b9-6216-110d-61f62f7dfe7d",
        "x-ms-date": "Thu, 05 Mar 2020 22:20:34 GMT",
        "x-ms-return-client-request-id": "true",
        "x-ms-version": "2019-10-10"
=======
      "RequestUri": "http://seannsecanary.blob.core.windows.net/test-filesystem-cfb74f0c-dcfe-5359-9ef4-1dc2cd2bfdd8/test-file-90950b45-6ef1-7fe4-9a83-fda317c1cff2",
      "RequestMethod": "HEAD",
      "RequestHeaders": {
        "Authorization": "Sanitized",
        "traceparent": "00-6a770d2048b9a44a9a890b97adbc66ce-b559f7588271954b-00",
        "User-Agent": [
          "azsdk-net-Storage.Files.DataLake/12.1.0-dev.20200403.1",
          "(.NET Core 4.6.28325.01; Microsoft Windows 10.0.18362 )"
        ],
        "x-ms-client-request-id": "e896f18b-36b9-6216-110d-61f62f7dfe7d",
        "x-ms-date": "Fri, 03 Apr 2020 21:02:07 GMT",
        "x-ms-return-client-request-id": "true",
        "x-ms-version": "2019-12-12"
>>>>>>> 32e373e2
      },
      "RequestBody": null,
      "StatusCode": 200,
      "ResponseHeaders": {
        "Accept-Ranges": "bytes",
        "Content-Length": "0",
        "Content-Type": "application/octet-stream",
<<<<<<< HEAD
        "Date": "Thu, 05 Mar 2020 22:20:33 GMT",
        "ETag": "\u00220x8D7C1536C13E78D\u0022",
        "Last-Modified": "Thu, 05 Mar 2020 22:20:33 GMT",
=======
        "Date": "Fri, 03 Apr 2020 21:02:06 GMT",
        "ETag": "\u00220x8D7D8124426458C\u0022",
        "Last-Modified": "Fri, 03 Apr 2020 21:02:06 GMT",
>>>>>>> 32e373e2
        "Server": [
          "Windows-Azure-Blob/1.0",
          "Microsoft-HTTPAPI/2.0"
        ],
        "x-ms-access-tier": "Hot",
        "x-ms-access-tier-inferred": "true",
        "x-ms-blob-type": "BlockBlob",
        "x-ms-client-request-id": "e896f18b-36b9-6216-110d-61f62f7dfe7d",
<<<<<<< HEAD
        "x-ms-creation-time": "Thu, 05 Mar 2020 22:20:33 GMT",
        "x-ms-lease-state": "available",
        "x-ms-lease-status": "unlocked",
        "x-ms-request-id": "d71547a1-d01e-003a-213c-f38843000000",
        "x-ms-server-encrypted": "true",
        "x-ms-version": "2019-10-10"
=======
        "x-ms-creation-time": "Fri, 03 Apr 2020 21:02:06 GMT",
        "x-ms-lease-state": "available",
        "x-ms-lease-status": "unlocked",
        "x-ms-request-id": "96224a05-f01e-0012-17fb-093670000000",
        "x-ms-server-encrypted": "true",
        "x-ms-version": "2019-12-12"
>>>>>>> 32e373e2
      },
      "ResponseBody": []
    },
    {
<<<<<<< HEAD
      "RequestUri": "https://seanstagehierarchical.dfs.core.windows.net/test-filesystem-cfb74f0c-dcfe-5359-9ef4-1dc2cd2bfdd8/test-file-90950b45-6ef1-7fe4-9a83-fda317c1cff2?action=flush\u0026position=1024",
=======
      "RequestUri": "http://seannsecanary.dfs.core.windows.net/test-filesystem-cfb74f0c-dcfe-5359-9ef4-1dc2cd2bfdd8/test-file-90950b45-6ef1-7fe4-9a83-fda317c1cff2?action=flush\u0026position=1024",
>>>>>>> 32e373e2
      "RequestMethod": "PATCH",
      "RequestHeaders": {
        "Authorization": "Sanitized",
        "Content-Length": "0",
<<<<<<< HEAD
        "If-Match": "\u00220x8D7C1536C13E78D\u0022",
        "traceparent": "00-cbd3bb685849e142951416c0b3cc4ae3-f37be3a49326de4a-00",
        "User-Agent": [
          "azsdk-net-Storage.Files.DataLake/12.0.0-dev.20200305.1",
          "(.NET Core 4.6.28325.01; Microsoft Windows 10.0.18363 )"
        ],
        "x-ms-client-request-id": "573327e1-c5b3-9ac3-eace-95399cc4c7b2",
        "x-ms-date": "Thu, 05 Mar 2020 22:20:34 GMT",
        "x-ms-return-client-request-id": "true",
        "x-ms-version": "2019-10-10"
=======
        "If-Match": "\u00220x8D7D8124426458C\u0022",
        "traceparent": "00-e6d458f9a180d7428127d0f20539c469-a743a22ee335ab44-00",
        "User-Agent": [
          "azsdk-net-Storage.Files.DataLake/12.1.0-dev.20200403.1",
          "(.NET Core 4.6.28325.01; Microsoft Windows 10.0.18362 )"
        ],
        "x-ms-client-request-id": "573327e1-c5b3-9ac3-eace-95399cc4c7b2",
        "x-ms-date": "Fri, 03 Apr 2020 21:02:07 GMT",
        "x-ms-return-client-request-id": "true",
        "x-ms-version": "2019-12-12"
>>>>>>> 32e373e2
      },
      "RequestBody": null,
      "StatusCode": 200,
      "ResponseHeaders": {
        "Content-Length": "0",
<<<<<<< HEAD
        "Date": "Thu, 05 Mar 2020 22:20:33 GMT",
        "ETag": "\u00220x8D7C1536CA2A148\u0022",
        "Last-Modified": "Thu, 05 Mar 2020 22:20:34 GMT",
=======
        "Date": "Fri, 03 Apr 2020 21:02:06 GMT",
        "ETag": "\u00220x8D7D812445876D5\u0022",
        "Last-Modified": "Fri, 03 Apr 2020 21:02:06 GMT",
>>>>>>> 32e373e2
        "Server": [
          "Windows-Azure-HDFS/1.0",
          "Microsoft-HTTPAPI/2.0"
        ],
        "x-ms-client-request-id": "573327e1-c5b3-9ac3-eace-95399cc4c7b2",
<<<<<<< HEAD
        "x-ms-request-id": "5d5860ab-101f-000a-0b3c-f3368c000000",
        "x-ms-request-server-encrypted": "true",
        "x-ms-version": "2019-10-10"
=======
        "x-ms-request-id": "fa4401e0-201f-0097-32fb-091bad000000",
        "x-ms-request-server-encrypted": "true",
        "x-ms-version": "2019-12-12"
>>>>>>> 32e373e2
      },
      "ResponseBody": []
    },
    {
<<<<<<< HEAD
      "RequestUri": "https://seanstagehierarchical.blob.core.windows.net/test-filesystem-cfb74f0c-dcfe-5359-9ef4-1dc2cd2bfdd8?restype=container",
      "RequestMethod": "DELETE",
      "RequestHeaders": {
        "Authorization": "Sanitized",
        "traceparent": "00-1a5d61457d67324794af45140b2354a7-30b51f0c66a05e4e-00",
        "User-Agent": [
          "azsdk-net-Storage.Files.DataLake/12.0.0-dev.20200305.1",
          "(.NET Core 4.6.28325.01; Microsoft Windows 10.0.18363 )"
        ],
        "x-ms-client-request-id": "0814a0d8-a64a-29c9-2c15-00d1849c0d5f",
        "x-ms-date": "Thu, 05 Mar 2020 22:20:34 GMT",
        "x-ms-return-client-request-id": "true",
        "x-ms-version": "2019-10-10"
=======
      "RequestUri": "http://seannsecanary.blob.core.windows.net/test-filesystem-cfb74f0c-dcfe-5359-9ef4-1dc2cd2bfdd8?restype=container",
      "RequestMethod": "DELETE",
      "RequestHeaders": {
        "Authorization": "Sanitized",
        "traceparent": "00-972cb99f922b6843b397dbd81a5fc1f2-5e55c27d7528c44c-00",
        "User-Agent": [
          "azsdk-net-Storage.Files.DataLake/12.1.0-dev.20200403.1",
          "(.NET Core 4.6.28325.01; Microsoft Windows 10.0.18362 )"
        ],
        "x-ms-client-request-id": "0814a0d8-a64a-29c9-2c15-00d1849c0d5f",
        "x-ms-date": "Fri, 03 Apr 2020 21:02:07 GMT",
        "x-ms-return-client-request-id": "true",
        "x-ms-version": "2019-12-12"
>>>>>>> 32e373e2
      },
      "RequestBody": null,
      "StatusCode": 202,
      "ResponseHeaders": {
        "Content-Length": "0",
<<<<<<< HEAD
        "Date": "Thu, 05 Mar 2020 22:20:33 GMT",
=======
        "Date": "Fri, 03 Apr 2020 21:02:06 GMT",
>>>>>>> 32e373e2
        "Server": [
          "Windows-Azure-Blob/1.0",
          "Microsoft-HTTPAPI/2.0"
        ],
        "x-ms-client-request-id": "0814a0d8-a64a-29c9-2c15-00d1849c0d5f",
<<<<<<< HEAD
        "x-ms-request-id": "d71547b9-d01e-003a-393c-f38843000000",
        "x-ms-version": "2019-10-10"
=======
        "x-ms-request-id": "96224a16-f01e-0012-22fb-093670000000",
        "x-ms-version": "2019-12-12"
>>>>>>> 32e373e2
      },
      "ResponseBody": []
    },
    {
<<<<<<< HEAD
      "RequestUri": "https://seanstagehierarchical.blob.core.windows.net/test-filesystem-09635106-cdb6-f840-03c2-3cc800d867d4?restype=container",
      "RequestMethod": "PUT",
      "RequestHeaders": {
        "Authorization": "Sanitized",
        "traceparent": "00-9cb72425d6d2744dbefc10be8b310142-9c301caa1140a649-00",
        "User-Agent": [
          "azsdk-net-Storage.Files.DataLake/12.0.0-dev.20200305.1",
          "(.NET Core 4.6.28325.01; Microsoft Windows 10.0.18363 )"
        ],
        "x-ms-blob-public-access": "container",
        "x-ms-client-request-id": "e0e465de-55b2-0b5a-5f1c-058769012853",
        "x-ms-date": "Thu, 05 Mar 2020 22:20:34 GMT",
        "x-ms-return-client-request-id": "true",
        "x-ms-version": "2019-10-10"
=======
      "RequestUri": "http://seannsecanary.blob.core.windows.net/test-filesystem-09635106-cdb6-f840-03c2-3cc800d867d4?restype=container",
      "RequestMethod": "PUT",
      "RequestHeaders": {
        "Authorization": "Sanitized",
        "traceparent": "00-2739a4c4a10cf546912e0056e3e66c59-3e2ddb81878bfd44-00",
        "User-Agent": [
          "azsdk-net-Storage.Files.DataLake/12.1.0-dev.20200403.1",
          "(.NET Core 4.6.28325.01; Microsoft Windows 10.0.18362 )"
        ],
        "x-ms-blob-public-access": "container",
        "x-ms-client-request-id": "e0e465de-55b2-0b5a-5f1c-058769012853",
        "x-ms-date": "Fri, 03 Apr 2020 21:02:08 GMT",
        "x-ms-return-client-request-id": "true",
        "x-ms-version": "2019-12-12"
>>>>>>> 32e373e2
      },
      "RequestBody": null,
      "StatusCode": 201,
      "ResponseHeaders": {
        "Content-Length": "0",
<<<<<<< HEAD
        "Date": "Thu, 05 Mar 2020 22:20:34 GMT",
        "ETag": "\u00220x8D7C1536CE2EFC7\u0022",
        "Last-Modified": "Thu, 05 Mar 2020 22:20:34 GMT",
=======
        "Date": "Fri, 03 Apr 2020 21:02:06 GMT",
        "ETag": "\u00220x8D7D812447A526F\u0022",
        "Last-Modified": "Fri, 03 Apr 2020 21:02:06 GMT",
>>>>>>> 32e373e2
        "Server": [
          "Windows-Azure-Blob/1.0",
          "Microsoft-HTTPAPI/2.0"
        ],
        "x-ms-client-request-id": "e0e465de-55b2-0b5a-5f1c-058769012853",
<<<<<<< HEAD
        "x-ms-request-id": "1985d6fd-201e-0011-783c-f3088f000000",
        "x-ms-version": "2019-10-10"
=======
        "x-ms-request-id": "96224a23-f01e-0012-2efb-093670000000",
        "x-ms-version": "2019-12-12"
>>>>>>> 32e373e2
      },
      "ResponseBody": []
    },
    {
<<<<<<< HEAD
      "RequestUri": "https://seanstagehierarchical.dfs.core.windows.net/test-filesystem-09635106-cdb6-f840-03c2-3cc800d867d4/test-file-00612cae-113b-46af-e96e-d99592d50faf?resource=file",
      "RequestMethod": "PUT",
      "RequestHeaders": {
        "Authorization": "Sanitized",
        "traceparent": "00-e3d3eaf176ab1749960b0c0c36fda3c6-8814d0c7eee63d4a-00",
        "User-Agent": [
          "azsdk-net-Storage.Files.DataLake/12.0.0-dev.20200305.1",
          "(.NET Core 4.6.28325.01; Microsoft Windows 10.0.18363 )"
        ],
        "x-ms-client-request-id": "bcbce7f8-ebf1-cd43-b69e-f7447cc57989",
        "x-ms-date": "Thu, 05 Mar 2020 22:20:35 GMT",
        "x-ms-return-client-request-id": "true",
        "x-ms-version": "2019-10-10"
=======
      "RequestUri": "http://seannsecanary.dfs.core.windows.net/test-filesystem-09635106-cdb6-f840-03c2-3cc800d867d4/test-file-00612cae-113b-46af-e96e-d99592d50faf?resource=file",
      "RequestMethod": "PUT",
      "RequestHeaders": {
        "Authorization": "Sanitized",
        "traceparent": "00-d89daa4887fb6240bc2eee822ade46f0-36f2a557f900bf42-00",
        "User-Agent": [
          "azsdk-net-Storage.Files.DataLake/12.1.0-dev.20200403.1",
          "(.NET Core 4.6.28325.01; Microsoft Windows 10.0.18362 )"
        ],
        "x-ms-client-request-id": "bcbce7f8-ebf1-cd43-b69e-f7447cc57989",
        "x-ms-date": "Fri, 03 Apr 2020 21:02:08 GMT",
        "x-ms-return-client-request-id": "true",
        "x-ms-version": "2019-12-12"
>>>>>>> 32e373e2
      },
      "RequestBody": null,
      "StatusCode": 201,
      "ResponseHeaders": {
        "Content-Length": "0",
<<<<<<< HEAD
        "Date": "Thu, 05 Mar 2020 22:20:34 GMT",
        "ETag": "\u00220x8D7C1536D1929FA\u0022",
        "Last-Modified": "Thu, 05 Mar 2020 22:20:35 GMT",
=======
        "Date": "Fri, 03 Apr 2020 21:02:06 GMT",
        "ETag": "\u00220x8D7D81244B1E6EB\u0022",
        "Last-Modified": "Fri, 03 Apr 2020 21:02:06 GMT",
>>>>>>> 32e373e2
        "Server": [
          "Windows-Azure-HDFS/1.0",
          "Microsoft-HTTPAPI/2.0"
        ],
        "x-ms-client-request-id": "bcbce7f8-ebf1-cd43-b69e-f7447cc57989",
<<<<<<< HEAD
        "x-ms-request-id": "023500a9-701f-0033-4d3c-f3cd90000000",
        "x-ms-version": "2019-10-10"
=======
        "x-ms-request-id": "fa4401e1-201f-0097-33fb-091bad000000",
        "x-ms-version": "2019-12-12"
>>>>>>> 32e373e2
      },
      "ResponseBody": []
    },
    {
<<<<<<< HEAD
      "RequestUri": "https://seanstagehierarchical.dfs.core.windows.net/test-filesystem-09635106-cdb6-f840-03c2-3cc800d867d4/test-file-00612cae-113b-46af-e96e-d99592d50faf?action=append\u0026position=0",
=======
      "RequestUri": "http://seannsecanary.dfs.core.windows.net/test-filesystem-09635106-cdb6-f840-03c2-3cc800d867d4/test-file-00612cae-113b-46af-e96e-d99592d50faf?action=append\u0026position=0",
>>>>>>> 32e373e2
      "RequestMethod": "PATCH",
      "RequestHeaders": {
        "Authorization": "Sanitized",
        "Content-Length": "1024",
<<<<<<< HEAD
        "traceparent": "00-803251809e71e1408a35de420302eb42-2c122b4c09f25341-00",
        "User-Agent": [
          "azsdk-net-Storage.Files.DataLake/12.0.0-dev.20200305.1",
          "(.NET Core 4.6.28325.01; Microsoft Windows 10.0.18363 )"
        ],
        "x-ms-client-request-id": "141722ed-a48d-407a-d11c-fd7395a8e261",
        "x-ms-date": "Thu, 05 Mar 2020 22:20:35 GMT",
        "x-ms-return-client-request-id": "true",
        "x-ms-version": "2019-10-10"
=======
        "traceparent": "00-e794ecbf593ab545a3229659e825fed5-8f0f280bad38524e-00",
        "User-Agent": [
          "azsdk-net-Storage.Files.DataLake/12.1.0-dev.20200403.1",
          "(.NET Core 4.6.28325.01; Microsoft Windows 10.0.18362 )"
        ],
        "x-ms-client-request-id": "141722ed-a48d-407a-d11c-fd7395a8e261",
        "x-ms-date": "Fri, 03 Apr 2020 21:02:08 GMT",
        "x-ms-return-client-request-id": "true",
        "x-ms-version": "2019-12-12"
>>>>>>> 32e373e2
      },
      "RequestBody": "DFWxqxeNYCcKR9bmdByMCeKpnaoZU73qehzkVY/dnmTbEoZlLuAXaoeVsaoVXFiZEe1i0ifPcLiXxzD7qQqXLalyCmGVJtsCkTMjhKIT1B7DS0Oiess8DKLOzWavHMB8/YMBo1L3A\u002BsSX0D0q\u002BsWg/MSN17H9bPdNf2\u002Bx1l0U3VypocfETHLy0dYjxqLSGC2uElznORitAfQJG1UODyRnQzLggVk9nHBRmsWb2WYUu2cBw8PAbaQD/F/Tu3Ed5MKxvINv8ZbUsHXslV5S0WhN9GAtzEtgptWO3IT5aeE/M/YDKhzipImQbVNN09gF8Or3RccQ79h3ENWt4RTR2wZU7WGoD\u002BdLq0\u002BWXZ74EtM9SOuZweQZ7kPdy9kHNIO0vlIM\u002BOa2XaEDq9p3elJ5vz4CsFgpN9liOv7dikPOBHaMId8MqxnshusKllYJ4rPxpAyaxIRrS0Z46v3nmJNdNWejqxizLNQkFels3qGDGFhLLCY3cz\u002ByYNZYk8AcBS4X7aDupndbfnd4tu7a/mzk9ZKlXGytZcJn8QpCWljTyBD7FTDAlLHg7\u002B2uvrxQl6Jpc94ttqiBqofehrUtGOQepK6eH6l75CEghKy\u002B/qcF11ln2Sa65lGoOaqpIg4889bJkBoN8rg5LU\u002B9DTI8AqvgmK9bhX/9Y75dNeX\u002BksIS45DVtW6M\u002BCShbquXPdkfrDb\u002BiEle4S5XDCxb8LySOlqNailhZk19U\u002BCKulaUJmXlPYnvAAp49AKifqkCMMdnz3QRCZPvvkXpgXSo1CbXwyXGtvMy4zpQFLXm/yfkO2LZIqsiQtyR9X8EBX6V0CAbyntDe3oUNSw5wTUdyP8eBYYRj7G7tUAJNIFz7p27ukRVyvSsYL/oxO1\u002B6IHnc\u002ByAJj/4hABuYBU7eka4oAZOvgawiD3KsaTGKIrEPMy\u002BYYDU88idwzYEJ2rfcOZ5cGSm8Gq7NqvutXRa8pu1qmNIvRiF46x98LsQrKDTK0C\u002BTPhmHQyiAyrU5n6UQxCajnzHlvPN84y4aT/vqooLG0nznGXjD01WpnntsP1tqa1qdh4jy5RM8Jkr7bPM8lhgycr0oKbq938vsPB54EKPCv\u002BSRTSr5w/1ZuuMt2HZSfPhTKbyuMjGv76fNBrkEtBWnKL0em1j9SK6/3n7HkAdFmb8WFOb3JH2y4V1zLM1EVPbdhq\u002B5M9GvZeEN7mOy6F\u002BQd2z57q8ur/RPW7n7ihvha3mH6hlXnFXddr8F6UYZ8AkN0rVgWmZXrta7eegno9vFLHLqKv5GSOsHHHfgKLa\u002BJVuw/admgREDMEsyrCJ9tcLTMMzDL8UKt5naWT3uZ3Yf/USMdrYkbptR5vqzA5y4mWa1DPf56wWQ==",
      "StatusCode": 202,
      "ResponseHeaders": {
        "Content-Length": "0",
<<<<<<< HEAD
        "Date": "Thu, 05 Mar 2020 22:20:34 GMT",
=======
        "Date": "Fri, 03 Apr 2020 21:02:07 GMT",
>>>>>>> 32e373e2
        "Server": [
          "Windows-Azure-HDFS/1.0",
          "Microsoft-HTTPAPI/2.0"
        ],
        "x-ms-client-request-id": "141722ed-a48d-407a-d11c-fd7395a8e261",
<<<<<<< HEAD
        "x-ms-request-id": "023500aa-701f-0033-4e3c-f3cd90000000",
        "x-ms-request-server-encrypted": "true",
        "x-ms-version": "2019-10-10"
=======
        "x-ms-request-id": "fa4401e2-201f-0097-34fb-091bad000000",
        "x-ms-request-server-encrypted": "true",
        "x-ms-version": "2019-12-12"
>>>>>>> 32e373e2
      },
      "ResponseBody": []
    },
    {
<<<<<<< HEAD
      "RequestUri": "https://seanstagehierarchical.dfs.core.windows.net/test-filesystem-09635106-cdb6-f840-03c2-3cc800d867d4/test-file-00612cae-113b-46af-e96e-d99592d50faf?action=flush\u0026position=1024",
=======
      "RequestUri": "http://seannsecanary.dfs.core.windows.net/test-filesystem-09635106-cdb6-f840-03c2-3cc800d867d4/test-file-00612cae-113b-46af-e96e-d99592d50faf?action=flush\u0026position=1024",
>>>>>>> 32e373e2
      "RequestMethod": "PATCH",
      "RequestHeaders": {
        "Authorization": "Sanitized",
        "Content-Length": "0",
        "If-None-Match": "\u0022garbage\u0022",
<<<<<<< HEAD
        "traceparent": "00-250e2a7315785c45af1a229e04af81b4-a2a09cf2f0132949-00",
        "User-Agent": [
          "azsdk-net-Storage.Files.DataLake/12.0.0-dev.20200305.1",
          "(.NET Core 4.6.28325.01; Microsoft Windows 10.0.18363 )"
        ],
        "x-ms-client-request-id": "5ce1857a-9c87-c6cb-e821-07a67fbeb7e3",
        "x-ms-date": "Thu, 05 Mar 2020 22:20:35 GMT",
        "x-ms-return-client-request-id": "true",
        "x-ms-version": "2019-10-10"
=======
        "traceparent": "00-aa97885498e4e74bb2f4553f68511f88-cce602278f70314e-00",
        "User-Agent": [
          "azsdk-net-Storage.Files.DataLake/12.1.0-dev.20200403.1",
          "(.NET Core 4.6.28325.01; Microsoft Windows 10.0.18362 )"
        ],
        "x-ms-client-request-id": "5ce1857a-9c87-c6cb-e821-07a67fbeb7e3",
        "x-ms-date": "Fri, 03 Apr 2020 21:02:08 GMT",
        "x-ms-return-client-request-id": "true",
        "x-ms-version": "2019-12-12"
>>>>>>> 32e373e2
      },
      "RequestBody": null,
      "StatusCode": 200,
      "ResponseHeaders": {
        "Content-Length": "0",
<<<<<<< HEAD
        "Date": "Thu, 05 Mar 2020 22:20:35 GMT",
        "ETag": "\u00220x8D7C1536D5DB0AB\u0022",
        "Last-Modified": "Thu, 05 Mar 2020 22:20:35 GMT",
=======
        "Date": "Fri, 03 Apr 2020 21:02:07 GMT",
        "ETag": "\u00220x8D7D81244CF16C0\u0022",
        "Last-Modified": "Fri, 03 Apr 2020 21:02:07 GMT",
>>>>>>> 32e373e2
        "Server": [
          "Windows-Azure-HDFS/1.0",
          "Microsoft-HTTPAPI/2.0"
        ],
        "x-ms-client-request-id": "5ce1857a-9c87-c6cb-e821-07a67fbeb7e3",
<<<<<<< HEAD
        "x-ms-request-id": "023500ab-701f-0033-4f3c-f3cd90000000",
        "x-ms-request-server-encrypted": "true",
        "x-ms-version": "2019-10-10"
=======
        "x-ms-request-id": "fa4401e3-201f-0097-35fb-091bad000000",
        "x-ms-request-server-encrypted": "true",
        "x-ms-version": "2019-12-12"
>>>>>>> 32e373e2
      },
      "ResponseBody": []
    },
    {
<<<<<<< HEAD
      "RequestUri": "https://seanstagehierarchical.blob.core.windows.net/test-filesystem-09635106-cdb6-f840-03c2-3cc800d867d4?restype=container",
      "RequestMethod": "DELETE",
      "RequestHeaders": {
        "Authorization": "Sanitized",
        "traceparent": "00-51a8872edab7e24593cf3a99af1448b0-e12720530b13eb45-00",
        "User-Agent": [
          "azsdk-net-Storage.Files.DataLake/12.0.0-dev.20200305.1",
          "(.NET Core 4.6.28325.01; Microsoft Windows 10.0.18363 )"
        ],
        "x-ms-client-request-id": "10f87b72-86c6-87da-2395-1edf6580b82d",
        "x-ms-date": "Thu, 05 Mar 2020 22:20:35 GMT",
        "x-ms-return-client-request-id": "true",
        "x-ms-version": "2019-10-10"
=======
      "RequestUri": "http://seannsecanary.blob.core.windows.net/test-filesystem-09635106-cdb6-f840-03c2-3cc800d867d4?restype=container",
      "RequestMethod": "DELETE",
      "RequestHeaders": {
        "Authorization": "Sanitized",
        "traceparent": "00-14ca379e36430a4d93e7c9be95732769-7a4b4a271d2c1241-00",
        "User-Agent": [
          "azsdk-net-Storage.Files.DataLake/12.1.0-dev.20200403.1",
          "(.NET Core 4.6.28325.01; Microsoft Windows 10.0.18362 )"
        ],
        "x-ms-client-request-id": "10f87b72-86c6-87da-2395-1edf6580b82d",
        "x-ms-date": "Fri, 03 Apr 2020 21:02:08 GMT",
        "x-ms-return-client-request-id": "true",
        "x-ms-version": "2019-12-12"
>>>>>>> 32e373e2
      },
      "RequestBody": null,
      "StatusCode": 202,
      "ResponseHeaders": {
        "Content-Length": "0",
<<<<<<< HEAD
        "Date": "Thu, 05 Mar 2020 22:20:35 GMT",
=======
        "Date": "Fri, 03 Apr 2020 21:02:07 GMT",
>>>>>>> 32e373e2
        "Server": [
          "Windows-Azure-Blob/1.0",
          "Microsoft-HTTPAPI/2.0"
        ],
        "x-ms-client-request-id": "10f87b72-86c6-87da-2395-1edf6580b82d",
<<<<<<< HEAD
        "x-ms-request-id": "1985d71a-201e-0011-123c-f3088f000000",
        "x-ms-version": "2019-10-10"
=======
        "x-ms-request-id": "96224a77-f01e-0012-71fb-093670000000",
        "x-ms-version": "2019-12-12"
>>>>>>> 32e373e2
      },
      "ResponseBody": []
    },
    {
<<<<<<< HEAD
      "RequestUri": "https://seanstagehierarchical.blob.core.windows.net/test-filesystem-456e3c6a-b912-91ca-bb61-60a77460414c?restype=container",
      "RequestMethod": "PUT",
      "RequestHeaders": {
        "Authorization": "Sanitized",
        "traceparent": "00-d15d4478c6b1c14f94b825f600c5e471-924819cf36481245-00",
        "User-Agent": [
          "azsdk-net-Storage.Files.DataLake/12.0.0-dev.20200305.1",
          "(.NET Core 4.6.28325.01; Microsoft Windows 10.0.18363 )"
        ],
        "x-ms-blob-public-access": "container",
        "x-ms-client-request-id": "4800fa27-ec2e-b9e1-b166-5465253213c3",
        "x-ms-date": "Thu, 05 Mar 2020 22:20:35 GMT",
        "x-ms-return-client-request-id": "true",
        "x-ms-version": "2019-10-10"
=======
      "RequestUri": "http://seannsecanary.blob.core.windows.net/test-filesystem-456e3c6a-b912-91ca-bb61-60a77460414c?restype=container",
      "RequestMethod": "PUT",
      "RequestHeaders": {
        "Authorization": "Sanitized",
        "traceparent": "00-0e492f22e1c15849b913774687a71775-ec90c1cdea09f54a-00",
        "User-Agent": [
          "azsdk-net-Storage.Files.DataLake/12.1.0-dev.20200403.1",
          "(.NET Core 4.6.28325.01; Microsoft Windows 10.0.18362 )"
        ],
        "x-ms-blob-public-access": "container",
        "x-ms-client-request-id": "4800fa27-ec2e-b9e1-b166-5465253213c3",
        "x-ms-date": "Fri, 03 Apr 2020 21:02:09 GMT",
        "x-ms-return-client-request-id": "true",
        "x-ms-version": "2019-12-12"
>>>>>>> 32e373e2
      },
      "RequestBody": null,
      "StatusCode": 201,
      "ResponseHeaders": {
        "Content-Length": "0",
<<<<<<< HEAD
        "Date": "Thu, 05 Mar 2020 22:20:35 GMT",
        "ETag": "\u00220x8D7C1536D9BF4C0\u0022",
        "Last-Modified": "Thu, 05 Mar 2020 22:20:36 GMT",
=======
        "Date": "Fri, 03 Apr 2020 21:02:07 GMT",
        "ETag": "\u00220x8D7D81245272CE0\u0022",
        "Last-Modified": "Fri, 03 Apr 2020 21:02:07 GMT",
>>>>>>> 32e373e2
        "Server": [
          "Windows-Azure-Blob/1.0",
          "Microsoft-HTTPAPI/2.0"
        ],
        "x-ms-client-request-id": "4800fa27-ec2e-b9e1-b166-5465253213c3",
<<<<<<< HEAD
        "x-ms-request-id": "91666017-501e-0024-233c-f3649b000000",
        "x-ms-version": "2019-10-10"
=======
        "x-ms-request-id": "96224aaf-f01e-0012-25fb-093670000000",
        "x-ms-version": "2019-12-12"
>>>>>>> 32e373e2
      },
      "ResponseBody": []
    },
    {
<<<<<<< HEAD
      "RequestUri": "https://seanstagehierarchical.dfs.core.windows.net/test-filesystem-456e3c6a-b912-91ca-bb61-60a77460414c/test-file-52f0d253-b34d-c367-1f84-56cfeca7c7d2?resource=file",
      "RequestMethod": "PUT",
      "RequestHeaders": {
        "Authorization": "Sanitized",
        "traceparent": "00-79dc604b7fc839449defa526edfbbb6f-3d2a5d692ea05442-00",
        "User-Agent": [
          "azsdk-net-Storage.Files.DataLake/12.0.0-dev.20200305.1",
          "(.NET Core 4.6.28325.01; Microsoft Windows 10.0.18363 )"
        ],
        "x-ms-client-request-id": "f7ce092f-c8f9-732d-933d-28a99511cd0a",
        "x-ms-date": "Thu, 05 Mar 2020 22:20:36 GMT",
        "x-ms-return-client-request-id": "true",
        "x-ms-version": "2019-10-10"
=======
      "RequestUri": "http://seannsecanary.dfs.core.windows.net/test-filesystem-456e3c6a-b912-91ca-bb61-60a77460414c/test-file-52f0d253-b34d-c367-1f84-56cfeca7c7d2?resource=file",
      "RequestMethod": "PUT",
      "RequestHeaders": {
        "Authorization": "Sanitized",
        "traceparent": "00-f4952fed869ed94f89093740261e67ec-d82fa3a39062894d-00",
        "User-Agent": [
          "azsdk-net-Storage.Files.DataLake/12.1.0-dev.20200403.1",
          "(.NET Core 4.6.28325.01; Microsoft Windows 10.0.18362 )"
        ],
        "x-ms-client-request-id": "f7ce092f-c8f9-732d-933d-28a99511cd0a",
        "x-ms-date": "Fri, 03 Apr 2020 21:02:09 GMT",
        "x-ms-return-client-request-id": "true",
        "x-ms-version": "2019-12-12"
>>>>>>> 32e373e2
      },
      "RequestBody": null,
      "StatusCode": 201,
      "ResponseHeaders": {
        "Content-Length": "0",
<<<<<<< HEAD
        "Date": "Thu, 05 Mar 2020 22:20:35 GMT",
        "ETag": "\u00220x8D7C1536DCDB872\u0022",
        "Last-Modified": "Thu, 05 Mar 2020 22:20:36 GMT",
=======
        "Date": "Fri, 03 Apr 2020 21:02:07 GMT",
        "ETag": "\u00220x8D7D812453A0855\u0022",
        "Last-Modified": "Fri, 03 Apr 2020 21:02:07 GMT",
>>>>>>> 32e373e2
        "Server": [
          "Windows-Azure-HDFS/1.0",
          "Microsoft-HTTPAPI/2.0"
        ],
        "x-ms-client-request-id": "f7ce092f-c8f9-732d-933d-28a99511cd0a",
<<<<<<< HEAD
        "x-ms-request-id": "327de010-b01f-002c-473c-f37e94000000",
        "x-ms-version": "2019-10-10"
=======
        "x-ms-request-id": "fa4401e4-201f-0097-36fb-091bad000000",
        "x-ms-version": "2019-12-12"
>>>>>>> 32e373e2
      },
      "ResponseBody": []
    },
    {
<<<<<<< HEAD
      "RequestUri": "https://seanstagehierarchical.dfs.core.windows.net/test-filesystem-456e3c6a-b912-91ca-bb61-60a77460414c/test-file-52f0d253-b34d-c367-1f84-56cfeca7c7d2?action=append\u0026position=0",
=======
      "RequestUri": "http://seannsecanary.dfs.core.windows.net/test-filesystem-456e3c6a-b912-91ca-bb61-60a77460414c/test-file-52f0d253-b34d-c367-1f84-56cfeca7c7d2?action=append\u0026position=0",
>>>>>>> 32e373e2
      "RequestMethod": "PATCH",
      "RequestHeaders": {
        "Authorization": "Sanitized",
        "Content-Length": "1024",
<<<<<<< HEAD
        "traceparent": "00-d2caed4c5d902943ae6025f7e77d12e2-6f220e800a6c074c-00",
        "User-Agent": [
          "azsdk-net-Storage.Files.DataLake/12.0.0-dev.20200305.1",
          "(.NET Core 4.6.28325.01; Microsoft Windows 10.0.18363 )"
        ],
        "x-ms-client-request-id": "ef93bfee-4bef-626f-be97-4fb0b33f06ec",
        "x-ms-date": "Thu, 05 Mar 2020 22:20:36 GMT",
        "x-ms-return-client-request-id": "true",
        "x-ms-version": "2019-10-10"
=======
        "traceparent": "00-2f40bea8ef2edf41bac18df7f87c3d71-f76b58032ecb1e49-00",
        "User-Agent": [
          "azsdk-net-Storage.Files.DataLake/12.1.0-dev.20200403.1",
          "(.NET Core 4.6.28325.01; Microsoft Windows 10.0.18362 )"
        ],
        "x-ms-client-request-id": "ef93bfee-4bef-626f-be97-4fb0b33f06ec",
        "x-ms-date": "Fri, 03 Apr 2020 21:02:09 GMT",
        "x-ms-return-client-request-id": "true",
        "x-ms-version": "2019-12-12"
>>>>>>> 32e373e2
      },
      "RequestBody": "n4IdP7GZY1q07B/TYQdwaMCaoOPZz9h/uA3mItB0biCsSMDRmYQKlaV0Qw2oWRGLzcDo\u002B3HpMc\u002Bpnoeks0CKP33/JxlHns48kAo9ZYzK1l/8WlUQi3OvwhfwJ/v9ZuJl6QOPqTL4RC7xrGpmrMxD3scoqFjrerMKT2QCVnfTPioo2HuIOy0sBBYnHt4ISRZLrUgz1b2JeW9QhFnO9e22Hm5APtRQu6Oa\u002B6RCw1vUAgZOt6kvn2lsnl4LN7bTXg4ocQBwxwtB\u002BvGkmdkZRrYTe4JTgD5Eh34E1J92RIPtx52VGlJbYzr7DLy3igaQUleo\u002BLw0f97Q4\u002BmBbPNry7Vut9E8hCxjuBdIWHOBjfx3dIFHzUzHuUe/xTZo2fdGj0AHSdI0VM4rRD\u002Bk6ydqTlbtCfhxJP1ppv6KfL72\u002Bt4gAckyekMpQyCzHIgMIs0fVHfge8/\u002B1GtCnqLUqtcPNEpghOpeN9MSw8bYvgh1XIQxaidHFn8OIS1e79ygVZlIpOc\u002BrJ3jwR2jzbgJJhZizUEeoz\u002Bvxx7LUmK9AEf3cm0tjxkgNrDmTagKpEnGBfoW\u002ByGagrFZmd3Ic1k6JsHVrFtK3Jf8QZeRN1WWpCLVBExopgUlXO\u002B80/U8WMNWqyfnNfjufCljGrmKCEtcw/W68m4N0n\u002B8r09rjgihwOnUO4strm8q54giBIxLm1SjYBAAgmVUSNmoK4apgu0hwVnPtszALhSGjwvm6s7zcBT7xy74oT2Ef/OyhYPogWWaAUIye\u002BSH4zH7evJZbV4KtLpyrbq/KB8cSzbZDqiQnQ6mS\u002BiLwfQvdOT8/CdLKhKVp9DJdtOq29kjFjCtrdWJa93ksyF1f/PFQjnWwiz40SEkRGbXxiY6\u002B3APaKvEgcYOc5FKZnbwHyfdBDSa1BitKkUOiWlusaS2qbewZhdIAMFzx0\u002BarmqqMyQ/\u002BsLyoCdYYj1mtfhcoMHsk7y/P7kQlANzJg3IEnzaZFVFL7bhxAmQWATZ4kvJFiaNrhqt6/NqL2a/f3kaj1DBi1GiF3ELCs6zL\u002Be1NrG4qRDmO2NiLXhi2v9QIkWQdsmzGFf5Jv\u002B1gqNL\u002BbwMtfi0BtVpM1TsX13YPz1xuuiJI7gdAR5avoMRMLjAFjO8VSQHnBtwJkJ1x7n5IObCRMi7wtYD77TaWUdRWAObK0gpHOoYaR3MGPx2qDlkYJ6cT\u002BvwBVRduGZwLELTHs4/2ZtxzwT8qdqq7qnZjUd6dfmptQkXqybzzGOEpzzb\u002BPouNs6e85Can6URRRarhCsf9rdJKmjFKC50fQOgdwGez/Wuq1Z43IFoDxZjBmUQSEc4ZbGFkc6RaA6gKXaN\u002BSejcnYg/NjVpho14RpSYSLIZA==",
      "StatusCode": 202,
      "ResponseHeaders": {
        "Content-Length": "0",
<<<<<<< HEAD
        "Date": "Thu, 05 Mar 2020 22:20:36 GMT",
=======
        "Date": "Fri, 03 Apr 2020 21:02:07 GMT",
>>>>>>> 32e373e2
        "Server": [
          "Windows-Azure-HDFS/1.0",
          "Microsoft-HTTPAPI/2.0"
        ],
        "x-ms-client-request-id": "ef93bfee-4bef-626f-be97-4fb0b33f06ec",
<<<<<<< HEAD
        "x-ms-request-id": "327de011-b01f-002c-483c-f37e94000000",
        "x-ms-request-server-encrypted": "true",
        "x-ms-version": "2019-10-10"
=======
        "x-ms-request-id": "fa4401e5-201f-0097-37fb-091bad000000",
        "x-ms-request-server-encrypted": "true",
        "x-ms-version": "2019-12-12"
>>>>>>> 32e373e2
      },
      "ResponseBody": []
    },
    {
<<<<<<< HEAD
      "RequestUri": "https://seanstagehierarchical.blob.core.windows.net/test-filesystem-456e3c6a-b912-91ca-bb61-60a77460414c/test-file-52f0d253-b34d-c367-1f84-56cfeca7c7d2?comp=lease",
      "RequestMethod": "PUT",
      "RequestHeaders": {
        "Authorization": "Sanitized",
        "traceparent": "00-32a1dc5db8180e4ca3b33e751edbca9c-24b24495816ebc4c-00",
        "User-Agent": [
          "azsdk-net-Storage.Files.DataLake/12.0.0-dev.20200305.1",
          "(.NET Core 4.6.28325.01; Microsoft Windows 10.0.18363 )"
        ],
        "x-ms-client-request-id": "ee005c3b-09ca-d884-6b39-b6f66bd8d6f0",
        "x-ms-date": "Thu, 05 Mar 2020 22:20:36 GMT",
=======
      "RequestUri": "http://seannsecanary.blob.core.windows.net/test-filesystem-456e3c6a-b912-91ca-bb61-60a77460414c/test-file-52f0d253-b34d-c367-1f84-56cfeca7c7d2?comp=lease",
      "RequestMethod": "PUT",
      "RequestHeaders": {
        "Authorization": "Sanitized",
        "traceparent": "00-ed0dde45a8d0494392229431c9b7472b-948dcb511e9d6d48-00",
        "User-Agent": [
          "azsdk-net-Storage.Files.DataLake/12.1.0-dev.20200403.1",
          "(.NET Core 4.6.28325.01; Microsoft Windows 10.0.18362 )"
        ],
        "x-ms-client-request-id": "ee005c3b-09ca-d884-6b39-b6f66bd8d6f0",
        "x-ms-date": "Fri, 03 Apr 2020 21:02:09 GMT",
>>>>>>> 32e373e2
        "x-ms-lease-action": "acquire",
        "x-ms-lease-duration": "-1",
        "x-ms-proposed-lease-id": "d141c4d8-1591-5a53-38f9-df968cce672a",
        "x-ms-return-client-request-id": "true",
<<<<<<< HEAD
        "x-ms-version": "2019-10-10"
=======
        "x-ms-version": "2019-12-12"
>>>>>>> 32e373e2
      },
      "RequestBody": null,
      "StatusCode": 201,
      "ResponseHeaders": {
        "Content-Length": "0",
<<<<<<< HEAD
        "Date": "Thu, 05 Mar 2020 22:20:36 GMT",
        "ETag": "\u00220x8D7C1536DCDB872\u0022",
        "Last-Modified": "Thu, 05 Mar 2020 22:20:36 GMT",
=======
        "Date": "Fri, 03 Apr 2020 21:02:07 GMT",
        "ETag": "\u00220x8D7D812453A0855\u0022",
        "Last-Modified": "Fri, 03 Apr 2020 21:02:07 GMT",
>>>>>>> 32e373e2
        "Server": [
          "Windows-Azure-Blob/1.0",
          "Microsoft-HTTPAPI/2.0"
        ],
        "x-ms-client-request-id": "ee005c3b-09ca-d884-6b39-b6f66bd8d6f0",
        "x-ms-lease-id": "d141c4d8-1591-5a53-38f9-df968cce672a",
<<<<<<< HEAD
        "x-ms-request-id": "91666024-501e-0024-2c3c-f3649b000000",
        "x-ms-version": "2019-10-10"
=======
        "x-ms-request-id": "96224ad1-f01e-0012-41fb-093670000000",
        "x-ms-version": "2019-12-12"
>>>>>>> 32e373e2
      },
      "ResponseBody": []
    },
    {
<<<<<<< HEAD
      "RequestUri": "https://seanstagehierarchical.dfs.core.windows.net/test-filesystem-456e3c6a-b912-91ca-bb61-60a77460414c/test-file-52f0d253-b34d-c367-1f84-56cfeca7c7d2?action=flush\u0026position=1024",
=======
      "RequestUri": "http://seannsecanary.dfs.core.windows.net/test-filesystem-456e3c6a-b912-91ca-bb61-60a77460414c/test-file-52f0d253-b34d-c367-1f84-56cfeca7c7d2?action=flush\u0026position=1024",
>>>>>>> 32e373e2
      "RequestMethod": "PATCH",
      "RequestHeaders": {
        "Authorization": "Sanitized",
        "Content-Length": "0",
<<<<<<< HEAD
        "traceparent": "00-db62f677db8c6e4ea1e482d2b018f9de-b466f856c620fd40-00",
        "User-Agent": [
          "azsdk-net-Storage.Files.DataLake/12.0.0-dev.20200305.1",
          "(.NET Core 4.6.28325.01; Microsoft Windows 10.0.18363 )"
        ],
        "x-ms-client-request-id": "305a0186-78ce-fc60-808b-3656217e7e73",
        "x-ms-date": "Thu, 05 Mar 2020 22:20:37 GMT",
        "x-ms-lease-id": "d141c4d8-1591-5a53-38f9-df968cce672a",
        "x-ms-return-client-request-id": "true",
        "x-ms-version": "2019-10-10"
=======
        "traceparent": "00-8c9f6b3722511a4eb4ea170f28ee725a-589c039b16b8d14d-00",
        "User-Agent": [
          "azsdk-net-Storage.Files.DataLake/12.1.0-dev.20200403.1",
          "(.NET Core 4.6.28325.01; Microsoft Windows 10.0.18362 )"
        ],
        "x-ms-client-request-id": "305a0186-78ce-fc60-808b-3656217e7e73",
        "x-ms-date": "Fri, 03 Apr 2020 21:02:09 GMT",
        "x-ms-lease-id": "d141c4d8-1591-5a53-38f9-df968cce672a",
        "x-ms-return-client-request-id": "true",
        "x-ms-version": "2019-12-12"
>>>>>>> 32e373e2
      },
      "RequestBody": null,
      "StatusCode": 200,
      "ResponseHeaders": {
        "Content-Length": "0",
<<<<<<< HEAD
        "Date": "Thu, 05 Mar 2020 22:20:36 GMT",
        "ETag": "\u00220x8D7C1536E3D9B5C\u0022",
        "Last-Modified": "Thu, 05 Mar 2020 22:20:37 GMT",
=======
        "Date": "Fri, 03 Apr 2020 21:02:08 GMT",
        "ETag": "\u00220x8D7D812456346BF\u0022",
        "Last-Modified": "Fri, 03 Apr 2020 21:02:08 GMT",
>>>>>>> 32e373e2
        "Server": [
          "Windows-Azure-HDFS/1.0",
          "Microsoft-HTTPAPI/2.0"
        ],
        "x-ms-client-request-id": "305a0186-78ce-fc60-808b-3656217e7e73",
<<<<<<< HEAD
        "x-ms-request-id": "327de012-b01f-002c-493c-f37e94000000",
        "x-ms-request-server-encrypted": "true",
        "x-ms-version": "2019-10-10"
=======
        "x-ms-request-id": "fa4401e6-201f-0097-38fb-091bad000000",
        "x-ms-request-server-encrypted": "true",
        "x-ms-version": "2019-12-12"
>>>>>>> 32e373e2
      },
      "ResponseBody": []
    },
    {
<<<<<<< HEAD
      "RequestUri": "https://seanstagehierarchical.blob.core.windows.net/test-filesystem-456e3c6a-b912-91ca-bb61-60a77460414c?restype=container",
      "RequestMethod": "DELETE",
      "RequestHeaders": {
        "Authorization": "Sanitized",
        "traceparent": "00-80ba5ee9eb3d6647bfd990b931985050-4595dff216152d4d-00",
        "User-Agent": [
          "azsdk-net-Storage.Files.DataLake/12.0.0-dev.20200305.1",
          "(.NET Core 4.6.28325.01; Microsoft Windows 10.0.18363 )"
        ],
        "x-ms-client-request-id": "69700ba8-a57e-b722-c5ad-2f4f2e06ddd1",
        "x-ms-date": "Thu, 05 Mar 2020 22:20:37 GMT",
        "x-ms-return-client-request-id": "true",
        "x-ms-version": "2019-10-10"
=======
      "RequestUri": "http://seannsecanary.blob.core.windows.net/test-filesystem-456e3c6a-b912-91ca-bb61-60a77460414c?restype=container",
      "RequestMethod": "DELETE",
      "RequestHeaders": {
        "Authorization": "Sanitized",
        "traceparent": "00-3917d4c14242d742a985d93df6490ea8-c5cc0f85d7231740-00",
        "User-Agent": [
          "azsdk-net-Storage.Files.DataLake/12.1.0-dev.20200403.1",
          "(.NET Core 4.6.28325.01; Microsoft Windows 10.0.18362 )"
        ],
        "x-ms-client-request-id": "69700ba8-a57e-b722-c5ad-2f4f2e06ddd1",
        "x-ms-date": "Fri, 03 Apr 2020 21:02:09 GMT",
        "x-ms-return-client-request-id": "true",
        "x-ms-version": "2019-12-12"
>>>>>>> 32e373e2
      },
      "RequestBody": null,
      "StatusCode": 202,
      "ResponseHeaders": {
        "Content-Length": "0",
<<<<<<< HEAD
        "Date": "Thu, 05 Mar 2020 22:20:36 GMT",
=======
        "Date": "Fri, 03 Apr 2020 21:02:08 GMT",
>>>>>>> 32e373e2
        "Server": [
          "Windows-Azure-Blob/1.0",
          "Microsoft-HTTPAPI/2.0"
        ],
        "x-ms-client-request-id": "69700ba8-a57e-b722-c5ad-2f4f2e06ddd1",
<<<<<<< HEAD
        "x-ms-request-id": "9166602f-501e-0024-373c-f3649b000000",
        "x-ms-version": "2019-10-10"
=======
        "x-ms-request-id": "96224ae8-f01e-0012-55fb-093670000000",
        "x-ms-version": "2019-12-12"
>>>>>>> 32e373e2
      },
      "ResponseBody": []
    }
  ],
  "Variables": {
<<<<<<< HEAD
    "DateTimeOffsetNow": "2020-03-05T14:20:30.3220019-08:00",
    "RandomSeed": "2010582",
    "Storage_TestConfigHierarchicalNamespace": "NamespaceTenant\nseanstagehierarchical\nU2FuaXRpemVk\nhttps://seanstagehierarchical.blob.core.windows.net\nhttp://seanstagehierarchical.file.core.windows.net\nhttp://seanstagehierarchical.queue.core.windows.net\nhttp://seanstagehierarchical.table.core.windows.net\n\n\n\n\nhttp://seanstagehierarchical-secondary.blob.core.windows.net\nhttp://seanstagehierarchical-secondary.file.core.windows.net\nhttp://seanstagehierarchical-secondary.queue.core.windows.net\nhttp://seanstagehierarchical-secondary.table.core.windows.net\n68390a19-a643-458b-b726-408abf67b4fc\nSanitized\n72f988bf-86f1-41af-91ab-2d7cd011db47\nhttps://login.microsoftonline.com/\nCloud\nBlobEndpoint=https://seanstagehierarchical.blob.core.windows.net/;QueueEndpoint=http://seanstagehierarchical.queue.core.windows.net/;FileEndpoint=http://seanstagehierarchical.file.core.windows.net/;BlobSecondaryEndpoint=http://seanstagehierarchical-secondary.blob.core.windows.net/;QueueSecondaryEndpoint=http://seanstagehierarchical-secondary.queue.core.windows.net/;FileSecondaryEndpoint=http://seanstagehierarchical-secondary.file.core.windows.net/;AccountName=seanstagehierarchical;AccountKey=Sanitized\n"
=======
    "DateTimeOffsetNow": "2020-04-03T14:02:05.7108108-07:00",
    "RandomSeed": "2010582",
    "Storage_TestConfigHierarchicalNamespace": "NamespaceTenant\nseannsecanary\nU2FuaXRpemVk\nhttp://seannsecanary.blob.core.windows.net\nhttp://seannsecanary.file.core.windows.net\nhttp://seannsecanary.queue.core.windows.net\nhttp://seannsecanary.table.core.windows.net\n\n\n\n\nhttp://seannsecanary-secondary.blob.core.windows.net\nhttp://seannsecanary-secondary.file.core.windows.net\nhttp://seannsecanary-secondary.queue.core.windows.net\nhttp://seannsecanary-secondary.table.core.windows.net\n68390a19-a643-458b-b726-408abf67b4fc\nSanitized\n72f988bf-86f1-41af-91ab-2d7cd011db47\nhttps://login.microsoftonline.com/\nCloud\nBlobEndpoint=http://seannsecanary.blob.core.windows.net/;QueueEndpoint=http://seannsecanary.queue.core.windows.net/;FileEndpoint=http://seannsecanary.file.core.windows.net/;BlobSecondaryEndpoint=http://seannsecanary-secondary.blob.core.windows.net/;QueueSecondaryEndpoint=http://seannsecanary-secondary.queue.core.windows.net/;FileSecondaryEndpoint=http://seannsecanary-secondary.file.core.windows.net/;AccountName=seannsecanary;AccountKey=Sanitized\n"
>>>>>>> 32e373e2
  }
}<|MERGE_RESOLUTION|>--- conflicted
+++ resolved
@@ -1,22 +1,6 @@
 {
   "Entries": [
     {
-<<<<<<< HEAD
-      "RequestUri": "https://seanstagehierarchical.blob.core.windows.net/test-filesystem-6cb7bc68-baaa-f60c-27c0-5853b0d63bb0?restype=container",
-      "RequestMethod": "PUT",
-      "RequestHeaders": {
-        "Authorization": "Sanitized",
-        "traceparent": "00-d59c01654716e246b4f83cffad4cb38e-0d297a253b7fd849-00",
-        "User-Agent": [
-          "azsdk-net-Storage.Files.DataLake/12.0.0-dev.20200305.1",
-          "(.NET Core 4.6.28325.01; Microsoft Windows 10.0.18363 )"
-        ],
-        "x-ms-blob-public-access": "container",
-        "x-ms-client-request-id": "2c8ed34c-3774-5d96-78b6-824325b2ff97",
-        "x-ms-date": "Thu, 05 Mar 2020 22:20:30 GMT",
-        "x-ms-return-client-request-id": "true",
-        "x-ms-version": "2019-10-10"
-=======
       "RequestUri": "http://seannsecanary.blob.core.windows.net/test-filesystem-6cb7bc68-baaa-f60c-27c0-5853b0d63bb0?restype=container",
       "RequestMethod": "PUT",
       "RequestHeaders": {
@@ -31,52 +15,25 @@
         "x-ms-date": "Fri, 03 Apr 2020 21:02:05 GMT",
         "x-ms-return-client-request-id": "true",
         "x-ms-version": "2019-12-12"
->>>>>>> 32e373e2
-      },
-      "RequestBody": null,
-      "StatusCode": 201,
-      "ResponseHeaders": {
-        "Content-Length": "0",
-<<<<<<< HEAD
-        "Date": "Thu, 05 Mar 2020 22:20:30 GMT",
-        "ETag": "\u00220x8D7C1536A3E031D\u0022",
-        "Last-Modified": "Thu, 05 Mar 2020 22:20:30 GMT",
-=======
+      },
+      "RequestBody": null,
+      "StatusCode": 201,
+      "ResponseHeaders": {
+        "Content-Length": "0",
         "Date": "Fri, 03 Apr 2020 21:02:04 GMT",
         "ETag": "\u00220x8D7D812431577FF\u0022",
         "Last-Modified": "Fri, 03 Apr 2020 21:02:04 GMT",
->>>>>>> 32e373e2
         "Server": [
           "Windows-Azure-Blob/1.0",
           "Microsoft-HTTPAPI/2.0"
         ],
         "x-ms-client-request-id": "2c8ed34c-3774-5d96-78b6-824325b2ff97",
-<<<<<<< HEAD
-        "x-ms-request-id": "36ca2da2-201e-003e-303c-f30544000000",
-        "x-ms-version": "2019-10-10"
-=======
         "x-ms-request-id": "9622492c-f01e-0012-6dfb-093670000000",
         "x-ms-version": "2019-12-12"
->>>>>>> 32e373e2
-      },
-      "ResponseBody": []
-    },
-    {
-<<<<<<< HEAD
-      "RequestUri": "https://seanstagehierarchical.dfs.core.windows.net/test-filesystem-6cb7bc68-baaa-f60c-27c0-5853b0d63bb0/test-file-a402c338-4cfd-c88d-e8ed-b61802836497?resource=file",
-      "RequestMethod": "PUT",
-      "RequestHeaders": {
-        "Authorization": "Sanitized",
-        "traceparent": "00-497668572cff0241ab7ccc486b2d562e-400c13ce57e3f343-00",
-        "User-Agent": [
-          "azsdk-net-Storage.Files.DataLake/12.0.0-dev.20200305.1",
-          "(.NET Core 4.6.28325.01; Microsoft Windows 10.0.18363 )"
-        ],
-        "x-ms-client-request-id": "ce502092-418d-ff35-46c5-4486807d5af4",
-        "x-ms-date": "Thu, 05 Mar 2020 22:20:30 GMT",
-        "x-ms-return-client-request-id": "true",
-        "x-ms-version": "2019-10-10"
-=======
+      },
+      "ResponseBody": []
+    },
+    {
       "RequestUri": "http://seannsecanary.dfs.core.windows.net/test-filesystem-6cb7bc68-baaa-f60c-27c0-5853b0d63bb0/test-file-a402c338-4cfd-c88d-e8ed-b61802836497?resource=file",
       "RequestMethod": "PUT",
       "RequestHeaders": {
@@ -90,57 +47,30 @@
         "x-ms-date": "Fri, 03 Apr 2020 21:02:05 GMT",
         "x-ms-return-client-request-id": "true",
         "x-ms-version": "2019-12-12"
->>>>>>> 32e373e2
-      },
-      "RequestBody": null,
-      "StatusCode": 201,
-      "ResponseHeaders": {
-        "Content-Length": "0",
-<<<<<<< HEAD
-        "Date": "Thu, 05 Mar 2020 22:20:30 GMT",
-        "ETag": "\u00220x8D7C1536A710737\u0022",
-        "Last-Modified": "Thu, 05 Mar 2020 22:20:30 GMT",
-=======
+      },
+      "RequestBody": null,
+      "StatusCode": 201,
+      "ResponseHeaders": {
+        "Content-Length": "0",
         "Date": "Fri, 03 Apr 2020 21:02:04 GMT",
         "ETag": "\u00220x8D7D81243264182\u0022",
         "Last-Modified": "Fri, 03 Apr 2020 21:02:04 GMT",
->>>>>>> 32e373e2
         "Server": [
           "Windows-Azure-HDFS/1.0",
           "Microsoft-HTTPAPI/2.0"
         ],
         "x-ms-client-request-id": "ce502092-418d-ff35-46c5-4486807d5af4",
-<<<<<<< HEAD
-        "x-ms-request-id": "cc91dbc0-f01f-0002-433c-f32c83000000",
-        "x-ms-version": "2019-10-10"
-=======
         "x-ms-request-id": "fa4401d3-201f-0097-25fb-091bad000000",
         "x-ms-version": "2019-12-12"
->>>>>>> 32e373e2
-      },
-      "ResponseBody": []
-    },
-    {
-<<<<<<< HEAD
-      "RequestUri": "https://seanstagehierarchical.dfs.core.windows.net/test-filesystem-6cb7bc68-baaa-f60c-27c0-5853b0d63bb0/test-file-a402c338-4cfd-c88d-e8ed-b61802836497?action=append\u0026position=0",
-=======
+      },
+      "ResponseBody": []
+    },
+    {
       "RequestUri": "http://seannsecanary.dfs.core.windows.net/test-filesystem-6cb7bc68-baaa-f60c-27c0-5853b0d63bb0/test-file-a402c338-4cfd-c88d-e8ed-b61802836497?action=append\u0026position=0",
->>>>>>> 32e373e2
       "RequestMethod": "PATCH",
       "RequestHeaders": {
         "Authorization": "Sanitized",
         "Content-Length": "1024",
-<<<<<<< HEAD
-        "traceparent": "00-2a57052acee5be43bc0103501ced22d0-96fc58ee4f65614c-00",
-        "User-Agent": [
-          "azsdk-net-Storage.Files.DataLake/12.0.0-dev.20200305.1",
-          "(.NET Core 4.6.28325.01; Microsoft Windows 10.0.18363 )"
-        ],
-        "x-ms-client-request-id": "6f624bf4-262c-2654-a95b-4a6b788a4763",
-        "x-ms-date": "Thu, 05 Mar 2020 22:20:30 GMT",
-        "x-ms-return-client-request-id": "true",
-        "x-ms-version": "2019-10-10"
-=======
         "traceparent": "00-091c597597f3d44995fc037e066c6848-1901887ac16b9c41-00",
         "User-Agent": [
           "azsdk-net-Storage.Files.DataLake/12.1.0-dev.20200403.1",
@@ -150,55 +80,29 @@
         "x-ms-date": "Fri, 03 Apr 2020 21:02:05 GMT",
         "x-ms-return-client-request-id": "true",
         "x-ms-version": "2019-12-12"
->>>>>>> 32e373e2
       },
       "RequestBody": "Uutp/6siTymHLKe8hH6rV0iyheIzlgqZ8AaWgsm1VX/l0rsxJ6RYb9AmRmGZeHvHGu0\u002Bzvd4wbvg0A\u002BkjM1g0tYo17HCei\u002BjWhYSDE\u002Bp/3eLz2fcdoeHbRH/UFeVtOMCxnOKcaHJBJ\u002B9mnThZrVrN9CYGL1lhFtPoGmgwinYDqYyEEbbHo3VwsrIHtwTpQdblBmG/JsmnEIYO9A4KEF25YvOr1VukBlCwlbynWV/PPpiRC4QUREKC3MEw\u002BK8nZmJUThQRPax7QP/QzpEM/7cmf/W1eQSZZR5w6Phasw2hiS9aUwsLvcEsFcqEA3Xxth1KCnj5se0duuk1oFTz4I3yb0Vhsqyr2sH0iSM51WGov3LbEKiUp9cCPNgiFd1sOHV80ZPwT8Nw3i\u002B2xSjKI6WHTSEh2NAlHceuX7XUScTkSFDt/QON\u002BG9vanJ43aLueBkymoj8Sh\u002BlV7PMQjBNnFRq0rzX3Cah\u002BZSxsq5drEAkv\u002Bdcoe976D4xSKVPwXZ/Ic3eDgsl1pvykKD0SpexB\u002Btzp4II8PplLyp\u002BppOBEjgecpCgv141PulLahFOR52mQAC53Bn0NjETuR8g5y/IMX5o1dfG0IhNPmjY/UapFqdM2GZSxzXeajyfjQY/FFe5Q3jS5bGFn2\u002B4bN2w23iqamJ3k87JtSoIimubZ0NCDioRX3oNljE1hzj2mppYLU7D9SKjx0BIr44OylsGKjgsdh6zn7w\u002BXNQxQgzWExqPsF0c13Ig3kapiO\u002BsPsvWL5zAiiS7pI3ShZhOcoVzspyzvxn\u002BKRLFy5eYChbMUl3IWxJv1Uj108vPChHZ0mvBNhZTOH/x18aKOv6NI5p3BnM6hhdzA50TvasOLt7A7DkrltPAeRnd1kML5dqKKPBxWAPenwxUjjJ5P7qUo\u002BkniQ6FoYzGto0ZXK/UJx3CiVT63Jba4kzs1sjhh3mfCTJaJByLxIdjquG2xUKcgKbUtnYl2ccSDKbB2MqD5S8TehN9ecLBNsTNl3H1ZBzKUBZhzNEDuW9rB9e1yeu8n4XyY0svHwaj07\u002BxGAKVXOhJ94i0YhgeD8DkEjHrSyzZEPfsAsDR2zEPvfkRUqEs1ervK9JjCH2tlBOKCszUuEiSl8cKqRonuBxXpKQfDL0ft3xHPF8adgi6fm6tR5AkOsVwvvqaIiyQx3P2C6OZToeWapOQjbwpeCG\u002BkGrrenBMM6merk3ChZVP9jUrZGqk4O/nFt08k21JRwaY21GB5Y0Dadg6OuA5k\u002BT\u002BQNeHPhP3Ga\u002B6xCNTT2A8VScHKapDjdBn5/pSquYP7YM4flKVgkky4cGiBuGp8Bp3/aW48mp6urLHHxZZZK7JaxZgGtDNppLeFEeooYbuw==",
       "StatusCode": 202,
       "ResponseHeaders": {
         "Content-Length": "0",
-<<<<<<< HEAD
-        "Date": "Thu, 05 Mar 2020 22:20:30 GMT",
-=======
         "Date": "Fri, 03 Apr 2020 21:02:04 GMT",
->>>>>>> 32e373e2
         "Server": [
           "Windows-Azure-HDFS/1.0",
           "Microsoft-HTTPAPI/2.0"
         ],
         "x-ms-client-request-id": "6f624bf4-262c-2654-a95b-4a6b788a4763",
-<<<<<<< HEAD
-        "x-ms-request-id": "cc91dbc1-f01f-0002-443c-f32c83000000",
-        "x-ms-request-server-encrypted": "true",
-        "x-ms-version": "2019-10-10"
-=======
         "x-ms-request-id": "fa4401d4-201f-0097-26fb-091bad000000",
         "x-ms-request-server-encrypted": "true",
         "x-ms-version": "2019-12-12"
->>>>>>> 32e373e2
-      },
-      "ResponseBody": []
-    },
-    {
-<<<<<<< HEAD
-      "RequestUri": "https://seanstagehierarchical.dfs.core.windows.net/test-filesystem-6cb7bc68-baaa-f60c-27c0-5853b0d63bb0/test-file-a402c338-4cfd-c88d-e8ed-b61802836497?action=flush\u0026position=1024",
-=======
+      },
+      "ResponseBody": []
+    },
+    {
       "RequestUri": "http://seannsecanary.dfs.core.windows.net/test-filesystem-6cb7bc68-baaa-f60c-27c0-5853b0d63bb0/test-file-a402c338-4cfd-c88d-e8ed-b61802836497?action=flush\u0026position=1024",
->>>>>>> 32e373e2
-      "RequestMethod": "PATCH",
-      "RequestHeaders": {
-        "Authorization": "Sanitized",
-        "Content-Length": "0",
-<<<<<<< HEAD
-        "traceparent": "00-4505e898a4669d409ead61acc3ed0683-625416c2b1570b44-00",
-        "User-Agent": [
-          "azsdk-net-Storage.Files.DataLake/12.0.0-dev.20200305.1",
-          "(.NET Core 4.6.28325.01; Microsoft Windows 10.0.18363 )"
-        ],
-        "x-ms-client-request-id": "572aeaad-ac24-d28e-8959-c058b7ef74d9",
-        "x-ms-date": "Thu, 05 Mar 2020 22:20:31 GMT",
-        "x-ms-return-client-request-id": "true",
-        "x-ms-version": "2019-10-10"
-=======
+      "RequestMethod": "PATCH",
+      "RequestHeaders": {
+        "Authorization": "Sanitized",
+        "Content-Length": "0",
         "traceparent": "00-ba5ea709a920ee4a87b269482296863c-9c0cc0b4e3ac0046-00",
         "User-Agent": [
           "azsdk-net-Storage.Files.DataLake/12.1.0-dev.20200403.1",
@@ -208,54 +112,26 @@
         "x-ms-date": "Fri, 03 Apr 2020 21:02:06 GMT",
         "x-ms-return-client-request-id": "true",
         "x-ms-version": "2019-12-12"
->>>>>>> 32e373e2
       },
       "RequestBody": null,
       "StatusCode": 200,
       "ResponseHeaders": {
         "Content-Length": "0",
-<<<<<<< HEAD
-        "Date": "Thu, 05 Mar 2020 22:20:30 GMT",
-        "ETag": "\u00220x8D7C1536A8BD68E\u0022",
-        "Last-Modified": "Thu, 05 Mar 2020 22:20:31 GMT",
-=======
         "Date": "Fri, 03 Apr 2020 21:02:04 GMT",
         "ETag": "\u00220x8D7D81243474DF8\u0022",
         "Last-Modified": "Fri, 03 Apr 2020 21:02:04 GMT",
->>>>>>> 32e373e2
         "Server": [
           "Windows-Azure-HDFS/1.0",
           "Microsoft-HTTPAPI/2.0"
         ],
         "x-ms-client-request-id": "572aeaad-ac24-d28e-8959-c058b7ef74d9",
-<<<<<<< HEAD
-        "x-ms-request-id": "cc91dbc2-f01f-0002-453c-f32c83000000",
-        "x-ms-request-server-encrypted": "true",
-        "x-ms-version": "2019-10-10"
-=======
         "x-ms-request-id": "fa4401d6-201f-0097-28fb-091bad000000",
         "x-ms-request-server-encrypted": "true",
         "x-ms-version": "2019-12-12"
->>>>>>> 32e373e2
-      },
-      "ResponseBody": []
-    },
-    {
-<<<<<<< HEAD
-      "RequestUri": "https://seanstagehierarchical.blob.core.windows.net/test-filesystem-6cb7bc68-baaa-f60c-27c0-5853b0d63bb0?restype=container",
-      "RequestMethod": "DELETE",
-      "RequestHeaders": {
-        "Authorization": "Sanitized",
-        "traceparent": "00-48c97d611727c744adfcaee71d34551e-1461cbb9cd130c4c-00",
-        "User-Agent": [
-          "azsdk-net-Storage.Files.DataLake/12.0.0-dev.20200305.1",
-          "(.NET Core 4.6.28325.01; Microsoft Windows 10.0.18363 )"
-        ],
-        "x-ms-client-request-id": "8dbe8bfb-f060-033f-d3b2-f08b67ae6b61",
-        "x-ms-date": "Thu, 05 Mar 2020 22:20:31 GMT",
-        "x-ms-return-client-request-id": "true",
-        "x-ms-version": "2019-10-10"
-=======
+      },
+      "ResponseBody": []
+    },
+    {
       "RequestUri": "http://seannsecanary.blob.core.windows.net/test-filesystem-6cb7bc68-baaa-f60c-27c0-5853b0d63bb0?restype=container",
       "RequestMethod": "DELETE",
       "RequestHeaders": {
@@ -269,49 +145,23 @@
         "x-ms-date": "Fri, 03 Apr 2020 21:02:06 GMT",
         "x-ms-return-client-request-id": "true",
         "x-ms-version": "2019-12-12"
->>>>>>> 32e373e2
-      },
-      "RequestBody": null,
-      "StatusCode": 202,
-      "ResponseHeaders": {
-        "Content-Length": "0",
-<<<<<<< HEAD
-        "Date": "Thu, 05 Mar 2020 22:20:30 GMT",
-=======
+      },
+      "RequestBody": null,
+      "StatusCode": 202,
+      "ResponseHeaders": {
+        "Content-Length": "0",
         "Date": "Fri, 03 Apr 2020 21:02:04 GMT",
->>>>>>> 32e373e2
         "Server": [
           "Windows-Azure-Blob/1.0",
           "Microsoft-HTTPAPI/2.0"
         ],
         "x-ms-client-request-id": "8dbe8bfb-f060-033f-d3b2-f08b67ae6b61",
-<<<<<<< HEAD
-        "x-ms-request-id": "36ca2da7-201e-003e-323c-f30544000000",
-        "x-ms-version": "2019-10-10"
-=======
         "x-ms-request-id": "9622494c-f01e-0012-03fb-093670000000",
         "x-ms-version": "2019-12-12"
->>>>>>> 32e373e2
-      },
-      "ResponseBody": []
-    },
-    {
-<<<<<<< HEAD
-      "RequestUri": "https://seanstagehierarchical.blob.core.windows.net/test-filesystem-89c544f9-88e8-5cb6-695d-13e58ecfc9a9?restype=container",
-      "RequestMethod": "PUT",
-      "RequestHeaders": {
-        "Authorization": "Sanitized",
-        "traceparent": "00-d0811679a4d09f4387f127047a6aa5fd-ebae958cc6e04c4c-00",
-        "User-Agent": [
-          "azsdk-net-Storage.Files.DataLake/12.0.0-dev.20200305.1",
-          "(.NET Core 4.6.28325.01; Microsoft Windows 10.0.18363 )"
-        ],
-        "x-ms-blob-public-access": "container",
-        "x-ms-client-request-id": "c3c5bdd3-681a-720a-d562-2302dc5a7403",
-        "x-ms-date": "Thu, 05 Mar 2020 22:20:31 GMT",
-        "x-ms-return-client-request-id": "true",
-        "x-ms-version": "2019-10-10"
-=======
+      },
+      "ResponseBody": []
+    },
+    {
       "RequestUri": "http://seannsecanary.blob.core.windows.net/test-filesystem-89c544f9-88e8-5cb6-695d-13e58ecfc9a9?restype=container",
       "RequestMethod": "PUT",
       "RequestHeaders": {
@@ -326,52 +176,25 @@
         "x-ms-date": "Fri, 03 Apr 2020 21:02:06 GMT",
         "x-ms-return-client-request-id": "true",
         "x-ms-version": "2019-12-12"
->>>>>>> 32e373e2
-      },
-      "RequestBody": null,
-      "StatusCode": 201,
-      "ResponseHeaders": {
-        "Content-Length": "0",
-<<<<<<< HEAD
-        "Date": "Thu, 05 Mar 2020 22:20:30 GMT",
-        "ETag": "\u00220x8D7C1536AC7D30B\u0022",
-        "Last-Modified": "Thu, 05 Mar 2020 22:20:31 GMT",
-=======
+      },
+      "RequestBody": null,
+      "StatusCode": 201,
+      "ResponseHeaders": {
+        "Content-Length": "0",
         "Date": "Fri, 03 Apr 2020 21:02:04 GMT",
         "ETag": "\u00220x8D7D812436AFAAA\u0022",
         "Last-Modified": "Fri, 03 Apr 2020 21:02:04 GMT",
->>>>>>> 32e373e2
         "Server": [
           "Windows-Azure-Blob/1.0",
           "Microsoft-HTTPAPI/2.0"
         ],
         "x-ms-client-request-id": "c3c5bdd3-681a-720a-d562-2302dc5a7403",
-<<<<<<< HEAD
-        "x-ms-request-id": "6ca36db4-901e-0014-013c-f3da54000000",
-        "x-ms-version": "2019-10-10"
-=======
         "x-ms-request-id": "96224952-f01e-0012-07fb-093670000000",
         "x-ms-version": "2019-12-12"
->>>>>>> 32e373e2
-      },
-      "ResponseBody": []
-    },
-    {
-<<<<<<< HEAD
-      "RequestUri": "https://seanstagehierarchical.dfs.core.windows.net/test-filesystem-89c544f9-88e8-5cb6-695d-13e58ecfc9a9/test-file-982247e8-3f50-122f-cb06-1d1b8360fc74?resource=file",
-      "RequestMethod": "PUT",
-      "RequestHeaders": {
-        "Authorization": "Sanitized",
-        "traceparent": "00-236f46d27b7bc049a643f7b01bf002d6-15a3904565d57745-00",
-        "User-Agent": [
-          "azsdk-net-Storage.Files.DataLake/12.0.0-dev.20200305.1",
-          "(.NET Core 4.6.28325.01; Microsoft Windows 10.0.18363 )"
-        ],
-        "x-ms-client-request-id": "186d0157-cdd2-9444-8db2-f7144aeeee75",
-        "x-ms-date": "Thu, 05 Mar 2020 22:20:31 GMT",
-        "x-ms-return-client-request-id": "true",
-        "x-ms-version": "2019-10-10"
-=======
+      },
+      "ResponseBody": []
+    },
+    {
       "RequestUri": "http://seannsecanary.dfs.core.windows.net/test-filesystem-89c544f9-88e8-5cb6-695d-13e58ecfc9a9/test-file-982247e8-3f50-122f-cb06-1d1b8360fc74?resource=file",
       "RequestMethod": "PUT",
       "RequestHeaders": {
@@ -385,57 +208,30 @@
         "x-ms-date": "Fri, 03 Apr 2020 21:02:06 GMT",
         "x-ms-return-client-request-id": "true",
         "x-ms-version": "2019-12-12"
->>>>>>> 32e373e2
-      },
-      "RequestBody": null,
-      "StatusCode": 201,
-      "ResponseHeaders": {
-        "Content-Length": "0",
-<<<<<<< HEAD
-        "Date": "Thu, 05 Mar 2020 22:20:31 GMT",
-        "ETag": "\u00220x8D7C1536AFC2015\u0022",
-        "Last-Modified": "Thu, 05 Mar 2020 22:20:31 GMT",
-=======
+      },
+      "RequestBody": null,
+      "StatusCode": 201,
+      "ResponseHeaders": {
+        "Content-Length": "0",
         "Date": "Fri, 03 Apr 2020 21:02:04 GMT",
         "ETag": "\u00220x8D7D812437D8449\u0022",
         "Last-Modified": "Fri, 03 Apr 2020 21:02:04 GMT",
->>>>>>> 32e373e2
         "Server": [
           "Windows-Azure-HDFS/1.0",
           "Microsoft-HTTPAPI/2.0"
         ],
         "x-ms-client-request-id": "186d0157-cdd2-9444-8db2-f7144aeeee75",
-<<<<<<< HEAD
-        "x-ms-request-id": "2b8c0a08-101f-001a-653c-f3f3e4000000",
-        "x-ms-version": "2019-10-10"
-=======
         "x-ms-request-id": "fa4401d8-201f-0097-2afb-091bad000000",
         "x-ms-version": "2019-12-12"
->>>>>>> 32e373e2
-      },
-      "ResponseBody": []
-    },
-    {
-<<<<<<< HEAD
-      "RequestUri": "https://seanstagehierarchical.dfs.core.windows.net/test-filesystem-89c544f9-88e8-5cb6-695d-13e58ecfc9a9/test-file-982247e8-3f50-122f-cb06-1d1b8360fc74?action=append\u0026position=0",
-=======
+      },
+      "ResponseBody": []
+    },
+    {
       "RequestUri": "http://seannsecanary.dfs.core.windows.net/test-filesystem-89c544f9-88e8-5cb6-695d-13e58ecfc9a9/test-file-982247e8-3f50-122f-cb06-1d1b8360fc74?action=append\u0026position=0",
->>>>>>> 32e373e2
       "RequestMethod": "PATCH",
       "RequestHeaders": {
         "Authorization": "Sanitized",
         "Content-Length": "1024",
-<<<<<<< HEAD
-        "traceparent": "00-f250d861582355458e7c4548bbd466b2-72ea51e62d3b1240-00",
-        "User-Agent": [
-          "azsdk-net-Storage.Files.DataLake/12.0.0-dev.20200305.1",
-          "(.NET Core 4.6.28325.01; Microsoft Windows 10.0.18363 )"
-        ],
-        "x-ms-client-request-id": "b8e6f6d9-59df-9a2f-7da4-9c31fbe6ac1c",
-        "x-ms-date": "Thu, 05 Mar 2020 22:20:31 GMT",
-        "x-ms-return-client-request-id": "true",
-        "x-ms-version": "2019-10-10"
-=======
         "traceparent": "00-a95a975dbc3efa40b87296508c0256a6-af11b1cb8fe47148-00",
         "User-Agent": [
           "azsdk-net-Storage.Files.DataLake/12.1.0-dev.20200403.1",
@@ -445,56 +241,29 @@
         "x-ms-date": "Fri, 03 Apr 2020 21:02:06 GMT",
         "x-ms-return-client-request-id": "true",
         "x-ms-version": "2019-12-12"
->>>>>>> 32e373e2
       },
       "RequestBody": "Za8LXkmk\u002BeK4ItRl6GBPVSMMxILy5KEqOX1DVw56tdX84WoTaoPHswiLYK/43qssYqLwPilsg4EN4SXLYKHTPW3\u002BaAf2POqgRRF5ZoTxMVrRFvRsiXeskF3oBYle\u002B1JmtyJC\u002BnajNia3UPgY8h39HK/K\u002BkmsZ7T2UtipDTZhQUm\u002BE65hrzfkLeDOtDh\u002Bk55A6\u002BnZkwEJuVBtS6ed\u002BinvVQ\u002BvWd9um2x45sxp3rN7eL46aSFMiK1ItVle9GOPRjO33l4pzjq\u002B0VB9YK01n9uc8dPpY5AHos1hZqSGEKcI6Z\u002BYsv9UUqmEe5fRzycAExZ9wQKQpuOirzyRyGeWOMCodHcOnezcSJ8pZOf5NdOmYVONCE\u002Bld0K79QLDw4pB7kPWKFqv8XYpoXhiZ0H7qXpp62YUCC9wA/00UqfpGYUV53akIgx49m/dY2fXQhABwEuIWdgjLeUUZiVdep/OQIjyTX/KV4du8PT2NqTImcHsM5JcYb\u002Bt8bqRj7znGnvQDyPe5PWQNmjEGWnjLPdBS8xjcEcMct7JRVvFOcfLh9Z5JSaA6bXLW/0ql0hWysTDT0Tvg6k0xJ1FFZ6Zy/yg\u002BZKTaQfQwGIXlxRK4tqWcnuWAemD2wQsRWGJO9MWMo8AiZ61w2C98o7h2OuU6uLDrqMjAsoSHB2OZiSlR4WOAWWFSlg74K8b2Q9bogMZl1t/xYww8i/F7W2BJ1w7GKsJUteFD5\u002BJiM7zCCm6t3oadM/JJoH5Xg42v13rubhT38FjUk8sk4e79T29POoGCzXyZrKMcfEqD/TIT1BCns4VoChnVmUr7uFIDjBDOyEkL7Mn\u002BFIGxm7POUJbY0M2eFdvqJzBnrTPx3jRQ2LB5tPSox\u002BcG6V7D9m6mBwiz4qdEpbY05KFY5H/VzHaNIMLDVNuib8kmV2x9JnDBwWXrPftMzDM6BJATECOncN0oNpVrorJs0bLeXk5J9/5wlyLaKo57QBSPiVALTx\u002BlfuaPFO\u002BbVh7zfmxIrq3k8EzR4rkAjUYO7PZA29liIYJTON9n\u002BqLOlQDEJqxh8pGmqtkDeaymZLGgQCf5GroFUVyp9XWOvTWpww14PKaZrTok2jEAXufV7JQth3p7FXqG/tVPt/0b2C3jWbafLigKxtMtlEBIxTK01AjhoPX7Lq2SsX3RSfU9CQIDXMUxdv5r4oBnTUE6fjmi2uP0ejc36GrIzHzqeb0eMIt\u002BRagtQ50Kdb51U\u002BFsmHNELq7RCI7Ky3SaKKpBQakDSRy1\u002B/hRtVdG6cS4wpRJXHPJpkrODOg8c7ozk1ryiPQVMcqE9ty68rlXil6KEcigEIw2t9seNXw0uUh\u002BXeI8VCEQo5DJhKWXTvPRtoKJcmGxQ==",
       "StatusCode": 202,
       "ResponseHeaders": {
         "Content-Length": "0",
-<<<<<<< HEAD
-        "Date": "Thu, 05 Mar 2020 22:20:31 GMT",
-=======
         "Date": "Fri, 03 Apr 2020 21:02:05 GMT",
->>>>>>> 32e373e2
         "Server": [
           "Windows-Azure-HDFS/1.0",
           "Microsoft-HTTPAPI/2.0"
         ],
         "x-ms-client-request-id": "b8e6f6d9-59df-9a2f-7da4-9c31fbe6ac1c",
-<<<<<<< HEAD
-        "x-ms-request-id": "2b8c0a09-101f-001a-663c-f3f3e4000000",
-        "x-ms-request-server-encrypted": "true",
-        "x-ms-version": "2019-10-10"
-=======
         "x-ms-request-id": "fa4401d9-201f-0097-2bfb-091bad000000",
         "x-ms-request-server-encrypted": "true",
         "x-ms-version": "2019-12-12"
->>>>>>> 32e373e2
-      },
-      "ResponseBody": []
-    },
-    {
-<<<<<<< HEAD
-      "RequestUri": "https://seanstagehierarchical.dfs.core.windows.net/test-filesystem-89c544f9-88e8-5cb6-695d-13e58ecfc9a9/test-file-982247e8-3f50-122f-cb06-1d1b8360fc74?action=flush\u0026position=1024",
-=======
+      },
+      "ResponseBody": []
+    },
+    {
       "RequestUri": "http://seannsecanary.dfs.core.windows.net/test-filesystem-89c544f9-88e8-5cb6-695d-13e58ecfc9a9/test-file-982247e8-3f50-122f-cb06-1d1b8360fc74?action=flush\u0026position=1024",
->>>>>>> 32e373e2
-      "RequestMethod": "PATCH",
-      "RequestHeaders": {
-        "Authorization": "Sanitized",
-        "Content-Length": "0",
-<<<<<<< HEAD
-        "If-Modified-Since": "Wed, 04 Mar 2020 22:20:30 GMT",
-        "traceparent": "00-23e3c16185750e4395cb58659a3c64b8-3ef963c7b4fdc747-00",
-        "User-Agent": [
-          "azsdk-net-Storage.Files.DataLake/12.0.0-dev.20200305.1",
-          "(.NET Core 4.6.28325.01; Microsoft Windows 10.0.18363 )"
-        ],
-        "x-ms-client-request-id": "2f316de9-cde2-f4e5-daa0-739fc7aaf653",
-        "x-ms-date": "Thu, 05 Mar 2020 22:20:31 GMT",
-        "x-ms-return-client-request-id": "true",
-        "x-ms-version": "2019-10-10"
-=======
+      "RequestMethod": "PATCH",
+      "RequestHeaders": {
+        "Authorization": "Sanitized",
+        "Content-Length": "0",
         "If-Modified-Since": "Thu, 02 Apr 2020 21:02:05 GMT",
         "traceparent": "00-8354f1644ae6a944a06b3398babd95e1-a38f7117612c4042-00",
         "User-Agent": [
@@ -505,54 +274,26 @@
         "x-ms-date": "Fri, 03 Apr 2020 21:02:06 GMT",
         "x-ms-return-client-request-id": "true",
         "x-ms-version": "2019-12-12"
->>>>>>> 32e373e2
       },
       "RequestBody": null,
       "StatusCode": 200,
       "ResponseHeaders": {
         "Content-Length": "0",
-<<<<<<< HEAD
-        "Date": "Thu, 05 Mar 2020 22:20:31 GMT",
-        "ETag": "\u00220x8D7C1536B171A33\u0022",
-        "Last-Modified": "Thu, 05 Mar 2020 22:20:31 GMT",
-=======
         "Date": "Fri, 03 Apr 2020 21:02:05 GMT",
         "ETag": "\u00220x8D7D812439E97AE\u0022",
         "Last-Modified": "Fri, 03 Apr 2020 21:02:05 GMT",
->>>>>>> 32e373e2
         "Server": [
           "Windows-Azure-HDFS/1.0",
           "Microsoft-HTTPAPI/2.0"
         ],
         "x-ms-client-request-id": "2f316de9-cde2-f4e5-daa0-739fc7aaf653",
-<<<<<<< HEAD
-        "x-ms-request-id": "2b8c0a0a-101f-001a-673c-f3f3e4000000",
-        "x-ms-request-server-encrypted": "true",
-        "x-ms-version": "2019-10-10"
-=======
         "x-ms-request-id": "fa4401da-201f-0097-2cfb-091bad000000",
         "x-ms-request-server-encrypted": "true",
         "x-ms-version": "2019-12-12"
->>>>>>> 32e373e2
-      },
-      "ResponseBody": []
-    },
-    {
-<<<<<<< HEAD
-      "RequestUri": "https://seanstagehierarchical.blob.core.windows.net/test-filesystem-89c544f9-88e8-5cb6-695d-13e58ecfc9a9?restype=container",
-      "RequestMethod": "DELETE",
-      "RequestHeaders": {
-        "Authorization": "Sanitized",
-        "traceparent": "00-a093fd1e25ca21498658f60bb6efb857-08835bccbeaae642-00",
-        "User-Agent": [
-          "azsdk-net-Storage.Files.DataLake/12.0.0-dev.20200305.1",
-          "(.NET Core 4.6.28325.01; Microsoft Windows 10.0.18363 )"
-        ],
-        "x-ms-client-request-id": "8e471f5b-7cb4-cd39-4e34-a216eca01607",
-        "x-ms-date": "Thu, 05 Mar 2020 22:20:32 GMT",
-        "x-ms-return-client-request-id": "true",
-        "x-ms-version": "2019-10-10"
-=======
+      },
+      "ResponseBody": []
+    },
+    {
       "RequestUri": "http://seannsecanary.blob.core.windows.net/test-filesystem-89c544f9-88e8-5cb6-695d-13e58ecfc9a9?restype=container",
       "RequestMethod": "DELETE",
       "RequestHeaders": {
@@ -566,49 +307,23 @@
         "x-ms-date": "Fri, 03 Apr 2020 21:02:06 GMT",
         "x-ms-return-client-request-id": "true",
         "x-ms-version": "2019-12-12"
->>>>>>> 32e373e2
-      },
-      "RequestBody": null,
-      "StatusCode": 202,
-      "ResponseHeaders": {
-        "Content-Length": "0",
-<<<<<<< HEAD
-        "Date": "Thu, 05 Mar 2020 22:20:31 GMT",
-=======
+      },
+      "RequestBody": null,
+      "StatusCode": 202,
+      "ResponseHeaders": {
+        "Content-Length": "0",
         "Date": "Fri, 03 Apr 2020 21:02:05 GMT",
->>>>>>> 32e373e2
         "Server": [
           "Windows-Azure-Blob/1.0",
           "Microsoft-HTTPAPI/2.0"
         ],
         "x-ms-client-request-id": "8e471f5b-7cb4-cd39-4e34-a216eca01607",
-<<<<<<< HEAD
-        "x-ms-request-id": "6ca36de1-901e-0014-2d3c-f3da54000000",
-        "x-ms-version": "2019-10-10"
-=======
         "x-ms-request-id": "96224994-f01e-0012-3cfb-093670000000",
         "x-ms-version": "2019-12-12"
->>>>>>> 32e373e2
-      },
-      "ResponseBody": []
-    },
-    {
-<<<<<<< HEAD
-      "RequestUri": "https://seanstagehierarchical.blob.core.windows.net/test-filesystem-c63b985a-8a56-0a53-b7b8-78d9c757887b?restype=container",
-      "RequestMethod": "PUT",
-      "RequestHeaders": {
-        "Authorization": "Sanitized",
-        "traceparent": "00-5aa8adf70f0d2c4a96a8ffd0ed4a9af3-627a65d8d1c94d46-00",
-        "User-Agent": [
-          "azsdk-net-Storage.Files.DataLake/12.0.0-dev.20200305.1",
-          "(.NET Core 4.6.28325.01; Microsoft Windows 10.0.18363 )"
-        ],
-        "x-ms-blob-public-access": "container",
-        "x-ms-client-request-id": "d334fef1-3322-d01a-cc3d-d7fc046006f7",
-        "x-ms-date": "Thu, 05 Mar 2020 22:20:32 GMT",
-        "x-ms-return-client-request-id": "true",
-        "x-ms-version": "2019-10-10"
-=======
+      },
+      "ResponseBody": []
+    },
+    {
       "RequestUri": "http://seannsecanary.blob.core.windows.net/test-filesystem-c63b985a-8a56-0a53-b7b8-78d9c757887b?restype=container",
       "RequestMethod": "PUT",
       "RequestHeaders": {
@@ -623,52 +338,25 @@
         "x-ms-date": "Fri, 03 Apr 2020 21:02:06 GMT",
         "x-ms-return-client-request-id": "true",
         "x-ms-version": "2019-12-12"
->>>>>>> 32e373e2
-      },
-      "RequestBody": null,
-      "StatusCode": 201,
-      "ResponseHeaders": {
-        "Content-Length": "0",
-<<<<<<< HEAD
-        "Date": "Thu, 05 Mar 2020 22:20:32 GMT",
-        "ETag": "\u00220x8D7C1536B56EDFB\u0022",
-        "Last-Modified": "Thu, 05 Mar 2020 22:20:32 GMT",
-=======
+      },
+      "RequestBody": null,
+      "StatusCode": 201,
+      "ResponseHeaders": {
+        "Content-Length": "0",
         "Date": "Fri, 03 Apr 2020 21:02:05 GMT",
         "ETag": "\u00220x8D7D81243C22B50\u0022",
         "Last-Modified": "Fri, 03 Apr 2020 21:02:05 GMT",
->>>>>>> 32e373e2
         "Server": [
           "Windows-Azure-Blob/1.0",
           "Microsoft-HTTPAPI/2.0"
         ],
         "x-ms-client-request-id": "d334fef1-3322-d01a-cc3d-d7fc046006f7",
-<<<<<<< HEAD
-        "x-ms-request-id": "d522eb48-301e-0022-243c-f35724000000",
-        "x-ms-version": "2019-10-10"
-=======
         "x-ms-request-id": "9622499f-f01e-0012-46fb-093670000000",
         "x-ms-version": "2019-12-12"
->>>>>>> 32e373e2
-      },
-      "ResponseBody": []
-    },
-    {
-<<<<<<< HEAD
-      "RequestUri": "https://seanstagehierarchical.dfs.core.windows.net/test-filesystem-c63b985a-8a56-0a53-b7b8-78d9c757887b/test-file-e97027ac-6f5b-f2a4-f923-276d1a5fce17?resource=file",
-      "RequestMethod": "PUT",
-      "RequestHeaders": {
-        "Authorization": "Sanitized",
-        "traceparent": "00-2bc1bd97adf8b444a62a5125655893c3-286583eecf034c4b-00",
-        "User-Agent": [
-          "azsdk-net-Storage.Files.DataLake/12.0.0-dev.20200305.1",
-          "(.NET Core 4.6.28325.01; Microsoft Windows 10.0.18363 )"
-        ],
-        "x-ms-client-request-id": "154878e2-a22f-82ba-5941-daff0cadb56c",
-        "x-ms-date": "Thu, 05 Mar 2020 22:20:32 GMT",
-        "x-ms-return-client-request-id": "true",
-        "x-ms-version": "2019-10-10"
-=======
+      },
+      "ResponseBody": []
+    },
+    {
       "RequestUri": "http://seannsecanary.dfs.core.windows.net/test-filesystem-c63b985a-8a56-0a53-b7b8-78d9c757887b/test-file-e97027ac-6f5b-f2a4-f923-276d1a5fce17?resource=file",
       "RequestMethod": "PUT",
       "RequestHeaders": {
@@ -682,57 +370,30 @@
         "x-ms-date": "Fri, 03 Apr 2020 21:02:06 GMT",
         "x-ms-return-client-request-id": "true",
         "x-ms-version": "2019-12-12"
->>>>>>> 32e373e2
-      },
-      "RequestBody": null,
-      "StatusCode": 201,
-      "ResponseHeaders": {
-        "Content-Length": "0",
-<<<<<<< HEAD
-        "Date": "Thu, 05 Mar 2020 22:20:32 GMT",
-        "ETag": "\u00220x8D7C1536B89BDDE\u0022",
-        "Last-Modified": "Thu, 05 Mar 2020 22:20:32 GMT",
-=======
+      },
+      "RequestBody": null,
+      "StatusCode": 201,
+      "ResponseHeaders": {
+        "Content-Length": "0",
         "Date": "Fri, 03 Apr 2020 21:02:05 GMT",
         "ETag": "\u00220x8D7D81243D16174\u0022",
         "Last-Modified": "Fri, 03 Apr 2020 21:02:05 GMT",
->>>>>>> 32e373e2
         "Server": [
           "Windows-Azure-HDFS/1.0",
           "Microsoft-HTTPAPI/2.0"
         ],
         "x-ms-client-request-id": "154878e2-a22f-82ba-5941-daff0cadb56c",
-<<<<<<< HEAD
-        "x-ms-request-id": "923c08a9-001f-0029-7b3c-f3ac4f000000",
-        "x-ms-version": "2019-10-10"
-=======
         "x-ms-request-id": "fa4401db-201f-0097-2dfb-091bad000000",
         "x-ms-version": "2019-12-12"
->>>>>>> 32e373e2
-      },
-      "ResponseBody": []
-    },
-    {
-<<<<<<< HEAD
-      "RequestUri": "https://seanstagehierarchical.dfs.core.windows.net/test-filesystem-c63b985a-8a56-0a53-b7b8-78d9c757887b/test-file-e97027ac-6f5b-f2a4-f923-276d1a5fce17?action=append\u0026position=0",
-=======
+      },
+      "ResponseBody": []
+    },
+    {
       "RequestUri": "http://seannsecanary.dfs.core.windows.net/test-filesystem-c63b985a-8a56-0a53-b7b8-78d9c757887b/test-file-e97027ac-6f5b-f2a4-f923-276d1a5fce17?action=append\u0026position=0",
->>>>>>> 32e373e2
       "RequestMethod": "PATCH",
       "RequestHeaders": {
         "Authorization": "Sanitized",
         "Content-Length": "1024",
-<<<<<<< HEAD
-        "traceparent": "00-3772312bcc5bba4b8ff51ed31238e442-bab0753b7a77cb40-00",
-        "User-Agent": [
-          "azsdk-net-Storage.Files.DataLake/12.0.0-dev.20200305.1",
-          "(.NET Core 4.6.28325.01; Microsoft Windows 10.0.18363 )"
-        ],
-        "x-ms-client-request-id": "0fef873d-c79c-f8d5-1c0b-18f6dcf92ac3",
-        "x-ms-date": "Thu, 05 Mar 2020 22:20:32 GMT",
-        "x-ms-return-client-request-id": "true",
-        "x-ms-version": "2019-10-10"
-=======
         "traceparent": "00-46d268d8a0258e4aa6fdd59ae30d3b19-01b356f21544554a-00",
         "User-Agent": [
           "azsdk-net-Storage.Files.DataLake/12.1.0-dev.20200403.1",
@@ -742,56 +403,29 @@
         "x-ms-date": "Fri, 03 Apr 2020 21:02:07 GMT",
         "x-ms-return-client-request-id": "true",
         "x-ms-version": "2019-12-12"
->>>>>>> 32e373e2
       },
       "RequestBody": "bsDQoXg91PfO/gHnk35gVg/niqIWuOeIp2Vv4dpZZjq\u002BbrfR0nLHpaRQRzGh0u7a4IPvJCMTVrXYR/oTzvMddJjHKSXHj4OdIOT9xXG259R2lABWakEWqhgB\u002BIp3tNexM9OY2ajJElD/UQQ\u002BFpBEIV8lnDrzxglWsH8Nxpf4JmsNTJKeHQ4rrIGvVxg815SHvNYrURedvm3JQSgpvEy5BiuYMcr\u002BpQRR\u002Bu\u002B4Q27wGtjqhQnAzdRUcI0k1dvlAvA09VDtpKbKiRfS2Vcn5Hr\u002B2CdQPjZD\u002BTlWRMA82dAobPj/g04eA3UyIPvy7fR8LIsTJfyzlcO68fwXll/lja9Gqm1fKGAr4NWyHh46UAtF2Rg0KLTUdNY0RJFSB2wWTJJMq0OGHQMr50UmAXelf6Hx0rxHsGT7cjaWKuPP2dhpm9GL7qXHvrwUCUFurXJfj8XwYTWvzpstUDkN8PIgXA5svWalGZH8KRMAM6YjjMTENpoe3nijucw1Xp1rus7J860zAvAMunY09Dchr5v1CcN1SblYAX2VyAOZb7vzkG5FNj/48IrTuHwk6upAgQkxQFTa9nEVcfIwnTntckq6QGTJ3Hhc/Bk4oZE8MxeTVEf5aC9nGZr8L8VNyFJR5kUyaamFd6WR1UQ6oVTg2D3bnEjy8wobUyfJzKyyDzPG57tLCsptDdyiaJLqLHdGHFeIcSsJX/M6FxaCvKv43sYRc7qYlc1zbo9rT4p3MCavg69VKp0HvYfIEPOz6lExqYrM2bm9rYeJFAOcnQ9owubv0zj7o7MoCbYy0ITav4M\u002BOqYAq1Zs8dYoyxaZax93YE0MxBcYNQbWo9ADitwDr1SAXmNpZxeQguFi09edj52WunA2zvtrJQWfKgeGaWf5JRzBGAy8Dvg2e0E2tmIvORQybM9szOBZFDldyj0PCRl5aK2623aQ2qx3AFK6NW6jcPHzVP2XjFg8aATTXkS7JnIovE60dF2doZIj9cyOnt/KullLHLUc4ttVfnNyvXtou9ngkngg7/uUVrJqdJeMrskkCaTqbwq8DNpyX/XpK\u002BQWujnyrQxnqstdt8UDsW5EyNCqTbPXfUzPI4WerY8GqivOU7lemQC8vV/YjLdEuVprLpYkPt0wPzztI4mGyPw7VwyaNF205i/Q7Y9U/vGUi2orMn/54mtNnRR8cXZ2NfVinTWrqYT9tkdnU1FN20BLWJgfW5V8QnShTZZJOHW4Wbia8WG76eHlLnw4ko4a/8HTMBjeV9lf5lrACVzts37SrvmYsurfkG\u002B2OS0ZRLDmhk3Vdgdc2gLeOwsG\u002Bt\u002BF93r9ZeOUgkzX9KCoJx6sRqKq2oMPGD12dtP3unfe2JWQMUGzG97MUQ==",
       "StatusCode": 202,
       "ResponseHeaders": {
         "Content-Length": "0",
-<<<<<<< HEAD
-        "Date": "Thu, 05 Mar 2020 22:20:32 GMT",
-=======
         "Date": "Fri, 03 Apr 2020 21:02:05 GMT",
->>>>>>> 32e373e2
         "Server": [
           "Windows-Azure-HDFS/1.0",
           "Microsoft-HTTPAPI/2.0"
         ],
         "x-ms-client-request-id": "0fef873d-c79c-f8d5-1c0b-18f6dcf92ac3",
-<<<<<<< HEAD
-        "x-ms-request-id": "923c08aa-001f-0029-7c3c-f3ac4f000000",
-        "x-ms-request-server-encrypted": "true",
-        "x-ms-version": "2019-10-10"
-=======
         "x-ms-request-id": "fa4401dc-201f-0097-2efb-091bad000000",
         "x-ms-request-server-encrypted": "true",
         "x-ms-version": "2019-12-12"
->>>>>>> 32e373e2
-      },
-      "ResponseBody": []
-    },
-    {
-<<<<<<< HEAD
-      "RequestUri": "https://seanstagehierarchical.dfs.core.windows.net/test-filesystem-c63b985a-8a56-0a53-b7b8-78d9c757887b/test-file-e97027ac-6f5b-f2a4-f923-276d1a5fce17?action=flush\u0026position=1024",
-=======
+      },
+      "ResponseBody": []
+    },
+    {
       "RequestUri": "http://seannsecanary.dfs.core.windows.net/test-filesystem-c63b985a-8a56-0a53-b7b8-78d9c757887b/test-file-e97027ac-6f5b-f2a4-f923-276d1a5fce17?action=flush\u0026position=1024",
->>>>>>> 32e373e2
-      "RequestMethod": "PATCH",
-      "RequestHeaders": {
-        "Authorization": "Sanitized",
-        "Content-Length": "0",
-<<<<<<< HEAD
-        "If-Unmodified-Since": "Fri, 06 Mar 2020 22:20:30 GMT",
-        "traceparent": "00-3f0a17b9298b854bb0f2b0695a08fcf9-a050d261400ef146-00",
-        "User-Agent": [
-          "azsdk-net-Storage.Files.DataLake/12.0.0-dev.20200305.1",
-          "(.NET Core 4.6.28325.01; Microsoft Windows 10.0.18363 )"
-        ],
-        "x-ms-client-request-id": "947562ba-bcef-3cb4-2b04-655a9bbc0738",
-        "x-ms-date": "Thu, 05 Mar 2020 22:20:32 GMT",
-        "x-ms-return-client-request-id": "true",
-        "x-ms-version": "2019-10-10"
-=======
+      "RequestMethod": "PATCH",
+      "RequestHeaders": {
+        "Authorization": "Sanitized",
+        "Content-Length": "0",
         "If-Unmodified-Since": "Sat, 04 Apr 2020 21:02:05 GMT",
         "traceparent": "00-f000edbfac622c43ade67e843489577e-419c142957dc934a-00",
         "User-Agent": [
@@ -802,54 +436,26 @@
         "x-ms-date": "Fri, 03 Apr 2020 21:02:07 GMT",
         "x-ms-return-client-request-id": "true",
         "x-ms-version": "2019-12-12"
->>>>>>> 32e373e2
       },
       "RequestBody": null,
       "StatusCode": 200,
       "ResponseHeaders": {
         "Content-Length": "0",
-<<<<<<< HEAD
-        "Date": "Thu, 05 Mar 2020 22:20:32 GMT",
-        "ETag": "\u00220x8D7C1536BA3C1E1\u0022",
-        "Last-Modified": "Thu, 05 Mar 2020 22:20:32 GMT",
-=======
         "Date": "Fri, 03 Apr 2020 21:02:05 GMT",
         "ETag": "\u00220x8D7D81243EF9F2C\u0022",
         "Last-Modified": "Fri, 03 Apr 2020 21:02:05 GMT",
->>>>>>> 32e373e2
         "Server": [
           "Windows-Azure-HDFS/1.0",
           "Microsoft-HTTPAPI/2.0"
         ],
         "x-ms-client-request-id": "947562ba-bcef-3cb4-2b04-655a9bbc0738",
-<<<<<<< HEAD
-        "x-ms-request-id": "923c08ab-001f-0029-7d3c-f3ac4f000000",
-        "x-ms-request-server-encrypted": "true",
-        "x-ms-version": "2019-10-10"
-=======
         "x-ms-request-id": "fa4401dd-201f-0097-2ffb-091bad000000",
         "x-ms-request-server-encrypted": "true",
         "x-ms-version": "2019-12-12"
->>>>>>> 32e373e2
-      },
-      "ResponseBody": []
-    },
-    {
-<<<<<<< HEAD
-      "RequestUri": "https://seanstagehierarchical.blob.core.windows.net/test-filesystem-c63b985a-8a56-0a53-b7b8-78d9c757887b?restype=container",
-      "RequestMethod": "DELETE",
-      "RequestHeaders": {
-        "Authorization": "Sanitized",
-        "traceparent": "00-f299003d2ebd8e4580087122fcd0a8f2-fceb81650454f140-00",
-        "User-Agent": [
-          "azsdk-net-Storage.Files.DataLake/12.0.0-dev.20200305.1",
-          "(.NET Core 4.6.28325.01; Microsoft Windows 10.0.18363 )"
-        ],
-        "x-ms-client-request-id": "7a3be397-9683-22d3-d343-e31756b52664",
-        "x-ms-date": "Thu, 05 Mar 2020 22:20:32 GMT",
-        "x-ms-return-client-request-id": "true",
-        "x-ms-version": "2019-10-10"
-=======
+      },
+      "ResponseBody": []
+    },
+    {
       "RequestUri": "http://seannsecanary.blob.core.windows.net/test-filesystem-c63b985a-8a56-0a53-b7b8-78d9c757887b?restype=container",
       "RequestMethod": "DELETE",
       "RequestHeaders": {
@@ -863,49 +469,23 @@
         "x-ms-date": "Fri, 03 Apr 2020 21:02:07 GMT",
         "x-ms-return-client-request-id": "true",
         "x-ms-version": "2019-12-12"
->>>>>>> 32e373e2
-      },
-      "RequestBody": null,
-      "StatusCode": 202,
-      "ResponseHeaders": {
-        "Content-Length": "0",
-<<<<<<< HEAD
-        "Date": "Thu, 05 Mar 2020 22:20:32 GMT",
-=======
+      },
+      "RequestBody": null,
+      "StatusCode": 202,
+      "ResponseHeaders": {
+        "Content-Length": "0",
         "Date": "Fri, 03 Apr 2020 21:02:05 GMT",
->>>>>>> 32e373e2
         "Server": [
           "Windows-Azure-Blob/1.0",
           "Microsoft-HTTPAPI/2.0"
         ],
         "x-ms-client-request-id": "7a3be397-9683-22d3-d343-e31756b52664",
-<<<<<<< HEAD
-        "x-ms-request-id": "d522eb55-301e-0022-2e3c-f35724000000",
-        "x-ms-version": "2019-10-10"
-=======
         "x-ms-request-id": "962249ca-f01e-0012-67fb-093670000000",
         "x-ms-version": "2019-12-12"
->>>>>>> 32e373e2
-      },
-      "ResponseBody": []
-    },
-    {
-<<<<<<< HEAD
-      "RequestUri": "https://seanstagehierarchical.blob.core.windows.net/test-filesystem-cfb74f0c-dcfe-5359-9ef4-1dc2cd2bfdd8?restype=container",
-      "RequestMethod": "PUT",
-      "RequestHeaders": {
-        "Authorization": "Sanitized",
-        "traceparent": "00-95402a7af14c39478ed9040d193ad5a5-b8957977a80f9845-00",
-        "User-Agent": [
-          "azsdk-net-Storage.Files.DataLake/12.0.0-dev.20200305.1",
-          "(.NET Core 4.6.28325.01; Microsoft Windows 10.0.18363 )"
-        ],
-        "x-ms-blob-public-access": "container",
-        "x-ms-client-request-id": "ef7d8a06-b39b-baa0-8ae8-dc8f791154a8",
-        "x-ms-date": "Thu, 05 Mar 2020 22:20:33 GMT",
-        "x-ms-return-client-request-id": "true",
-        "x-ms-version": "2019-10-10"
-=======
+      },
+      "ResponseBody": []
+    },
+    {
       "RequestUri": "http://seannsecanary.blob.core.windows.net/test-filesystem-cfb74f0c-dcfe-5359-9ef4-1dc2cd2bfdd8?restype=container",
       "RequestMethod": "PUT",
       "RequestHeaders": {
@@ -920,52 +500,25 @@
         "x-ms-date": "Fri, 03 Apr 2020 21:02:07 GMT",
         "x-ms-return-client-request-id": "true",
         "x-ms-version": "2019-12-12"
->>>>>>> 32e373e2
-      },
-      "RequestBody": null,
-      "StatusCode": 201,
-      "ResponseHeaders": {
-        "Content-Length": "0",
-<<<<<<< HEAD
-        "Date": "Thu, 05 Mar 2020 22:20:32 GMT",
-        "ETag": "\u00220x8D7C1536BE14D82\u0022",
-        "Last-Modified": "Thu, 05 Mar 2020 22:20:33 GMT",
-=======
+      },
+      "RequestBody": null,
+      "StatusCode": 201,
+      "ResponseHeaders": {
+        "Content-Length": "0",
         "Date": "Fri, 03 Apr 2020 21:02:05 GMT",
         "ETag": "\u00220x8D7D8124413B5A6\u0022",
         "Last-Modified": "Fri, 03 Apr 2020 21:02:05 GMT",
->>>>>>> 32e373e2
         "Server": [
           "Windows-Azure-Blob/1.0",
           "Microsoft-HTTPAPI/2.0"
         ],
         "x-ms-client-request-id": "ef7d8a06-b39b-baa0-8ae8-dc8f791154a8",
-<<<<<<< HEAD
-        "x-ms-request-id": "d715476a-d01e-003a-6d3c-f38843000000",
-        "x-ms-version": "2019-10-10"
-=======
         "x-ms-request-id": "962249d4-f01e-0012-70fb-093670000000",
         "x-ms-version": "2019-12-12"
->>>>>>> 32e373e2
-      },
-      "ResponseBody": []
-    },
-    {
-<<<<<<< HEAD
-      "RequestUri": "https://seanstagehierarchical.dfs.core.windows.net/test-filesystem-cfb74f0c-dcfe-5359-9ef4-1dc2cd2bfdd8/test-file-90950b45-6ef1-7fe4-9a83-fda317c1cff2?resource=file",
-      "RequestMethod": "PUT",
-      "RequestHeaders": {
-        "Authorization": "Sanitized",
-        "traceparent": "00-6518420f62aa2542b4035e9ee8aab937-84dc8c159a34a54b-00",
-        "User-Agent": [
-          "azsdk-net-Storage.Files.DataLake/12.0.0-dev.20200305.1",
-          "(.NET Core 4.6.28325.01; Microsoft Windows 10.0.18363 )"
-        ],
-        "x-ms-client-request-id": "78521c06-9a16-98d0-a5fd-5417b5fda3c9",
-        "x-ms-date": "Thu, 05 Mar 2020 22:20:33 GMT",
-        "x-ms-return-client-request-id": "true",
-        "x-ms-version": "2019-10-10"
-=======
+      },
+      "ResponseBody": []
+    },
+    {
       "RequestUri": "http://seannsecanary.dfs.core.windows.net/test-filesystem-cfb74f0c-dcfe-5359-9ef4-1dc2cd2bfdd8/test-file-90950b45-6ef1-7fe4-9a83-fda317c1cff2?resource=file",
       "RequestMethod": "PUT",
       "RequestHeaders": {
@@ -979,57 +532,30 @@
         "x-ms-date": "Fri, 03 Apr 2020 21:02:07 GMT",
         "x-ms-return-client-request-id": "true",
         "x-ms-version": "2019-12-12"
->>>>>>> 32e373e2
-      },
-      "RequestBody": null,
-      "StatusCode": 201,
-      "ResponseHeaders": {
-        "Content-Length": "0",
-<<<<<<< HEAD
-        "Date": "Thu, 05 Mar 2020 22:20:32 GMT",
-        "ETag": "\u00220x8D7C1536C13E78D\u0022",
-        "Last-Modified": "Thu, 05 Mar 2020 22:20:33 GMT",
-=======
+      },
+      "RequestBody": null,
+      "StatusCode": 201,
+      "ResponseHeaders": {
+        "Content-Length": "0",
         "Date": "Fri, 03 Apr 2020 21:02:06 GMT",
         "ETag": "\u00220x8D7D8124426458C\u0022",
         "Last-Modified": "Fri, 03 Apr 2020 21:02:06 GMT",
->>>>>>> 32e373e2
         "Server": [
           "Windows-Azure-HDFS/1.0",
           "Microsoft-HTTPAPI/2.0"
         ],
         "x-ms-client-request-id": "78521c06-9a16-98d0-a5fd-5417b5fda3c9",
-<<<<<<< HEAD
-        "x-ms-request-id": "5d5860a9-101f-000a-093c-f3368c000000",
-        "x-ms-version": "2019-10-10"
-=======
         "x-ms-request-id": "fa4401de-201f-0097-30fb-091bad000000",
         "x-ms-version": "2019-12-12"
->>>>>>> 32e373e2
-      },
-      "ResponseBody": []
-    },
-    {
-<<<<<<< HEAD
-      "RequestUri": "https://seanstagehierarchical.dfs.core.windows.net/test-filesystem-cfb74f0c-dcfe-5359-9ef4-1dc2cd2bfdd8/test-file-90950b45-6ef1-7fe4-9a83-fda317c1cff2?action=append\u0026position=0",
-=======
+      },
+      "ResponseBody": []
+    },
+    {
       "RequestUri": "http://seannsecanary.dfs.core.windows.net/test-filesystem-cfb74f0c-dcfe-5359-9ef4-1dc2cd2bfdd8/test-file-90950b45-6ef1-7fe4-9a83-fda317c1cff2?action=append\u0026position=0",
->>>>>>> 32e373e2
       "RequestMethod": "PATCH",
       "RequestHeaders": {
         "Authorization": "Sanitized",
         "Content-Length": "1024",
-<<<<<<< HEAD
-        "traceparent": "00-79277adfeb551f4f9fef125f54c7dd0e-6581bb3bd4e6694c-00",
-        "User-Agent": [
-          "azsdk-net-Storage.Files.DataLake/12.0.0-dev.20200305.1",
-          "(.NET Core 4.6.28325.01; Microsoft Windows 10.0.18363 )"
-        ],
-        "x-ms-client-request-id": "33c5dda8-7a9b-8b3a-f2b6-ebbf4949ad7c",
-        "x-ms-date": "Thu, 05 Mar 2020 22:20:33 GMT",
-        "x-ms-return-client-request-id": "true",
-        "x-ms-version": "2019-10-10"
-=======
         "traceparent": "00-b9ca5596a53226478c4513223fb0b311-378657f71e1c4341-00",
         "User-Agent": [
           "azsdk-net-Storage.Files.DataLake/12.1.0-dev.20200403.1",
@@ -1039,50 +565,24 @@
         "x-ms-date": "Fri, 03 Apr 2020 21:02:07 GMT",
         "x-ms-return-client-request-id": "true",
         "x-ms-version": "2019-12-12"
->>>>>>> 32e373e2
       },
       "RequestBody": "GerFHVUQ\u002BjbOyGvoQEzPdMg8nPpuVtsuiyKdsLolGCdlZX7GYJ1r9iIbqk4v51hZLd9PeGCoWsIOl5Eyc0l8qK9DgtrNCRQq0abYUquM/qTKQ4La1p/HvQq8t8gLOILYnwKe62R9jCTLJKe6zwgXgpjtaC/HotEQfMXQEVJLH5kj/7Op7hM/TLdeDrL3DO0CpDUvHc9TEfwxjW6frXvSfwUNltBUbpSFrhx3aJMfGW/XzmwcHAHK0O22eGCkoJ88jI6t6nYdrTahqm\u002Bz26loEXT\u002ByN4OtWMEQ8binfYz4A58O9wEcS75uSA1e3GRF/RETmbrpdfALdcrqaewOw9AbclhNqDMY6BGBQ\u002B\u002B2DnxcivSnU\u002BQSDo2vA0F2ciHSX0R9Q6oL\u002BFTeOrGpaDIAlWdOTZ73p2/sCWPK3mTx4rXvryRrOMrSUJKfiVlyqKabrq4Z6CSC2rgUUTpGQRnwLFg7ubjN1VxcvDzMV93WuaC9Ly/21/qRLNRsFufQTA\u002B4r10Bdu8tjdlRvWvn9oLaPdeZiRHqOVRdaozkob50jC/tE6iA1QLxT6FWZRqOqXYRkhjQdsM9jrYIo8wiSSxa3TE8OqMaGWiUqDlwU5Q5zsEWks9lZFVs74TyeDF2jwa1O4fpkm7TN3iwe46JjTrhztTLC7Yc9Xjbj0reJ\u002BF3Xhjy\u002B1gMUHySQ1uWtSiG4yJKEKkca4OQWEZPDcMj9Q\u002BXeN11ltHi1b6YeIgahgAQFKwok9c4GzKVYqLR/QJ5bk5L/3xLUUxQZ3rqg/L7dZJGPvkXOyE4Xx3q4DQu0Rh8Hso5zsaDxMNfmCycTZc/2izQi74JInNtE2BeYHEYIVZibmTogWbLgno1t2M0XBFGqwYHXkVacvyWzLtmZWRSR7bWed9yFxiFxQlEE6sQePdO1/VrEIMQyDtoUbTrpVzVo2\u002BsHeJyFJPtQZl71l9RRpPD102vJ3bzhbGjyYWj2h/sbnA7ZBrVHMMhvc7p1PHb1srg583PZrw4\u002BFhwjgrOSWe5T6fvViK47vqKTalnyfC/x/L6gvIR3Qe0AquCZE64UzRncEVJ7IDoZ/kTRRkSkO6n8MYYE8Z1Z3JgexN29opr0jp1AJmrddtyEhr5PpguobH9GrOIYH9uMcjS6bGtcXFu53Le3ZAVPLrq5cGrfGjacZmhudwWo3H6xs7QmExphKCpilclD8QhqB343bp9wrVgOHfYC/eVWAQBI9aBRGQuQSFgwfIRtWHVf9H\u002BHcX3fQQZcJ/UkbjpFHJS4\u002BvtYGO5ylxZHMDDTkMVwovll3o\u002BSebSZ9PEGa\u002Bod61/vpG2J99uRBOpXmADFeIc/s8sw7z4VJoE2ziPtbCs8KUTQ4\u002BxX5qsg==",
       "StatusCode": 202,
       "ResponseHeaders": {
         "Content-Length": "0",
-<<<<<<< HEAD
-        "Date": "Thu, 05 Mar 2020 22:20:33 GMT",
-=======
         "Date": "Fri, 03 Apr 2020 21:02:06 GMT",
->>>>>>> 32e373e2
         "Server": [
           "Windows-Azure-HDFS/1.0",
           "Microsoft-HTTPAPI/2.0"
         ],
         "x-ms-client-request-id": "33c5dda8-7a9b-8b3a-f2b6-ebbf4949ad7c",
-<<<<<<< HEAD
-        "x-ms-request-id": "5d5860aa-101f-000a-0a3c-f3368c000000",
-        "x-ms-request-server-encrypted": "true",
-        "x-ms-version": "2019-10-10"
-=======
         "x-ms-request-id": "fa4401df-201f-0097-31fb-091bad000000",
         "x-ms-request-server-encrypted": "true",
         "x-ms-version": "2019-12-12"
->>>>>>> 32e373e2
-      },
-      "ResponseBody": []
-    },
-    {
-<<<<<<< HEAD
-      "RequestUri": "https://seanstagehierarchical.blob.core.windows.net/test-filesystem-cfb74f0c-dcfe-5359-9ef4-1dc2cd2bfdd8/test-file-90950b45-6ef1-7fe4-9a83-fda317c1cff2",
-      "RequestMethod": "HEAD",
-      "RequestHeaders": {
-        "Authorization": "Sanitized",
-        "traceparent": "00-86db9c08c90b354fbfdf46b774396555-bb11f5e361236641-00",
-        "User-Agent": [
-          "azsdk-net-Storage.Files.DataLake/12.0.0-dev.20200305.1",
-          "(.NET Core 4.6.28325.01; Microsoft Windows 10.0.18363 )"
-        ],
-        "x-ms-client-request-id": "e896f18b-36b9-6216-110d-61f62f7dfe7d",
-        "x-ms-date": "Thu, 05 Mar 2020 22:20:34 GMT",
-        "x-ms-return-client-request-id": "true",
-        "x-ms-version": "2019-10-10"
-=======
+      },
+      "ResponseBody": []
+    },
+    {
       "RequestUri": "http://seannsecanary.blob.core.windows.net/test-filesystem-cfb74f0c-dcfe-5359-9ef4-1dc2cd2bfdd8/test-file-90950b45-6ef1-7fe4-9a83-fda317c1cff2",
       "RequestMethod": "HEAD",
       "RequestHeaders": {
@@ -1096,7 +596,6 @@
         "x-ms-date": "Fri, 03 Apr 2020 21:02:07 GMT",
         "x-ms-return-client-request-id": "true",
         "x-ms-version": "2019-12-12"
->>>>>>> 32e373e2
       },
       "RequestBody": null,
       "StatusCode": 200,
@@ -1104,15 +603,9 @@
         "Accept-Ranges": "bytes",
         "Content-Length": "0",
         "Content-Type": "application/octet-stream",
-<<<<<<< HEAD
-        "Date": "Thu, 05 Mar 2020 22:20:33 GMT",
-        "ETag": "\u00220x8D7C1536C13E78D\u0022",
-        "Last-Modified": "Thu, 05 Mar 2020 22:20:33 GMT",
-=======
         "Date": "Fri, 03 Apr 2020 21:02:06 GMT",
         "ETag": "\u00220x8D7D8124426458C\u0022",
         "Last-Modified": "Fri, 03 Apr 2020 21:02:06 GMT",
->>>>>>> 32e373e2
         "Server": [
           "Windows-Azure-Blob/1.0",
           "Microsoft-HTTPAPI/2.0"
@@ -1121,46 +614,21 @@
         "x-ms-access-tier-inferred": "true",
         "x-ms-blob-type": "BlockBlob",
         "x-ms-client-request-id": "e896f18b-36b9-6216-110d-61f62f7dfe7d",
-<<<<<<< HEAD
-        "x-ms-creation-time": "Thu, 05 Mar 2020 22:20:33 GMT",
-        "x-ms-lease-state": "available",
-        "x-ms-lease-status": "unlocked",
-        "x-ms-request-id": "d71547a1-d01e-003a-213c-f38843000000",
-        "x-ms-server-encrypted": "true",
-        "x-ms-version": "2019-10-10"
-=======
         "x-ms-creation-time": "Fri, 03 Apr 2020 21:02:06 GMT",
         "x-ms-lease-state": "available",
         "x-ms-lease-status": "unlocked",
         "x-ms-request-id": "96224a05-f01e-0012-17fb-093670000000",
         "x-ms-server-encrypted": "true",
         "x-ms-version": "2019-12-12"
->>>>>>> 32e373e2
-      },
-      "ResponseBody": []
-    },
-    {
-<<<<<<< HEAD
-      "RequestUri": "https://seanstagehierarchical.dfs.core.windows.net/test-filesystem-cfb74f0c-dcfe-5359-9ef4-1dc2cd2bfdd8/test-file-90950b45-6ef1-7fe4-9a83-fda317c1cff2?action=flush\u0026position=1024",
-=======
+      },
+      "ResponseBody": []
+    },
+    {
       "RequestUri": "http://seannsecanary.dfs.core.windows.net/test-filesystem-cfb74f0c-dcfe-5359-9ef4-1dc2cd2bfdd8/test-file-90950b45-6ef1-7fe4-9a83-fda317c1cff2?action=flush\u0026position=1024",
->>>>>>> 32e373e2
-      "RequestMethod": "PATCH",
-      "RequestHeaders": {
-        "Authorization": "Sanitized",
-        "Content-Length": "0",
-<<<<<<< HEAD
-        "If-Match": "\u00220x8D7C1536C13E78D\u0022",
-        "traceparent": "00-cbd3bb685849e142951416c0b3cc4ae3-f37be3a49326de4a-00",
-        "User-Agent": [
-          "azsdk-net-Storage.Files.DataLake/12.0.0-dev.20200305.1",
-          "(.NET Core 4.6.28325.01; Microsoft Windows 10.0.18363 )"
-        ],
-        "x-ms-client-request-id": "573327e1-c5b3-9ac3-eace-95399cc4c7b2",
-        "x-ms-date": "Thu, 05 Mar 2020 22:20:34 GMT",
-        "x-ms-return-client-request-id": "true",
-        "x-ms-version": "2019-10-10"
-=======
+      "RequestMethod": "PATCH",
+      "RequestHeaders": {
+        "Authorization": "Sanitized",
+        "Content-Length": "0",
         "If-Match": "\u00220x8D7D8124426458C\u0022",
         "traceparent": "00-e6d458f9a180d7428127d0f20539c469-a743a22ee335ab44-00",
         "User-Agent": [
@@ -1171,54 +639,26 @@
         "x-ms-date": "Fri, 03 Apr 2020 21:02:07 GMT",
         "x-ms-return-client-request-id": "true",
         "x-ms-version": "2019-12-12"
->>>>>>> 32e373e2
       },
       "RequestBody": null,
       "StatusCode": 200,
       "ResponseHeaders": {
         "Content-Length": "0",
-<<<<<<< HEAD
-        "Date": "Thu, 05 Mar 2020 22:20:33 GMT",
-        "ETag": "\u00220x8D7C1536CA2A148\u0022",
-        "Last-Modified": "Thu, 05 Mar 2020 22:20:34 GMT",
-=======
         "Date": "Fri, 03 Apr 2020 21:02:06 GMT",
         "ETag": "\u00220x8D7D812445876D5\u0022",
         "Last-Modified": "Fri, 03 Apr 2020 21:02:06 GMT",
->>>>>>> 32e373e2
         "Server": [
           "Windows-Azure-HDFS/1.0",
           "Microsoft-HTTPAPI/2.0"
         ],
         "x-ms-client-request-id": "573327e1-c5b3-9ac3-eace-95399cc4c7b2",
-<<<<<<< HEAD
-        "x-ms-request-id": "5d5860ab-101f-000a-0b3c-f3368c000000",
-        "x-ms-request-server-encrypted": "true",
-        "x-ms-version": "2019-10-10"
-=======
         "x-ms-request-id": "fa4401e0-201f-0097-32fb-091bad000000",
         "x-ms-request-server-encrypted": "true",
         "x-ms-version": "2019-12-12"
->>>>>>> 32e373e2
-      },
-      "ResponseBody": []
-    },
-    {
-<<<<<<< HEAD
-      "RequestUri": "https://seanstagehierarchical.blob.core.windows.net/test-filesystem-cfb74f0c-dcfe-5359-9ef4-1dc2cd2bfdd8?restype=container",
-      "RequestMethod": "DELETE",
-      "RequestHeaders": {
-        "Authorization": "Sanitized",
-        "traceparent": "00-1a5d61457d67324794af45140b2354a7-30b51f0c66a05e4e-00",
-        "User-Agent": [
-          "azsdk-net-Storage.Files.DataLake/12.0.0-dev.20200305.1",
-          "(.NET Core 4.6.28325.01; Microsoft Windows 10.0.18363 )"
-        ],
-        "x-ms-client-request-id": "0814a0d8-a64a-29c9-2c15-00d1849c0d5f",
-        "x-ms-date": "Thu, 05 Mar 2020 22:20:34 GMT",
-        "x-ms-return-client-request-id": "true",
-        "x-ms-version": "2019-10-10"
-=======
+      },
+      "ResponseBody": []
+    },
+    {
       "RequestUri": "http://seannsecanary.blob.core.windows.net/test-filesystem-cfb74f0c-dcfe-5359-9ef4-1dc2cd2bfdd8?restype=container",
       "RequestMethod": "DELETE",
       "RequestHeaders": {
@@ -1232,49 +672,23 @@
         "x-ms-date": "Fri, 03 Apr 2020 21:02:07 GMT",
         "x-ms-return-client-request-id": "true",
         "x-ms-version": "2019-12-12"
->>>>>>> 32e373e2
-      },
-      "RequestBody": null,
-      "StatusCode": 202,
-      "ResponseHeaders": {
-        "Content-Length": "0",
-<<<<<<< HEAD
-        "Date": "Thu, 05 Mar 2020 22:20:33 GMT",
-=======
+      },
+      "RequestBody": null,
+      "StatusCode": 202,
+      "ResponseHeaders": {
+        "Content-Length": "0",
         "Date": "Fri, 03 Apr 2020 21:02:06 GMT",
->>>>>>> 32e373e2
         "Server": [
           "Windows-Azure-Blob/1.0",
           "Microsoft-HTTPAPI/2.0"
         ],
         "x-ms-client-request-id": "0814a0d8-a64a-29c9-2c15-00d1849c0d5f",
-<<<<<<< HEAD
-        "x-ms-request-id": "d71547b9-d01e-003a-393c-f38843000000",
-        "x-ms-version": "2019-10-10"
-=======
         "x-ms-request-id": "96224a16-f01e-0012-22fb-093670000000",
         "x-ms-version": "2019-12-12"
->>>>>>> 32e373e2
-      },
-      "ResponseBody": []
-    },
-    {
-<<<<<<< HEAD
-      "RequestUri": "https://seanstagehierarchical.blob.core.windows.net/test-filesystem-09635106-cdb6-f840-03c2-3cc800d867d4?restype=container",
-      "RequestMethod": "PUT",
-      "RequestHeaders": {
-        "Authorization": "Sanitized",
-        "traceparent": "00-9cb72425d6d2744dbefc10be8b310142-9c301caa1140a649-00",
-        "User-Agent": [
-          "azsdk-net-Storage.Files.DataLake/12.0.0-dev.20200305.1",
-          "(.NET Core 4.6.28325.01; Microsoft Windows 10.0.18363 )"
-        ],
-        "x-ms-blob-public-access": "container",
-        "x-ms-client-request-id": "e0e465de-55b2-0b5a-5f1c-058769012853",
-        "x-ms-date": "Thu, 05 Mar 2020 22:20:34 GMT",
-        "x-ms-return-client-request-id": "true",
-        "x-ms-version": "2019-10-10"
-=======
+      },
+      "ResponseBody": []
+    },
+    {
       "RequestUri": "http://seannsecanary.blob.core.windows.net/test-filesystem-09635106-cdb6-f840-03c2-3cc800d867d4?restype=container",
       "RequestMethod": "PUT",
       "RequestHeaders": {
@@ -1289,52 +703,25 @@
         "x-ms-date": "Fri, 03 Apr 2020 21:02:08 GMT",
         "x-ms-return-client-request-id": "true",
         "x-ms-version": "2019-12-12"
->>>>>>> 32e373e2
-      },
-      "RequestBody": null,
-      "StatusCode": 201,
-      "ResponseHeaders": {
-        "Content-Length": "0",
-<<<<<<< HEAD
-        "Date": "Thu, 05 Mar 2020 22:20:34 GMT",
-        "ETag": "\u00220x8D7C1536CE2EFC7\u0022",
-        "Last-Modified": "Thu, 05 Mar 2020 22:20:34 GMT",
-=======
+      },
+      "RequestBody": null,
+      "StatusCode": 201,
+      "ResponseHeaders": {
+        "Content-Length": "0",
         "Date": "Fri, 03 Apr 2020 21:02:06 GMT",
         "ETag": "\u00220x8D7D812447A526F\u0022",
         "Last-Modified": "Fri, 03 Apr 2020 21:02:06 GMT",
->>>>>>> 32e373e2
         "Server": [
           "Windows-Azure-Blob/1.0",
           "Microsoft-HTTPAPI/2.0"
         ],
         "x-ms-client-request-id": "e0e465de-55b2-0b5a-5f1c-058769012853",
-<<<<<<< HEAD
-        "x-ms-request-id": "1985d6fd-201e-0011-783c-f3088f000000",
-        "x-ms-version": "2019-10-10"
-=======
         "x-ms-request-id": "96224a23-f01e-0012-2efb-093670000000",
         "x-ms-version": "2019-12-12"
->>>>>>> 32e373e2
-      },
-      "ResponseBody": []
-    },
-    {
-<<<<<<< HEAD
-      "RequestUri": "https://seanstagehierarchical.dfs.core.windows.net/test-filesystem-09635106-cdb6-f840-03c2-3cc800d867d4/test-file-00612cae-113b-46af-e96e-d99592d50faf?resource=file",
-      "RequestMethod": "PUT",
-      "RequestHeaders": {
-        "Authorization": "Sanitized",
-        "traceparent": "00-e3d3eaf176ab1749960b0c0c36fda3c6-8814d0c7eee63d4a-00",
-        "User-Agent": [
-          "azsdk-net-Storage.Files.DataLake/12.0.0-dev.20200305.1",
-          "(.NET Core 4.6.28325.01; Microsoft Windows 10.0.18363 )"
-        ],
-        "x-ms-client-request-id": "bcbce7f8-ebf1-cd43-b69e-f7447cc57989",
-        "x-ms-date": "Thu, 05 Mar 2020 22:20:35 GMT",
-        "x-ms-return-client-request-id": "true",
-        "x-ms-version": "2019-10-10"
-=======
+      },
+      "ResponseBody": []
+    },
+    {
       "RequestUri": "http://seannsecanary.dfs.core.windows.net/test-filesystem-09635106-cdb6-f840-03c2-3cc800d867d4/test-file-00612cae-113b-46af-e96e-d99592d50faf?resource=file",
       "RequestMethod": "PUT",
       "RequestHeaders": {
@@ -1348,57 +735,30 @@
         "x-ms-date": "Fri, 03 Apr 2020 21:02:08 GMT",
         "x-ms-return-client-request-id": "true",
         "x-ms-version": "2019-12-12"
->>>>>>> 32e373e2
-      },
-      "RequestBody": null,
-      "StatusCode": 201,
-      "ResponseHeaders": {
-        "Content-Length": "0",
-<<<<<<< HEAD
-        "Date": "Thu, 05 Mar 2020 22:20:34 GMT",
-        "ETag": "\u00220x8D7C1536D1929FA\u0022",
-        "Last-Modified": "Thu, 05 Mar 2020 22:20:35 GMT",
-=======
+      },
+      "RequestBody": null,
+      "StatusCode": 201,
+      "ResponseHeaders": {
+        "Content-Length": "0",
         "Date": "Fri, 03 Apr 2020 21:02:06 GMT",
         "ETag": "\u00220x8D7D81244B1E6EB\u0022",
         "Last-Modified": "Fri, 03 Apr 2020 21:02:06 GMT",
->>>>>>> 32e373e2
         "Server": [
           "Windows-Azure-HDFS/1.0",
           "Microsoft-HTTPAPI/2.0"
         ],
         "x-ms-client-request-id": "bcbce7f8-ebf1-cd43-b69e-f7447cc57989",
-<<<<<<< HEAD
-        "x-ms-request-id": "023500a9-701f-0033-4d3c-f3cd90000000",
-        "x-ms-version": "2019-10-10"
-=======
         "x-ms-request-id": "fa4401e1-201f-0097-33fb-091bad000000",
         "x-ms-version": "2019-12-12"
->>>>>>> 32e373e2
-      },
-      "ResponseBody": []
-    },
-    {
-<<<<<<< HEAD
-      "RequestUri": "https://seanstagehierarchical.dfs.core.windows.net/test-filesystem-09635106-cdb6-f840-03c2-3cc800d867d4/test-file-00612cae-113b-46af-e96e-d99592d50faf?action=append\u0026position=0",
-=======
+      },
+      "ResponseBody": []
+    },
+    {
       "RequestUri": "http://seannsecanary.dfs.core.windows.net/test-filesystem-09635106-cdb6-f840-03c2-3cc800d867d4/test-file-00612cae-113b-46af-e96e-d99592d50faf?action=append\u0026position=0",
->>>>>>> 32e373e2
       "RequestMethod": "PATCH",
       "RequestHeaders": {
         "Authorization": "Sanitized",
         "Content-Length": "1024",
-<<<<<<< HEAD
-        "traceparent": "00-803251809e71e1408a35de420302eb42-2c122b4c09f25341-00",
-        "User-Agent": [
-          "azsdk-net-Storage.Files.DataLake/12.0.0-dev.20200305.1",
-          "(.NET Core 4.6.28325.01; Microsoft Windows 10.0.18363 )"
-        ],
-        "x-ms-client-request-id": "141722ed-a48d-407a-d11c-fd7395a8e261",
-        "x-ms-date": "Thu, 05 Mar 2020 22:20:35 GMT",
-        "x-ms-return-client-request-id": "true",
-        "x-ms-version": "2019-10-10"
-=======
         "traceparent": "00-e794ecbf593ab545a3229659e825fed5-8f0f280bad38524e-00",
         "User-Agent": [
           "azsdk-net-Storage.Files.DataLake/12.1.0-dev.20200403.1",
@@ -1408,56 +768,30 @@
         "x-ms-date": "Fri, 03 Apr 2020 21:02:08 GMT",
         "x-ms-return-client-request-id": "true",
         "x-ms-version": "2019-12-12"
->>>>>>> 32e373e2
       },
       "RequestBody": "DFWxqxeNYCcKR9bmdByMCeKpnaoZU73qehzkVY/dnmTbEoZlLuAXaoeVsaoVXFiZEe1i0ifPcLiXxzD7qQqXLalyCmGVJtsCkTMjhKIT1B7DS0Oiess8DKLOzWavHMB8/YMBo1L3A\u002BsSX0D0q\u002BsWg/MSN17H9bPdNf2\u002Bx1l0U3VypocfETHLy0dYjxqLSGC2uElznORitAfQJG1UODyRnQzLggVk9nHBRmsWb2WYUu2cBw8PAbaQD/F/Tu3Ed5MKxvINv8ZbUsHXslV5S0WhN9GAtzEtgptWO3IT5aeE/M/YDKhzipImQbVNN09gF8Or3RccQ79h3ENWt4RTR2wZU7WGoD\u002BdLq0\u002BWXZ74EtM9SOuZweQZ7kPdy9kHNIO0vlIM\u002BOa2XaEDq9p3elJ5vz4CsFgpN9liOv7dikPOBHaMId8MqxnshusKllYJ4rPxpAyaxIRrS0Z46v3nmJNdNWejqxizLNQkFels3qGDGFhLLCY3cz\u002ByYNZYk8AcBS4X7aDupndbfnd4tu7a/mzk9ZKlXGytZcJn8QpCWljTyBD7FTDAlLHg7\u002B2uvrxQl6Jpc94ttqiBqofehrUtGOQepK6eH6l75CEghKy\u002B/qcF11ln2Sa65lGoOaqpIg4889bJkBoN8rg5LU\u002B9DTI8AqvgmK9bhX/9Y75dNeX\u002BksIS45DVtW6M\u002BCShbquXPdkfrDb\u002BiEle4S5XDCxb8LySOlqNailhZk19U\u002BCKulaUJmXlPYnvAAp49AKifqkCMMdnz3QRCZPvvkXpgXSo1CbXwyXGtvMy4zpQFLXm/yfkO2LZIqsiQtyR9X8EBX6V0CAbyntDe3oUNSw5wTUdyP8eBYYRj7G7tUAJNIFz7p27ukRVyvSsYL/oxO1\u002B6IHnc\u002ByAJj/4hABuYBU7eka4oAZOvgawiD3KsaTGKIrEPMy\u002BYYDU88idwzYEJ2rfcOZ5cGSm8Gq7NqvutXRa8pu1qmNIvRiF46x98LsQrKDTK0C\u002BTPhmHQyiAyrU5n6UQxCajnzHlvPN84y4aT/vqooLG0nznGXjD01WpnntsP1tqa1qdh4jy5RM8Jkr7bPM8lhgycr0oKbq938vsPB54EKPCv\u002BSRTSr5w/1ZuuMt2HZSfPhTKbyuMjGv76fNBrkEtBWnKL0em1j9SK6/3n7HkAdFmb8WFOb3JH2y4V1zLM1EVPbdhq\u002B5M9GvZeEN7mOy6F\u002BQd2z57q8ur/RPW7n7ihvha3mH6hlXnFXddr8F6UYZ8AkN0rVgWmZXrta7eegno9vFLHLqKv5GSOsHHHfgKLa\u002BJVuw/admgREDMEsyrCJ9tcLTMMzDL8UKt5naWT3uZ3Yf/USMdrYkbptR5vqzA5y4mWa1DPf56wWQ==",
       "StatusCode": 202,
       "ResponseHeaders": {
         "Content-Length": "0",
-<<<<<<< HEAD
-        "Date": "Thu, 05 Mar 2020 22:20:34 GMT",
-=======
         "Date": "Fri, 03 Apr 2020 21:02:07 GMT",
->>>>>>> 32e373e2
         "Server": [
           "Windows-Azure-HDFS/1.0",
           "Microsoft-HTTPAPI/2.0"
         ],
         "x-ms-client-request-id": "141722ed-a48d-407a-d11c-fd7395a8e261",
-<<<<<<< HEAD
-        "x-ms-request-id": "023500aa-701f-0033-4e3c-f3cd90000000",
-        "x-ms-request-server-encrypted": "true",
-        "x-ms-version": "2019-10-10"
-=======
         "x-ms-request-id": "fa4401e2-201f-0097-34fb-091bad000000",
         "x-ms-request-server-encrypted": "true",
         "x-ms-version": "2019-12-12"
->>>>>>> 32e373e2
-      },
-      "ResponseBody": []
-    },
-    {
-<<<<<<< HEAD
-      "RequestUri": "https://seanstagehierarchical.dfs.core.windows.net/test-filesystem-09635106-cdb6-f840-03c2-3cc800d867d4/test-file-00612cae-113b-46af-e96e-d99592d50faf?action=flush\u0026position=1024",
-=======
+      },
+      "ResponseBody": []
+    },
+    {
       "RequestUri": "http://seannsecanary.dfs.core.windows.net/test-filesystem-09635106-cdb6-f840-03c2-3cc800d867d4/test-file-00612cae-113b-46af-e96e-d99592d50faf?action=flush\u0026position=1024",
->>>>>>> 32e373e2
       "RequestMethod": "PATCH",
       "RequestHeaders": {
         "Authorization": "Sanitized",
         "Content-Length": "0",
         "If-None-Match": "\u0022garbage\u0022",
-<<<<<<< HEAD
-        "traceparent": "00-250e2a7315785c45af1a229e04af81b4-a2a09cf2f0132949-00",
-        "User-Agent": [
-          "azsdk-net-Storage.Files.DataLake/12.0.0-dev.20200305.1",
-          "(.NET Core 4.6.28325.01; Microsoft Windows 10.0.18363 )"
-        ],
-        "x-ms-client-request-id": "5ce1857a-9c87-c6cb-e821-07a67fbeb7e3",
-        "x-ms-date": "Thu, 05 Mar 2020 22:20:35 GMT",
-        "x-ms-return-client-request-id": "true",
-        "x-ms-version": "2019-10-10"
-=======
         "traceparent": "00-aa97885498e4e74bb2f4553f68511f88-cce602278f70314e-00",
         "User-Agent": [
           "azsdk-net-Storage.Files.DataLake/12.1.0-dev.20200403.1",
@@ -1467,54 +801,26 @@
         "x-ms-date": "Fri, 03 Apr 2020 21:02:08 GMT",
         "x-ms-return-client-request-id": "true",
         "x-ms-version": "2019-12-12"
->>>>>>> 32e373e2
       },
       "RequestBody": null,
       "StatusCode": 200,
       "ResponseHeaders": {
         "Content-Length": "0",
-<<<<<<< HEAD
-        "Date": "Thu, 05 Mar 2020 22:20:35 GMT",
-        "ETag": "\u00220x8D7C1536D5DB0AB\u0022",
-        "Last-Modified": "Thu, 05 Mar 2020 22:20:35 GMT",
-=======
         "Date": "Fri, 03 Apr 2020 21:02:07 GMT",
         "ETag": "\u00220x8D7D81244CF16C0\u0022",
         "Last-Modified": "Fri, 03 Apr 2020 21:02:07 GMT",
->>>>>>> 32e373e2
         "Server": [
           "Windows-Azure-HDFS/1.0",
           "Microsoft-HTTPAPI/2.0"
         ],
         "x-ms-client-request-id": "5ce1857a-9c87-c6cb-e821-07a67fbeb7e3",
-<<<<<<< HEAD
-        "x-ms-request-id": "023500ab-701f-0033-4f3c-f3cd90000000",
-        "x-ms-request-server-encrypted": "true",
-        "x-ms-version": "2019-10-10"
-=======
         "x-ms-request-id": "fa4401e3-201f-0097-35fb-091bad000000",
         "x-ms-request-server-encrypted": "true",
         "x-ms-version": "2019-12-12"
->>>>>>> 32e373e2
-      },
-      "ResponseBody": []
-    },
-    {
-<<<<<<< HEAD
-      "RequestUri": "https://seanstagehierarchical.blob.core.windows.net/test-filesystem-09635106-cdb6-f840-03c2-3cc800d867d4?restype=container",
-      "RequestMethod": "DELETE",
-      "RequestHeaders": {
-        "Authorization": "Sanitized",
-        "traceparent": "00-51a8872edab7e24593cf3a99af1448b0-e12720530b13eb45-00",
-        "User-Agent": [
-          "azsdk-net-Storage.Files.DataLake/12.0.0-dev.20200305.1",
-          "(.NET Core 4.6.28325.01; Microsoft Windows 10.0.18363 )"
-        ],
-        "x-ms-client-request-id": "10f87b72-86c6-87da-2395-1edf6580b82d",
-        "x-ms-date": "Thu, 05 Mar 2020 22:20:35 GMT",
-        "x-ms-return-client-request-id": "true",
-        "x-ms-version": "2019-10-10"
-=======
+      },
+      "ResponseBody": []
+    },
+    {
       "RequestUri": "http://seannsecanary.blob.core.windows.net/test-filesystem-09635106-cdb6-f840-03c2-3cc800d867d4?restype=container",
       "RequestMethod": "DELETE",
       "RequestHeaders": {
@@ -1528,49 +834,23 @@
         "x-ms-date": "Fri, 03 Apr 2020 21:02:08 GMT",
         "x-ms-return-client-request-id": "true",
         "x-ms-version": "2019-12-12"
->>>>>>> 32e373e2
-      },
-      "RequestBody": null,
-      "StatusCode": 202,
-      "ResponseHeaders": {
-        "Content-Length": "0",
-<<<<<<< HEAD
-        "Date": "Thu, 05 Mar 2020 22:20:35 GMT",
-=======
+      },
+      "RequestBody": null,
+      "StatusCode": 202,
+      "ResponseHeaders": {
+        "Content-Length": "0",
         "Date": "Fri, 03 Apr 2020 21:02:07 GMT",
->>>>>>> 32e373e2
         "Server": [
           "Windows-Azure-Blob/1.0",
           "Microsoft-HTTPAPI/2.0"
         ],
         "x-ms-client-request-id": "10f87b72-86c6-87da-2395-1edf6580b82d",
-<<<<<<< HEAD
-        "x-ms-request-id": "1985d71a-201e-0011-123c-f3088f000000",
-        "x-ms-version": "2019-10-10"
-=======
         "x-ms-request-id": "96224a77-f01e-0012-71fb-093670000000",
         "x-ms-version": "2019-12-12"
->>>>>>> 32e373e2
-      },
-      "ResponseBody": []
-    },
-    {
-<<<<<<< HEAD
-      "RequestUri": "https://seanstagehierarchical.blob.core.windows.net/test-filesystem-456e3c6a-b912-91ca-bb61-60a77460414c?restype=container",
-      "RequestMethod": "PUT",
-      "RequestHeaders": {
-        "Authorization": "Sanitized",
-        "traceparent": "00-d15d4478c6b1c14f94b825f600c5e471-924819cf36481245-00",
-        "User-Agent": [
-          "azsdk-net-Storage.Files.DataLake/12.0.0-dev.20200305.1",
-          "(.NET Core 4.6.28325.01; Microsoft Windows 10.0.18363 )"
-        ],
-        "x-ms-blob-public-access": "container",
-        "x-ms-client-request-id": "4800fa27-ec2e-b9e1-b166-5465253213c3",
-        "x-ms-date": "Thu, 05 Mar 2020 22:20:35 GMT",
-        "x-ms-return-client-request-id": "true",
-        "x-ms-version": "2019-10-10"
-=======
+      },
+      "ResponseBody": []
+    },
+    {
       "RequestUri": "http://seannsecanary.blob.core.windows.net/test-filesystem-456e3c6a-b912-91ca-bb61-60a77460414c?restype=container",
       "RequestMethod": "PUT",
       "RequestHeaders": {
@@ -1585,52 +865,25 @@
         "x-ms-date": "Fri, 03 Apr 2020 21:02:09 GMT",
         "x-ms-return-client-request-id": "true",
         "x-ms-version": "2019-12-12"
->>>>>>> 32e373e2
-      },
-      "RequestBody": null,
-      "StatusCode": 201,
-      "ResponseHeaders": {
-        "Content-Length": "0",
-<<<<<<< HEAD
-        "Date": "Thu, 05 Mar 2020 22:20:35 GMT",
-        "ETag": "\u00220x8D7C1536D9BF4C0\u0022",
-        "Last-Modified": "Thu, 05 Mar 2020 22:20:36 GMT",
-=======
+      },
+      "RequestBody": null,
+      "StatusCode": 201,
+      "ResponseHeaders": {
+        "Content-Length": "0",
         "Date": "Fri, 03 Apr 2020 21:02:07 GMT",
         "ETag": "\u00220x8D7D81245272CE0\u0022",
         "Last-Modified": "Fri, 03 Apr 2020 21:02:07 GMT",
->>>>>>> 32e373e2
         "Server": [
           "Windows-Azure-Blob/1.0",
           "Microsoft-HTTPAPI/2.0"
         ],
         "x-ms-client-request-id": "4800fa27-ec2e-b9e1-b166-5465253213c3",
-<<<<<<< HEAD
-        "x-ms-request-id": "91666017-501e-0024-233c-f3649b000000",
-        "x-ms-version": "2019-10-10"
-=======
         "x-ms-request-id": "96224aaf-f01e-0012-25fb-093670000000",
         "x-ms-version": "2019-12-12"
->>>>>>> 32e373e2
-      },
-      "ResponseBody": []
-    },
-    {
-<<<<<<< HEAD
-      "RequestUri": "https://seanstagehierarchical.dfs.core.windows.net/test-filesystem-456e3c6a-b912-91ca-bb61-60a77460414c/test-file-52f0d253-b34d-c367-1f84-56cfeca7c7d2?resource=file",
-      "RequestMethod": "PUT",
-      "RequestHeaders": {
-        "Authorization": "Sanitized",
-        "traceparent": "00-79dc604b7fc839449defa526edfbbb6f-3d2a5d692ea05442-00",
-        "User-Agent": [
-          "azsdk-net-Storage.Files.DataLake/12.0.0-dev.20200305.1",
-          "(.NET Core 4.6.28325.01; Microsoft Windows 10.0.18363 )"
-        ],
-        "x-ms-client-request-id": "f7ce092f-c8f9-732d-933d-28a99511cd0a",
-        "x-ms-date": "Thu, 05 Mar 2020 22:20:36 GMT",
-        "x-ms-return-client-request-id": "true",
-        "x-ms-version": "2019-10-10"
-=======
+      },
+      "ResponseBody": []
+    },
+    {
       "RequestUri": "http://seannsecanary.dfs.core.windows.net/test-filesystem-456e3c6a-b912-91ca-bb61-60a77460414c/test-file-52f0d253-b34d-c367-1f84-56cfeca7c7d2?resource=file",
       "RequestMethod": "PUT",
       "RequestHeaders": {
@@ -1644,57 +897,30 @@
         "x-ms-date": "Fri, 03 Apr 2020 21:02:09 GMT",
         "x-ms-return-client-request-id": "true",
         "x-ms-version": "2019-12-12"
->>>>>>> 32e373e2
-      },
-      "RequestBody": null,
-      "StatusCode": 201,
-      "ResponseHeaders": {
-        "Content-Length": "0",
-<<<<<<< HEAD
-        "Date": "Thu, 05 Mar 2020 22:20:35 GMT",
-        "ETag": "\u00220x8D7C1536DCDB872\u0022",
-        "Last-Modified": "Thu, 05 Mar 2020 22:20:36 GMT",
-=======
+      },
+      "RequestBody": null,
+      "StatusCode": 201,
+      "ResponseHeaders": {
+        "Content-Length": "0",
         "Date": "Fri, 03 Apr 2020 21:02:07 GMT",
         "ETag": "\u00220x8D7D812453A0855\u0022",
         "Last-Modified": "Fri, 03 Apr 2020 21:02:07 GMT",
->>>>>>> 32e373e2
         "Server": [
           "Windows-Azure-HDFS/1.0",
           "Microsoft-HTTPAPI/2.0"
         ],
         "x-ms-client-request-id": "f7ce092f-c8f9-732d-933d-28a99511cd0a",
-<<<<<<< HEAD
-        "x-ms-request-id": "327de010-b01f-002c-473c-f37e94000000",
-        "x-ms-version": "2019-10-10"
-=======
         "x-ms-request-id": "fa4401e4-201f-0097-36fb-091bad000000",
         "x-ms-version": "2019-12-12"
->>>>>>> 32e373e2
-      },
-      "ResponseBody": []
-    },
-    {
-<<<<<<< HEAD
-      "RequestUri": "https://seanstagehierarchical.dfs.core.windows.net/test-filesystem-456e3c6a-b912-91ca-bb61-60a77460414c/test-file-52f0d253-b34d-c367-1f84-56cfeca7c7d2?action=append\u0026position=0",
-=======
+      },
+      "ResponseBody": []
+    },
+    {
       "RequestUri": "http://seannsecanary.dfs.core.windows.net/test-filesystem-456e3c6a-b912-91ca-bb61-60a77460414c/test-file-52f0d253-b34d-c367-1f84-56cfeca7c7d2?action=append\u0026position=0",
->>>>>>> 32e373e2
       "RequestMethod": "PATCH",
       "RequestHeaders": {
         "Authorization": "Sanitized",
         "Content-Length": "1024",
-<<<<<<< HEAD
-        "traceparent": "00-d2caed4c5d902943ae6025f7e77d12e2-6f220e800a6c074c-00",
-        "User-Agent": [
-          "azsdk-net-Storage.Files.DataLake/12.0.0-dev.20200305.1",
-          "(.NET Core 4.6.28325.01; Microsoft Windows 10.0.18363 )"
-        ],
-        "x-ms-client-request-id": "ef93bfee-4bef-626f-be97-4fb0b33f06ec",
-        "x-ms-date": "Thu, 05 Mar 2020 22:20:36 GMT",
-        "x-ms-return-client-request-id": "true",
-        "x-ms-version": "2019-10-10"
-=======
         "traceparent": "00-2f40bea8ef2edf41bac18df7f87c3d71-f76b58032ecb1e49-00",
         "User-Agent": [
           "azsdk-net-Storage.Files.DataLake/12.1.0-dev.20200403.1",
@@ -1704,48 +930,24 @@
         "x-ms-date": "Fri, 03 Apr 2020 21:02:09 GMT",
         "x-ms-return-client-request-id": "true",
         "x-ms-version": "2019-12-12"
->>>>>>> 32e373e2
       },
       "RequestBody": "n4IdP7GZY1q07B/TYQdwaMCaoOPZz9h/uA3mItB0biCsSMDRmYQKlaV0Qw2oWRGLzcDo\u002B3HpMc\u002Bpnoeks0CKP33/JxlHns48kAo9ZYzK1l/8WlUQi3OvwhfwJ/v9ZuJl6QOPqTL4RC7xrGpmrMxD3scoqFjrerMKT2QCVnfTPioo2HuIOy0sBBYnHt4ISRZLrUgz1b2JeW9QhFnO9e22Hm5APtRQu6Oa\u002B6RCw1vUAgZOt6kvn2lsnl4LN7bTXg4ocQBwxwtB\u002BvGkmdkZRrYTe4JTgD5Eh34E1J92RIPtx52VGlJbYzr7DLy3igaQUleo\u002BLw0f97Q4\u002BmBbPNry7Vut9E8hCxjuBdIWHOBjfx3dIFHzUzHuUe/xTZo2fdGj0AHSdI0VM4rRD\u002Bk6ydqTlbtCfhxJP1ppv6KfL72\u002Bt4gAckyekMpQyCzHIgMIs0fVHfge8/\u002B1GtCnqLUqtcPNEpghOpeN9MSw8bYvgh1XIQxaidHFn8OIS1e79ygVZlIpOc\u002BrJ3jwR2jzbgJJhZizUEeoz\u002Bvxx7LUmK9AEf3cm0tjxkgNrDmTagKpEnGBfoW\u002ByGagrFZmd3Ic1k6JsHVrFtK3Jf8QZeRN1WWpCLVBExopgUlXO\u002B80/U8WMNWqyfnNfjufCljGrmKCEtcw/W68m4N0n\u002B8r09rjgihwOnUO4strm8q54giBIxLm1SjYBAAgmVUSNmoK4apgu0hwVnPtszALhSGjwvm6s7zcBT7xy74oT2Ef/OyhYPogWWaAUIye\u002BSH4zH7evJZbV4KtLpyrbq/KB8cSzbZDqiQnQ6mS\u002BiLwfQvdOT8/CdLKhKVp9DJdtOq29kjFjCtrdWJa93ksyF1f/PFQjnWwiz40SEkRGbXxiY6\u002B3APaKvEgcYOc5FKZnbwHyfdBDSa1BitKkUOiWlusaS2qbewZhdIAMFzx0\u002BarmqqMyQ/\u002BsLyoCdYYj1mtfhcoMHsk7y/P7kQlANzJg3IEnzaZFVFL7bhxAmQWATZ4kvJFiaNrhqt6/NqL2a/f3kaj1DBi1GiF3ELCs6zL\u002Be1NrG4qRDmO2NiLXhi2v9QIkWQdsmzGFf5Jv\u002B1gqNL\u002BbwMtfi0BtVpM1TsX13YPz1xuuiJI7gdAR5avoMRMLjAFjO8VSQHnBtwJkJ1x7n5IObCRMi7wtYD77TaWUdRWAObK0gpHOoYaR3MGPx2qDlkYJ6cT\u002BvwBVRduGZwLELTHs4/2ZtxzwT8qdqq7qnZjUd6dfmptQkXqybzzGOEpzzb\u002BPouNs6e85Can6URRRarhCsf9rdJKmjFKC50fQOgdwGez/Wuq1Z43IFoDxZjBmUQSEc4ZbGFkc6RaA6gKXaN\u002BSejcnYg/NjVpho14RpSYSLIZA==",
       "StatusCode": 202,
       "ResponseHeaders": {
         "Content-Length": "0",
-<<<<<<< HEAD
-        "Date": "Thu, 05 Mar 2020 22:20:36 GMT",
-=======
         "Date": "Fri, 03 Apr 2020 21:02:07 GMT",
->>>>>>> 32e373e2
         "Server": [
           "Windows-Azure-HDFS/1.0",
           "Microsoft-HTTPAPI/2.0"
         ],
         "x-ms-client-request-id": "ef93bfee-4bef-626f-be97-4fb0b33f06ec",
-<<<<<<< HEAD
-        "x-ms-request-id": "327de011-b01f-002c-483c-f37e94000000",
-        "x-ms-request-server-encrypted": "true",
-        "x-ms-version": "2019-10-10"
-=======
         "x-ms-request-id": "fa4401e5-201f-0097-37fb-091bad000000",
         "x-ms-request-server-encrypted": "true",
         "x-ms-version": "2019-12-12"
->>>>>>> 32e373e2
-      },
-      "ResponseBody": []
-    },
-    {
-<<<<<<< HEAD
-      "RequestUri": "https://seanstagehierarchical.blob.core.windows.net/test-filesystem-456e3c6a-b912-91ca-bb61-60a77460414c/test-file-52f0d253-b34d-c367-1f84-56cfeca7c7d2?comp=lease",
-      "RequestMethod": "PUT",
-      "RequestHeaders": {
-        "Authorization": "Sanitized",
-        "traceparent": "00-32a1dc5db8180e4ca3b33e751edbca9c-24b24495816ebc4c-00",
-        "User-Agent": [
-          "azsdk-net-Storage.Files.DataLake/12.0.0-dev.20200305.1",
-          "(.NET Core 4.6.28325.01; Microsoft Windows 10.0.18363 )"
-        ],
-        "x-ms-client-request-id": "ee005c3b-09ca-d884-6b39-b6f66bd8d6f0",
-        "x-ms-date": "Thu, 05 Mar 2020 22:20:36 GMT",
-=======
+      },
+      "ResponseBody": []
+    },
+    {
       "RequestUri": "http://seannsecanary.blob.core.windows.net/test-filesystem-456e3c6a-b912-91ca-bb61-60a77460414c/test-file-52f0d253-b34d-c367-1f84-56cfeca7c7d2?comp=lease",
       "RequestMethod": "PUT",
       "RequestHeaders": {
@@ -1757,68 +959,36 @@
         ],
         "x-ms-client-request-id": "ee005c3b-09ca-d884-6b39-b6f66bd8d6f0",
         "x-ms-date": "Fri, 03 Apr 2020 21:02:09 GMT",
->>>>>>> 32e373e2
         "x-ms-lease-action": "acquire",
         "x-ms-lease-duration": "-1",
         "x-ms-proposed-lease-id": "d141c4d8-1591-5a53-38f9-df968cce672a",
         "x-ms-return-client-request-id": "true",
-<<<<<<< HEAD
-        "x-ms-version": "2019-10-10"
-=======
-        "x-ms-version": "2019-12-12"
->>>>>>> 32e373e2
-      },
-      "RequestBody": null,
-      "StatusCode": 201,
-      "ResponseHeaders": {
-        "Content-Length": "0",
-<<<<<<< HEAD
-        "Date": "Thu, 05 Mar 2020 22:20:36 GMT",
-        "ETag": "\u00220x8D7C1536DCDB872\u0022",
-        "Last-Modified": "Thu, 05 Mar 2020 22:20:36 GMT",
-=======
+        "x-ms-version": "2019-12-12"
+      },
+      "RequestBody": null,
+      "StatusCode": 201,
+      "ResponseHeaders": {
+        "Content-Length": "0",
         "Date": "Fri, 03 Apr 2020 21:02:07 GMT",
         "ETag": "\u00220x8D7D812453A0855\u0022",
         "Last-Modified": "Fri, 03 Apr 2020 21:02:07 GMT",
->>>>>>> 32e373e2
         "Server": [
           "Windows-Azure-Blob/1.0",
           "Microsoft-HTTPAPI/2.0"
         ],
         "x-ms-client-request-id": "ee005c3b-09ca-d884-6b39-b6f66bd8d6f0",
         "x-ms-lease-id": "d141c4d8-1591-5a53-38f9-df968cce672a",
-<<<<<<< HEAD
-        "x-ms-request-id": "91666024-501e-0024-2c3c-f3649b000000",
-        "x-ms-version": "2019-10-10"
-=======
         "x-ms-request-id": "96224ad1-f01e-0012-41fb-093670000000",
         "x-ms-version": "2019-12-12"
->>>>>>> 32e373e2
-      },
-      "ResponseBody": []
-    },
-    {
-<<<<<<< HEAD
-      "RequestUri": "https://seanstagehierarchical.dfs.core.windows.net/test-filesystem-456e3c6a-b912-91ca-bb61-60a77460414c/test-file-52f0d253-b34d-c367-1f84-56cfeca7c7d2?action=flush\u0026position=1024",
-=======
+      },
+      "ResponseBody": []
+    },
+    {
       "RequestUri": "http://seannsecanary.dfs.core.windows.net/test-filesystem-456e3c6a-b912-91ca-bb61-60a77460414c/test-file-52f0d253-b34d-c367-1f84-56cfeca7c7d2?action=flush\u0026position=1024",
->>>>>>> 32e373e2
-      "RequestMethod": "PATCH",
-      "RequestHeaders": {
-        "Authorization": "Sanitized",
-        "Content-Length": "0",
-<<<<<<< HEAD
-        "traceparent": "00-db62f677db8c6e4ea1e482d2b018f9de-b466f856c620fd40-00",
-        "User-Agent": [
-          "azsdk-net-Storage.Files.DataLake/12.0.0-dev.20200305.1",
-          "(.NET Core 4.6.28325.01; Microsoft Windows 10.0.18363 )"
-        ],
-        "x-ms-client-request-id": "305a0186-78ce-fc60-808b-3656217e7e73",
-        "x-ms-date": "Thu, 05 Mar 2020 22:20:37 GMT",
-        "x-ms-lease-id": "d141c4d8-1591-5a53-38f9-df968cce672a",
-        "x-ms-return-client-request-id": "true",
-        "x-ms-version": "2019-10-10"
-=======
+      "RequestMethod": "PATCH",
+      "RequestHeaders": {
+        "Authorization": "Sanitized",
+        "Content-Length": "0",
         "traceparent": "00-8c9f6b3722511a4eb4ea170f28ee725a-589c039b16b8d14d-00",
         "User-Agent": [
           "azsdk-net-Storage.Files.DataLake/12.1.0-dev.20200403.1",
@@ -1829,54 +999,26 @@
         "x-ms-lease-id": "d141c4d8-1591-5a53-38f9-df968cce672a",
         "x-ms-return-client-request-id": "true",
         "x-ms-version": "2019-12-12"
->>>>>>> 32e373e2
       },
       "RequestBody": null,
       "StatusCode": 200,
       "ResponseHeaders": {
         "Content-Length": "0",
-<<<<<<< HEAD
-        "Date": "Thu, 05 Mar 2020 22:20:36 GMT",
-        "ETag": "\u00220x8D7C1536E3D9B5C\u0022",
-        "Last-Modified": "Thu, 05 Mar 2020 22:20:37 GMT",
-=======
         "Date": "Fri, 03 Apr 2020 21:02:08 GMT",
         "ETag": "\u00220x8D7D812456346BF\u0022",
         "Last-Modified": "Fri, 03 Apr 2020 21:02:08 GMT",
->>>>>>> 32e373e2
         "Server": [
           "Windows-Azure-HDFS/1.0",
           "Microsoft-HTTPAPI/2.0"
         ],
         "x-ms-client-request-id": "305a0186-78ce-fc60-808b-3656217e7e73",
-<<<<<<< HEAD
-        "x-ms-request-id": "327de012-b01f-002c-493c-f37e94000000",
-        "x-ms-request-server-encrypted": "true",
-        "x-ms-version": "2019-10-10"
-=======
         "x-ms-request-id": "fa4401e6-201f-0097-38fb-091bad000000",
         "x-ms-request-server-encrypted": "true",
         "x-ms-version": "2019-12-12"
->>>>>>> 32e373e2
-      },
-      "ResponseBody": []
-    },
-    {
-<<<<<<< HEAD
-      "RequestUri": "https://seanstagehierarchical.blob.core.windows.net/test-filesystem-456e3c6a-b912-91ca-bb61-60a77460414c?restype=container",
-      "RequestMethod": "DELETE",
-      "RequestHeaders": {
-        "Authorization": "Sanitized",
-        "traceparent": "00-80ba5ee9eb3d6647bfd990b931985050-4595dff216152d4d-00",
-        "User-Agent": [
-          "azsdk-net-Storage.Files.DataLake/12.0.0-dev.20200305.1",
-          "(.NET Core 4.6.28325.01; Microsoft Windows 10.0.18363 )"
-        ],
-        "x-ms-client-request-id": "69700ba8-a57e-b722-c5ad-2f4f2e06ddd1",
-        "x-ms-date": "Thu, 05 Mar 2020 22:20:37 GMT",
-        "x-ms-return-client-request-id": "true",
-        "x-ms-version": "2019-10-10"
-=======
+      },
+      "ResponseBody": []
+    },
+    {
       "RequestUri": "http://seannsecanary.blob.core.windows.net/test-filesystem-456e3c6a-b912-91ca-bb61-60a77460414c?restype=container",
       "RequestMethod": "DELETE",
       "RequestHeaders": {
@@ -1890,42 +1032,26 @@
         "x-ms-date": "Fri, 03 Apr 2020 21:02:09 GMT",
         "x-ms-return-client-request-id": "true",
         "x-ms-version": "2019-12-12"
->>>>>>> 32e373e2
-      },
-      "RequestBody": null,
-      "StatusCode": 202,
-      "ResponseHeaders": {
-        "Content-Length": "0",
-<<<<<<< HEAD
-        "Date": "Thu, 05 Mar 2020 22:20:36 GMT",
-=======
+      },
+      "RequestBody": null,
+      "StatusCode": 202,
+      "ResponseHeaders": {
+        "Content-Length": "0",
         "Date": "Fri, 03 Apr 2020 21:02:08 GMT",
->>>>>>> 32e373e2
         "Server": [
           "Windows-Azure-Blob/1.0",
           "Microsoft-HTTPAPI/2.0"
         ],
         "x-ms-client-request-id": "69700ba8-a57e-b722-c5ad-2f4f2e06ddd1",
-<<<<<<< HEAD
-        "x-ms-request-id": "9166602f-501e-0024-373c-f3649b000000",
-        "x-ms-version": "2019-10-10"
-=======
         "x-ms-request-id": "96224ae8-f01e-0012-55fb-093670000000",
         "x-ms-version": "2019-12-12"
->>>>>>> 32e373e2
       },
       "ResponseBody": []
     }
   ],
   "Variables": {
-<<<<<<< HEAD
-    "DateTimeOffsetNow": "2020-03-05T14:20:30.3220019-08:00",
-    "RandomSeed": "2010582",
-    "Storage_TestConfigHierarchicalNamespace": "NamespaceTenant\nseanstagehierarchical\nU2FuaXRpemVk\nhttps://seanstagehierarchical.blob.core.windows.net\nhttp://seanstagehierarchical.file.core.windows.net\nhttp://seanstagehierarchical.queue.core.windows.net\nhttp://seanstagehierarchical.table.core.windows.net\n\n\n\n\nhttp://seanstagehierarchical-secondary.blob.core.windows.net\nhttp://seanstagehierarchical-secondary.file.core.windows.net\nhttp://seanstagehierarchical-secondary.queue.core.windows.net\nhttp://seanstagehierarchical-secondary.table.core.windows.net\n68390a19-a643-458b-b726-408abf67b4fc\nSanitized\n72f988bf-86f1-41af-91ab-2d7cd011db47\nhttps://login.microsoftonline.com/\nCloud\nBlobEndpoint=https://seanstagehierarchical.blob.core.windows.net/;QueueEndpoint=http://seanstagehierarchical.queue.core.windows.net/;FileEndpoint=http://seanstagehierarchical.file.core.windows.net/;BlobSecondaryEndpoint=http://seanstagehierarchical-secondary.blob.core.windows.net/;QueueSecondaryEndpoint=http://seanstagehierarchical-secondary.queue.core.windows.net/;FileSecondaryEndpoint=http://seanstagehierarchical-secondary.file.core.windows.net/;AccountName=seanstagehierarchical;AccountKey=Sanitized\n"
-=======
     "DateTimeOffsetNow": "2020-04-03T14:02:05.7108108-07:00",
     "RandomSeed": "2010582",
     "Storage_TestConfigHierarchicalNamespace": "NamespaceTenant\nseannsecanary\nU2FuaXRpemVk\nhttp://seannsecanary.blob.core.windows.net\nhttp://seannsecanary.file.core.windows.net\nhttp://seannsecanary.queue.core.windows.net\nhttp://seannsecanary.table.core.windows.net\n\n\n\n\nhttp://seannsecanary-secondary.blob.core.windows.net\nhttp://seannsecanary-secondary.file.core.windows.net\nhttp://seannsecanary-secondary.queue.core.windows.net\nhttp://seannsecanary-secondary.table.core.windows.net\n68390a19-a643-458b-b726-408abf67b4fc\nSanitized\n72f988bf-86f1-41af-91ab-2d7cd011db47\nhttps://login.microsoftonline.com/\nCloud\nBlobEndpoint=http://seannsecanary.blob.core.windows.net/;QueueEndpoint=http://seannsecanary.queue.core.windows.net/;FileEndpoint=http://seannsecanary.file.core.windows.net/;BlobSecondaryEndpoint=http://seannsecanary-secondary.blob.core.windows.net/;QueueSecondaryEndpoint=http://seannsecanary-secondary.queue.core.windows.net/;FileSecondaryEndpoint=http://seannsecanary-secondary.file.core.windows.net/;AccountName=seannsecanary;AccountKey=Sanitized\n"
->>>>>>> 32e373e2
   }
 }