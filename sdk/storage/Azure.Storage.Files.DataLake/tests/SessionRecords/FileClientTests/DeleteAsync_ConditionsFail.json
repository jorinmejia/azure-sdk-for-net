--- conflicted
+++ resolved
@@ -1,22 +1,6 @@
 {
   "Entries": [
     {
-<<<<<<< HEAD
-      "RequestUri": "https://seanstagehierarchical.blob.core.windows.net/test-filesystem-8fd10c29-eeb8-f64d-de6e-30fa878841b3?restype=container",
-      "RequestMethod": "PUT",
-      "RequestHeaders": {
-        "Authorization": "Sanitized",
-        "traceparent": "00-644598d7f6a58a4abaab88d8796f2442-d6f946f15daf0e4a-00",
-        "User-Agent": [
-          "azsdk-net-Storage.Files.DataLake/12.0.0-dev.20200305.1",
-          "(.NET Core 4.6.28325.01; Microsoft Windows 10.0.18363 )"
-        ],
-        "x-ms-blob-public-access": "container",
-        "x-ms-client-request-id": "cb9b3e0a-fec4-7cb3-b548-0fc8a3485391",
-        "x-ms-date": "Thu, 05 Mar 2020 22:16:12 GMT",
-        "x-ms-return-client-request-id": "true",
-        "x-ms-version": "2019-10-10"
-=======
       "RequestUri": "http://seannsecanary.blob.core.windows.net/test-filesystem-8fd10c29-eeb8-f64d-de6e-30fa878841b3?restype=container",
       "RequestMethod": "PUT",
       "RequestHeaders": {
@@ -31,52 +15,25 @@
         "x-ms-date": "Fri, 03 Apr 2020 20:59:18 GMT",
         "x-ms-return-client-request-id": "true",
         "x-ms-version": "2019-12-12"
->>>>>>> 32e373e2
-      },
-      "RequestBody": null,
-      "StatusCode": 201,
-      "ResponseHeaders": {
-        "Content-Length": "0",
-<<<<<<< HEAD
-        "Date": "Thu, 05 Mar 2020 22:16:12 GMT",
-        "ETag": "\u00220x8D7C152D0C18E34\u0022",
-        "Last-Modified": "Thu, 05 Mar 2020 22:16:13 GMT",
-=======
+      },
+      "RequestBody": null,
+      "StatusCode": 201,
+      "ResponseHeaders": {
+        "Content-Length": "0",
         "Date": "Fri, 03 Apr 2020 20:59:16 GMT",
         "ETag": "\u00220x8D7D811DF579948\u0022",
         "Last-Modified": "Fri, 03 Apr 2020 20:59:16 GMT",
->>>>>>> 32e373e2
         "Server": [
           "Windows-Azure-Blob/1.0",
           "Microsoft-HTTPAPI/2.0"
         ],
         "x-ms-client-request-id": "cb9b3e0a-fec4-7cb3-b548-0fc8a3485391",
-<<<<<<< HEAD
-        "x-ms-request-id": "6090f984-901e-0049-313b-f3d0d0000000",
-        "x-ms-version": "2019-10-10"
-=======
         "x-ms-request-id": "962202d8-f01e-0012-0dfa-093670000000",
         "x-ms-version": "2019-12-12"
->>>>>>> 32e373e2
-      },
-      "ResponseBody": []
-    },
-    {
-<<<<<<< HEAD
-      "RequestUri": "https://seanstagehierarchical.dfs.core.windows.net/test-filesystem-8fd10c29-eeb8-f64d-de6e-30fa878841b3/test-file-883cebdf-b893-2bd0-4e85-60d181811206?resource=file",
-      "RequestMethod": "PUT",
-      "RequestHeaders": {
-        "Authorization": "Sanitized",
-        "traceparent": "00-9d900367a9cbce45b20ee9ea6dcb8152-59b9412fe0a22c44-00",
-        "User-Agent": [
-          "azsdk-net-Storage.Files.DataLake/12.0.0-dev.20200305.1",
-          "(.NET Core 4.6.28325.01; Microsoft Windows 10.0.18363 )"
-        ],
-        "x-ms-client-request-id": "f8ecdc93-a29c-5288-6d70-7c3f9ee1fb34",
-        "x-ms-date": "Thu, 05 Mar 2020 22:16:13 GMT",
-        "x-ms-return-client-request-id": "true",
-        "x-ms-version": "2019-10-10"
-=======
+      },
+      "ResponseBody": []
+    },
+    {
       "RequestUri": "http://seannsecanary.dfs.core.windows.net/test-filesystem-8fd10c29-eeb8-f64d-de6e-30fa878841b3/test-file-883cebdf-b893-2bd0-4e85-60d181811206?resource=file",
       "RequestMethod": "PUT",
       "RequestHeaders": {
@@ -90,52 +47,25 @@
         "x-ms-date": "Fri, 03 Apr 2020 20:59:18 GMT",
         "x-ms-return-client-request-id": "true",
         "x-ms-version": "2019-12-12"
->>>>>>> 32e373e2
-      },
-      "RequestBody": null,
-      "StatusCode": 201,
-      "ResponseHeaders": {
-        "Content-Length": "0",
-<<<<<<< HEAD
-        "Date": "Thu, 05 Mar 2020 22:16:12 GMT",
-        "ETag": "\u00220x8D7C152D0FBFBE1\u0022",
-        "Last-Modified": "Thu, 05 Mar 2020 22:16:13 GMT",
-=======
+      },
+      "RequestBody": null,
+      "StatusCode": 201,
+      "ResponseHeaders": {
+        "Content-Length": "0",
         "Date": "Fri, 03 Apr 2020 20:59:16 GMT",
         "ETag": "\u00220x8D7D811DF6974C5\u0022",
         "Last-Modified": "Fri, 03 Apr 2020 20:59:17 GMT",
->>>>>>> 32e373e2
         "Server": [
           "Windows-Azure-HDFS/1.0",
           "Microsoft-HTTPAPI/2.0"
         ],
         "x-ms-client-request-id": "f8ecdc93-a29c-5288-6d70-7c3f9ee1fb34",
-<<<<<<< HEAD
-        "x-ms-request-id": "2677bece-401f-0007-7c3b-f3fe58000000",
-        "x-ms-version": "2019-10-10"
-=======
         "x-ms-request-id": "fa43ff42-201f-0097-04fa-091bad000000",
         "x-ms-version": "2019-12-12"
->>>>>>> 32e373e2
-      },
-      "ResponseBody": []
-    },
-    {
-<<<<<<< HEAD
-      "RequestUri": "https://seanstagehierarchical.dfs.core.windows.net/test-filesystem-8fd10c29-eeb8-f64d-de6e-30fa878841b3/test-file-883cebdf-b893-2bd0-4e85-60d181811206",
-      "RequestMethod": "DELETE",
-      "RequestHeaders": {
-        "Authorization": "Sanitized",
-        "If-Modified-Since": "Fri, 06 Mar 2020 22:16:12 GMT",
-        "User-Agent": [
-          "azsdk-net-Storage.Files.DataLake/12.0.0-dev.20200305.1",
-          "(.NET Core 4.6.28325.01; Microsoft Windows 10.0.18363 )"
-        ],
-        "x-ms-client-request-id": "a43e78dc-1995-a06a-8c9d-db7df9af6cf9",
-        "x-ms-date": "Thu, 05 Mar 2020 22:16:13 GMT",
-        "x-ms-return-client-request-id": "true",
-        "x-ms-version": "2019-10-10"
-=======
+      },
+      "ResponseBody": []
+    },
+    {
       "RequestUri": "http://seannsecanary.dfs.core.windows.net/test-filesystem-8fd10c29-eeb8-f64d-de6e-30fa878841b3/test-file-883cebdf-b893-2bd0-4e85-60d181811206",
       "RequestMethod": "DELETE",
       "RequestHeaders": {
@@ -149,55 +79,25 @@
         "x-ms-date": "Fri, 03 Apr 2020 20:59:18 GMT",
         "x-ms-return-client-request-id": "true",
         "x-ms-version": "2019-12-12"
->>>>>>> 32e373e2
       },
       "RequestBody": null,
       "StatusCode": 412,
       "ResponseHeaders": {
         "Content-Length": "200",
         "Content-Type": "application/json; charset=utf-8",
-<<<<<<< HEAD
-        "Date": "Thu, 05 Mar 2020 22:16:12 GMT",
-=======
-        "Date": "Fri, 03 Apr 2020 20:59:16 GMT",
->>>>>>> 32e373e2
+        "Date": "Fri, 03 Apr 2020 20:59:16 GMT",
         "Server": [
           "Windows-Azure-HDFS/1.0",
           "Microsoft-HTTPAPI/2.0"
         ],
         "x-ms-client-request-id": "a43e78dc-1995-a06a-8c9d-db7df9af6cf9",
         "x-ms-error-code": "ConditionNotMet",
-<<<<<<< HEAD
-        "x-ms-request-id": "2677becf-401f-0007-7d3b-f3fe58000000",
-        "x-ms-version": "2019-10-10"
-=======
         "x-ms-request-id": "fa43ff43-201f-0097-05fa-091bad000000",
         "x-ms-version": "2019-12-12"
->>>>>>> 32e373e2
       },
       "ResponseBody": {
         "error": {
           "code": "ConditionNotMet",
-<<<<<<< HEAD
-          "message": "The condition specified using HTTP conditional header(s) is not met.\nRequestId:2677becf-401f-0007-7d3b-f3fe58000000\nTime:2020-03-05T22:16:13.5009174Z"
-        }
-      }
-    },
-    {
-      "RequestUri": "https://seanstagehierarchical.blob.core.windows.net/test-filesystem-8fd10c29-eeb8-f64d-de6e-30fa878841b3?restype=container",
-      "RequestMethod": "DELETE",
-      "RequestHeaders": {
-        "Authorization": "Sanitized",
-        "traceparent": "00-6e64a7ff90311349827d29584d2e1813-af962f74a7fd6548-00",
-        "User-Agent": [
-          "azsdk-net-Storage.Files.DataLake/12.0.0-dev.20200305.1",
-          "(.NET Core 4.6.28325.01; Microsoft Windows 10.0.18363 )"
-        ],
-        "x-ms-client-request-id": "26632233-56a3-1c9e-9ee4-02bb2f26704c",
-        "x-ms-date": "Thu, 05 Mar 2020 22:16:13 GMT",
-        "x-ms-return-client-request-id": "true",
-        "x-ms-version": "2019-10-10"
-=======
           "message": "The condition specified using HTTP conditional header(s) is not met.\nRequestId:fa43ff43-201f-0097-05fa-091bad000000\nTime:2020-04-03T20:59:17.1249103Z"
         }
       }
@@ -216,49 +116,23 @@
         "x-ms-date": "Fri, 03 Apr 2020 20:59:18 GMT",
         "x-ms-return-client-request-id": "true",
         "x-ms-version": "2019-12-12"
->>>>>>> 32e373e2
       },
       "RequestBody": null,
       "StatusCode": 202,
       "ResponseHeaders": {
         "Content-Length": "0",
-<<<<<<< HEAD
-        "Date": "Thu, 05 Mar 2020 22:16:12 GMT",
-=======
-        "Date": "Fri, 03 Apr 2020 20:59:16 GMT",
->>>>>>> 32e373e2
+        "Date": "Fri, 03 Apr 2020 20:59:16 GMT",
         "Server": [
           "Windows-Azure-Blob/1.0",
           "Microsoft-HTTPAPI/2.0"
         ],
         "x-ms-client-request-id": "26632233-56a3-1c9e-9ee4-02bb2f26704c",
-<<<<<<< HEAD
-        "x-ms-request-id": "6090f9aa-901e-0049-533b-f3d0d0000000",
-        "x-ms-version": "2019-10-10"
-=======
         "x-ms-request-id": "962202fb-f01e-0012-25fa-093670000000",
         "x-ms-version": "2019-12-12"
->>>>>>> 32e373e2
-      },
-      "ResponseBody": []
-    },
-    {
-<<<<<<< HEAD
-      "RequestUri": "https://seanstagehierarchical.blob.core.windows.net/test-filesystem-e7e6b3c3-563a-c1e9-eab5-6b121dffaa43?restype=container",
-      "RequestMethod": "PUT",
-      "RequestHeaders": {
-        "Authorization": "Sanitized",
-        "traceparent": "00-51d9561b3fd35e45ab354f9d115e3542-dc26578c11166d4a-00",
-        "User-Agent": [
-          "azsdk-net-Storage.Files.DataLake/12.0.0-dev.20200305.1",
-          "(.NET Core 4.6.28325.01; Microsoft Windows 10.0.18363 )"
-        ],
-        "x-ms-blob-public-access": "container",
-        "x-ms-client-request-id": "42a7af12-b562-dc48-39a2-3bedea8cff9f",
-        "x-ms-date": "Thu, 05 Mar 2020 22:16:13 GMT",
-        "x-ms-return-client-request-id": "true",
-        "x-ms-version": "2019-10-10"
-=======
+      },
+      "ResponseBody": []
+    },
+    {
       "RequestUri": "http://seannsecanary.blob.core.windows.net/test-filesystem-e7e6b3c3-563a-c1e9-eab5-6b121dffaa43?restype=container",
       "RequestMethod": "PUT",
       "RequestHeaders": {
@@ -273,52 +147,25 @@
         "x-ms-date": "Fri, 03 Apr 2020 20:59:18 GMT",
         "x-ms-return-client-request-id": "true",
         "x-ms-version": "2019-12-12"
->>>>>>> 32e373e2
-      },
-      "RequestBody": null,
-      "StatusCode": 201,
-      "ResponseHeaders": {
-        "Content-Length": "0",
-<<<<<<< HEAD
-        "Date": "Thu, 05 Mar 2020 22:16:13 GMT",
-        "ETag": "\u00220x8D7C152D149DDDC\u0022",
-        "Last-Modified": "Thu, 05 Mar 2020 22:16:13 GMT",
-=======
+      },
+      "RequestBody": null,
+      "StatusCode": 201,
+      "ResponseHeaders": {
+        "Content-Length": "0",
         "Date": "Fri, 03 Apr 2020 20:59:16 GMT",
         "ETag": "\u00220x8D7D811DF8EE00A\u0022",
         "Last-Modified": "Fri, 03 Apr 2020 20:59:17 GMT",
->>>>>>> 32e373e2
         "Server": [
           "Windows-Azure-Blob/1.0",
           "Microsoft-HTTPAPI/2.0"
         ],
         "x-ms-client-request-id": "42a7af12-b562-dc48-39a2-3bedea8cff9f",
-<<<<<<< HEAD
-        "x-ms-request-id": "2d195be9-901e-0004-0f3b-f31f3c000000",
-        "x-ms-version": "2019-10-10"
-=======
         "x-ms-request-id": "96220308-f01e-0012-2ffa-093670000000",
         "x-ms-version": "2019-12-12"
->>>>>>> 32e373e2
-      },
-      "ResponseBody": []
-    },
-    {
-<<<<<<< HEAD
-      "RequestUri": "https://seanstagehierarchical.dfs.core.windows.net/test-filesystem-e7e6b3c3-563a-c1e9-eab5-6b121dffaa43/test-file-d6babf39-99dc-7c01-5de3-b7a70f5da917?resource=file",
-      "RequestMethod": "PUT",
-      "RequestHeaders": {
-        "Authorization": "Sanitized",
-        "traceparent": "00-55633901bc6446459f44b420d497275f-9ddffbf815479a4e-00",
-        "User-Agent": [
-          "azsdk-net-Storage.Files.DataLake/12.0.0-dev.20200305.1",
-          "(.NET Core 4.6.28325.01; Microsoft Windows 10.0.18363 )"
-        ],
-        "x-ms-client-request-id": "5952a893-8318-7835-ae2a-e47ffda0cddb",
-        "x-ms-date": "Thu, 05 Mar 2020 22:16:14 GMT",
-        "x-ms-return-client-request-id": "true",
-        "x-ms-version": "2019-10-10"
-=======
+      },
+      "ResponseBody": []
+    },
+    {
       "RequestUri": "http://seannsecanary.dfs.core.windows.net/test-filesystem-e7e6b3c3-563a-c1e9-eab5-6b121dffaa43/test-file-d6babf39-99dc-7c01-5de3-b7a70f5da917?resource=file",
       "RequestMethod": "PUT",
       "RequestHeaders": {
@@ -332,52 +179,25 @@
         "x-ms-date": "Fri, 03 Apr 2020 20:59:18 GMT",
         "x-ms-return-client-request-id": "true",
         "x-ms-version": "2019-12-12"
->>>>>>> 32e373e2
-      },
-      "RequestBody": null,
-      "StatusCode": 201,
-      "ResponseHeaders": {
-        "Content-Length": "0",
-<<<<<<< HEAD
-        "Date": "Thu, 05 Mar 2020 22:16:13 GMT",
-        "ETag": "\u00220x8D7C152D17EAB83\u0022",
-        "Last-Modified": "Thu, 05 Mar 2020 22:16:14 GMT",
-=======
+      },
+      "RequestBody": null,
+      "StatusCode": 201,
+      "ResponseHeaders": {
+        "Content-Length": "0",
         "Date": "Fri, 03 Apr 2020 20:59:16 GMT",
         "ETag": "\u00220x8D7D811DF9DA3A6\u0022",
         "Last-Modified": "Fri, 03 Apr 2020 20:59:17 GMT",
->>>>>>> 32e373e2
         "Server": [
           "Windows-Azure-HDFS/1.0",
           "Microsoft-HTTPAPI/2.0"
         ],
         "x-ms-client-request-id": "5952a893-8318-7835-ae2a-e47ffda0cddb",
-<<<<<<< HEAD
-        "x-ms-request-id": "9ce3a5d7-a01f-001f-183b-f3213f000000",
-        "x-ms-version": "2019-10-10"
-=======
         "x-ms-request-id": "fa43ff44-201f-0097-06fa-091bad000000",
         "x-ms-version": "2019-12-12"
->>>>>>> 32e373e2
-      },
-      "ResponseBody": []
-    },
-    {
-<<<<<<< HEAD
-      "RequestUri": "https://seanstagehierarchical.dfs.core.windows.net/test-filesystem-e7e6b3c3-563a-c1e9-eab5-6b121dffaa43/test-file-d6babf39-99dc-7c01-5de3-b7a70f5da917",
-      "RequestMethod": "DELETE",
-      "RequestHeaders": {
-        "Authorization": "Sanitized",
-        "If-Unmodified-Since": "Wed, 04 Mar 2020 22:16:12 GMT",
-        "User-Agent": [
-          "azsdk-net-Storage.Files.DataLake/12.0.0-dev.20200305.1",
-          "(.NET Core 4.6.28325.01; Microsoft Windows 10.0.18363 )"
-        ],
-        "x-ms-client-request-id": "661414cc-4f0b-d8fe-2488-be2c83614e6f",
-        "x-ms-date": "Thu, 05 Mar 2020 22:16:14 GMT",
-        "x-ms-return-client-request-id": "true",
-        "x-ms-version": "2019-10-10"
-=======
+      },
+      "ResponseBody": []
+    },
+    {
       "RequestUri": "http://seannsecanary.dfs.core.windows.net/test-filesystem-e7e6b3c3-563a-c1e9-eab5-6b121dffaa43/test-file-d6babf39-99dc-7c01-5de3-b7a70f5da917",
       "RequestMethod": "DELETE",
       "RequestHeaders": {
@@ -391,55 +211,25 @@
         "x-ms-date": "Fri, 03 Apr 2020 20:59:18 GMT",
         "x-ms-return-client-request-id": "true",
         "x-ms-version": "2019-12-12"
->>>>>>> 32e373e2
       },
       "RequestBody": null,
       "StatusCode": 412,
       "ResponseHeaders": {
         "Content-Length": "200",
         "Content-Type": "application/json; charset=utf-8",
-<<<<<<< HEAD
-        "Date": "Thu, 05 Mar 2020 22:16:13 GMT",
-=======
-        "Date": "Fri, 03 Apr 2020 20:59:16 GMT",
->>>>>>> 32e373e2
+        "Date": "Fri, 03 Apr 2020 20:59:16 GMT",
         "Server": [
           "Windows-Azure-HDFS/1.0",
           "Microsoft-HTTPAPI/2.0"
         ],
         "x-ms-client-request-id": "661414cc-4f0b-d8fe-2488-be2c83614e6f",
         "x-ms-error-code": "ConditionNotMet",
-<<<<<<< HEAD
-        "x-ms-request-id": "9ce3a5d8-a01f-001f-193b-f3213f000000",
-        "x-ms-version": "2019-10-10"
-=======
         "x-ms-request-id": "fa43ff45-201f-0097-07fa-091bad000000",
         "x-ms-version": "2019-12-12"
->>>>>>> 32e373e2
       },
       "ResponseBody": {
         "error": {
           "code": "ConditionNotMet",
-<<<<<<< HEAD
-          "message": "The condition specified using HTTP conditional header(s) is not met.\nRequestId:9ce3a5d8-a01f-001f-193b-f3213f000000\nTime:2020-03-05T22:16:14.3268810Z"
-        }
-      }
-    },
-    {
-      "RequestUri": "https://seanstagehierarchical.blob.core.windows.net/test-filesystem-e7e6b3c3-563a-c1e9-eab5-6b121dffaa43?restype=container",
-      "RequestMethod": "DELETE",
-      "RequestHeaders": {
-        "Authorization": "Sanitized",
-        "traceparent": "00-fa9f7b4565135e4195aa46914a66fedd-e64da489e6ad704e-00",
-        "User-Agent": [
-          "azsdk-net-Storage.Files.DataLake/12.0.0-dev.20200305.1",
-          "(.NET Core 4.6.28325.01; Microsoft Windows 10.0.18363 )"
-        ],
-        "x-ms-client-request-id": "e8b2f0b9-668c-a9d0-25b9-6b03d31b4d7d",
-        "x-ms-date": "Thu, 05 Mar 2020 22:16:14 GMT",
-        "x-ms-return-client-request-id": "true",
-        "x-ms-version": "2019-10-10"
-=======
           "message": "The condition specified using HTTP conditional header(s) is not met.\nRequestId:fa43ff45-201f-0097-07fa-091bad000000\nTime:2020-04-03T20:59:17.4671515Z"
         }
       }
@@ -458,228 +248,120 @@
         "x-ms-date": "Fri, 03 Apr 2020 20:59:18 GMT",
         "x-ms-return-client-request-id": "true",
         "x-ms-version": "2019-12-12"
->>>>>>> 32e373e2
       },
       "RequestBody": null,
       "StatusCode": 202,
       "ResponseHeaders": {
         "Content-Length": "0",
-<<<<<<< HEAD
-        "Date": "Thu, 05 Mar 2020 22:16:13 GMT",
-=======
-        "Date": "Fri, 03 Apr 2020 20:59:16 GMT",
->>>>>>> 32e373e2
+        "Date": "Fri, 03 Apr 2020 20:59:16 GMT",
         "Server": [
           "Windows-Azure-Blob/1.0",
           "Microsoft-HTTPAPI/2.0"
         ],
         "x-ms-client-request-id": "e8b2f0b9-668c-a9d0-25b9-6b03d31b4d7d",
-<<<<<<< HEAD
-        "x-ms-request-id": "2d195bed-901e-0004-103b-f31f3c000000",
-        "x-ms-version": "2019-10-10"
-=======
         "x-ms-request-id": "96220320-f01e-0012-42fa-093670000000",
         "x-ms-version": "2019-12-12"
->>>>>>> 32e373e2
-      },
-      "ResponseBody": []
-    },
-    {
-<<<<<<< HEAD
-      "RequestUri": "https://seanstagehierarchical.blob.core.windows.net/test-filesystem-3acf5620-8aa7-451e-fc12-068ad5551c5f?restype=container",
-      "RequestMethod": "PUT",
-      "RequestHeaders": {
-        "Authorization": "Sanitized",
-        "traceparent": "00-ec1781a5d2fff14790cd1f1a5f9fe713-0dcca383fe48a940-00",
-        "User-Agent": [
-          "azsdk-net-Storage.Files.DataLake/12.0.0-dev.20200305.1",
-          "(.NET Core 4.6.28325.01; Microsoft Windows 10.0.18363 )"
+      },
+      "ResponseBody": []
+    },
+    {
+      "RequestUri": "http://seannsecanary.blob.core.windows.net/test-filesystem-3acf5620-8aa7-451e-fc12-068ad5551c5f?restype=container",
+      "RequestMethod": "PUT",
+      "RequestHeaders": {
+        "Authorization": "Sanitized",
+        "traceparent": "00-955ef8cc7233a641bc426448a8992072-71dcd892be41fd48-00",
+        "User-Agent": [
+          "azsdk-net-Storage.Files.DataLake/12.1.0-dev.20200403.1",
+          "(.NET Core 4.6.28325.01; Microsoft Windows 10.0.18362 )"
         ],
         "x-ms-blob-public-access": "container",
         "x-ms-client-request-id": "6589fc33-42f5-2eaf-d16d-ec796045d3d0",
-        "x-ms-date": "Thu, 05 Mar 2020 22:16:14 GMT",
-        "x-ms-return-client-request-id": "true",
-        "x-ms-version": "2019-10-10"
-=======
-      "RequestUri": "http://seannsecanary.blob.core.windows.net/test-filesystem-3acf5620-8aa7-451e-fc12-068ad5551c5f?restype=container",
-      "RequestMethod": "PUT",
-      "RequestHeaders": {
-        "Authorization": "Sanitized",
-        "traceparent": "00-955ef8cc7233a641bc426448a8992072-71dcd892be41fd48-00",
-        "User-Agent": [
-          "azsdk-net-Storage.Files.DataLake/12.1.0-dev.20200403.1",
-          "(.NET Core 4.6.28325.01; Microsoft Windows 10.0.18362 )"
-        ],
-        "x-ms-blob-public-access": "container",
-        "x-ms-client-request-id": "6589fc33-42f5-2eaf-d16d-ec796045d3d0",
-        "x-ms-date": "Fri, 03 Apr 2020 20:59:19 GMT",
-        "x-ms-return-client-request-id": "true",
-        "x-ms-version": "2019-12-12"
->>>>>>> 32e373e2
-      },
-      "RequestBody": null,
-      "StatusCode": 201,
-      "ResponseHeaders": {
-        "Content-Length": "0",
-<<<<<<< HEAD
-        "Date": "Thu, 05 Mar 2020 22:16:14 GMT",
-        "ETag": "\u00220x8D7C152D1CB0185\u0022",
-        "Last-Modified": "Thu, 05 Mar 2020 22:16:14 GMT",
-=======
+        "x-ms-date": "Fri, 03 Apr 2020 20:59:19 GMT",
+        "x-ms-return-client-request-id": "true",
+        "x-ms-version": "2019-12-12"
+      },
+      "RequestBody": null,
+      "StatusCode": 201,
+      "ResponseHeaders": {
+        "Content-Length": "0",
         "Date": "Fri, 03 Apr 2020 20:59:16 GMT",
         "ETag": "\u00220x8D7D811DFC2F1E0\u0022",
         "Last-Modified": "Fri, 03 Apr 2020 20:59:17 GMT",
->>>>>>> 32e373e2
         "Server": [
           "Windows-Azure-Blob/1.0",
           "Microsoft-HTTPAPI/2.0"
         ],
         "x-ms-client-request-id": "6589fc33-42f5-2eaf-d16d-ec796045d3d0",
-<<<<<<< HEAD
-        "x-ms-request-id": "4281daec-601e-003f-6a3b-f35a98000000",
-        "x-ms-version": "2019-10-10"
-=======
         "x-ms-request-id": "96220321-f01e-0012-43fa-093670000000",
         "x-ms-version": "2019-12-12"
->>>>>>> 32e373e2
-      },
-      "ResponseBody": []
-    },
-    {
-<<<<<<< HEAD
-      "RequestUri": "https://seanstagehierarchical.dfs.core.windows.net/test-filesystem-3acf5620-8aa7-451e-fc12-068ad5551c5f/test-file-6af70c9d-b9a8-bacf-7296-48a0c9002ae7?resource=file",
-      "RequestMethod": "PUT",
-      "RequestHeaders": {
-        "Authorization": "Sanitized",
-        "traceparent": "00-33f8d0038f720c48a4a5edbe401dc937-a2a7c76829f8fe4e-00",
-        "User-Agent": [
-          "azsdk-net-Storage.Files.DataLake/12.0.0-dev.20200305.1",
-          "(.NET Core 4.6.28325.01; Microsoft Windows 10.0.18363 )"
+      },
+      "ResponseBody": []
+    },
+    {
+      "RequestUri": "http://seannsecanary.dfs.core.windows.net/test-filesystem-3acf5620-8aa7-451e-fc12-068ad5551c5f/test-file-6af70c9d-b9a8-bacf-7296-48a0c9002ae7?resource=file",
+      "RequestMethod": "PUT",
+      "RequestHeaders": {
+        "Authorization": "Sanitized",
+        "traceparent": "00-48ab021b030e7e498d82a7e6b528e03f-97e422f32c24c44b-00",
+        "User-Agent": [
+          "azsdk-net-Storage.Files.DataLake/12.1.0-dev.20200403.1",
+          "(.NET Core 4.6.28325.01; Microsoft Windows 10.0.18362 )"
         ],
         "x-ms-client-request-id": "0d80f133-c31d-799c-2dce-f35ff90e65d0",
-        "x-ms-date": "Thu, 05 Mar 2020 22:16:14 GMT",
-        "x-ms-return-client-request-id": "true",
-        "x-ms-version": "2019-10-10"
-=======
-      "RequestUri": "http://seannsecanary.dfs.core.windows.net/test-filesystem-3acf5620-8aa7-451e-fc12-068ad5551c5f/test-file-6af70c9d-b9a8-bacf-7296-48a0c9002ae7?resource=file",
-      "RequestMethod": "PUT",
-      "RequestHeaders": {
-        "Authorization": "Sanitized",
-        "traceparent": "00-48ab021b030e7e498d82a7e6b528e03f-97e422f32c24c44b-00",
-        "User-Agent": [
-          "azsdk-net-Storage.Files.DataLake/12.1.0-dev.20200403.1",
-          "(.NET Core 4.6.28325.01; Microsoft Windows 10.0.18362 )"
-        ],
-        "x-ms-client-request-id": "0d80f133-c31d-799c-2dce-f35ff90e65d0",
-        "x-ms-date": "Fri, 03 Apr 2020 20:59:19 GMT",
-        "x-ms-return-client-request-id": "true",
-        "x-ms-version": "2019-12-12"
->>>>>>> 32e373e2
-      },
-      "RequestBody": null,
-      "StatusCode": 201,
-      "ResponseHeaders": {
-        "Content-Length": "0",
-<<<<<<< HEAD
-        "Date": "Thu, 05 Mar 2020 22:16:15 GMT",
-        "ETag": "\u00220x8D7C152D1FDCF6F\u0022",
-        "Last-Modified": "Thu, 05 Mar 2020 22:16:15 GMT",
-=======
+        "x-ms-date": "Fri, 03 Apr 2020 20:59:19 GMT",
+        "x-ms-return-client-request-id": "true",
+        "x-ms-version": "2019-12-12"
+      },
+      "RequestBody": null,
+      "StatusCode": 201,
+      "ResponseHeaders": {
+        "Content-Length": "0",
         "Date": "Fri, 03 Apr 2020 20:59:17 GMT",
         "ETag": "\u00220x8D7D811DFD1B9D7\u0022",
         "Last-Modified": "Fri, 03 Apr 2020 20:59:17 GMT",
->>>>>>> 32e373e2
         "Server": [
           "Windows-Azure-HDFS/1.0",
           "Microsoft-HTTPAPI/2.0"
         ],
         "x-ms-client-request-id": "0d80f133-c31d-799c-2dce-f35ff90e65d0",
-<<<<<<< HEAD
-        "x-ms-request-id": "92290a2b-a01f-000f-6c3b-f3e457000000",
-        "x-ms-version": "2019-10-10"
-=======
         "x-ms-request-id": "fa43ff46-201f-0097-08fa-091bad000000",
         "x-ms-version": "2019-12-12"
->>>>>>> 32e373e2
-      },
-      "ResponseBody": []
-    },
-    {
-<<<<<<< HEAD
-      "RequestUri": "https://seanstagehierarchical.dfs.core.windows.net/test-filesystem-3acf5620-8aa7-451e-fc12-068ad5551c5f/test-file-6af70c9d-b9a8-bacf-7296-48a0c9002ae7",
-=======
+      },
+      "ResponseBody": []
+    },
+    {
       "RequestUri": "http://seannsecanary.dfs.core.windows.net/test-filesystem-3acf5620-8aa7-451e-fc12-068ad5551c5f/test-file-6af70c9d-b9a8-bacf-7296-48a0c9002ae7",
->>>>>>> 32e373e2
       "RequestMethod": "DELETE",
       "RequestHeaders": {
         "Authorization": "Sanitized",
         "If-Match": "\u0022garbage\u0022",
         "User-Agent": [
-<<<<<<< HEAD
-          "azsdk-net-Storage.Files.DataLake/12.0.0-dev.20200305.1",
-          "(.NET Core 4.6.28325.01; Microsoft Windows 10.0.18363 )"
+          "azsdk-net-Storage.Files.DataLake/12.1.0-dev.20200403.1",
+          "(.NET Core 4.6.28325.01; Microsoft Windows 10.0.18362 )"
         ],
         "x-ms-client-request-id": "d86c9bbd-1c80-20c9-25dd-abfcc309d0aa",
-        "x-ms-date": "Thu, 05 Mar 2020 22:16:15 GMT",
-        "x-ms-return-client-request-id": "true",
-        "x-ms-version": "2019-10-10"
-=======
-          "azsdk-net-Storage.Files.DataLake/12.1.0-dev.20200403.1",
-          "(.NET Core 4.6.28325.01; Microsoft Windows 10.0.18362 )"
-        ],
-        "x-ms-client-request-id": "d86c9bbd-1c80-20c9-25dd-abfcc309d0aa",
-        "x-ms-date": "Fri, 03 Apr 2020 20:59:19 GMT",
-        "x-ms-return-client-request-id": "true",
-        "x-ms-version": "2019-12-12"
->>>>>>> 32e373e2
+        "x-ms-date": "Fri, 03 Apr 2020 20:59:19 GMT",
+        "x-ms-return-client-request-id": "true",
+        "x-ms-version": "2019-12-12"
       },
       "RequestBody": null,
       "StatusCode": 412,
       "ResponseHeaders": {
         "Content-Length": "200",
         "Content-Type": "application/json; charset=utf-8",
-<<<<<<< HEAD
-        "Date": "Thu, 05 Mar 2020 22:16:15 GMT",
-=======
-        "Date": "Fri, 03 Apr 2020 20:59:17 GMT",
->>>>>>> 32e373e2
+        "Date": "Fri, 03 Apr 2020 20:59:17 GMT",
         "Server": [
           "Windows-Azure-HDFS/1.0",
           "Microsoft-HTTPAPI/2.0"
         ],
         "x-ms-client-request-id": "d86c9bbd-1c80-20c9-25dd-abfcc309d0aa",
         "x-ms-error-code": "ConditionNotMet",
-<<<<<<< HEAD
-        "x-ms-request-id": "92290a2c-a01f-000f-6d3b-f3e457000000",
-        "x-ms-version": "2019-10-10"
-=======
         "x-ms-request-id": "fa43ff47-201f-0097-09fa-091bad000000",
         "x-ms-version": "2019-12-12"
->>>>>>> 32e373e2
       },
       "ResponseBody": {
         "error": {
           "code": "ConditionNotMet",
-<<<<<<< HEAD
-          "message": "The condition specified using HTTP conditional header(s) is not met.\nRequestId:92290a2c-a01f-000f-6d3b-f3e457000000\nTime:2020-03-05T22:16:15.1591285Z"
-        }
-      }
-    },
-    {
-      "RequestUri": "https://seanstagehierarchical.blob.core.windows.net/test-filesystem-3acf5620-8aa7-451e-fc12-068ad5551c5f?restype=container",
-      "RequestMethod": "DELETE",
-      "RequestHeaders": {
-        "Authorization": "Sanitized",
-        "traceparent": "00-32dd9d0a459746429a76162992d8d570-6929cbbc42170a45-00",
-        "User-Agent": [
-          "azsdk-net-Storage.Files.DataLake/12.0.0-dev.20200305.1",
-          "(.NET Core 4.6.28325.01; Microsoft Windows 10.0.18363 )"
-        ],
-        "x-ms-client-request-id": "5da1ea8e-8da2-2550-3a75-78104e07239a",
-        "x-ms-date": "Thu, 05 Mar 2020 22:16:15 GMT",
-        "x-ms-return-client-request-id": "true",
-        "x-ms-version": "2019-10-10"
-=======
           "message": "The condition specified using HTTP conditional header(s) is not met.\nRequestId:fa43ff47-201f-0097-09fa-091bad000000\nTime:2020-04-03T20:59:17.8203995Z"
         }
       }
@@ -698,179 +380,100 @@
         "x-ms-date": "Fri, 03 Apr 2020 20:59:19 GMT",
         "x-ms-return-client-request-id": "true",
         "x-ms-version": "2019-12-12"
->>>>>>> 32e373e2
       },
       "RequestBody": null,
       "StatusCode": 202,
       "ResponseHeaders": {
         "Content-Length": "0",
-<<<<<<< HEAD
-        "Date": "Thu, 05 Mar 2020 22:16:15 GMT",
-=======
-        "Date": "Fri, 03 Apr 2020 20:59:17 GMT",
->>>>>>> 32e373e2
+        "Date": "Fri, 03 Apr 2020 20:59:17 GMT",
         "Server": [
           "Windows-Azure-Blob/1.0",
           "Microsoft-HTTPAPI/2.0"
         ],
         "x-ms-client-request-id": "5da1ea8e-8da2-2550-3a75-78104e07239a",
-<<<<<<< HEAD
-        "x-ms-request-id": "4281daee-601e-003f-6b3b-f35a98000000",
-        "x-ms-version": "2019-10-10"
-=======
         "x-ms-request-id": "9622032b-f01e-0012-4bfa-093670000000",
         "x-ms-version": "2019-12-12"
->>>>>>> 32e373e2
-      },
-      "ResponseBody": []
-    },
-    {
-<<<<<<< HEAD
-      "RequestUri": "https://seanstagehierarchical.blob.core.windows.net/test-filesystem-0785065c-cb8f-8233-dd32-ebe7b2d80dee?restype=container",
-      "RequestMethod": "PUT",
-      "RequestHeaders": {
-        "Authorization": "Sanitized",
-        "traceparent": "00-92b67aeac78aeb4e98343e59d8020512-bf9b23dfbb635441-00",
-        "User-Agent": [
-          "azsdk-net-Storage.Files.DataLake/12.0.0-dev.20200305.1",
-          "(.NET Core 4.6.28325.01; Microsoft Windows 10.0.18363 )"
+      },
+      "ResponseBody": []
+    },
+    {
+      "RequestUri": "http://seannsecanary.blob.core.windows.net/test-filesystem-0785065c-cb8f-8233-dd32-ebe7b2d80dee?restype=container",
+      "RequestMethod": "PUT",
+      "RequestHeaders": {
+        "Authorization": "Sanitized",
+        "traceparent": "00-00d45d25ab8df443b89357db917109b4-5d25cae377cca54f-00",
+        "User-Agent": [
+          "azsdk-net-Storage.Files.DataLake/12.1.0-dev.20200403.1",
+          "(.NET Core 4.6.28325.01; Microsoft Windows 10.0.18362 )"
         ],
         "x-ms-blob-public-access": "container",
         "x-ms-client-request-id": "0b93d075-7ab1-c20f-b71f-7f6fa1687362",
-        "x-ms-date": "Thu, 05 Mar 2020 22:16:15 GMT",
-        "x-ms-return-client-request-id": "true",
-        "x-ms-version": "2019-10-10"
-=======
-      "RequestUri": "http://seannsecanary.blob.core.windows.net/test-filesystem-0785065c-cb8f-8233-dd32-ebe7b2d80dee?restype=container",
-      "RequestMethod": "PUT",
-      "RequestHeaders": {
-        "Authorization": "Sanitized",
-        "traceparent": "00-00d45d25ab8df443b89357db917109b4-5d25cae377cca54f-00",
-        "User-Agent": [
-          "azsdk-net-Storage.Files.DataLake/12.1.0-dev.20200403.1",
-          "(.NET Core 4.6.28325.01; Microsoft Windows 10.0.18362 )"
-        ],
-        "x-ms-blob-public-access": "container",
-        "x-ms-client-request-id": "0b93d075-7ab1-c20f-b71f-7f6fa1687362",
-        "x-ms-date": "Fri, 03 Apr 2020 20:59:19 GMT",
-        "x-ms-return-client-request-id": "true",
-        "x-ms-version": "2019-12-12"
->>>>>>> 32e373e2
-      },
-      "RequestBody": null,
-      "StatusCode": 201,
-      "ResponseHeaders": {
-        "Content-Length": "0",
-<<<<<<< HEAD
-        "Date": "Thu, 05 Mar 2020 22:16:15 GMT",
-        "ETag": "\u00220x8D7C152D2476A08\u0022",
-        "Last-Modified": "Thu, 05 Mar 2020 22:16:15 GMT",
-=======
+        "x-ms-date": "Fri, 03 Apr 2020 20:59:19 GMT",
+        "x-ms-return-client-request-id": "true",
+        "x-ms-version": "2019-12-12"
+      },
+      "RequestBody": null,
+      "StatusCode": 201,
+      "ResponseHeaders": {
+        "Content-Length": "0",
         "Date": "Fri, 03 Apr 2020 20:59:17 GMT",
         "ETag": "\u00220x8D7D811DFF83C78\u0022",
         "Last-Modified": "Fri, 03 Apr 2020 20:59:17 GMT",
->>>>>>> 32e373e2
         "Server": [
           "Windows-Azure-Blob/1.0",
           "Microsoft-HTTPAPI/2.0"
         ],
         "x-ms-client-request-id": "0b93d075-7ab1-c20f-b71f-7f6fa1687362",
-<<<<<<< HEAD
-        "x-ms-request-id": "e0bdcbe7-301e-000d-6f3b-f35aef000000",
-        "x-ms-version": "2019-10-10"
-=======
         "x-ms-request-id": "96220336-f01e-0012-54fa-093670000000",
         "x-ms-version": "2019-12-12"
->>>>>>> 32e373e2
-      },
-      "ResponseBody": []
-    },
-    {
-<<<<<<< HEAD
-      "RequestUri": "https://seanstagehierarchical.dfs.core.windows.net/test-filesystem-0785065c-cb8f-8233-dd32-ebe7b2d80dee/test-file-41b58967-4b98-ea32-fe35-66b691d2bf30?resource=file",
-      "RequestMethod": "PUT",
-      "RequestHeaders": {
-        "Authorization": "Sanitized",
-        "traceparent": "00-be33c9e499028347825cce0e533e16d4-505e821ca3073443-00",
-        "User-Agent": [
-          "azsdk-net-Storage.Files.DataLake/12.0.0-dev.20200305.1",
-          "(.NET Core 4.6.28325.01; Microsoft Windows 10.0.18363 )"
+      },
+      "ResponseBody": []
+    },
+    {
+      "RequestUri": "http://seannsecanary.dfs.core.windows.net/test-filesystem-0785065c-cb8f-8233-dd32-ebe7b2d80dee/test-file-41b58967-4b98-ea32-fe35-66b691d2bf30?resource=file",
+      "RequestMethod": "PUT",
+      "RequestHeaders": {
+        "Authorization": "Sanitized",
+        "traceparent": "00-34706e7618dc004d8edd79aafa653ff8-7532277964026b4b-00",
+        "User-Agent": [
+          "azsdk-net-Storage.Files.DataLake/12.1.0-dev.20200403.1",
+          "(.NET Core 4.6.28325.01; Microsoft Windows 10.0.18362 )"
         ],
         "x-ms-client-request-id": "39f8d865-a9f7-294b-9ea9-0d7c145831e5",
-        "x-ms-date": "Thu, 05 Mar 2020 22:16:15 GMT",
-        "x-ms-return-client-request-id": "true",
-        "x-ms-version": "2019-10-10"
-=======
-      "RequestUri": "http://seannsecanary.dfs.core.windows.net/test-filesystem-0785065c-cb8f-8233-dd32-ebe7b2d80dee/test-file-41b58967-4b98-ea32-fe35-66b691d2bf30?resource=file",
-      "RequestMethod": "PUT",
-      "RequestHeaders": {
-        "Authorization": "Sanitized",
-        "traceparent": "00-34706e7618dc004d8edd79aafa653ff8-7532277964026b4b-00",
-        "User-Agent": [
-          "azsdk-net-Storage.Files.DataLake/12.1.0-dev.20200403.1",
-          "(.NET Core 4.6.28325.01; Microsoft Windows 10.0.18362 )"
-        ],
-        "x-ms-client-request-id": "39f8d865-a9f7-294b-9ea9-0d7c145831e5",
-        "x-ms-date": "Fri, 03 Apr 2020 20:59:19 GMT",
-        "x-ms-return-client-request-id": "true",
-        "x-ms-version": "2019-12-12"
->>>>>>> 32e373e2
-      },
-      "RequestBody": null,
-      "StatusCode": 201,
-      "ResponseHeaders": {
-        "Content-Length": "0",
-<<<<<<< HEAD
-        "Date": "Thu, 05 Mar 2020 22:16:15 GMT",
-        "ETag": "\u00220x8D7C152D27AE50E\u0022",
-        "Last-Modified": "Thu, 05 Mar 2020 22:16:15 GMT",
-=======
+        "x-ms-date": "Fri, 03 Apr 2020 20:59:19 GMT",
+        "x-ms-return-client-request-id": "true",
+        "x-ms-version": "2019-12-12"
+      },
+      "RequestBody": null,
+      "StatusCode": 201,
+      "ResponseHeaders": {
+        "Content-Length": "0",
         "Date": "Fri, 03 Apr 2020 20:59:17 GMT",
         "ETag": "\u00220x8D7D811E00851E6\u0022",
         "Last-Modified": "Fri, 03 Apr 2020 20:59:18 GMT",
->>>>>>> 32e373e2
         "Server": [
           "Windows-Azure-HDFS/1.0",
           "Microsoft-HTTPAPI/2.0"
         ],
         "x-ms-client-request-id": "39f8d865-a9f7-294b-9ea9-0d7c145831e5",
-<<<<<<< HEAD
-        "x-ms-request-id": "24af88c4-101f-0025-053b-f33b47000000",
-        "x-ms-version": "2019-10-10"
-=======
         "x-ms-request-id": "fa43ff48-201f-0097-0afa-091bad000000",
         "x-ms-version": "2019-12-12"
->>>>>>> 32e373e2
-      },
-      "ResponseBody": []
-    },
-    {
-<<<<<<< HEAD
-      "RequestUri": "https://seanstagehierarchical.blob.core.windows.net/test-filesystem-0785065c-cb8f-8233-dd32-ebe7b2d80dee/test-file-41b58967-4b98-ea32-fe35-66b691d2bf30",
-=======
+      },
+      "ResponseBody": []
+    },
+    {
       "RequestUri": "http://seannsecanary.blob.core.windows.net/test-filesystem-0785065c-cb8f-8233-dd32-ebe7b2d80dee/test-file-41b58967-4b98-ea32-fe35-66b691d2bf30",
->>>>>>> 32e373e2
       "RequestMethod": "HEAD",
       "RequestHeaders": {
         "Authorization": "Sanitized",
         "User-Agent": [
-<<<<<<< HEAD
-          "azsdk-net-Storage.Files.DataLake/12.0.0-dev.20200305.1",
-          "(.NET Core 4.6.28325.01; Microsoft Windows 10.0.18363 )"
+          "azsdk-net-Storage.Files.DataLake/12.1.0-dev.20200403.1",
+          "(.NET Core 4.6.28325.01; Microsoft Windows 10.0.18362 )"
         ],
         "x-ms-client-request-id": "b9512e86-86da-9e39-bb48-449bf4c0cda5",
-        "x-ms-date": "Thu, 05 Mar 2020 22:16:16 GMT",
-        "x-ms-return-client-request-id": "true",
-        "x-ms-version": "2019-10-10"
-=======
-          "azsdk-net-Storage.Files.DataLake/12.1.0-dev.20200403.1",
-          "(.NET Core 4.6.28325.01; Microsoft Windows 10.0.18362 )"
-        ],
-        "x-ms-client-request-id": "b9512e86-86da-9e39-bb48-449bf4c0cda5",
-        "x-ms-date": "Fri, 03 Apr 2020 20:59:19 GMT",
-        "x-ms-return-client-request-id": "true",
-        "x-ms-version": "2019-12-12"
->>>>>>> 32e373e2
+        "x-ms-date": "Fri, 03 Apr 2020 20:59:19 GMT",
+        "x-ms-return-client-request-id": "true",
+        "x-ms-version": "2019-12-12"
       },
       "RequestBody": null,
       "StatusCode": 200,
@@ -878,15 +481,9 @@
         "Accept-Ranges": "bytes",
         "Content-Length": "0",
         "Content-Type": "application/octet-stream",
-<<<<<<< HEAD
-        "Date": "Thu, 05 Mar 2020 22:16:15 GMT",
-        "ETag": "\u00220x8D7C152D27AE50E\u0022",
-        "Last-Modified": "Thu, 05 Mar 2020 22:16:15 GMT",
-=======
         "Date": "Fri, 03 Apr 2020 20:59:17 GMT",
         "ETag": "\u00220x8D7D811E00851E6\u0022",
         "Last-Modified": "Fri, 03 Apr 2020 20:59:18 GMT",
->>>>>>> 32e373e2
         "Server": [
           "Windows-Azure-Blob/1.0",
           "Microsoft-HTTPAPI/2.0"
@@ -895,102 +492,48 @@
         "x-ms-access-tier-inferred": "true",
         "x-ms-blob-type": "BlockBlob",
         "x-ms-client-request-id": "b9512e86-86da-9e39-bb48-449bf4c0cda5",
-<<<<<<< HEAD
-        "x-ms-creation-time": "Thu, 05 Mar 2020 22:16:15 GMT",
-        "x-ms-lease-state": "available",
-        "x-ms-lease-status": "unlocked",
-        "x-ms-request-id": "e0bdcbef-301e-000d-743b-f35aef000000",
-        "x-ms-server-encrypted": "true",
-        "x-ms-version": "2019-10-10"
-=======
         "x-ms-creation-time": "Fri, 03 Apr 2020 20:59:18 GMT",
         "x-ms-lease-state": "available",
         "x-ms-lease-status": "unlocked",
         "x-ms-request-id": "9622034b-f01e-0012-62fa-093670000000",
         "x-ms-server-encrypted": "true",
         "x-ms-version": "2019-12-12"
->>>>>>> 32e373e2
-      },
-      "ResponseBody": []
-    },
-    {
-<<<<<<< HEAD
-      "RequestUri": "https://seanstagehierarchical.dfs.core.windows.net/test-filesystem-0785065c-cb8f-8233-dd32-ebe7b2d80dee/test-file-41b58967-4b98-ea32-fe35-66b691d2bf30",
-      "RequestMethod": "DELETE",
-      "RequestHeaders": {
-        "Authorization": "Sanitized",
-        "If-None-Match": "\u00220x8D7C152D27AE50E\u0022",
-        "User-Agent": [
-          "azsdk-net-Storage.Files.DataLake/12.0.0-dev.20200305.1",
-          "(.NET Core 4.6.28325.01; Microsoft Windows 10.0.18363 )"
+      },
+      "ResponseBody": []
+    },
+    {
+      "RequestUri": "http://seannsecanary.dfs.core.windows.net/test-filesystem-0785065c-cb8f-8233-dd32-ebe7b2d80dee/test-file-41b58967-4b98-ea32-fe35-66b691d2bf30",
+      "RequestMethod": "DELETE",
+      "RequestHeaders": {
+        "Authorization": "Sanitized",
+        "If-None-Match": "\u00220x8D7D811E00851E6\u0022",
+        "User-Agent": [
+          "azsdk-net-Storage.Files.DataLake/12.1.0-dev.20200403.1",
+          "(.NET Core 4.6.28325.01; Microsoft Windows 10.0.18362 )"
         ],
         "x-ms-client-request-id": "e5f6a6b1-7807-da0a-1688-dfae4d82708c",
-        "x-ms-date": "Thu, 05 Mar 2020 22:16:16 GMT",
-        "x-ms-return-client-request-id": "true",
-        "x-ms-version": "2019-10-10"
-=======
-      "RequestUri": "http://seannsecanary.dfs.core.windows.net/test-filesystem-0785065c-cb8f-8233-dd32-ebe7b2d80dee/test-file-41b58967-4b98-ea32-fe35-66b691d2bf30",
-      "RequestMethod": "DELETE",
-      "RequestHeaders": {
-        "Authorization": "Sanitized",
-        "If-None-Match": "\u00220x8D7D811E00851E6\u0022",
-        "User-Agent": [
-          "azsdk-net-Storage.Files.DataLake/12.1.0-dev.20200403.1",
-          "(.NET Core 4.6.28325.01; Microsoft Windows 10.0.18362 )"
-        ],
-        "x-ms-client-request-id": "e5f6a6b1-7807-da0a-1688-dfae4d82708c",
-        "x-ms-date": "Fri, 03 Apr 2020 20:59:19 GMT",
-        "x-ms-return-client-request-id": "true",
-        "x-ms-version": "2019-12-12"
->>>>>>> 32e373e2
+        "x-ms-date": "Fri, 03 Apr 2020 20:59:19 GMT",
+        "x-ms-return-client-request-id": "true",
+        "x-ms-version": "2019-12-12"
       },
       "RequestBody": null,
       "StatusCode": 412,
       "ResponseHeaders": {
         "Content-Length": "200",
         "Content-Type": "application/json; charset=utf-8",
-<<<<<<< HEAD
-        "Date": "Thu, 05 Mar 2020 22:16:15 GMT",
-=======
-        "Date": "Fri, 03 Apr 2020 20:59:17 GMT",
->>>>>>> 32e373e2
+        "Date": "Fri, 03 Apr 2020 20:59:17 GMT",
         "Server": [
           "Windows-Azure-HDFS/1.0",
           "Microsoft-HTTPAPI/2.0"
         ],
         "x-ms-client-request-id": "e5f6a6b1-7807-da0a-1688-dfae4d82708c",
         "x-ms-error-code": "ConditionNotMet",
-<<<<<<< HEAD
-        "x-ms-request-id": "24af88c5-101f-0025-063b-f33b47000000",
-        "x-ms-version": "2019-10-10"
-=======
         "x-ms-request-id": "fa43ff49-201f-0097-0bfa-091bad000000",
         "x-ms-version": "2019-12-12"
->>>>>>> 32e373e2
       },
       "ResponseBody": {
         "error": {
           "code": "ConditionNotMet",
-<<<<<<< HEAD
-          "message": "The condition specified using HTTP conditional header(s) is not met.\nRequestId:24af88c5-101f-0025-063b-f33b47000000\nTime:2020-03-05T22:16:16.0504929Z"
-        }
-      }
-    },
-    {
-      "RequestUri": "https://seanstagehierarchical.blob.core.windows.net/test-filesystem-0785065c-cb8f-8233-dd32-ebe7b2d80dee?restype=container",
-      "RequestMethod": "DELETE",
-      "RequestHeaders": {
-        "Authorization": "Sanitized",
-        "traceparent": "00-024421157360104b9a87414e36e4a43c-8c87a9d2a429cb45-00",
-        "User-Agent": [
-          "azsdk-net-Storage.Files.DataLake/12.0.0-dev.20200305.1",
-          "(.NET Core 4.6.28325.01; Microsoft Windows 10.0.18363 )"
-        ],
-        "x-ms-client-request-id": "4ee98f49-e7c9-039e-300e-8de734938638",
-        "x-ms-date": "Thu, 05 Mar 2020 22:16:16 GMT",
-        "x-ms-return-client-request-id": "true",
-        "x-ms-version": "2019-10-10"
-=======
           "message": "The condition specified using HTTP conditional header(s) is not met.\nRequestId:fa43ff49-201f-0097-0bfa-091bad000000\nTime:2020-04-03T20:59:18.2456987Z"
         }
       }
@@ -1009,172 +552,93 @@
         "x-ms-date": "Fri, 03 Apr 2020 20:59:19 GMT",
         "x-ms-return-client-request-id": "true",
         "x-ms-version": "2019-12-12"
->>>>>>> 32e373e2
       },
       "RequestBody": null,
       "StatusCode": 202,
       "ResponseHeaders": {
         "Content-Length": "0",
-<<<<<<< HEAD
-        "Date": "Thu, 05 Mar 2020 22:16:16 GMT",
-=======
-        "Date": "Fri, 03 Apr 2020 20:59:17 GMT",
->>>>>>> 32e373e2
+        "Date": "Fri, 03 Apr 2020 20:59:17 GMT",
         "Server": [
           "Windows-Azure-Blob/1.0",
           "Microsoft-HTTPAPI/2.0"
         ],
         "x-ms-client-request-id": "4ee98f49-e7c9-039e-300e-8de734938638",
-<<<<<<< HEAD
-        "x-ms-request-id": "e0bdcbf8-301e-000d-7d3b-f35aef000000",
-        "x-ms-version": "2019-10-10"
-=======
         "x-ms-request-id": "96220359-f01e-0012-6dfa-093670000000",
         "x-ms-version": "2019-12-12"
->>>>>>> 32e373e2
-      },
-      "ResponseBody": []
-    },
-    {
-<<<<<<< HEAD
-      "RequestUri": "https://seanstagehierarchical.blob.core.windows.net/test-filesystem-c71c5f22-0eee-5db2-b084-f98979c34000?restype=container",
-      "RequestMethod": "PUT",
-      "RequestHeaders": {
-        "Authorization": "Sanitized",
-        "traceparent": "00-b3c7709e59832049b4d13b7d970b4e6b-8f511c1a81f00142-00",
-        "User-Agent": [
-          "azsdk-net-Storage.Files.DataLake/12.0.0-dev.20200305.1",
-          "(.NET Core 4.6.28325.01; Microsoft Windows 10.0.18363 )"
+      },
+      "ResponseBody": []
+    },
+    {
+      "RequestUri": "http://seannsecanary.blob.core.windows.net/test-filesystem-c71c5f22-0eee-5db2-b084-f98979c34000?restype=container",
+      "RequestMethod": "PUT",
+      "RequestHeaders": {
+        "Authorization": "Sanitized",
+        "traceparent": "00-5b1bd94fff8ac24dbf7ea68217eed175-eae177c7d4c2954e-00",
+        "User-Agent": [
+          "azsdk-net-Storage.Files.DataLake/12.1.0-dev.20200403.1",
+          "(.NET Core 4.6.28325.01; Microsoft Windows 10.0.18362 )"
         ],
         "x-ms-blob-public-access": "container",
         "x-ms-client-request-id": "3a24c5f6-71f8-3b6d-dd8c-9d45ed14896c",
-        "x-ms-date": "Thu, 05 Mar 2020 22:16:16 GMT",
-        "x-ms-return-client-request-id": "true",
-        "x-ms-version": "2019-10-10"
-=======
-      "RequestUri": "http://seannsecanary.blob.core.windows.net/test-filesystem-c71c5f22-0eee-5db2-b084-f98979c34000?restype=container",
-      "RequestMethod": "PUT",
-      "RequestHeaders": {
-        "Authorization": "Sanitized",
-        "traceparent": "00-5b1bd94fff8ac24dbf7ea68217eed175-eae177c7d4c2954e-00",
-        "User-Agent": [
-          "azsdk-net-Storage.Files.DataLake/12.1.0-dev.20200403.1",
-          "(.NET Core 4.6.28325.01; Microsoft Windows 10.0.18362 )"
-        ],
-        "x-ms-blob-public-access": "container",
-        "x-ms-client-request-id": "3a24c5f6-71f8-3b6d-dd8c-9d45ed14896c",
-        "x-ms-date": "Fri, 03 Apr 2020 20:59:19 GMT",
-        "x-ms-return-client-request-id": "true",
-        "x-ms-version": "2019-12-12"
->>>>>>> 32e373e2
-      },
-      "RequestBody": null,
-      "StatusCode": 201,
-      "ResponseHeaders": {
-        "Content-Length": "0",
-<<<<<<< HEAD
-        "Date": "Thu, 05 Mar 2020 22:16:16 GMT",
-        "ETag": "\u00220x8D7C152D2D051A7\u0022",
-        "Last-Modified": "Thu, 05 Mar 2020 22:16:16 GMT",
-=======
+        "x-ms-date": "Fri, 03 Apr 2020 20:59:19 GMT",
+        "x-ms-return-client-request-id": "true",
+        "x-ms-version": "2019-12-12"
+      },
+      "RequestBody": null,
+      "StatusCode": 201,
+      "ResponseHeaders": {
+        "Content-Length": "0",
         "Date": "Fri, 03 Apr 2020 20:59:17 GMT",
         "ETag": "\u00220x8D7D811E03921ED\u0022",
         "Last-Modified": "Fri, 03 Apr 2020 20:59:18 GMT",
->>>>>>> 32e373e2
         "Server": [
           "Windows-Azure-Blob/1.0",
           "Microsoft-HTTPAPI/2.0"
         ],
         "x-ms-client-request-id": "3a24c5f6-71f8-3b6d-dd8c-9d45ed14896c",
-<<<<<<< HEAD
-        "x-ms-request-id": "c74f1c10-a01e-000f-103b-f3e457000000",
-        "x-ms-version": "2019-10-10"
-=======
         "x-ms-request-id": "96220363-f01e-0012-75fa-093670000000",
         "x-ms-version": "2019-12-12"
->>>>>>> 32e373e2
-      },
-      "ResponseBody": []
-    },
-    {
-<<<<<<< HEAD
-      "RequestUri": "https://seanstagehierarchical.dfs.core.windows.net/test-filesystem-c71c5f22-0eee-5db2-b084-f98979c34000/test-file-b0978ccd-c92f-ff9f-9cfd-c6804ebe96a3?resource=file",
-      "RequestMethod": "PUT",
-      "RequestHeaders": {
-        "Authorization": "Sanitized",
-        "traceparent": "00-138397c20efae84f8c820b4c3150fc9d-7873a2f1443e0d4a-00",
-        "User-Agent": [
-          "azsdk-net-Storage.Files.DataLake/12.0.0-dev.20200305.1",
-          "(.NET Core 4.6.28325.01; Microsoft Windows 10.0.18363 )"
+      },
+      "ResponseBody": []
+    },
+    {
+      "RequestUri": "http://seannsecanary.dfs.core.windows.net/test-filesystem-c71c5f22-0eee-5db2-b084-f98979c34000/test-file-b0978ccd-c92f-ff9f-9cfd-c6804ebe96a3?resource=file",
+      "RequestMethod": "PUT",
+      "RequestHeaders": {
+        "Authorization": "Sanitized",
+        "traceparent": "00-1590d2de616d2746ab73e39626659b3e-fb6596fc0dd78348-00",
+        "User-Agent": [
+          "azsdk-net-Storage.Files.DataLake/12.1.0-dev.20200403.1",
+          "(.NET Core 4.6.28325.01; Microsoft Windows 10.0.18362 )"
         ],
         "x-ms-client-request-id": "3a2553e4-8e76-2c29-2625-9dfbaaeded1f",
-        "x-ms-date": "Thu, 05 Mar 2020 22:16:16 GMT",
-        "x-ms-return-client-request-id": "true",
-        "x-ms-version": "2019-10-10"
-=======
-      "RequestUri": "http://seannsecanary.dfs.core.windows.net/test-filesystem-c71c5f22-0eee-5db2-b084-f98979c34000/test-file-b0978ccd-c92f-ff9f-9cfd-c6804ebe96a3?resource=file",
-      "RequestMethod": "PUT",
-      "RequestHeaders": {
-        "Authorization": "Sanitized",
-        "traceparent": "00-1590d2de616d2746ab73e39626659b3e-fb6596fc0dd78348-00",
-        "User-Agent": [
-          "azsdk-net-Storage.Files.DataLake/12.1.0-dev.20200403.1",
-          "(.NET Core 4.6.28325.01; Microsoft Windows 10.0.18362 )"
-        ],
-        "x-ms-client-request-id": "3a2553e4-8e76-2c29-2625-9dfbaaeded1f",
-        "x-ms-date": "Fri, 03 Apr 2020 20:59:19 GMT",
-        "x-ms-return-client-request-id": "true",
-        "x-ms-version": "2019-12-12"
->>>>>>> 32e373e2
-      },
-      "RequestBody": null,
-      "StatusCode": 201,
-      "ResponseHeaders": {
-        "Content-Length": "0",
-<<<<<<< HEAD
-        "Date": "Thu, 05 Mar 2020 22:16:16 GMT",
-        "ETag": "\u00220x8D7C152D301B6EB\u0022",
-        "Last-Modified": "Thu, 05 Mar 2020 22:16:16 GMT",
-=======
+        "x-ms-date": "Fri, 03 Apr 2020 20:59:19 GMT",
+        "x-ms-return-client-request-id": "true",
+        "x-ms-version": "2019-12-12"
+      },
+      "RequestBody": null,
+      "StatusCode": 201,
+      "ResponseHeaders": {
+        "Content-Length": "0",
         "Date": "Fri, 03 Apr 2020 20:59:17 GMT",
         "ETag": "\u00220x8D7D811E047C9CA\u0022",
         "Last-Modified": "Fri, 03 Apr 2020 20:59:18 GMT",
->>>>>>> 32e373e2
         "Server": [
           "Windows-Azure-HDFS/1.0",
           "Microsoft-HTTPAPI/2.0"
         ],
         "x-ms-client-request-id": "3a2553e4-8e76-2c29-2625-9dfbaaeded1f",
-<<<<<<< HEAD
-        "x-ms-request-id": "bc4e6da0-801f-0018-613b-f34d5c000000",
-        "x-ms-version": "2019-10-10"
-=======
         "x-ms-request-id": "fa43ff4a-201f-0097-0cfa-091bad000000",
         "x-ms-version": "2019-12-12"
->>>>>>> 32e373e2
-      },
-      "ResponseBody": []
-    },
-    {
-<<<<<<< HEAD
-      "RequestUri": "https://seanstagehierarchical.dfs.core.windows.net/test-filesystem-c71c5f22-0eee-5db2-b084-f98979c34000/test-file-b0978ccd-c92f-ff9f-9cfd-c6804ebe96a3",
-=======
+      },
+      "ResponseBody": []
+    },
+    {
       "RequestUri": "http://seannsecanary.dfs.core.windows.net/test-filesystem-c71c5f22-0eee-5db2-b084-f98979c34000/test-file-b0978ccd-c92f-ff9f-9cfd-c6804ebe96a3",
->>>>>>> 32e373e2
-      "RequestMethod": "DELETE",
-      "RequestHeaders": {
-        "Authorization": "Sanitized",
-        "User-Agent": [
-<<<<<<< HEAD
-          "azsdk-net-Storage.Files.DataLake/12.0.0-dev.20200305.1",
-          "(.NET Core 4.6.28325.01; Microsoft Windows 10.0.18363 )"
-        ],
-        "x-ms-client-request-id": "fa9bdacb-5b98-b82c-7766-8d79680c3429",
-        "x-ms-date": "Thu, 05 Mar 2020 22:16:16 GMT",
-        "x-ms-lease-id": "ee3f026a-d336-da42-1920-9e46166370ff",
-        "x-ms-return-client-request-id": "true",
-        "x-ms-version": "2019-10-10"
-=======
+      "RequestMethod": "DELETE",
+      "RequestHeaders": {
+        "Authorization": "Sanitized",
+        "User-Agent": [
           "azsdk-net-Storage.Files.DataLake/12.1.0-dev.20200403.1",
           "(.NET Core 4.6.28325.01; Microsoft Windows 10.0.18362 )"
         ],
@@ -1183,55 +647,25 @@
         "x-ms-lease-id": "ee3f026a-d336-da42-1920-9e46166370ff",
         "x-ms-return-client-request-id": "true",
         "x-ms-version": "2019-12-12"
->>>>>>> 32e373e2
       },
       "RequestBody": null,
       "StatusCode": 412,
       "ResponseHeaders": {
         "Content-Length": "176",
         "Content-Type": "application/json; charset=utf-8",
-<<<<<<< HEAD
-        "Date": "Thu, 05 Mar 2020 22:16:16 GMT",
-=======
-        "Date": "Fri, 03 Apr 2020 20:59:17 GMT",
->>>>>>> 32e373e2
+        "Date": "Fri, 03 Apr 2020 20:59:17 GMT",
         "Server": [
           "Windows-Azure-HDFS/1.0",
           "Microsoft-HTTPAPI/2.0"
         ],
         "x-ms-client-request-id": "fa9bdacb-5b98-b82c-7766-8d79680c3429",
         "x-ms-error-code": "LeaseNotPresent",
-<<<<<<< HEAD
-        "x-ms-request-id": "bc4e6da1-801f-0018-623b-f34d5c000000",
-        "x-ms-version": "2019-10-10"
-=======
         "x-ms-request-id": "fa43ff4b-201f-0097-0dfa-091bad000000",
         "x-ms-version": "2019-12-12"
->>>>>>> 32e373e2
       },
       "ResponseBody": {
         "error": {
           "code": "LeaseNotPresent",
-<<<<<<< HEAD
-          "message": "There is currently no lease on the resource.\nRequestId:bc4e6da1-801f-0018-623b-f34d5c000000\nTime:2020-03-05T22:16:16.8845293Z"
-        }
-      }
-    },
-    {
-      "RequestUri": "https://seanstagehierarchical.blob.core.windows.net/test-filesystem-c71c5f22-0eee-5db2-b084-f98979c34000?restype=container",
-      "RequestMethod": "DELETE",
-      "RequestHeaders": {
-        "Authorization": "Sanitized",
-        "traceparent": "00-7e67b6b9768d794b94e43a21f049ab30-5e56763681184843-00",
-        "User-Agent": [
-          "azsdk-net-Storage.Files.DataLake/12.0.0-dev.20200305.1",
-          "(.NET Core 4.6.28325.01; Microsoft Windows 10.0.18363 )"
-        ],
-        "x-ms-client-request-id": "cf2f7fab-f251-9a86-cd46-d61a48545f77",
-        "x-ms-date": "Thu, 05 Mar 2020 22:16:16 GMT",
-        "x-ms-return-client-request-id": "true",
-        "x-ms-version": "2019-10-10"
-=======
           "message": "There is currently no lease on the resource.\nRequestId:fa43ff4b-201f-0097-0dfa-091bad000000\nTime:2020-04-03T20:59:18.5829364Z"
         }
       }
@@ -1250,42 +684,26 @@
         "x-ms-date": "Fri, 03 Apr 2020 20:59:20 GMT",
         "x-ms-return-client-request-id": "true",
         "x-ms-version": "2019-12-12"
->>>>>>> 32e373e2
       },
       "RequestBody": null,
       "StatusCode": 202,
       "ResponseHeaders": {
         "Content-Length": "0",
-<<<<<<< HEAD
-        "Date": "Thu, 05 Mar 2020 22:16:16 GMT",
-=======
-        "Date": "Fri, 03 Apr 2020 20:59:17 GMT",
->>>>>>> 32e373e2
+        "Date": "Fri, 03 Apr 2020 20:59:17 GMT",
         "Server": [
           "Windows-Azure-Blob/1.0",
           "Microsoft-HTTPAPI/2.0"
         ],
         "x-ms-client-request-id": "cf2f7fab-f251-9a86-cd46-d61a48545f77",
-<<<<<<< HEAD
-        "x-ms-request-id": "c74f1c23-a01e-000f-1d3b-f3e457000000",
-        "x-ms-version": "2019-10-10"
-=======
         "x-ms-request-id": "96220379-f01e-0012-03fa-093670000000",
         "x-ms-version": "2019-12-12"
->>>>>>> 32e373e2
       },
       "ResponseBody": []
     }
   ],
   "Variables": {
-<<<<<<< HEAD
-    "DateTimeOffsetNow": "2020-03-05T14:16:12.7968096-08:00",
-    "RandomSeed": "421317540",
-    "Storage_TestConfigHierarchicalNamespace": "NamespaceTenant\nseanstagehierarchical\nU2FuaXRpemVk\nhttps://seanstagehierarchical.blob.core.windows.net\nhttp://seanstagehierarchical.file.core.windows.net\nhttp://seanstagehierarchical.queue.core.windows.net\nhttp://seanstagehierarchical.table.core.windows.net\n\n\n\n\nhttp://seanstagehierarchical-secondary.blob.core.windows.net\nhttp://seanstagehierarchical-secondary.file.core.windows.net\nhttp://seanstagehierarchical-secondary.queue.core.windows.net\nhttp://seanstagehierarchical-secondary.table.core.windows.net\n68390a19-a643-458b-b726-408abf67b4fc\nSanitized\n72f988bf-86f1-41af-91ab-2d7cd011db47\nhttps://login.microsoftonline.com/\nCloud\nBlobEndpoint=https://seanstagehierarchical.blob.core.windows.net/;QueueEndpoint=http://seanstagehierarchical.queue.core.windows.net/;FileEndpoint=http://seanstagehierarchical.file.core.windows.net/;BlobSecondaryEndpoint=http://seanstagehierarchical-secondary.blob.core.windows.net/;QueueSecondaryEndpoint=http://seanstagehierarchical-secondary.queue.core.windows.net/;FileSecondaryEndpoint=http://seanstagehierarchical-secondary.file.core.windows.net/;AccountName=seanstagehierarchical;AccountKey=Sanitized\n"
-=======
     "DateTimeOffsetNow": "2020-04-03T13:59:18.3728194-07:00",
     "RandomSeed": "421317540",
     "Storage_TestConfigHierarchicalNamespace": "NamespaceTenant\nseannsecanary\nU2FuaXRpemVk\nhttp://seannsecanary.blob.core.windows.net\nhttp://seannsecanary.file.core.windows.net\nhttp://seannsecanary.queue.core.windows.net\nhttp://seannsecanary.table.core.windows.net\n\n\n\n\nhttp://seannsecanary-secondary.blob.core.windows.net\nhttp://seannsecanary-secondary.file.core.windows.net\nhttp://seannsecanary-secondary.queue.core.windows.net\nhttp://seannsecanary-secondary.table.core.windows.net\n68390a19-a643-458b-b726-408abf67b4fc\nSanitized\n72f988bf-86f1-41af-91ab-2d7cd011db47\nhttps://login.microsoftonline.com/\nCloud\nBlobEndpoint=http://seannsecanary.blob.core.windows.net/;QueueEndpoint=http://seannsecanary.queue.core.windows.net/;FileEndpoint=http://seannsecanary.file.core.windows.net/;BlobSecondaryEndpoint=http://seannsecanary-secondary.blob.core.windows.net/;QueueSecondaryEndpoint=http://seannsecanary-secondary.queue.core.windows.net/;FileSecondaryEndpoint=http://seannsecanary-secondary.file.core.windows.net/;AccountName=seannsecanary;AccountKey=Sanitized\n"
->>>>>>> 32e373e2
   }
 }