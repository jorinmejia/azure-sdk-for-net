--- conflicted
+++ resolved
@@ -1,22 +1,6 @@
 {
   "Entries": [
     {
-<<<<<<< HEAD
-      "RequestUri": "https://seanstagehierarchical.blob.core.windows.net/test-filesystem-5ca8c9e3-3234-c9d1-b8dd-79ca970774b8?restype=container",
-      "RequestMethod": "PUT",
-      "RequestHeaders": {
-        "Authorization": "Sanitized",
-        "traceparent": "00-287a225472404c47bd03fc3afd3b8e59-5bd12a57a7df5542-00",
-        "User-Agent": [
-          "azsdk-net-Storage.Files.DataLake/12.0.0-dev.20200305.1",
-          "(.NET Core 4.6.28325.01; Microsoft Windows 10.0.18363 )"
-        ],
-        "x-ms-blob-public-access": "container",
-        "x-ms-client-request-id": "eddae7f9-6a64-c9ca-e571-afb99a3ff3c8",
-        "x-ms-date": "Thu, 05 Mar 2020 22:18:33 GMT",
-        "x-ms-return-client-request-id": "true",
-        "x-ms-version": "2019-10-10"
-=======
       "RequestUri": "http://seannsecanary.blob.core.windows.net/test-filesystem-5ca8c9e3-3234-c9d1-b8dd-79ca970774b8?restype=container",
       "RequestMethod": "PUT",
       "RequestHeaders": {
@@ -31,52 +15,25 @@
         "x-ms-date": "Fri, 03 Apr 2020 21:01:07 GMT",
         "x-ms-return-client-request-id": "true",
         "x-ms-version": "2019-12-12"
->>>>>>> 32e373e2
       },
       "RequestBody": null,
       "StatusCode": 201,
       "ResponseHeaders": {
         "Content-Length": "0",
-<<<<<<< HEAD
-        "Date": "Thu, 05 Mar 2020 22:18:33 GMT",
-        "ETag": "\u00220x8D7C15324C7BB44\u0022",
-        "Last-Modified": "Thu, 05 Mar 2020 22:18:33 GMT",
-=======
         "Date": "Fri, 03 Apr 2020 21:01:05 GMT",
         "ETag": "\u00220x8D7D812202F2829\u0022",
         "Last-Modified": "Fri, 03 Apr 2020 21:01:05 GMT",
->>>>>>> 32e373e2
         "Server": [
           "Windows-Azure-Blob/1.0",
           "Microsoft-HTTPAPI/2.0"
         ],
         "x-ms-client-request-id": "eddae7f9-6a64-c9ca-e571-afb99a3ff3c8",
-<<<<<<< HEAD
-        "x-ms-request-id": "84b31e3e-f01e-003d-2d3c-f3e420000000",
-        "x-ms-version": "2019-10-10"
-=======
         "x-ms-request-id": "96222f1e-f01e-0012-31fa-093670000000",
         "x-ms-version": "2019-12-12"
->>>>>>> 32e373e2
       },
       "ResponseBody": []
     },
     {
-<<<<<<< HEAD
-      "RequestUri": "https://seanstagehierarchical.dfs.core.windows.net/test-filesystem-5ca8c9e3-3234-c9d1-b8dd-79ca970774b8/test-file-46f2dc12-12fd-7d60-60c6-530b7ac9cdde?resource=file",
-      "RequestMethod": "PUT",
-      "RequestHeaders": {
-        "Authorization": "Sanitized",
-        "traceparent": "00-f22b69535521fe43adae1960358a6c31-75f48a88159bd14b-00",
-        "User-Agent": [
-          "azsdk-net-Storage.Files.DataLake/12.0.0-dev.20200305.1",
-          "(.NET Core 4.6.28325.01; Microsoft Windows 10.0.18363 )"
-        ],
-        "x-ms-client-request-id": "1ff5ef34-84e7-e69f-875c-8d9e16bf4f1c",
-        "x-ms-date": "Thu, 05 Mar 2020 22:18:34 GMT",
-        "x-ms-return-client-request-id": "true",
-        "x-ms-version": "2019-10-10"
-=======
       "RequestUri": "http://seannsecanary.dfs.core.windows.net/test-filesystem-5ca8c9e3-3234-c9d1-b8dd-79ca970774b8/test-file-46f2dc12-12fd-7d60-60c6-530b7ac9cdde?resource=file",
       "RequestMethod": "PUT",
       "RequestHeaders": {
@@ -90,53 +47,32 @@
         "x-ms-date": "Fri, 03 Apr 2020 21:01:07 GMT",
         "x-ms-return-client-request-id": "true",
         "x-ms-version": "2019-12-12"
->>>>>>> 32e373e2
       },
       "RequestBody": null,
       "StatusCode": 201,
       "ResponseHeaders": {
         "Content-Length": "0",
-<<<<<<< HEAD
-        "Date": "Thu, 05 Mar 2020 22:18:33 GMT",
-        "ETag": "\u00220x8D7C15324F8C599\u0022",
-        "Last-Modified": "Thu, 05 Mar 2020 22:18:34 GMT",
-=======
         "Date": "Fri, 03 Apr 2020 21:01:04 GMT",
         "ETag": "\u00220x8D7D8122041FD46\u0022",
         "Last-Modified": "Fri, 03 Apr 2020 21:01:05 GMT",
->>>>>>> 32e373e2
         "Server": [
           "Windows-Azure-HDFS/1.0",
           "Microsoft-HTTPAPI/2.0"
         ],
         "x-ms-client-request-id": "1ff5ef34-84e7-e69f-875c-8d9e16bf4f1c",
-<<<<<<< HEAD
-        "x-ms-request-id": "0f34bb79-401f-0038-2c3c-f336fb000000",
-        "x-ms-version": "2019-10-10"
-=======
         "x-ms-request-id": "fa4400c4-201f-0097-3cfa-091bad000000",
         "x-ms-version": "2019-12-12"
->>>>>>> 32e373e2
       },
       "ResponseBody": []
     },
     {
-<<<<<<< HEAD
-      "RequestUri": "https://seanstagehierarchical.blob.core.windows.net/test-filesystem-5ca8c9e3-3234-c9d1-b8dd-79ca970774b8/test-file-46f2dc12-12fd-7d60-60c6-530b7ac9cdde?comp=properties",
-=======
       "RequestUri": "http://seannsecanary.blob.core.windows.net/test-filesystem-5ca8c9e3-3234-c9d1-b8dd-79ca970774b8/test-file-46f2dc12-12fd-7d60-60c6-530b7ac9cdde?comp=properties",
->>>>>>> 32e373e2
       "RequestMethod": "PUT",
       "RequestHeaders": {
         "Authorization": "Sanitized",
         "User-Agent": [
-<<<<<<< HEAD
-          "azsdk-net-Storage.Files.DataLake/12.0.0-dev.20200305.1",
-          "(.NET Core 4.6.28325.01; Microsoft Windows 10.0.18363 )"
-=======
           "azsdk-net-Storage.Files.DataLake/12.1.0-dev.20200403.1",
           "(.NET Core 4.6.28325.01; Microsoft Windows 10.0.18362 )"
->>>>>>> 32e373e2
         ],
         "x-ms-blob-cache-control": "xnfghuwvlahxvodwuxvt",
         "x-ms-blob-content-disposition": "najkixphogyxcsdsmhfj",
@@ -145,63 +81,33 @@
         "x-ms-blob-content-md5": "MlnNyaCtsFykPQOfKIglRg==",
         "x-ms-blob-content-type": "ipitqwgyefprjueaueyb",
         "x-ms-client-request-id": "8ad68a7e-aed4-8df7-3ceb-28d0f9b5cf62",
-<<<<<<< HEAD
-        "x-ms-date": "Thu, 05 Mar 2020 22:18:34 GMT",
-        "x-ms-return-client-request-id": "true",
-        "x-ms-version": "2019-10-10"
-=======
         "x-ms-date": "Fri, 03 Apr 2020 21:01:07 GMT",
         "x-ms-return-client-request-id": "true",
         "x-ms-version": "2019-12-12"
->>>>>>> 32e373e2
       },
       "RequestBody": null,
       "StatusCode": 200,
       "ResponseHeaders": {
         "Content-Length": "0",
-<<<<<<< HEAD
-        "Date": "Thu, 05 Mar 2020 22:18:33 GMT",
-        "ETag": "\u00220x8D7C1532534453A\u0022",
-        "Last-Modified": "Thu, 05 Mar 2020 22:18:34 GMT",
-=======
         "Date": "Fri, 03 Apr 2020 21:01:05 GMT",
         "ETag": "\u00220x8D7D812204F546C\u0022",
         "Last-Modified": "Fri, 03 Apr 2020 21:01:05 GMT",
->>>>>>> 32e373e2
         "Server": [
           "Windows-Azure-Blob/1.0",
           "Microsoft-HTTPAPI/2.0"
         ],
         "x-ms-client-request-id": "8ad68a7e-aed4-8df7-3ceb-28d0f9b5cf62",
-<<<<<<< HEAD
-        "x-ms-request-id": "84b31e49-f01e-003d-353c-f3e420000000",
-        "x-ms-version": "2019-10-10"
-=======
         "x-ms-request-id": "96222f3a-f01e-0012-47fa-093670000000",
         "x-ms-version": "2019-12-12"
->>>>>>> 32e373e2
       },
       "ResponseBody": []
     },
     {
-<<<<<<< HEAD
-      "RequestUri": "https://seanstagehierarchical.blob.core.windows.net/test-filesystem-5ca8c9e3-3234-c9d1-b8dd-79ca970774b8/test-file-46f2dc12-12fd-7d60-60c6-530b7ac9cdde",
-=======
       "RequestUri": "http://seannsecanary.blob.core.windows.net/test-filesystem-5ca8c9e3-3234-c9d1-b8dd-79ca970774b8/test-file-46f2dc12-12fd-7d60-60c6-530b7ac9cdde",
->>>>>>> 32e373e2
       "RequestMethod": "HEAD",
       "RequestHeaders": {
         "Authorization": "Sanitized",
         "User-Agent": [
-<<<<<<< HEAD
-          "azsdk-net-Storage.Files.DataLake/12.0.0-dev.20200305.1",
-          "(.NET Core 4.6.28325.01; Microsoft Windows 10.0.18363 )"
-        ],
-        "x-ms-client-request-id": "8c1fdd94-c4e9-f548-d91a-82821ccb92d2",
-        "x-ms-date": "Thu, 05 Mar 2020 22:18:34 GMT",
-        "x-ms-return-client-request-id": "true",
-        "x-ms-version": "2019-10-10"
-=======
           "azsdk-net-Storage.Files.DataLake/12.1.0-dev.20200403.1",
           "(.NET Core 4.6.28325.01; Microsoft Windows 10.0.18362 )"
         ],
@@ -209,7 +115,6 @@
         "x-ms-date": "Fri, 03 Apr 2020 21:01:07 GMT",
         "x-ms-return-client-request-id": "true",
         "x-ms-version": "2019-12-12"
->>>>>>> 32e373e2
       },
       "RequestBody": null,
       "StatusCode": 200,
@@ -222,15 +127,9 @@
         "Content-Length": "0",
         "Content-MD5": "MlnNyaCtsFykPQOfKIglRg==",
         "Content-Type": "ipitqwgyefprjueaueyb",
-<<<<<<< HEAD
-        "Date": "Thu, 05 Mar 2020 22:18:33 GMT",
-        "ETag": "\u00220x8D7C1532534453A\u0022",
-        "Last-Modified": "Thu, 05 Mar 2020 22:18:34 GMT",
-=======
         "Date": "Fri, 03 Apr 2020 21:01:06 GMT",
         "ETag": "\u00220x8D7D812204F546C\u0022",
         "Last-Modified": "Fri, 03 Apr 2020 21:01:05 GMT",
->>>>>>> 32e373e2
         "Server": [
           "Windows-Azure-Blob/1.0",
           "Microsoft-HTTPAPI/2.0"
@@ -239,40 +138,16 @@
         "x-ms-access-tier-inferred": "true",
         "x-ms-blob-type": "BlockBlob",
         "x-ms-client-request-id": "8c1fdd94-c4e9-f548-d91a-82821ccb92d2",
-<<<<<<< HEAD
-        "x-ms-creation-time": "Thu, 05 Mar 2020 22:18:34 GMT",
-        "x-ms-lease-state": "available",
-        "x-ms-lease-status": "unlocked",
-        "x-ms-request-id": "84b31e52-f01e-003d-3e3c-f3e420000000",
-        "x-ms-server-encrypted": "true",
-        "x-ms-version": "2019-10-10"
-=======
         "x-ms-creation-time": "Fri, 03 Apr 2020 21:01:05 GMT",
         "x-ms-lease-state": "available",
         "x-ms-lease-status": "unlocked",
         "x-ms-request-id": "96222f40-f01e-0012-4cfa-093670000000",
         "x-ms-server-encrypted": "true",
         "x-ms-version": "2019-12-12"
->>>>>>> 32e373e2
       },
       "ResponseBody": []
     },
     {
-<<<<<<< HEAD
-      "RequestUri": "https://seanstagehierarchical.blob.core.windows.net/test-filesystem-5ca8c9e3-3234-c9d1-b8dd-79ca970774b8?restype=container",
-      "RequestMethod": "DELETE",
-      "RequestHeaders": {
-        "Authorization": "Sanitized",
-        "traceparent": "00-8442e0ee37f3d54dabf9abeaf165c3d1-62bfbccd0b41a041-00",
-        "User-Agent": [
-          "azsdk-net-Storage.Files.DataLake/12.0.0-dev.20200305.1",
-          "(.NET Core 4.6.28325.01; Microsoft Windows 10.0.18363 )"
-        ],
-        "x-ms-client-request-id": "1c3bd20e-4396-9379-a494-0cee06d8d489",
-        "x-ms-date": "Thu, 05 Mar 2020 22:18:34 GMT",
-        "x-ms-return-client-request-id": "true",
-        "x-ms-version": "2019-10-10"
-=======
       "RequestUri": "http://seannsecanary.blob.core.windows.net/test-filesystem-5ca8c9e3-3234-c9d1-b8dd-79ca970774b8?restype=container",
       "RequestMethod": "DELETE",
       "RequestHeaders": {
@@ -286,42 +161,26 @@
         "x-ms-date": "Fri, 03 Apr 2020 21:01:07 GMT",
         "x-ms-return-client-request-id": "true",
         "x-ms-version": "2019-12-12"
->>>>>>> 32e373e2
       },
       "RequestBody": null,
       "StatusCode": 202,
       "ResponseHeaders": {
         "Content-Length": "0",
-<<<<<<< HEAD
-        "Date": "Thu, 05 Mar 2020 22:18:34 GMT",
-=======
         "Date": "Fri, 03 Apr 2020 21:01:06 GMT",
->>>>>>> 32e373e2
         "Server": [
           "Windows-Azure-Blob/1.0",
           "Microsoft-HTTPAPI/2.0"
         ],
         "x-ms-client-request-id": "1c3bd20e-4396-9379-a494-0cee06d8d489",
-<<<<<<< HEAD
-        "x-ms-request-id": "84b31e54-f01e-003d-403c-f3e420000000",
-        "x-ms-version": "2019-10-10"
-=======
         "x-ms-request-id": "96222f4b-f01e-0012-57fa-093670000000",
         "x-ms-version": "2019-12-12"
->>>>>>> 32e373e2
       },
       "ResponseBody": []
     }
   ],
   "Variables": {
-<<<<<<< HEAD
-    "DateTimeOffsetNow": "2020-03-05T14:18:33.7782490-08:00",
-    "RandomSeed": "361081037",
-    "Storage_TestConfigHierarchicalNamespace": "NamespaceTenant\nseanstagehierarchical\nU2FuaXRpemVk\nhttps://seanstagehierarchical.blob.core.windows.net\nhttp://seanstagehierarchical.file.core.windows.net\nhttp://seanstagehierarchical.queue.core.windows.net\nhttp://seanstagehierarchical.table.core.windows.net\n\n\n\n\nhttp://seanstagehierarchical-secondary.blob.core.windows.net\nhttp://seanstagehierarchical-secondary.file.core.windows.net\nhttp://seanstagehierarchical-secondary.queue.core.windows.net\nhttp://seanstagehierarchical-secondary.table.core.windows.net\n68390a19-a643-458b-b726-408abf67b4fc\nSanitized\n72f988bf-86f1-41af-91ab-2d7cd011db47\nhttps://login.microsoftonline.com/\nCloud\nBlobEndpoint=https://seanstagehierarchical.blob.core.windows.net/;QueueEndpoint=http://seanstagehierarchical.queue.core.windows.net/;FileEndpoint=http://seanstagehierarchical.file.core.windows.net/;BlobSecondaryEndpoint=http://seanstagehierarchical-secondary.blob.core.windows.net/;QueueSecondaryEndpoint=http://seanstagehierarchical-secondary.queue.core.windows.net/;FileSecondaryEndpoint=http://seanstagehierarchical-secondary.file.core.windows.net/;AccountName=seanstagehierarchical;AccountKey=Sanitized\n"
-=======
     "DateTimeOffsetNow": "2020-04-03T14:01:07.1599324-07:00",
     "RandomSeed": "361081037",
     "Storage_TestConfigHierarchicalNamespace": "NamespaceTenant\nseannsecanary\nU2FuaXRpemVk\nhttp://seannsecanary.blob.core.windows.net\nhttp://seannsecanary.file.core.windows.net\nhttp://seannsecanary.queue.core.windows.net\nhttp://seannsecanary.table.core.windows.net\n\n\n\n\nhttp://seannsecanary-secondary.blob.core.windows.net\nhttp://seannsecanary-secondary.file.core.windows.net\nhttp://seannsecanary-secondary.queue.core.windows.net\nhttp://seannsecanary-secondary.table.core.windows.net\n68390a19-a643-458b-b726-408abf67b4fc\nSanitized\n72f988bf-86f1-41af-91ab-2d7cd011db47\nhttps://login.microsoftonline.com/\nCloud\nBlobEndpoint=http://seannsecanary.blob.core.windows.net/;QueueEndpoint=http://seannsecanary.queue.core.windows.net/;FileEndpoint=http://seannsecanary.file.core.windows.net/;BlobSecondaryEndpoint=http://seannsecanary-secondary.blob.core.windows.net/;QueueSecondaryEndpoint=http://seannsecanary-secondary.queue.core.windows.net/;FileSecondaryEndpoint=http://seannsecanary-secondary.file.core.windows.net/;AccountName=seannsecanary;AccountKey=Sanitized\n"
->>>>>>> 32e373e2
   }
 }