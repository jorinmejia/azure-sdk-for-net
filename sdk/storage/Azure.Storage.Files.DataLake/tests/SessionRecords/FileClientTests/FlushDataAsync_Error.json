--- conflicted
+++ resolved
@@ -1,22 +1,6 @@
 {
   "Entries": [
     {
-<<<<<<< HEAD
-      "RequestUri": "https://seanstagehierarchical.blob.core.windows.net/test-filesystem-93fe45e0-1c68-8def-e4fd-d0a355211087?restype=container",
-      "RequestMethod": "PUT",
-      "RequestHeaders": {
-        "Authorization": "Sanitized",
-        "traceparent": "00-473c97cb4f431940954d42ce57a006d7-595052ac34b7cd4d-00",
-        "User-Agent": [
-          "azsdk-net-Storage.Files.DataLake/12.0.0-dev.20200305.1",
-          "(.NET Core 4.6.28325.01; Microsoft Windows 10.0.18363 )"
-        ],
-        "x-ms-blob-public-access": "container",
-        "x-ms-client-request-id": "055012a7-ab23-2e2d-c620-ea95fb2dce30",
-        "x-ms-date": "Thu, 05 Mar 2020 22:16:37 GMT",
-        "x-ms-return-client-request-id": "true",
-        "x-ms-version": "2019-10-10"
-=======
       "RequestUri": "http://seannsecanary.blob.core.windows.net/test-filesystem-93fe45e0-1c68-8def-e4fd-d0a355211087?restype=container",
       "RequestMethod": "PUT",
       "RequestHeaders": {
@@ -31,57 +15,30 @@
         "x-ms-date": "Fri, 03 Apr 2020 20:59:29 GMT",
         "x-ms-return-client-request-id": "true",
         "x-ms-version": "2019-12-12"
->>>>>>> 32e373e2
       },
       "RequestBody": null,
       "StatusCode": 201,
       "ResponseHeaders": {
         "Content-Length": "0",
-<<<<<<< HEAD
-        "Date": "Thu, 05 Mar 2020 22:16:37 GMT",
-        "ETag": "\u00220x8D7C152DF35FEF7\u0022",
-        "Last-Modified": "Thu, 05 Mar 2020 22:16:37 GMT",
-=======
         "Date": "Fri, 03 Apr 2020 20:59:26 GMT",
         "ETag": "\u00220x8D7D811E5B184BB\u0022",
         "Last-Modified": "Fri, 03 Apr 2020 20:59:27 GMT",
->>>>>>> 32e373e2
         "Server": [
           "Windows-Azure-Blob/1.0",
           "Microsoft-HTTPAPI/2.0"
         ],
         "x-ms-client-request-id": "055012a7-ab23-2e2d-c620-ea95fb2dce30",
-<<<<<<< HEAD
-        "x-ms-request-id": "a8f4d636-c01e-0019-4a3b-f31280000000",
-        "x-ms-version": "2019-10-10"
-=======
         "x-ms-request-id": "96220780-f01e-0012-66fa-093670000000",
         "x-ms-version": "2019-12-12"
->>>>>>> 32e373e2
       },
       "ResponseBody": []
     },
     {
-<<<<<<< HEAD
-      "RequestUri": "https://seanstagehierarchical.dfs.core.windows.net/test-filesystem-93fe45e0-1c68-8def-e4fd-d0a355211087/test-file-ec4bd52e-ecd4-0171-9f22-aa8ca7f39d06?action=flush\u0026position=0",
-=======
       "RequestUri": "http://seannsecanary.dfs.core.windows.net/test-filesystem-93fe45e0-1c68-8def-e4fd-d0a355211087/test-file-ec4bd52e-ecd4-0171-9f22-aa8ca7f39d06?action=flush\u0026position=0",
->>>>>>> 32e373e2
       "RequestMethod": "PATCH",
       "RequestHeaders": {
         "Authorization": "Sanitized",
         "Content-Length": "0",
-<<<<<<< HEAD
-        "traceparent": "00-128da7d38a72ce44bf9c0f0f012f9f33-fc9eb52242fd9542-00",
-        "User-Agent": [
-          "azsdk-net-Storage.Files.DataLake/12.0.0-dev.20200305.1",
-          "(.NET Core 4.6.28325.01; Microsoft Windows 10.0.18363 )"
-        ],
-        "x-ms-client-request-id": "1acd440d-4392-baf9-a14f-660100a086d3",
-        "x-ms-date": "Thu, 05 Mar 2020 22:16:37 GMT",
-        "x-ms-return-client-request-id": "true",
-        "x-ms-version": "2019-10-10"
-=======
         "traceparent": "00-894bb419da334f48917dccb8d50ca41d-542281236f36c742-00",
         "User-Agent": [
           "azsdk-net-Storage.Files.DataLake/12.1.0-dev.20200403.1",
@@ -91,55 +48,25 @@
         "x-ms-date": "Fri, 03 Apr 2020 20:59:29 GMT",
         "x-ms-return-client-request-id": "true",
         "x-ms-version": "2019-12-12"
->>>>>>> 32e373e2
       },
       "RequestBody": null,
       "StatusCode": 404,
       "ResponseHeaders": {
         "Content-Length": "163",
         "Content-Type": "application/json; charset=utf-8",
-<<<<<<< HEAD
-        "Date": "Thu, 05 Mar 2020 22:16:36 GMT",
-=======
         "Date": "Fri, 03 Apr 2020 20:59:26 GMT",
->>>>>>> 32e373e2
         "Server": [
           "Windows-Azure-HDFS/1.0",
           "Microsoft-HTTPAPI/2.0"
         ],
         "x-ms-client-request-id": "1acd440d-4392-baf9-a14f-660100a086d3",
         "x-ms-error-code": "PathNotFound",
-<<<<<<< HEAD
-        "x-ms-request-id": "5a9dcacb-201f-0001-3f3b-f3cde7000000",
-        "x-ms-version": "2019-10-10"
-=======
         "x-ms-request-id": "fa43ff84-201f-0097-44fa-091bad000000",
         "x-ms-version": "2019-12-12"
->>>>>>> 32e373e2
       },
       "ResponseBody": {
         "error": {
           "code": "PathNotFound",
-<<<<<<< HEAD
-          "message": "The specified path does not exist.\nRequestId:5a9dcacb-201f-0001-3f3b-f3cde7000000\nTime:2020-03-05T22:16:37.6071070Z"
-        }
-      }
-    },
-    {
-      "RequestUri": "https://seanstagehierarchical.blob.core.windows.net/test-filesystem-93fe45e0-1c68-8def-e4fd-d0a355211087?restype=container",
-      "RequestMethod": "DELETE",
-      "RequestHeaders": {
-        "Authorization": "Sanitized",
-        "traceparent": "00-80961c97dbbbbb419eaa8e988b30cc64-115091a9087ea249-00",
-        "User-Agent": [
-          "azsdk-net-Storage.Files.DataLake/12.0.0-dev.20200305.1",
-          "(.NET Core 4.6.28325.01; Microsoft Windows 10.0.18363 )"
-        ],
-        "x-ms-client-request-id": "627ef040-8225-8a74-0841-a182a462cd35",
-        "x-ms-date": "Thu, 05 Mar 2020 22:16:37 GMT",
-        "x-ms-return-client-request-id": "true",
-        "x-ms-version": "2019-10-10"
-=======
           "message": "The specified path does not exist.\nRequestId:fa43ff84-201f-0097-44fa-091bad000000\nTime:2020-04-03T20:59:27.6813363Z"
         }
       }
@@ -158,39 +85,25 @@
         "x-ms-date": "Fri, 03 Apr 2020 20:59:29 GMT",
         "x-ms-return-client-request-id": "true",
         "x-ms-version": "2019-12-12"
->>>>>>> 32e373e2
       },
       "RequestBody": null,
       "StatusCode": 202,
       "ResponseHeaders": {
         "Content-Length": "0",
-<<<<<<< HEAD
-        "Date": "Thu, 05 Mar 2020 22:16:37 GMT",
-=======
         "Date": "Fri, 03 Apr 2020 20:59:27 GMT",
->>>>>>> 32e373e2
         "Server": [
           "Windows-Azure-Blob/1.0",
           "Microsoft-HTTPAPI/2.0"
         ],
         "x-ms-client-request-id": "627ef040-8225-8a74-0841-a182a462cd35",
-<<<<<<< HEAD
-        "x-ms-request-id": "a8f4d63d-c01e-0019-4e3b-f31280000000",
-        "x-ms-version": "2019-10-10"
-=======
         "x-ms-request-id": "9622078f-f01e-0012-74fa-093670000000",
         "x-ms-version": "2019-12-12"
->>>>>>> 32e373e2
       },
       "ResponseBody": []
     }
   ],
   "Variables": {
     "RandomSeed": "1893364078",
-<<<<<<< HEAD
-    "Storage_TestConfigHierarchicalNamespace": "NamespaceTenant\nseanstagehierarchical\nU2FuaXRpemVk\nhttps://seanstagehierarchical.blob.core.windows.net\nhttp://seanstagehierarchical.file.core.windows.net\nhttp://seanstagehierarchical.queue.core.windows.net\nhttp://seanstagehierarchical.table.core.windows.net\n\n\n\n\nhttp://seanstagehierarchical-secondary.blob.core.windows.net\nhttp://seanstagehierarchical-secondary.file.core.windows.net\nhttp://seanstagehierarchical-secondary.queue.core.windows.net\nhttp://seanstagehierarchical-secondary.table.core.windows.net\n68390a19-a643-458b-b726-408abf67b4fc\nSanitized\n72f988bf-86f1-41af-91ab-2d7cd011db47\nhttps://login.microsoftonline.com/\nCloud\nBlobEndpoint=https://seanstagehierarchical.blob.core.windows.net/;QueueEndpoint=http://seanstagehierarchical.queue.core.windows.net/;FileEndpoint=http://seanstagehierarchical.file.core.windows.net/;BlobSecondaryEndpoint=http://seanstagehierarchical-secondary.blob.core.windows.net/;QueueSecondaryEndpoint=http://seanstagehierarchical-secondary.queue.core.windows.net/;FileSecondaryEndpoint=http://seanstagehierarchical-secondary.file.core.windows.net/;AccountName=seanstagehierarchical;AccountKey=Sanitized\n"
-=======
     "Storage_TestConfigHierarchicalNamespace": "NamespaceTenant\nseannsecanary\nU2FuaXRpemVk\nhttp://seannsecanary.blob.core.windows.net\nhttp://seannsecanary.file.core.windows.net\nhttp://seannsecanary.queue.core.windows.net\nhttp://seannsecanary.table.core.windows.net\n\n\n\n\nhttp://seannsecanary-secondary.blob.core.windows.net\nhttp://seannsecanary-secondary.file.core.windows.net\nhttp://seannsecanary-secondary.queue.core.windows.net\nhttp://seannsecanary-secondary.table.core.windows.net\n68390a19-a643-458b-b726-408abf67b4fc\nSanitized\n72f988bf-86f1-41af-91ab-2d7cd011db47\nhttps://login.microsoftonline.com/\nCloud\nBlobEndpoint=http://seannsecanary.blob.core.windows.net/;QueueEndpoint=http://seannsecanary.queue.core.windows.net/;FileEndpoint=http://seannsecanary.file.core.windows.net/;BlobSecondaryEndpoint=http://seannsecanary-secondary.blob.core.windows.net/;QueueSecondaryEndpoint=http://seannsecanary-secondary.queue.core.windows.net/;FileSecondaryEndpoint=http://seannsecanary-secondary.file.core.windows.net/;AccountName=seannsecanary;AccountKey=Sanitized\n"
->>>>>>> 32e373e2
   }
 }