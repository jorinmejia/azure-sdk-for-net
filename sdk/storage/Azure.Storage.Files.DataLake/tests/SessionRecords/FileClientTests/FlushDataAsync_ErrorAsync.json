{
  "Entries": [
    {
<<<<<<< HEAD
      "RequestUri": "https://seanstagehierarchical.blob.core.windows.net/test-filesystem-7fba5cab-f017-03f2-f6e3-2fa8246cbf16?restype=container",
      "RequestMethod": "PUT",
      "RequestHeaders": {
        "Authorization": "Sanitized",
        "traceparent": "00-f152e8bbba8f8b4ca0a467e0bc37b2b1-ae2a7c2099686e49-00",
        "User-Agent": [
          "azsdk-net-Storage.Files.DataLake/12.0.0-dev.20200305.1",
          "(.NET Core 4.6.28325.01; Microsoft Windows 10.0.18363 )"
        ],
        "x-ms-blob-public-access": "container",
        "x-ms-client-request-id": "3c7b5538-4ee0-85f0-1814-97ecc62c7de0",
        "x-ms-date": "Thu, 05 Mar 2020 22:20:42 GMT",
        "x-ms-return-client-request-id": "true",
        "x-ms-version": "2019-10-10"
=======
      "RequestUri": "http://seannsecanary.blob.core.windows.net/test-filesystem-7fba5cab-f017-03f2-f6e3-2fa8246cbf16?restype=container",
      "RequestMethod": "PUT",
      "RequestHeaders": {
        "Authorization": "Sanitized",
        "traceparent": "00-87f5ec1aa6253c439813bb93f7f37738-f61045b3a55cfa45-00",
        "User-Agent": [
          "azsdk-net-Storage.Files.DataLake/12.1.0-dev.20200403.1",
          "(.NET Core 4.6.28325.01; Microsoft Windows 10.0.18362 )"
        ],
        "x-ms-blob-public-access": "container",
        "x-ms-client-request-id": "3c7b5538-4ee0-85f0-1814-97ecc62c7de0",
        "x-ms-date": "Fri, 03 Apr 2020 21:02:12 GMT",
        "x-ms-return-client-request-id": "true",
        "x-ms-version": "2019-12-12"
>>>>>>> 32e373e2
      },
      "RequestBody": null,
      "StatusCode": 201,
      "ResponseHeaders": {
        "Content-Length": "0",
<<<<<<< HEAD
        "Date": "Thu, 05 Mar 2020 22:20:41 GMT",
        "ETag": "\u00220x8D7C15371762F00\u0022",
        "Last-Modified": "Thu, 05 Mar 2020 22:20:42 GMT",
=======
        "Date": "Fri, 03 Apr 2020 21:02:10 GMT",
        "ETag": "\u00220x8D7D81246EE84B1\u0022",
        "Last-Modified": "Fri, 03 Apr 2020 21:02:10 GMT",
>>>>>>> 32e373e2
        "Server": [
          "Windows-Azure-Blob/1.0",
          "Microsoft-HTTPAPI/2.0"
        ],
        "x-ms-client-request-id": "3c7b5538-4ee0-85f0-1814-97ecc62c7de0",
<<<<<<< HEAD
        "x-ms-request-id": "9d99d6b5-f01e-0002-3b3c-f32c83000000",
        "x-ms-version": "2019-10-10"
=======
        "x-ms-request-id": "96224bfa-f01e-0012-37fb-093670000000",
        "x-ms-version": "2019-12-12"
>>>>>>> 32e373e2
      },
      "ResponseBody": []
    },
    {
<<<<<<< HEAD
      "RequestUri": "https://seanstagehierarchical.dfs.core.windows.net/test-filesystem-7fba5cab-f017-03f2-f6e3-2fa8246cbf16/test-file-5a36d901-b303-2461-6719-b804dab9d52c?action=flush\u0026position=0",
=======
      "RequestUri": "http://seannsecanary.dfs.core.windows.net/test-filesystem-7fba5cab-f017-03f2-f6e3-2fa8246cbf16/test-file-5a36d901-b303-2461-6719-b804dab9d52c?action=flush\u0026position=0",
>>>>>>> 32e373e2
      "RequestMethod": "PATCH",
      "RequestHeaders": {
        "Authorization": "Sanitized",
        "Content-Length": "0",
<<<<<<< HEAD
        "traceparent": "00-c8a12c38added9439acd8e55a7213d0b-18d524646bc11644-00",
        "User-Agent": [
          "azsdk-net-Storage.Files.DataLake/12.0.0-dev.20200305.1",
          "(.NET Core 4.6.28325.01; Microsoft Windows 10.0.18363 )"
        ],
        "x-ms-client-request-id": "53373594-e992-841e-f356-d4c695ecaa5e",
        "x-ms-date": "Thu, 05 Mar 2020 22:20:42 GMT",
        "x-ms-return-client-request-id": "true",
        "x-ms-version": "2019-10-10"
=======
        "traceparent": "00-c691f945a64d754c8f0fbc9f196b53c8-689f93017c508848-00",
        "User-Agent": [
          "azsdk-net-Storage.Files.DataLake/12.1.0-dev.20200403.1",
          "(.NET Core 4.6.28325.01; Microsoft Windows 10.0.18362 )"
        ],
        "x-ms-client-request-id": "53373594-e992-841e-f356-d4c695ecaa5e",
        "x-ms-date": "Fri, 03 Apr 2020 21:02:12 GMT",
        "x-ms-return-client-request-id": "true",
        "x-ms-version": "2019-12-12"
>>>>>>> 32e373e2
      },
      "RequestBody": null,
      "StatusCode": 404,
      "ResponseHeaders": {
        "Content-Length": "163",
        "Content-Type": "application/json; charset=utf-8",
<<<<<<< HEAD
        "Date": "Thu, 05 Mar 2020 22:20:43 GMT",
=======
        "Date": "Fri, 03 Apr 2020 21:02:10 GMT",
>>>>>>> 32e373e2
        "Server": [
          "Windows-Azure-HDFS/1.0",
          "Microsoft-HTTPAPI/2.0"
        ],
        "x-ms-client-request-id": "53373594-e992-841e-f356-d4c695ecaa5e",
        "x-ms-error-code": "PathNotFound",
<<<<<<< HEAD
        "x-ms-request-id": "1ea16f44-701f-000c-4b3c-f30533000000",
        "x-ms-version": "2019-10-10"
=======
        "x-ms-request-id": "fa4401f9-201f-0097-48fb-091bad000000",
        "x-ms-version": "2019-12-12"
>>>>>>> 32e373e2
      },
      "ResponseBody": {
        "error": {
          "code": "PathNotFound",
<<<<<<< HEAD
          "message": "The specified path does not exist.\nRequestId:1ea16f44-701f-000c-4b3c-f30533000000\nTime:2020-03-05T22:20:43.0814820Z"
        }
      }
    },
    {
      "RequestUri": "https://seanstagehierarchical.blob.core.windows.net/test-filesystem-7fba5cab-f017-03f2-f6e3-2fa8246cbf16?restype=container",
      "RequestMethod": "DELETE",
      "RequestHeaders": {
        "Authorization": "Sanitized",
        "traceparent": "00-785282d82caa4a4388d736a8c59d8542-162ec86c9d661d4f-00",
        "User-Agent": [
          "azsdk-net-Storage.Files.DataLake/12.0.0-dev.20200305.1",
          "(.NET Core 4.6.28325.01; Microsoft Windows 10.0.18363 )"
        ],
        "x-ms-client-request-id": "a56f1e3f-8282-b59a-eeeb-db9bae70bcfb",
        "x-ms-date": "Thu, 05 Mar 2020 22:20:43 GMT",
        "x-ms-return-client-request-id": "true",
        "x-ms-version": "2019-10-10"
=======
          "message": "The specified path does not exist.\nRequestId:fa4401f9-201f-0097-48fb-091bad000000\nTime:2020-04-03T21:02:10.8181907Z"
        }
      }
    },
    {
      "RequestUri": "http://seannsecanary.blob.core.windows.net/test-filesystem-7fba5cab-f017-03f2-f6e3-2fa8246cbf16?restype=container",
      "RequestMethod": "DELETE",
      "RequestHeaders": {
        "Authorization": "Sanitized",
        "traceparent": "00-1954ddbee01793478d78b3ff09597838-9ccf34d81725034a-00",
        "User-Agent": [
          "azsdk-net-Storage.Files.DataLake/12.1.0-dev.20200403.1",
          "(.NET Core 4.6.28325.01; Microsoft Windows 10.0.18362 )"
        ],
        "x-ms-client-request-id": "a56f1e3f-8282-b59a-eeeb-db9bae70bcfb",
        "x-ms-date": "Fri, 03 Apr 2020 21:02:12 GMT",
        "x-ms-return-client-request-id": "true",
        "x-ms-version": "2019-12-12"
>>>>>>> 32e373e2
      },
      "RequestBody": null,
      "StatusCode": 202,
      "ResponseHeaders": {
        "Content-Length": "0",
<<<<<<< HEAD
        "Date": "Thu, 05 Mar 2020 22:20:43 GMT",
=======
        "Date": "Fri, 03 Apr 2020 21:02:10 GMT",
>>>>>>> 32e373e2
        "Server": [
          "Windows-Azure-Blob/1.0",
          "Microsoft-HTTPAPI/2.0"
        ],
        "x-ms-client-request-id": "a56f1e3f-8282-b59a-eeeb-db9bae70bcfb",
<<<<<<< HEAD
        "x-ms-request-id": "9d99d6c5-f01e-0002-483c-f32c83000000",
        "x-ms-version": "2019-10-10"
=======
        "x-ms-request-id": "96224c13-f01e-0012-4afb-093670000000",
        "x-ms-version": "2019-12-12"
>>>>>>> 32e373e2
      },
      "ResponseBody": []
    }
  ],
  "Variables": {
    "RandomSeed": "1293155408",
<<<<<<< HEAD
    "Storage_TestConfigHierarchicalNamespace": "NamespaceTenant\nseanstagehierarchical\nU2FuaXRpemVk\nhttps://seanstagehierarchical.blob.core.windows.net\nhttp://seanstagehierarchical.file.core.windows.net\nhttp://seanstagehierarchical.queue.core.windows.net\nhttp://seanstagehierarchical.table.core.windows.net\n\n\n\n\nhttp://seanstagehierarchical-secondary.blob.core.windows.net\nhttp://seanstagehierarchical-secondary.file.core.windows.net\nhttp://seanstagehierarchical-secondary.queue.core.windows.net\nhttp://seanstagehierarchical-secondary.table.core.windows.net\n68390a19-a643-458b-b726-408abf67b4fc\nSanitized\n72f988bf-86f1-41af-91ab-2d7cd011db47\nhttps://login.microsoftonline.com/\nCloud\nBlobEndpoint=https://seanstagehierarchical.blob.core.windows.net/;QueueEndpoint=http://seanstagehierarchical.queue.core.windows.net/;FileEndpoint=http://seanstagehierarchical.file.core.windows.net/;BlobSecondaryEndpoint=http://seanstagehierarchical-secondary.blob.core.windows.net/;QueueSecondaryEndpoint=http://seanstagehierarchical-secondary.queue.core.windows.net/;FileSecondaryEndpoint=http://seanstagehierarchical-secondary.file.core.windows.net/;AccountName=seanstagehierarchical;AccountKey=Sanitized\n"
=======
    "Storage_TestConfigHierarchicalNamespace": "NamespaceTenant\nseannsecanary\nU2FuaXRpemVk\nhttp://seannsecanary.blob.core.windows.net\nhttp://seannsecanary.file.core.windows.net\nhttp://seannsecanary.queue.core.windows.net\nhttp://seannsecanary.table.core.windows.net\n\n\n\n\nhttp://seannsecanary-secondary.blob.core.windows.net\nhttp://seannsecanary-secondary.file.core.windows.net\nhttp://seannsecanary-secondary.queue.core.windows.net\nhttp://seannsecanary-secondary.table.core.windows.net\n68390a19-a643-458b-b726-408abf67b4fc\nSanitized\n72f988bf-86f1-41af-91ab-2d7cd011db47\nhttps://login.microsoftonline.com/\nCloud\nBlobEndpoint=http://seannsecanary.blob.core.windows.net/;QueueEndpoint=http://seannsecanary.queue.core.windows.net/;FileEndpoint=http://seannsecanary.file.core.windows.net/;BlobSecondaryEndpoint=http://seannsecanary-secondary.blob.core.windows.net/;QueueSecondaryEndpoint=http://seannsecanary-secondary.queue.core.windows.net/;FileSecondaryEndpoint=http://seannsecanary-secondary.file.core.windows.net/;AccountName=seannsecanary;AccountKey=Sanitized\n"
>>>>>>> 32e373e2
  }
}<|MERGE_RESOLUTION|>--- conflicted
+++ resolved
@@ -1,22 +1,6 @@
 {
   "Entries": [
     {
-<<<<<<< HEAD
-      "RequestUri": "https://seanstagehierarchical.blob.core.windows.net/test-filesystem-7fba5cab-f017-03f2-f6e3-2fa8246cbf16?restype=container",
-      "RequestMethod": "PUT",
-      "RequestHeaders": {
-        "Authorization": "Sanitized",
-        "traceparent": "00-f152e8bbba8f8b4ca0a467e0bc37b2b1-ae2a7c2099686e49-00",
-        "User-Agent": [
-          "azsdk-net-Storage.Files.DataLake/12.0.0-dev.20200305.1",
-          "(.NET Core 4.6.28325.01; Microsoft Windows 10.0.18363 )"
-        ],
-        "x-ms-blob-public-access": "container",
-        "x-ms-client-request-id": "3c7b5538-4ee0-85f0-1814-97ecc62c7de0",
-        "x-ms-date": "Thu, 05 Mar 2020 22:20:42 GMT",
-        "x-ms-return-client-request-id": "true",
-        "x-ms-version": "2019-10-10"
-=======
       "RequestUri": "http://seannsecanary.blob.core.windows.net/test-filesystem-7fba5cab-f017-03f2-f6e3-2fa8246cbf16?restype=container",
       "RequestMethod": "PUT",
       "RequestHeaders": {
@@ -31,57 +15,30 @@
         "x-ms-date": "Fri, 03 Apr 2020 21:02:12 GMT",
         "x-ms-return-client-request-id": "true",
         "x-ms-version": "2019-12-12"
->>>>>>> 32e373e2
       },
       "RequestBody": null,
       "StatusCode": 201,
       "ResponseHeaders": {
         "Content-Length": "0",
-<<<<<<< HEAD
-        "Date": "Thu, 05 Mar 2020 22:20:41 GMT",
-        "ETag": "\u00220x8D7C15371762F00\u0022",
-        "Last-Modified": "Thu, 05 Mar 2020 22:20:42 GMT",
-=======
         "Date": "Fri, 03 Apr 2020 21:02:10 GMT",
         "ETag": "\u00220x8D7D81246EE84B1\u0022",
         "Last-Modified": "Fri, 03 Apr 2020 21:02:10 GMT",
->>>>>>> 32e373e2
         "Server": [
           "Windows-Azure-Blob/1.0",
           "Microsoft-HTTPAPI/2.0"
         ],
         "x-ms-client-request-id": "3c7b5538-4ee0-85f0-1814-97ecc62c7de0",
-<<<<<<< HEAD
-        "x-ms-request-id": "9d99d6b5-f01e-0002-3b3c-f32c83000000",
-        "x-ms-version": "2019-10-10"
-=======
         "x-ms-request-id": "96224bfa-f01e-0012-37fb-093670000000",
         "x-ms-version": "2019-12-12"
->>>>>>> 32e373e2
       },
       "ResponseBody": []
     },
     {
-<<<<<<< HEAD
-      "RequestUri": "https://seanstagehierarchical.dfs.core.windows.net/test-filesystem-7fba5cab-f017-03f2-f6e3-2fa8246cbf16/test-file-5a36d901-b303-2461-6719-b804dab9d52c?action=flush\u0026position=0",
-=======
       "RequestUri": "http://seannsecanary.dfs.core.windows.net/test-filesystem-7fba5cab-f017-03f2-f6e3-2fa8246cbf16/test-file-5a36d901-b303-2461-6719-b804dab9d52c?action=flush\u0026position=0",
->>>>>>> 32e373e2
       "RequestMethod": "PATCH",
       "RequestHeaders": {
         "Authorization": "Sanitized",
         "Content-Length": "0",
-<<<<<<< HEAD
-        "traceparent": "00-c8a12c38added9439acd8e55a7213d0b-18d524646bc11644-00",
-        "User-Agent": [
-          "azsdk-net-Storage.Files.DataLake/12.0.0-dev.20200305.1",
-          "(.NET Core 4.6.28325.01; Microsoft Windows 10.0.18363 )"
-        ],
-        "x-ms-client-request-id": "53373594-e992-841e-f356-d4c695ecaa5e",
-        "x-ms-date": "Thu, 05 Mar 2020 22:20:42 GMT",
-        "x-ms-return-client-request-id": "true",
-        "x-ms-version": "2019-10-10"
-=======
         "traceparent": "00-c691f945a64d754c8f0fbc9f196b53c8-689f93017c508848-00",
         "User-Agent": [
           "azsdk-net-Storage.Files.DataLake/12.1.0-dev.20200403.1",
@@ -91,55 +48,25 @@
         "x-ms-date": "Fri, 03 Apr 2020 21:02:12 GMT",
         "x-ms-return-client-request-id": "true",
         "x-ms-version": "2019-12-12"
->>>>>>> 32e373e2
       },
       "RequestBody": null,
       "StatusCode": 404,
       "ResponseHeaders": {
         "Content-Length": "163",
         "Content-Type": "application/json; charset=utf-8",
-<<<<<<< HEAD
-        "Date": "Thu, 05 Mar 2020 22:20:43 GMT",
-=======
         "Date": "Fri, 03 Apr 2020 21:02:10 GMT",
->>>>>>> 32e373e2
         "Server": [
           "Windows-Azure-HDFS/1.0",
           "Microsoft-HTTPAPI/2.0"
         ],
         "x-ms-client-request-id": "53373594-e992-841e-f356-d4c695ecaa5e",
         "x-ms-error-code": "PathNotFound",
-<<<<<<< HEAD
-        "x-ms-request-id": "1ea16f44-701f-000c-4b3c-f30533000000",
-        "x-ms-version": "2019-10-10"
-=======
         "x-ms-request-id": "fa4401f9-201f-0097-48fb-091bad000000",
         "x-ms-version": "2019-12-12"
->>>>>>> 32e373e2
       },
       "ResponseBody": {
         "error": {
           "code": "PathNotFound",
-<<<<<<< HEAD
-          "message": "The specified path does not exist.\nRequestId:1ea16f44-701f-000c-4b3c-f30533000000\nTime:2020-03-05T22:20:43.0814820Z"
-        }
-      }
-    },
-    {
-      "RequestUri": "https://seanstagehierarchical.blob.core.windows.net/test-filesystem-7fba5cab-f017-03f2-f6e3-2fa8246cbf16?restype=container",
-      "RequestMethod": "DELETE",
-      "RequestHeaders": {
-        "Authorization": "Sanitized",
-        "traceparent": "00-785282d82caa4a4388d736a8c59d8542-162ec86c9d661d4f-00",
-        "User-Agent": [
-          "azsdk-net-Storage.Files.DataLake/12.0.0-dev.20200305.1",
-          "(.NET Core 4.6.28325.01; Microsoft Windows 10.0.18363 )"
-        ],
-        "x-ms-client-request-id": "a56f1e3f-8282-b59a-eeeb-db9bae70bcfb",
-        "x-ms-date": "Thu, 05 Mar 2020 22:20:43 GMT",
-        "x-ms-return-client-request-id": "true",
-        "x-ms-version": "2019-10-10"
-=======
           "message": "The specified path does not exist.\nRequestId:fa4401f9-201f-0097-48fb-091bad000000\nTime:2020-04-03T21:02:10.8181907Z"
         }
       }
@@ -158,39 +85,25 @@
         "x-ms-date": "Fri, 03 Apr 2020 21:02:12 GMT",
         "x-ms-return-client-request-id": "true",
         "x-ms-version": "2019-12-12"
->>>>>>> 32e373e2
       },
       "RequestBody": null,
       "StatusCode": 202,
       "ResponseHeaders": {
         "Content-Length": "0",
-<<<<<<< HEAD
-        "Date": "Thu, 05 Mar 2020 22:20:43 GMT",
-=======
         "Date": "Fri, 03 Apr 2020 21:02:10 GMT",
->>>>>>> 32e373e2
         "Server": [
           "Windows-Azure-Blob/1.0",
           "Microsoft-HTTPAPI/2.0"
         ],
         "x-ms-client-request-id": "a56f1e3f-8282-b59a-eeeb-db9bae70bcfb",
-<<<<<<< HEAD
-        "x-ms-request-id": "9d99d6c5-f01e-0002-483c-f32c83000000",
-        "x-ms-version": "2019-10-10"
-=======
         "x-ms-request-id": "96224c13-f01e-0012-4afb-093670000000",
         "x-ms-version": "2019-12-12"
->>>>>>> 32e373e2
       },
       "ResponseBody": []
     }
   ],
   "Variables": {
     "RandomSeed": "1293155408",
-<<<<<<< HEAD
-    "Storage_TestConfigHierarchicalNamespace": "NamespaceTenant\nseanstagehierarchical\nU2FuaXRpemVk\nhttps://seanstagehierarchical.blob.core.windows.net\nhttp://seanstagehierarchical.file.core.windows.net\nhttp://seanstagehierarchical.queue.core.windows.net\nhttp://seanstagehierarchical.table.core.windows.net\n\n\n\n\nhttp://seanstagehierarchical-secondary.blob.core.windows.net\nhttp://seanstagehierarchical-secondary.file.core.windows.net\nhttp://seanstagehierarchical-secondary.queue.core.windows.net\nhttp://seanstagehierarchical-secondary.table.core.windows.net\n68390a19-a643-458b-b726-408abf67b4fc\nSanitized\n72f988bf-86f1-41af-91ab-2d7cd011db47\nhttps://login.microsoftonline.com/\nCloud\nBlobEndpoint=https://seanstagehierarchical.blob.core.windows.net/;QueueEndpoint=http://seanstagehierarchical.queue.core.windows.net/;FileEndpoint=http://seanstagehierarchical.file.core.windows.net/;BlobSecondaryEndpoint=http://seanstagehierarchical-secondary.blob.core.windows.net/;QueueSecondaryEndpoint=http://seanstagehierarchical-secondary.queue.core.windows.net/;FileSecondaryEndpoint=http://seanstagehierarchical-secondary.file.core.windows.net/;AccountName=seanstagehierarchical;AccountKey=Sanitized\n"
-=======
     "Storage_TestConfigHierarchicalNamespace": "NamespaceTenant\nseannsecanary\nU2FuaXRpemVk\nhttp://seannsecanary.blob.core.windows.net\nhttp://seannsecanary.file.core.windows.net\nhttp://seannsecanary.queue.core.windows.net\nhttp://seannsecanary.table.core.windows.net\n\n\n\n\nhttp://seannsecanary-secondary.blob.core.windows.net\nhttp://seannsecanary-secondary.file.core.windows.net\nhttp://seannsecanary-secondary.queue.core.windows.net\nhttp://seannsecanary-secondary.table.core.windows.net\n68390a19-a643-458b-b726-408abf67b4fc\nSanitized\n72f988bf-86f1-41af-91ab-2d7cd011db47\nhttps://login.microsoftonline.com/\nCloud\nBlobEndpoint=http://seannsecanary.blob.core.windows.net/;QueueEndpoint=http://seannsecanary.queue.core.windows.net/;FileEndpoint=http://seannsecanary.file.core.windows.net/;BlobSecondaryEndpoint=http://seannsecanary-secondary.blob.core.windows.net/;QueueSecondaryEndpoint=http://seannsecanary-secondary.queue.core.windows.net/;FileSecondaryEndpoint=http://seannsecanary-secondary.file.core.windows.net/;AccountName=seannsecanary;AccountKey=Sanitized\n"
->>>>>>> 32e373e2
   }
 }