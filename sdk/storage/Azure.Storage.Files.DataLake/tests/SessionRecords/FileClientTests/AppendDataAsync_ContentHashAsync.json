{
  "Entries": [
    {
<<<<<<< HEAD
      "RequestUri": "https://seanstagehierarchical.blob.core.windows.net/test-filesystem-b1dd377f-1c52-924c-63cd-bb6f1377366d?restype=container",
      "RequestMethod": "PUT",
      "RequestHeaders": {
        "Authorization": "Sanitized",
        "traceparent": "00-085d61cbf5afeb4496f77c0dfa5f6c8a-022b083e1888db4c-00",
        "User-Agent": [
          "azsdk-net-Storage.Files.DataLake/12.0.0-dev.20200305.1",
          "(.NET Core 4.6.28325.01; Microsoft Windows 10.0.18363 )"
        ],
        "x-ms-blob-public-access": "container",
        "x-ms-client-request-id": "5b85cbb0-f31e-35ba-f1e2-04a9d08abe48",
        "x-ms-date": "Thu, 05 Mar 2020 22:19:24 GMT",
        "x-ms-return-client-request-id": "true",
        "x-ms-version": "2019-10-10"
=======
      "RequestUri": "http://seannsecanary.blob.core.windows.net/test-filesystem-b1dd377f-1c52-924c-63cd-bb6f1377366d?restype=container",
      "RequestMethod": "PUT",
      "RequestHeaders": {
        "Authorization": "Sanitized",
        "traceparent": "00-00f0d614da1f1a4cab65601d58fd5a2f-9bae59de9f0cc747-00",
        "User-Agent": [
          "azsdk-net-Storage.Files.DataLake/12.1.0-dev.20200403.1",
          "(.NET Core 4.6.28325.01; Microsoft Windows 10.0.18362 )"
        ],
        "x-ms-blob-public-access": "container",
        "x-ms-client-request-id": "5b85cbb0-f31e-35ba-f1e2-04a9d08abe48",
        "x-ms-date": "Fri, 03 Apr 2020 21:01:31 GMT",
        "x-ms-return-client-request-id": "true",
        "x-ms-version": "2019-12-12"
>>>>>>> 32e373e2
      },
      "RequestBody": null,
      "StatusCode": 201,
      "ResponseHeaders": {
        "Content-Length": "0",
<<<<<<< HEAD
        "Date": "Thu, 05 Mar 2020 22:19:24 GMT",
        "ETag": "\u00220x8D7C153431B3A0F\u0022",
        "Last-Modified": "Thu, 05 Mar 2020 22:19:24 GMT",
=======
        "Date": "Fri, 03 Apr 2020 21:01:29 GMT",
        "ETag": "\u00220x8D7D8122EA5C228\u0022",
        "Last-Modified": "Fri, 03 Apr 2020 21:01:29 GMT",
>>>>>>> 32e373e2
        "Server": [
          "Windows-Azure-Blob/1.0",
          "Microsoft-HTTPAPI/2.0"
        ],
        "x-ms-client-request-id": "5b85cbb0-f31e-35ba-f1e2-04a9d08abe48",
<<<<<<< HEAD
        "x-ms-request-id": "36ca26dc-201e-003e-673c-f30544000000",
        "x-ms-version": "2019-10-10"
=======
        "x-ms-request-id": "9622397f-f01e-0012-41fb-093670000000",
        "x-ms-version": "2019-12-12"
>>>>>>> 32e373e2
      },
      "ResponseBody": []
    },
    {
<<<<<<< HEAD
      "RequestUri": "https://seanstagehierarchical.dfs.core.windows.net/test-filesystem-b1dd377f-1c52-924c-63cd-bb6f1377366d/test-file-079a437a-769a-467d-2fc3-383af8de85a8?resource=file",
      "RequestMethod": "PUT",
      "RequestHeaders": {
        "Authorization": "Sanitized",
        "traceparent": "00-14f88ab40ff3ad4fbdac4bda8fbef270-7b6da32437d51148-00",
        "User-Agent": [
          "azsdk-net-Storage.Files.DataLake/12.0.0-dev.20200305.1",
          "(.NET Core 4.6.28325.01; Microsoft Windows 10.0.18363 )"
        ],
        "x-ms-client-request-id": "c9f3db59-8120-397c-4d3e-2b5bba7f3c13",
        "x-ms-date": "Thu, 05 Mar 2020 22:19:24 GMT",
        "x-ms-return-client-request-id": "true",
        "x-ms-version": "2019-10-10"
=======
      "RequestUri": "http://seannsecanary.dfs.core.windows.net/test-filesystem-b1dd377f-1c52-924c-63cd-bb6f1377366d/test-file-079a437a-769a-467d-2fc3-383af8de85a8?resource=file",
      "RequestMethod": "PUT",
      "RequestHeaders": {
        "Authorization": "Sanitized",
        "traceparent": "00-ce6f585d3bb22944abca0d948a703304-a041c365f676f644-00",
        "User-Agent": [
          "azsdk-net-Storage.Files.DataLake/12.1.0-dev.20200403.1",
          "(.NET Core 4.6.28325.01; Microsoft Windows 10.0.18362 )"
        ],
        "x-ms-client-request-id": "c9f3db59-8120-397c-4d3e-2b5bba7f3c13",
        "x-ms-date": "Fri, 03 Apr 2020 21:01:31 GMT",
        "x-ms-return-client-request-id": "true",
        "x-ms-version": "2019-12-12"
>>>>>>> 32e373e2
      },
      "RequestBody": null,
      "StatusCode": 201,
      "ResponseHeaders": {
        "Content-Length": "0",
<<<<<<< HEAD
        "Date": "Thu, 05 Mar 2020 22:19:25 GMT",
        "ETag": "\u00220x8D7C153434D0DF5\u0022",
        "Last-Modified": "Thu, 05 Mar 2020 22:19:25 GMT",
=======
        "Date": "Fri, 03 Apr 2020 21:01:29 GMT",
        "ETag": "\u00220x8D7D8122EB58E36\u0022",
        "Last-Modified": "Fri, 03 Apr 2020 21:01:30 GMT",
>>>>>>> 32e373e2
        "Server": [
          "Windows-Azure-HDFS/1.0",
          "Microsoft-HTTPAPI/2.0"
        ],
        "x-ms-client-request-id": "c9f3db59-8120-397c-4d3e-2b5bba7f3c13",
<<<<<<< HEAD
        "x-ms-request-id": "91ed5a85-401f-0017-1d3c-f33b30000000",
        "x-ms-version": "2019-10-10"
=======
        "x-ms-request-id": "fa440136-201f-0097-15fb-091bad000000",
        "x-ms-version": "2019-12-12"
>>>>>>> 32e373e2
      },
      "ResponseBody": []
    },
    {
<<<<<<< HEAD
      "RequestUri": "https://seanstagehierarchical.dfs.core.windows.net/test-filesystem-b1dd377f-1c52-924c-63cd-bb6f1377366d/test-file-079a437a-769a-467d-2fc3-383af8de85a8?action=append\u0026position=0",
=======
      "RequestUri": "http://seannsecanary.dfs.core.windows.net/test-filesystem-b1dd377f-1c52-924c-63cd-bb6f1377366d/test-file-079a437a-769a-467d-2fc3-383af8de85a8?action=append\u0026position=0",
>>>>>>> 32e373e2
      "RequestMethod": "PATCH",
      "RequestHeaders": {
        "Authorization": "Sanitized",
        "Content-Length": "4096",
        "Content-MD5": "LiNwgPYyHqi6h3h2PMesSQ==",
<<<<<<< HEAD
        "traceparent": "00-ef40a6755cc65b409941d0b19af3d25e-3ebcec230059dd41-00",
        "User-Agent": [
          "azsdk-net-Storage.Files.DataLake/12.0.0-dev.20200305.1",
          "(.NET Core 4.6.28325.01; Microsoft Windows 10.0.18363 )"
        ],
        "x-ms-client-request-id": "4ab2f036-e149-140a-5590-4bd12a70d79a",
        "x-ms-date": "Thu, 05 Mar 2020 22:19:25 GMT",
        "x-ms-return-client-request-id": "true",
        "x-ms-version": "2019-10-10"
=======
        "traceparent": "00-e6c5f1d25d574d43a5a507758a83a546-9afb566e806d4d4c-00",
        "User-Agent": [
          "azsdk-net-Storage.Files.DataLake/12.1.0-dev.20200403.1",
          "(.NET Core 4.6.28325.01; Microsoft Windows 10.0.18362 )"
        ],
        "x-ms-client-request-id": "4ab2f036-e149-140a-5590-4bd12a70d79a",
        "x-ms-date": "Fri, 03 Apr 2020 21:01:31 GMT",
        "x-ms-return-client-request-id": "true",
        "x-ms-version": "2019-12-12"
>>>>>>> 32e373e2
      },
      "RequestBody": "XFtlLMt2V5/0qoDl1ZgS0nlK4B3qvIjCJ4b6sq/zNQd4jYfY\u002BB0j4oRU1HUBl2O0LFnhcJ8fKKDTogREfKTwAXV4bEgROdlcJ/2ZlucTwZAiRYZVEcVoWWTnBVUZ3mbfZNL/iSobo/OAhUmhhZG4wOFzIjcemvCwDxPjKTSDQkiXuTIUEzdlB6GT1Yt8xtPTLkR0pbwvwcniT3kXOHq\u002B/EIACstfo62pDhuVisRkNEk/EPrwD52MaPhpMsO\u002BTc4n1NlJe7wIdIuWypegmTYFfhsw2Ch/zuylc6HT9nHp68BMbrbrG7iMN5xvWUUG687BY7SojnWmpwbsowgbNX0Zrd7WVCuAGWJipKGMD3Wnn4fSEZK8QV1Kpcaw/niwcAEeVaxmL5ejQUpRRenUGpiQRQOASCPrXWuBi65kzxvqsjOfbbrIQHDwL9BHa/tzdoouH7h0LyjeMvhA5aPoPnEuZ5O2NazexwWTkBlTpPJwDRUkNrBidoIKwDvBiFrMB/BeGQNnvEDeUFey4J8Oio4Gz9eNxAjAy/ARq3VwHD\u002Bqxogp9IruCVHVReZYsJbj\u002BzWtu7iDP0PnnU0TVhHLbTMYCBkW5ZYDGMaGuH4haBtaLa8/w2GGJodFQVc927NACdiyQKd8zRafqqLy/YfExTUxuChhjKrSkeGS0KQ\u002BxT0TRq6mbyd03WCZnxm\u002BlCn/gHshCyKK3n0u4K/G6vxyYeRl3rfZHlYOvdrHx\u002ByQE/23kk8oHLkaiGcweI54rfNkJz40WLVyJmIkE05IwheRnc2xDlesSUQqS1VPqKXIlg/mY6CtXLpIRWvsBAlr0sZQn9rBxp\u002Bbt976Cg1fIn69XH0\u002BYV9240ESacnsv0Q7v3iP/wnKBs9wSqvBs1Gt6CLtL6eLLHFm2buZr13Wr/iZv0uUzyJ08lWtzhaztTDvZYCm/o\u002Bcr5IHKSZNMVdympqzKPQGGBn/eT1S3V1asiOLqkncL7Fo/A\u002B4jKb8JsH\u002BOzR7AIw76Uxnp4VSStI0rHYCwoYNlWrpSyvlTYxyA1J8U6Ep37KXT8H9dIcsFbI9g98w\u002BWQ68KXJkbRhVpvA9aMy1fYwC83Da3LFECHivTV5p8msQgruQmP7X03\u002BNvkmPX/k\u002BT\u002B7DHgSbI3xdOCE5tR\u002B567RE7KZRJOTNKuAxTV5n9Oh/sP2vppRmtV8/M2Cd3l4f05KVCnMSrSrJ9jNkqdYd9QN4\u002BcQiCkTgHncHUfFEL0xB0bmL0qp1LQPSpbCgwcuJIX5dZORaPYkNtSv7y1t5hYbm4tgcUiJYw4zAT6TUfxxrvjCzJspoJ9Pwvl2\u002BuWGoWR/pud8zbI9bxGFXma4keTYPUE0qhl78fvsEa9PE2gprV/ZE6oU9eBGhV2JpEI4ljAUnb2jUfdKBLXskLwD7luoW7AG3n46w0hh7iW88k25s3t/OnWrhltojw/1KGQkQpcB4EmRMbex2dp0QWPRjhJoMt1AhLPm/dVVnU9vRJvkPauOuhEDKIHDzWGbNkT4lwD9jfWG477jG\u002BN0O5NnQpU/kAS3QtQAZApbfLZRS8aQXAZPcbelXVrtqp8uj\u002BztXIrMW6U/QVQs/CjrK2YHkdAc496NGNHdmTOqyZg00tQdbiAshe8gURuyInSOuTLz5hjPEawNYEO57sFylXe89ypUzbxF2wzh/JLD2/VcTuABt\u002BN/ZcEnEA3ccpctrruj9StKOut1rQoM7hQaSoVOXZ/hcN6UPJJpLL2vaWh0s03WH\u002BXKERT0jAnYc3esDcWIjhX3Sz7dD7mY4Q0txUSilzrGRCqfhEuL7ePUu8kbvR/4JtpSfWcP\u002BA8rMTAGxsbFNds85cma6ArKa15aCFTwfSPuNZ9pUBrSt0sbdFIbhSYcD4Xt3thVXT3QiBEJtfC7O7MMF5EnW\u002BXBai19f3S3ruY4PfnOAp9LmdhimccIyQFbXzieDm2U9bSfLHOq2N3JGdkq0Hf37DkUwX64xcIeuKErIh87GKB5o0hEL9UrocH6mH/u3viKZHP/ik3v2zDygXPSfrW9jQA4sS0vsrxj6R\u002B9vixCMNqpob6sO45TiccXUq5iWCILPQt\u002BtSzKW7G2nKAtMh0Er1GZKdz3EVFy5SdlF2AOAZH9sYAgw3qt3kYM9Z/tJlepE6JcyC5FFCy5C88EZENRqJsPMICd4\u002BvW60uW6xuyhb7QvAS9sThit51TZreqqXkCuk0D3fbWDC\u002B2htzjrygQB4YRM6g/lPZjrXjjSXwzK0LSlDDOr6fI\u002BrDUBitbfgd0Ql8xmXXQwyZXoDB98sKygluaERr4QljfSTn4ao3KBy5xbgYdApHNAdAKdg52SgftIYPQwW3tfAAGUVA72FmZjJgCDIS7lYDJzQ9J7sxJaP4yCkgJ\u002BkXAg/IGFrBBkSh3cOp2dD6DMYwDB/Rdo440velRCc4RkJJTQYiRtX7Phzvm0n3h0/TAr9i7BfNRYuBk0lnH74haZuBXIjK18XwNNH\u002B4dtAQUun1kVr1VYqfAt\u002BnLeMlCJizjGudirDBCr1brdF0mOsPU4Bv0l0uZBFVuCBTDcSZ6CzmBeplc8c5M4acmae5Kmrzl9litTU6hSdaR9GQbfz4wsWkjZIBquC4Np7Xkctpm422YHbqNjP2rIDDCiv2qcaJo9fiFJ3X8uz4qn6XY/Nc8axD2Q2GDYuSruESPqC1wY3YTe3zhofw3m6J8oy0X0iMZhh/s8\u002B5A5VLUGa8xbRMQ\u002BjxvhUGaGolUvqe/Rv/3U\u002BYhdeINQ69H0pXqDUgNBi6Pa6jwqAzhv2tWmDUGgV5S3IXI0DcxA3aM5/LrsA0BB7h5MBtWxuuZf/Z2tut6QRE3VzDCRDY3XmgyY4AaNc9eFVC8jVFDPBXaL5AA\u002BkyLEqahtFjcfoNCQdGzZKMrf0om2GGavbP/tFsbKFSl9qPbpxEZeEF2gZaNeku/z5eyrrBGGeHrMFTy4j/9gVZunEtt1/1SEgbIsFaKzUNof\u002BSDqHmkX9zB8Lb8JpYBuMBAXp4AUjfaIJypfalLICMRiqIbehkcynyua\u002BdGleuwhzeWSm6lZ\u002B3sqUedOuIzdpBTqlv0Jj7nY5RhUeYQk4rxOLax9NX0bGK0bpCRf4\u002BaevUW8utPvKD47ybaQ9YHnBW868IrgYH6n335P7euFePExxbxOaDfYXwVuQXu2eiMrJJ7FJONbrlzHFNtVn0pCplDFby/FqK0nYqGFci8C4VVbJLlMsFQN1hdvd0Nscs\u002B7K5sa4RrzVYvxnbJB1jwtxDN2CmqBBfX8x4kYZiFZyu/RylaD5/BKV98tSyKRvA/bMaMf5nhVKhWlLimB6v9ap9LCYAvlmewzO6KbY7rTawuJPSSOSeR3jJAw7snWuHzv0qNPz0vz9ZfG7KrFucZa0bMt\u002BK3K3G3uWuN7pLsSbIMlu5EXg5u/hTeMt205scLJ5h0GqL/PFPZFYXRoiFDspIAnkA41Q14nfmN2PiUAtKkgoc6uG7PDZpaawiInRwzWoALdEhG0hJLO3zpMWObRRKzbR\u002BaSTpjMZDl3qnE8ACdmn44SI6KHbB0r3zyJdw2vyY11TA8mNGFqEK3YPOoRgt8S5blYvyEKQ9vZdm9sQu0r1\u002BDztrQYQFssqAL0ry8jCkxddpFURwpsawgzTM4CDc3AvGUJLcwq\u002BpVuPBceFZS8pmwTDtxb14DWl1ur5PONKpo1M/K6GexwMnv79grjTlVzdqZh7w7xZOTkIpZwfwWR0RF82NGh8oyPksxQX\u002BF180kGOG5dKzubQ88N1fdGD8NmahT5ZmVzwYQZ0lxCkRUDfj9NajanRKXV4ZUSlCyVOYL4\u002BfXMfIzTknbqM0jvSKK6Cle3\u002BJWczxV/E4TQUT1XdKjJSacvRvGyedfPvQFc9pjiaInE7TD9bDrQTWj4AzE5gs6gFg8LisNl9Y693QIUEhzr7fizkpdn291sTvmIumamhjpCvOCZ5t22XueiP584zCtMHCU4hfA3OEohr0vZ7TsoF0bXwWU8Ugcq/TOvtZxOM3LOTK5BbgA6C3SWaEeR7HGsiihYYPrGD8ouHYi8h4Kt42vJC6Cc1qk2nbXgpenPiRDB8ytz9dKH\u002BDzkI1B3jYPx6ITb2NDRH7N/EcM01WnQXoR3\u002BpRXOe2JQQNjuLNYvwAx/r1k47A/8ON39OQPQyLDE8TL/4Lvmr6XUofNbVbwJlLC8ta8a3rUSAmw3zUJif3gkKT\u002BjM99UmP\u002B3ZEoYoOMh86BTEBMFqhJ97eJPrt5ndiZ7MyyAZmTRaByvZ3pq9V2NFdmeD2tlIn8pJUH9BOohT/InoXGynY0/gavyWkaYEvSEwpkExWa7EhCxW0Ei0GM2jheEQ1fv2nRMYonDdsQ0jRJJeEZNHIqLaI9c/UZIGK1Ev8wvE9OglOQgtGLY959IfMou2Vgc5XGM/NrEjt0yBEncfrb4BXlCqONiLGQnrnTwEIB4GT9VJ9Zeohb02AYK8rAY/HjkUHdM7Cx0vrkJZU5h1H5YtesKh1bgmWNmSczdVz20CrH4D8AJLy0O3GkZUTjIlweLrjjFEnUiA7cT6qJjm2d/UVqYZcS\u002BU4q5\u002B6rty0gqmbbFVakA7vg42ggI\u002BUCKr0UFngPeLC0\u002BzVqyDxbOMDhu6UzvmkW6emZiY4\u002B8sVZGM0hh6ClESG2JhoROUuPlbqXPmg/znxEDSyOZf8ydghgAa9/KaEgPJqDjYhO9aCuGePTl7RdKUpA3Yp0Jrsig6ARsTecEGwJZwHdrEDkBQeL0Fwbbt5EAuhVLkwmrBXvYQnoLTR5EfmH2jCyj30JbNhy\u002BEZfBxTR3a5PNuIf0srr7ks3C9fDAs5Sg5StgYNrW8Fzs7PPgFnlFl\u002BWKesXZ/dl1pExwmEAr/WIDIOAJFwq09sgrC8XHG3hUeWIPNjjSyudN7riOYlQYwPOR4PWVOIDe1YP5rvIXrozQHB7eGMclLFX8uyROJpRwDkrWMTaGv0DhMGC01RvxNjwvvkI5PqQoaLCfmIFYjK7rhaCrQXlWTWDd/OhmcFc6C4DkImhSNtOiqcSB5ya/iKOxyU97SfTG1XDhXz2/xfhZZYz8cG5GmVLNCJuw0GY6HnREsKcHwsGMIUj7bNuR5ufMKIGVvxQ1bzP8rkFZEgEKq0DJdxFVVaLPcE8hTyh7OyG35KvkoF9cD0VzBxCAMxNH7MWWyG/Sdtbeyk7JFCALhXMfpS1ZJgbhaWfP5k6OTz0/2V5i4HKx5XHVCdoMlvshZ4GhYI3l7srCsV8EApCITHsRjTrBqKUAacO/gBwo1NZsrn7I7OqvWe6XoC8TreLdTLle/wXAX77YoPbOJmquldyEm1ARv2OQYjNILgh17L/c3jdiydnMrE6/8Evz4TOH6QpSjxKSz5FZzpjWdDG2YrQ68UgzS8wGt\u002B8FUcsXnIEDxED\u002BJ2GtTg6iBPs8\u002BjQZCZGXuO/nUJ06T9cniXnGRjIX0rPstDtWjac9jULQxbw==",
      "StatusCode": 202,
      "ResponseHeaders": {
        "Content-Length": "0",
        "Content-MD5": "LiNwgPYyHqi6h3h2PMesSQ==",
<<<<<<< HEAD
        "Date": "Thu, 05 Mar 2020 22:19:25 GMT",
=======
        "Date": "Fri, 03 Apr 2020 21:01:29 GMT",
>>>>>>> 32e373e2
        "Server": [
          "Windows-Azure-HDFS/1.0",
          "Microsoft-HTTPAPI/2.0"
        ],
        "x-ms-client-request-id": "4ab2f036-e149-140a-5590-4bd12a70d79a",
<<<<<<< HEAD
        "x-ms-request-id": "91ed5a86-401f-0017-1e3c-f33b30000000",
        "x-ms-request-server-encrypted": "true",
        "x-ms-version": "2019-10-10"
=======
        "x-ms-request-id": "fa440137-201f-0097-16fb-091bad000000",
        "x-ms-request-server-encrypted": "true",
        "x-ms-version": "2019-12-12"
>>>>>>> 32e373e2
      },
      "ResponseBody": []
    },
    {
<<<<<<< HEAD
      "RequestUri": "https://seanstagehierarchical.blob.core.windows.net/test-filesystem-b1dd377f-1c52-924c-63cd-bb6f1377366d?restype=container",
      "RequestMethod": "DELETE",
      "RequestHeaders": {
        "Authorization": "Sanitized",
        "traceparent": "00-8f99b01ffe422c48929a72f027603971-bcce3d8d1cc22149-00",
        "User-Agent": [
          "azsdk-net-Storage.Files.DataLake/12.0.0-dev.20200305.1",
          "(.NET Core 4.6.28325.01; Microsoft Windows 10.0.18363 )"
        ],
        "x-ms-client-request-id": "5f2caaf8-e602-8d25-b0fd-b9cfac131cac",
        "x-ms-date": "Thu, 05 Mar 2020 22:19:25 GMT",
        "x-ms-return-client-request-id": "true",
        "x-ms-version": "2019-10-10"
=======
      "RequestUri": "http://seannsecanary.blob.core.windows.net/test-filesystem-b1dd377f-1c52-924c-63cd-bb6f1377366d?restype=container",
      "RequestMethod": "DELETE",
      "RequestHeaders": {
        "Authorization": "Sanitized",
        "traceparent": "00-eb53e01b98e84a45b436d6ce2fb7a4f7-78a2b585aa076442-00",
        "User-Agent": [
          "azsdk-net-Storage.Files.DataLake/12.1.0-dev.20200403.1",
          "(.NET Core 4.6.28325.01; Microsoft Windows 10.0.18362 )"
        ],
        "x-ms-client-request-id": "5f2caaf8-e602-8d25-b0fd-b9cfac131cac",
        "x-ms-date": "Fri, 03 Apr 2020 21:01:31 GMT",
        "x-ms-return-client-request-id": "true",
        "x-ms-version": "2019-12-12"
>>>>>>> 32e373e2
      },
      "RequestBody": null,
      "StatusCode": 202,
      "ResponseHeaders": {
        "Content-Length": "0",
<<<<<<< HEAD
        "Date": "Thu, 05 Mar 2020 22:19:24 GMT",
=======
        "Date": "Fri, 03 Apr 2020 21:01:30 GMT",
>>>>>>> 32e373e2
        "Server": [
          "Windows-Azure-Blob/1.0",
          "Microsoft-HTTPAPI/2.0"
        ],
        "x-ms-client-request-id": "5f2caaf8-e602-8d25-b0fd-b9cfac131cac",
<<<<<<< HEAD
        "x-ms-request-id": "36ca26fa-201e-003e-7a3c-f30544000000",
        "x-ms-version": "2019-10-10"
=======
        "x-ms-request-id": "962239b8-f01e-0012-6efb-093670000000",
        "x-ms-version": "2019-12-12"
>>>>>>> 32e373e2
      },
      "ResponseBody": []
    }
  ],
  "Variables": {
    "RandomSeed": "1098930078",
<<<<<<< HEAD
    "Storage_TestConfigHierarchicalNamespace": "NamespaceTenant\nseanstagehierarchical\nU2FuaXRpemVk\nhttps://seanstagehierarchical.blob.core.windows.net\nhttp://seanstagehierarchical.file.core.windows.net\nhttp://seanstagehierarchical.queue.core.windows.net\nhttp://seanstagehierarchical.table.core.windows.net\n\n\n\n\nhttp://seanstagehierarchical-secondary.blob.core.windows.net\nhttp://seanstagehierarchical-secondary.file.core.windows.net\nhttp://seanstagehierarchical-secondary.queue.core.windows.net\nhttp://seanstagehierarchical-secondary.table.core.windows.net\n68390a19-a643-458b-b726-408abf67b4fc\nSanitized\n72f988bf-86f1-41af-91ab-2d7cd011db47\nhttps://login.microsoftonline.com/\nCloud\nBlobEndpoint=https://seanstagehierarchical.blob.core.windows.net/;QueueEndpoint=http://seanstagehierarchical.queue.core.windows.net/;FileEndpoint=http://seanstagehierarchical.file.core.windows.net/;BlobSecondaryEndpoint=http://seanstagehierarchical-secondary.blob.core.windows.net/;QueueSecondaryEndpoint=http://seanstagehierarchical-secondary.queue.core.windows.net/;FileSecondaryEndpoint=http://seanstagehierarchical-secondary.file.core.windows.net/;AccountName=seanstagehierarchical;AccountKey=Sanitized\n"
=======
    "Storage_TestConfigHierarchicalNamespace": "NamespaceTenant\nseannsecanary\nU2FuaXRpemVk\nhttp://seannsecanary.blob.core.windows.net\nhttp://seannsecanary.file.core.windows.net\nhttp://seannsecanary.queue.core.windows.net\nhttp://seannsecanary.table.core.windows.net\n\n\n\n\nhttp://seannsecanary-secondary.blob.core.windows.net\nhttp://seannsecanary-secondary.file.core.windows.net\nhttp://seannsecanary-secondary.queue.core.windows.net\nhttp://seannsecanary-secondary.table.core.windows.net\n68390a19-a643-458b-b726-408abf67b4fc\nSanitized\n72f988bf-86f1-41af-91ab-2d7cd011db47\nhttps://login.microsoftonline.com/\nCloud\nBlobEndpoint=http://seannsecanary.blob.core.windows.net/;QueueEndpoint=http://seannsecanary.queue.core.windows.net/;FileEndpoint=http://seannsecanary.file.core.windows.net/;BlobSecondaryEndpoint=http://seannsecanary-secondary.blob.core.windows.net/;QueueSecondaryEndpoint=http://seannsecanary-secondary.queue.core.windows.net/;FileSecondaryEndpoint=http://seannsecanary-secondary.file.core.windows.net/;AccountName=seannsecanary;AccountKey=Sanitized\n"
>>>>>>> 32e373e2
  }
}<|MERGE_RESOLUTION|>--- conflicted
+++ resolved
@@ -1,22 +1,6 @@
 {
   "Entries": [
     {
-<<<<<<< HEAD
-      "RequestUri": "https://seanstagehierarchical.blob.core.windows.net/test-filesystem-b1dd377f-1c52-924c-63cd-bb6f1377366d?restype=container",
-      "RequestMethod": "PUT",
-      "RequestHeaders": {
-        "Authorization": "Sanitized",
-        "traceparent": "00-085d61cbf5afeb4496f77c0dfa5f6c8a-022b083e1888db4c-00",
-        "User-Agent": [
-          "azsdk-net-Storage.Files.DataLake/12.0.0-dev.20200305.1",
-          "(.NET Core 4.6.28325.01; Microsoft Windows 10.0.18363 )"
-        ],
-        "x-ms-blob-public-access": "container",
-        "x-ms-client-request-id": "5b85cbb0-f31e-35ba-f1e2-04a9d08abe48",
-        "x-ms-date": "Thu, 05 Mar 2020 22:19:24 GMT",
-        "x-ms-return-client-request-id": "true",
-        "x-ms-version": "2019-10-10"
-=======
       "RequestUri": "http://seannsecanary.blob.core.windows.net/test-filesystem-b1dd377f-1c52-924c-63cd-bb6f1377366d?restype=container",
       "RequestMethod": "PUT",
       "RequestHeaders": {
@@ -31,52 +15,25 @@
         "x-ms-date": "Fri, 03 Apr 2020 21:01:31 GMT",
         "x-ms-return-client-request-id": "true",
         "x-ms-version": "2019-12-12"
->>>>>>> 32e373e2
       },
       "RequestBody": null,
       "StatusCode": 201,
       "ResponseHeaders": {
         "Content-Length": "0",
-<<<<<<< HEAD
-        "Date": "Thu, 05 Mar 2020 22:19:24 GMT",
-        "ETag": "\u00220x8D7C153431B3A0F\u0022",
-        "Last-Modified": "Thu, 05 Mar 2020 22:19:24 GMT",
-=======
         "Date": "Fri, 03 Apr 2020 21:01:29 GMT",
         "ETag": "\u00220x8D7D8122EA5C228\u0022",
         "Last-Modified": "Fri, 03 Apr 2020 21:01:29 GMT",
->>>>>>> 32e373e2
         "Server": [
           "Windows-Azure-Blob/1.0",
           "Microsoft-HTTPAPI/2.0"
         ],
         "x-ms-client-request-id": "5b85cbb0-f31e-35ba-f1e2-04a9d08abe48",
-<<<<<<< HEAD
-        "x-ms-request-id": "36ca26dc-201e-003e-673c-f30544000000",
-        "x-ms-version": "2019-10-10"
-=======
         "x-ms-request-id": "9622397f-f01e-0012-41fb-093670000000",
         "x-ms-version": "2019-12-12"
->>>>>>> 32e373e2
       },
       "ResponseBody": []
     },
     {
-<<<<<<< HEAD
-      "RequestUri": "https://seanstagehierarchical.dfs.core.windows.net/test-filesystem-b1dd377f-1c52-924c-63cd-bb6f1377366d/test-file-079a437a-769a-467d-2fc3-383af8de85a8?resource=file",
-      "RequestMethod": "PUT",
-      "RequestHeaders": {
-        "Authorization": "Sanitized",
-        "traceparent": "00-14f88ab40ff3ad4fbdac4bda8fbef270-7b6da32437d51148-00",
-        "User-Agent": [
-          "azsdk-net-Storage.Files.DataLake/12.0.0-dev.20200305.1",
-          "(.NET Core 4.6.28325.01; Microsoft Windows 10.0.18363 )"
-        ],
-        "x-ms-client-request-id": "c9f3db59-8120-397c-4d3e-2b5bba7f3c13",
-        "x-ms-date": "Thu, 05 Mar 2020 22:19:24 GMT",
-        "x-ms-return-client-request-id": "true",
-        "x-ms-version": "2019-10-10"
-=======
       "RequestUri": "http://seannsecanary.dfs.core.windows.net/test-filesystem-b1dd377f-1c52-924c-63cd-bb6f1377366d/test-file-079a437a-769a-467d-2fc3-383af8de85a8?resource=file",
       "RequestMethod": "PUT",
       "RequestHeaders": {
@@ -90,58 +47,31 @@
         "x-ms-date": "Fri, 03 Apr 2020 21:01:31 GMT",
         "x-ms-return-client-request-id": "true",
         "x-ms-version": "2019-12-12"
->>>>>>> 32e373e2
       },
       "RequestBody": null,
       "StatusCode": 201,
       "ResponseHeaders": {
         "Content-Length": "0",
-<<<<<<< HEAD
-        "Date": "Thu, 05 Mar 2020 22:19:25 GMT",
-        "ETag": "\u00220x8D7C153434D0DF5\u0022",
-        "Last-Modified": "Thu, 05 Mar 2020 22:19:25 GMT",
-=======
         "Date": "Fri, 03 Apr 2020 21:01:29 GMT",
         "ETag": "\u00220x8D7D8122EB58E36\u0022",
         "Last-Modified": "Fri, 03 Apr 2020 21:01:30 GMT",
->>>>>>> 32e373e2
         "Server": [
           "Windows-Azure-HDFS/1.0",
           "Microsoft-HTTPAPI/2.0"
         ],
         "x-ms-client-request-id": "c9f3db59-8120-397c-4d3e-2b5bba7f3c13",
-<<<<<<< HEAD
-        "x-ms-request-id": "91ed5a85-401f-0017-1d3c-f33b30000000",
-        "x-ms-version": "2019-10-10"
-=======
         "x-ms-request-id": "fa440136-201f-0097-15fb-091bad000000",
         "x-ms-version": "2019-12-12"
->>>>>>> 32e373e2
       },
       "ResponseBody": []
     },
     {
-<<<<<<< HEAD
-      "RequestUri": "https://seanstagehierarchical.dfs.core.windows.net/test-filesystem-b1dd377f-1c52-924c-63cd-bb6f1377366d/test-file-079a437a-769a-467d-2fc3-383af8de85a8?action=append\u0026position=0",
-=======
       "RequestUri": "http://seannsecanary.dfs.core.windows.net/test-filesystem-b1dd377f-1c52-924c-63cd-bb6f1377366d/test-file-079a437a-769a-467d-2fc3-383af8de85a8?action=append\u0026position=0",
->>>>>>> 32e373e2
       "RequestMethod": "PATCH",
       "RequestHeaders": {
         "Authorization": "Sanitized",
         "Content-Length": "4096",
         "Content-MD5": "LiNwgPYyHqi6h3h2PMesSQ==",
-<<<<<<< HEAD
-        "traceparent": "00-ef40a6755cc65b409941d0b19af3d25e-3ebcec230059dd41-00",
-        "User-Agent": [
-          "azsdk-net-Storage.Files.DataLake/12.0.0-dev.20200305.1",
-          "(.NET Core 4.6.28325.01; Microsoft Windows 10.0.18363 )"
-        ],
-        "x-ms-client-request-id": "4ab2f036-e149-140a-5590-4bd12a70d79a",
-        "x-ms-date": "Thu, 05 Mar 2020 22:19:25 GMT",
-        "x-ms-return-client-request-id": "true",
-        "x-ms-version": "2019-10-10"
-=======
         "traceparent": "00-e6c5f1d25d574d43a5a507758a83a546-9afb566e806d4d4c-00",
         "User-Agent": [
           "azsdk-net-Storage.Files.DataLake/12.1.0-dev.20200403.1",
@@ -151,51 +81,25 @@
         "x-ms-date": "Fri, 03 Apr 2020 21:01:31 GMT",
         "x-ms-return-client-request-id": "true",
         "x-ms-version": "2019-12-12"
->>>>>>> 32e373e2
       },
       "RequestBody": "XFtlLMt2V5/0qoDl1ZgS0nlK4B3qvIjCJ4b6sq/zNQd4jYfY\u002BB0j4oRU1HUBl2O0LFnhcJ8fKKDTogREfKTwAXV4bEgROdlcJ/2ZlucTwZAiRYZVEcVoWWTnBVUZ3mbfZNL/iSobo/OAhUmhhZG4wOFzIjcemvCwDxPjKTSDQkiXuTIUEzdlB6GT1Yt8xtPTLkR0pbwvwcniT3kXOHq\u002B/EIACstfo62pDhuVisRkNEk/EPrwD52MaPhpMsO\u002BTc4n1NlJe7wIdIuWypegmTYFfhsw2Ch/zuylc6HT9nHp68BMbrbrG7iMN5xvWUUG687BY7SojnWmpwbsowgbNX0Zrd7WVCuAGWJipKGMD3Wnn4fSEZK8QV1Kpcaw/niwcAEeVaxmL5ejQUpRRenUGpiQRQOASCPrXWuBi65kzxvqsjOfbbrIQHDwL9BHa/tzdoouH7h0LyjeMvhA5aPoPnEuZ5O2NazexwWTkBlTpPJwDRUkNrBidoIKwDvBiFrMB/BeGQNnvEDeUFey4J8Oio4Gz9eNxAjAy/ARq3VwHD\u002Bqxogp9IruCVHVReZYsJbj\u002BzWtu7iDP0PnnU0TVhHLbTMYCBkW5ZYDGMaGuH4haBtaLa8/w2GGJodFQVc927NACdiyQKd8zRafqqLy/YfExTUxuChhjKrSkeGS0KQ\u002BxT0TRq6mbyd03WCZnxm\u002BlCn/gHshCyKK3n0u4K/G6vxyYeRl3rfZHlYOvdrHx\u002ByQE/23kk8oHLkaiGcweI54rfNkJz40WLVyJmIkE05IwheRnc2xDlesSUQqS1VPqKXIlg/mY6CtXLpIRWvsBAlr0sZQn9rBxp\u002Bbt976Cg1fIn69XH0\u002BYV9240ESacnsv0Q7v3iP/wnKBs9wSqvBs1Gt6CLtL6eLLHFm2buZr13Wr/iZv0uUzyJ08lWtzhaztTDvZYCm/o\u002Bcr5IHKSZNMVdympqzKPQGGBn/eT1S3V1asiOLqkncL7Fo/A\u002B4jKb8JsH\u002BOzR7AIw76Uxnp4VSStI0rHYCwoYNlWrpSyvlTYxyA1J8U6Ep37KXT8H9dIcsFbI9g98w\u002BWQ68KXJkbRhVpvA9aMy1fYwC83Da3LFECHivTV5p8msQgruQmP7X03\u002BNvkmPX/k\u002BT\u002B7DHgSbI3xdOCE5tR\u002B567RE7KZRJOTNKuAxTV5n9Oh/sP2vppRmtV8/M2Cd3l4f05KVCnMSrSrJ9jNkqdYd9QN4\u002BcQiCkTgHncHUfFEL0xB0bmL0qp1LQPSpbCgwcuJIX5dZORaPYkNtSv7y1t5hYbm4tgcUiJYw4zAT6TUfxxrvjCzJspoJ9Pwvl2\u002BuWGoWR/pud8zbI9bxGFXma4keTYPUE0qhl78fvsEa9PE2gprV/ZE6oU9eBGhV2JpEI4ljAUnb2jUfdKBLXskLwD7luoW7AG3n46w0hh7iW88k25s3t/OnWrhltojw/1KGQkQpcB4EmRMbex2dp0QWPRjhJoMt1AhLPm/dVVnU9vRJvkPauOuhEDKIHDzWGbNkT4lwD9jfWG477jG\u002BN0O5NnQpU/kAS3QtQAZApbfLZRS8aQXAZPcbelXVrtqp8uj\u002BztXIrMW6U/QVQs/CjrK2YHkdAc496NGNHdmTOqyZg00tQdbiAshe8gURuyInSOuTLz5hjPEawNYEO57sFylXe89ypUzbxF2wzh/JLD2/VcTuABt\u002BN/ZcEnEA3ccpctrruj9StKOut1rQoM7hQaSoVOXZ/hcN6UPJJpLL2vaWh0s03WH\u002BXKERT0jAnYc3esDcWIjhX3Sz7dD7mY4Q0txUSilzrGRCqfhEuL7ePUu8kbvR/4JtpSfWcP\u002BA8rMTAGxsbFNds85cma6ArKa15aCFTwfSPuNZ9pUBrSt0sbdFIbhSYcD4Xt3thVXT3QiBEJtfC7O7MMF5EnW\u002BXBai19f3S3ruY4PfnOAp9LmdhimccIyQFbXzieDm2U9bSfLHOq2N3JGdkq0Hf37DkUwX64xcIeuKErIh87GKB5o0hEL9UrocH6mH/u3viKZHP/ik3v2zDygXPSfrW9jQA4sS0vsrxj6R\u002B9vixCMNqpob6sO45TiccXUq5iWCILPQt\u002BtSzKW7G2nKAtMh0Er1GZKdz3EVFy5SdlF2AOAZH9sYAgw3qt3kYM9Z/tJlepE6JcyC5FFCy5C88EZENRqJsPMICd4\u002BvW60uW6xuyhb7QvAS9sThit51TZreqqXkCuk0D3fbWDC\u002B2htzjrygQB4YRM6g/lPZjrXjjSXwzK0LSlDDOr6fI\u002BrDUBitbfgd0Ql8xmXXQwyZXoDB98sKygluaERr4QljfSTn4ao3KBy5xbgYdApHNAdAKdg52SgftIYPQwW3tfAAGUVA72FmZjJgCDIS7lYDJzQ9J7sxJaP4yCkgJ\u002BkXAg/IGFrBBkSh3cOp2dD6DMYwDB/Rdo440velRCc4RkJJTQYiRtX7Phzvm0n3h0/TAr9i7BfNRYuBk0lnH74haZuBXIjK18XwNNH\u002B4dtAQUun1kVr1VYqfAt\u002BnLeMlCJizjGudirDBCr1brdF0mOsPU4Bv0l0uZBFVuCBTDcSZ6CzmBeplc8c5M4acmae5Kmrzl9litTU6hSdaR9GQbfz4wsWkjZIBquC4Np7Xkctpm422YHbqNjP2rIDDCiv2qcaJo9fiFJ3X8uz4qn6XY/Nc8axD2Q2GDYuSruESPqC1wY3YTe3zhofw3m6J8oy0X0iMZhh/s8\u002B5A5VLUGa8xbRMQ\u002BjxvhUGaGolUvqe/Rv/3U\u002BYhdeINQ69H0pXqDUgNBi6Pa6jwqAzhv2tWmDUGgV5S3IXI0DcxA3aM5/LrsA0BB7h5MBtWxuuZf/Z2tut6QRE3VzDCRDY3XmgyY4AaNc9eFVC8jVFDPBXaL5AA\u002BkyLEqahtFjcfoNCQdGzZKMrf0om2GGavbP/tFsbKFSl9qPbpxEZeEF2gZaNeku/z5eyrrBGGeHrMFTy4j/9gVZunEtt1/1SEgbIsFaKzUNof\u002BSDqHmkX9zB8Lb8JpYBuMBAXp4AUjfaIJypfalLICMRiqIbehkcynyua\u002BdGleuwhzeWSm6lZ\u002B3sqUedOuIzdpBTqlv0Jj7nY5RhUeYQk4rxOLax9NX0bGK0bpCRf4\u002BaevUW8utPvKD47ybaQ9YHnBW868IrgYH6n335P7euFePExxbxOaDfYXwVuQXu2eiMrJJ7FJONbrlzHFNtVn0pCplDFby/FqK0nYqGFci8C4VVbJLlMsFQN1hdvd0Nscs\u002B7K5sa4RrzVYvxnbJB1jwtxDN2CmqBBfX8x4kYZiFZyu/RylaD5/BKV98tSyKRvA/bMaMf5nhVKhWlLimB6v9ap9LCYAvlmewzO6KbY7rTawuJPSSOSeR3jJAw7snWuHzv0qNPz0vz9ZfG7KrFucZa0bMt\u002BK3K3G3uWuN7pLsSbIMlu5EXg5u/hTeMt205scLJ5h0GqL/PFPZFYXRoiFDspIAnkA41Q14nfmN2PiUAtKkgoc6uG7PDZpaawiInRwzWoALdEhG0hJLO3zpMWObRRKzbR\u002BaSTpjMZDl3qnE8ACdmn44SI6KHbB0r3zyJdw2vyY11TA8mNGFqEK3YPOoRgt8S5blYvyEKQ9vZdm9sQu0r1\u002BDztrQYQFssqAL0ry8jCkxddpFURwpsawgzTM4CDc3AvGUJLcwq\u002BpVuPBceFZS8pmwTDtxb14DWl1ur5PONKpo1M/K6GexwMnv79grjTlVzdqZh7w7xZOTkIpZwfwWR0RF82NGh8oyPksxQX\u002BF180kGOG5dKzubQ88N1fdGD8NmahT5ZmVzwYQZ0lxCkRUDfj9NajanRKXV4ZUSlCyVOYL4\u002BfXMfIzTknbqM0jvSKK6Cle3\u002BJWczxV/E4TQUT1XdKjJSacvRvGyedfPvQFc9pjiaInE7TD9bDrQTWj4AzE5gs6gFg8LisNl9Y693QIUEhzr7fizkpdn291sTvmIumamhjpCvOCZ5t22XueiP584zCtMHCU4hfA3OEohr0vZ7TsoF0bXwWU8Ugcq/TOvtZxOM3LOTK5BbgA6C3SWaEeR7HGsiihYYPrGD8ouHYi8h4Kt42vJC6Cc1qk2nbXgpenPiRDB8ytz9dKH\u002BDzkI1B3jYPx6ITb2NDRH7N/EcM01WnQXoR3\u002BpRXOe2JQQNjuLNYvwAx/r1k47A/8ON39OQPQyLDE8TL/4Lvmr6XUofNbVbwJlLC8ta8a3rUSAmw3zUJif3gkKT\u002BjM99UmP\u002B3ZEoYoOMh86BTEBMFqhJ97eJPrt5ndiZ7MyyAZmTRaByvZ3pq9V2NFdmeD2tlIn8pJUH9BOohT/InoXGynY0/gavyWkaYEvSEwpkExWa7EhCxW0Ei0GM2jheEQ1fv2nRMYonDdsQ0jRJJeEZNHIqLaI9c/UZIGK1Ev8wvE9OglOQgtGLY959IfMou2Vgc5XGM/NrEjt0yBEncfrb4BXlCqONiLGQnrnTwEIB4GT9VJ9Zeohb02AYK8rAY/HjkUHdM7Cx0vrkJZU5h1H5YtesKh1bgmWNmSczdVz20CrH4D8AJLy0O3GkZUTjIlweLrjjFEnUiA7cT6qJjm2d/UVqYZcS\u002BU4q5\u002B6rty0gqmbbFVakA7vg42ggI\u002BUCKr0UFngPeLC0\u002BzVqyDxbOMDhu6UzvmkW6emZiY4\u002B8sVZGM0hh6ClESG2JhoROUuPlbqXPmg/znxEDSyOZf8ydghgAa9/KaEgPJqDjYhO9aCuGePTl7RdKUpA3Yp0Jrsig6ARsTecEGwJZwHdrEDkBQeL0Fwbbt5EAuhVLkwmrBXvYQnoLTR5EfmH2jCyj30JbNhy\u002BEZfBxTR3a5PNuIf0srr7ks3C9fDAs5Sg5StgYNrW8Fzs7PPgFnlFl\u002BWKesXZ/dl1pExwmEAr/WIDIOAJFwq09sgrC8XHG3hUeWIPNjjSyudN7riOYlQYwPOR4PWVOIDe1YP5rvIXrozQHB7eGMclLFX8uyROJpRwDkrWMTaGv0DhMGC01RvxNjwvvkI5PqQoaLCfmIFYjK7rhaCrQXlWTWDd/OhmcFc6C4DkImhSNtOiqcSB5ya/iKOxyU97SfTG1XDhXz2/xfhZZYz8cG5GmVLNCJuw0GY6HnREsKcHwsGMIUj7bNuR5ufMKIGVvxQ1bzP8rkFZEgEKq0DJdxFVVaLPcE8hTyh7OyG35KvkoF9cD0VzBxCAMxNH7MWWyG/Sdtbeyk7JFCALhXMfpS1ZJgbhaWfP5k6OTz0/2V5i4HKx5XHVCdoMlvshZ4GhYI3l7srCsV8EApCITHsRjTrBqKUAacO/gBwo1NZsrn7I7OqvWe6XoC8TreLdTLle/wXAX77YoPbOJmquldyEm1ARv2OQYjNILgh17L/c3jdiydnMrE6/8Evz4TOH6QpSjxKSz5FZzpjWdDG2YrQ68UgzS8wGt\u002B8FUcsXnIEDxED\u002BJ2GtTg6iBPs8\u002BjQZCZGXuO/nUJ06T9cniXnGRjIX0rPstDtWjac9jULQxbw==",
       "StatusCode": 202,
       "ResponseHeaders": {
         "Content-Length": "0",
         "Content-MD5": "LiNwgPYyHqi6h3h2PMesSQ==",
-<<<<<<< HEAD
-        "Date": "Thu, 05 Mar 2020 22:19:25 GMT",
-=======
         "Date": "Fri, 03 Apr 2020 21:01:29 GMT",
->>>>>>> 32e373e2
         "Server": [
           "Windows-Azure-HDFS/1.0",
           "Microsoft-HTTPAPI/2.0"
         ],
         "x-ms-client-request-id": "4ab2f036-e149-140a-5590-4bd12a70d79a",
-<<<<<<< HEAD
-        "x-ms-request-id": "91ed5a86-401f-0017-1e3c-f33b30000000",
-        "x-ms-request-server-encrypted": "true",
-        "x-ms-version": "2019-10-10"
-=======
         "x-ms-request-id": "fa440137-201f-0097-16fb-091bad000000",
         "x-ms-request-server-encrypted": "true",
         "x-ms-version": "2019-12-12"
->>>>>>> 32e373e2
       },
       "ResponseBody": []
     },
     {
-<<<<<<< HEAD
-      "RequestUri": "https://seanstagehierarchical.blob.core.windows.net/test-filesystem-b1dd377f-1c52-924c-63cd-bb6f1377366d?restype=container",
-      "RequestMethod": "DELETE",
-      "RequestHeaders": {
-        "Authorization": "Sanitized",
-        "traceparent": "00-8f99b01ffe422c48929a72f027603971-bcce3d8d1cc22149-00",
-        "User-Agent": [
-          "azsdk-net-Storage.Files.DataLake/12.0.0-dev.20200305.1",
-          "(.NET Core 4.6.28325.01; Microsoft Windows 10.0.18363 )"
-        ],
-        "x-ms-client-request-id": "5f2caaf8-e602-8d25-b0fd-b9cfac131cac",
-        "x-ms-date": "Thu, 05 Mar 2020 22:19:25 GMT",
-        "x-ms-return-client-request-id": "true",
-        "x-ms-version": "2019-10-10"
-=======
       "RequestUri": "http://seannsecanary.blob.core.windows.net/test-filesystem-b1dd377f-1c52-924c-63cd-bb6f1377366d?restype=container",
       "RequestMethod": "DELETE",
       "RequestHeaders": {
@@ -209,39 +113,25 @@
         "x-ms-date": "Fri, 03 Apr 2020 21:01:31 GMT",
         "x-ms-return-client-request-id": "true",
         "x-ms-version": "2019-12-12"
->>>>>>> 32e373e2
       },
       "RequestBody": null,
       "StatusCode": 202,
       "ResponseHeaders": {
         "Content-Length": "0",
-<<<<<<< HEAD
-        "Date": "Thu, 05 Mar 2020 22:19:24 GMT",
-=======
         "Date": "Fri, 03 Apr 2020 21:01:30 GMT",
->>>>>>> 32e373e2
         "Server": [
           "Windows-Azure-Blob/1.0",
           "Microsoft-HTTPAPI/2.0"
         ],
         "x-ms-client-request-id": "5f2caaf8-e602-8d25-b0fd-b9cfac131cac",
-<<<<<<< HEAD
-        "x-ms-request-id": "36ca26fa-201e-003e-7a3c-f30544000000",
-        "x-ms-version": "2019-10-10"
-=======
         "x-ms-request-id": "962239b8-f01e-0012-6efb-093670000000",
         "x-ms-version": "2019-12-12"
->>>>>>> 32e373e2
       },
       "ResponseBody": []
     }
   ],
   "Variables": {
     "RandomSeed": "1098930078",
-<<<<<<< HEAD
-    "Storage_TestConfigHierarchicalNamespace": "NamespaceTenant\nseanstagehierarchical\nU2FuaXRpemVk\nhttps://seanstagehierarchical.blob.core.windows.net\nhttp://seanstagehierarchical.file.core.windows.net\nhttp://seanstagehierarchical.queue.core.windows.net\nhttp://seanstagehierarchical.table.core.windows.net\n\n\n\n\nhttp://seanstagehierarchical-secondary.blob.core.windows.net\nhttp://seanstagehierarchical-secondary.file.core.windows.net\nhttp://seanstagehierarchical-secondary.queue.core.windows.net\nhttp://seanstagehierarchical-secondary.table.core.windows.net\n68390a19-a643-458b-b726-408abf67b4fc\nSanitized\n72f988bf-86f1-41af-91ab-2d7cd011db47\nhttps://login.microsoftonline.com/\nCloud\nBlobEndpoint=https://seanstagehierarchical.blob.core.windows.net/;QueueEndpoint=http://seanstagehierarchical.queue.core.windows.net/;FileEndpoint=http://seanstagehierarchical.file.core.windows.net/;BlobSecondaryEndpoint=http://seanstagehierarchical-secondary.blob.core.windows.net/;QueueSecondaryEndpoint=http://seanstagehierarchical-secondary.queue.core.windows.net/;FileSecondaryEndpoint=http://seanstagehierarchical-secondary.file.core.windows.net/;AccountName=seanstagehierarchical;AccountKey=Sanitized\n"
-=======
     "Storage_TestConfigHierarchicalNamespace": "NamespaceTenant\nseannsecanary\nU2FuaXRpemVk\nhttp://seannsecanary.blob.core.windows.net\nhttp://seannsecanary.file.core.windows.net\nhttp://seannsecanary.queue.core.windows.net\nhttp://seannsecanary.table.core.windows.net\n\n\n\n\nhttp://seannsecanary-secondary.blob.core.windows.net\nhttp://seannsecanary-secondary.file.core.windows.net\nhttp://seannsecanary-secondary.queue.core.windows.net\nhttp://seannsecanary-secondary.table.core.windows.net\n68390a19-a643-458b-b726-408abf67b4fc\nSanitized\n72f988bf-86f1-41af-91ab-2d7cd011db47\nhttps://login.microsoftonline.com/\nCloud\nBlobEndpoint=http://seannsecanary.blob.core.windows.net/;QueueEndpoint=http://seannsecanary.queue.core.windows.net/;FileEndpoint=http://seannsecanary.file.core.windows.net/;BlobSecondaryEndpoint=http://seannsecanary-secondary.blob.core.windows.net/;QueueSecondaryEndpoint=http://seannsecanary-secondary.queue.core.windows.net/;FileSecondaryEndpoint=http://seannsecanary-secondary.file.core.windows.net/;AccountName=seannsecanary;AccountKey=Sanitized\n"
->>>>>>> 32e373e2
   }
 }