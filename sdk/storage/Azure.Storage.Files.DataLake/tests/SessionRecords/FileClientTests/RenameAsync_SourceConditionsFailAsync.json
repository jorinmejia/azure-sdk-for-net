{
  "Entries": [
    {
<<<<<<< HEAD
      "RequestUri": "https://seanstagehierarchical.blob.core.windows.net/test-filesystem-c42524c0-c765-139f-f8ed-f46da56f217c?restype=container",
      "RequestMethod": "PUT",
      "RequestHeaders": {
        "Authorization": "Sanitized",
        "traceparent": "00-466c4c321ade9b45b3d4037ba2f82b5b-68f772bb798eff46-00",
        "User-Agent": [
          "azsdk-net-Storage.Files.DataLake/12.0.0-dev.20200305.1",
          "(.NET Core 4.6.28325.01; Microsoft Windows 10.0.18363 )"
        ],
        "x-ms-blob-public-access": "container",
        "x-ms-client-request-id": "1408ea3f-1b2f-a5ad-0757-b1c1ed20b043",
        "x-ms-date": "Thu, 05 Mar 2020 22:22:10 GMT",
        "x-ms-return-client-request-id": "true",
        "x-ms-version": "2019-10-10"
=======
      "RequestUri": "http://seannsecanary.blob.core.windows.net/test-filesystem-c42524c0-c765-139f-f8ed-f46da56f217c?restype=container",
      "RequestMethod": "PUT",
      "RequestHeaders": {
        "Authorization": "Sanitized",
        "traceparent": "00-429e81b40a876f4bb768f5000d2a46a7-763ac7abbfa5d74b-00",
        "User-Agent": [
          "azsdk-net-Storage.Files.DataLake/12.1.0-dev.20200403.1",
          "(.NET Core 4.6.28325.01; Microsoft Windows 10.0.18362 )"
        ],
        "x-ms-blob-public-access": "container",
        "x-ms-client-request-id": "1408ea3f-1b2f-a5ad-0757-b1c1ed20b043",
        "x-ms-date": "Fri, 03 Apr 2020 21:03:02 GMT",
        "x-ms-return-client-request-id": "true",
        "x-ms-version": "2019-12-12"
>>>>>>> 32e373e2
      },
      "RequestBody": null,
      "StatusCode": 201,
      "ResponseHeaders": {
        "Content-Length": "0",
<<<<<<< HEAD
        "Date": "Thu, 05 Mar 2020 22:22:10 GMT",
        "ETag": "\u00220x8D7C153A63A2B12\u0022",
        "Last-Modified": "Thu, 05 Mar 2020 22:22:11 GMT",
=======
        "Date": "Fri, 03 Apr 2020 21:03:01 GMT",
        "ETag": "\u00220x8D7D812652BA4E0\u0022",
        "Last-Modified": "Fri, 03 Apr 2020 21:03:01 GMT",
>>>>>>> 32e373e2
        "Server": [
          "Windows-Azure-Blob/1.0",
          "Microsoft-HTTPAPI/2.0"
        ],
        "x-ms-client-request-id": "1408ea3f-1b2f-a5ad-0757-b1c1ed20b043",
<<<<<<< HEAD
        "x-ms-request-id": "27aa8946-e01e-000e-2b3c-f3bb8b000000",
        "x-ms-version": "2019-10-10"
=======
        "x-ms-request-id": "962263c7-f01e-0012-05fb-093670000000",
        "x-ms-version": "2019-12-12"
>>>>>>> 32e373e2
      },
      "ResponseBody": []
    },
    {
<<<<<<< HEAD
      "RequestUri": "https://seanstagehierarchical.dfs.core.windows.net/test-filesystem-c42524c0-c765-139f-f8ed-f46da56f217c/test-file-b85e5e38-54ee-eec9-0b4a-9855c257cdd7?resource=file",
      "RequestMethod": "PUT",
      "RequestHeaders": {
        "Authorization": "Sanitized",
        "traceparent": "00-1abb82b89649a943b23554af405e1c96-1fcb04dfb127244b-00",
        "User-Agent": [
          "azsdk-net-Storage.Files.DataLake/12.0.0-dev.20200305.1",
          "(.NET Core 4.6.28325.01; Microsoft Windows 10.0.18363 )"
        ],
        "x-ms-client-request-id": "e70fc15f-8dc1-eb80-201a-09e48257e3b0",
        "x-ms-date": "Thu, 05 Mar 2020 22:22:11 GMT",
        "x-ms-return-client-request-id": "true",
        "x-ms-version": "2019-10-10"
=======
      "RequestUri": "http://seannsecanary.dfs.core.windows.net/test-filesystem-c42524c0-c765-139f-f8ed-f46da56f217c/test-file-b85e5e38-54ee-eec9-0b4a-9855c257cdd7?resource=file",
      "RequestMethod": "PUT",
      "RequestHeaders": {
        "Authorization": "Sanitized",
        "traceparent": "00-1b3161417a3b6043a31e8eca8c183a85-654f473597f9aa4d-00",
        "User-Agent": [
          "azsdk-net-Storage.Files.DataLake/12.1.0-dev.20200403.1",
          "(.NET Core 4.6.28325.01; Microsoft Windows 10.0.18362 )"
        ],
        "x-ms-client-request-id": "e70fc15f-8dc1-eb80-201a-09e48257e3b0",
        "x-ms-date": "Fri, 03 Apr 2020 21:03:02 GMT",
        "x-ms-return-client-request-id": "true",
        "x-ms-version": "2019-12-12"
>>>>>>> 32e373e2
      },
      "RequestBody": null,
      "StatusCode": 201,
      "ResponseHeaders": {
        "Content-Length": "0",
<<<<<<< HEAD
        "Date": "Thu, 05 Mar 2020 22:22:10 GMT",
        "ETag": "\u00220x8D7C153A66CE94C\u0022",
        "Last-Modified": "Thu, 05 Mar 2020 22:22:11 GMT",
=======
        "Date": "Fri, 03 Apr 2020 21:03:01 GMT",
        "ETag": "\u00220x8D7D812653B5E37\u0022",
        "Last-Modified": "Fri, 03 Apr 2020 21:03:01 GMT",
>>>>>>> 32e373e2
        "Server": [
          "Windows-Azure-HDFS/1.0",
          "Microsoft-HTTPAPI/2.0"
        ],
        "x-ms-client-request-id": "e70fc15f-8dc1-eb80-201a-09e48257e3b0",
<<<<<<< HEAD
        "x-ms-request-id": "9ce3a684-a01f-001f-753c-f3213f000000",
        "x-ms-version": "2019-10-10"
=======
        "x-ms-request-id": "fa4402d4-201f-0097-01fb-091bad000000",
        "x-ms-version": "2019-12-12"
>>>>>>> 32e373e2
      },
      "ResponseBody": []
    },
    {
<<<<<<< HEAD
      "RequestUri": "https://seanstagehierarchical.dfs.core.windows.net/test-filesystem-c42524c0-c765-139f-f8ed-f46da56f217c/test-file-6819da89-f4f3-2adc-1245-cadee200cdb3?resource=file",
      "RequestMethod": "PUT",
      "RequestHeaders": {
        "Authorization": "Sanitized",
        "traceparent": "00-3fe32df2f348fd41bd56b05e3881de14-0793d0d7795ed049-00",
        "User-Agent": [
          "azsdk-net-Storage.Files.DataLake/12.0.0-dev.20200305.1",
          "(.NET Core 4.6.28325.01; Microsoft Windows 10.0.18363 )"
        ],
        "x-ms-client-request-id": "463fc22c-843e-6a18-e5e4-d57cc2a2091f",
        "x-ms-date": "Thu, 05 Mar 2020 22:22:11 GMT",
        "x-ms-return-client-request-id": "true",
        "x-ms-version": "2019-10-10"
=======
      "RequestUri": "http://seannsecanary.dfs.core.windows.net/test-filesystem-c42524c0-c765-139f-f8ed-f46da56f217c/test-file-6819da89-f4f3-2adc-1245-cadee200cdb3?resource=file",
      "RequestMethod": "PUT",
      "RequestHeaders": {
        "Authorization": "Sanitized",
        "traceparent": "00-f8d33d598e169c4084bd39eb179d8e4b-094db3e3579b8344-00",
        "User-Agent": [
          "azsdk-net-Storage.Files.DataLake/12.1.0-dev.20200403.1",
          "(.NET Core 4.6.28325.01; Microsoft Windows 10.0.18362 )"
        ],
        "x-ms-client-request-id": "463fc22c-843e-6a18-e5e4-d57cc2a2091f",
        "x-ms-date": "Fri, 03 Apr 2020 21:03:03 GMT",
        "x-ms-return-client-request-id": "true",
        "x-ms-version": "2019-12-12"
>>>>>>> 32e373e2
      },
      "RequestBody": null,
      "StatusCode": 201,
      "ResponseHeaders": {
        "Content-Length": "0",
<<<<<<< HEAD
        "Date": "Thu, 05 Mar 2020 22:22:10 GMT",
        "ETag": "\u00220x8D7C153A67A4C00\u0022",
        "Last-Modified": "Thu, 05 Mar 2020 22:22:11 GMT",
=======
        "Date": "Fri, 03 Apr 2020 21:03:01 GMT",
        "ETag": "\u00220x8D7D8126548EF4A\u0022",
        "Last-Modified": "Fri, 03 Apr 2020 21:03:01 GMT",
>>>>>>> 32e373e2
        "Server": [
          "Windows-Azure-HDFS/1.0",
          "Microsoft-HTTPAPI/2.0"
        ],
        "x-ms-client-request-id": "463fc22c-843e-6a18-e5e4-d57cc2a2091f",
<<<<<<< HEAD
        "x-ms-request-id": "9ce3a685-a01f-001f-763c-f3213f000000",
        "x-ms-version": "2019-10-10"
=======
        "x-ms-request-id": "fa4402d5-201f-0097-02fb-091bad000000",
        "x-ms-version": "2019-12-12"
>>>>>>> 32e373e2
      },
      "ResponseBody": []
    },
    {
<<<<<<< HEAD
      "RequestUri": "https://seanstagehierarchical.dfs.core.windows.net/test-filesystem-c42524c0-c765-139f-f8ed-f46da56f217c/test-file-6819da89-f4f3-2adc-1245-cadee200cdb3?mode=legacy",
=======
      "RequestUri": "http://seannsecanary.dfs.core.windows.net/test-filesystem-c42524c0-c765-139f-f8ed-f46da56f217c/test-file-6819da89-f4f3-2adc-1245-cadee200cdb3?mode=legacy",
>>>>>>> 32e373e2
      "RequestMethod": "PUT",
      "RequestHeaders": {
        "Authorization": "Sanitized",
        "User-Agent": [
<<<<<<< HEAD
          "azsdk-net-Storage.Files.DataLake/12.0.0-dev.20200305.1",
          "(.NET Core 4.6.28325.01; Microsoft Windows 10.0.18363 )"
        ],
        "x-ms-client-request-id": "1fb134ae-86c1-d974-748b-1a6310995761",
        "x-ms-date": "Thu, 05 Mar 2020 22:22:11 GMT",
        "x-ms-rename-source": "/test-filesystem-c42524c0-c765-139f-f8ed-f46da56f217c/test-file-b85e5e38-54ee-eec9-0b4a-9855c257cdd7",
        "x-ms-return-client-request-id": "true",
        "x-ms-source-if-modified-since": "Fri, 06 Mar 2020 22:22:10 GMT",
        "x-ms-version": "2019-10-10"
=======
          "azsdk-net-Storage.Files.DataLake/12.1.0-dev.20200403.1",
          "(.NET Core 4.6.28325.01; Microsoft Windows 10.0.18362 )"
        ],
        "x-ms-client-request-id": "1fb134ae-86c1-d974-748b-1a6310995761",
        "x-ms-date": "Fri, 03 Apr 2020 21:03:03 GMT",
        "x-ms-rename-source": "/test-filesystem-c42524c0-c765-139f-f8ed-f46da56f217c/test-file-b85e5e38-54ee-eec9-0b4a-9855c257cdd7",
        "x-ms-return-client-request-id": "true",
        "x-ms-source-if-modified-since": "Sat, 04 Apr 2020 21:03:02 GMT",
        "x-ms-version": "2019-12-12"
>>>>>>> 32e373e2
      },
      "RequestBody": null,
      "StatusCode": 412,
      "ResponseHeaders": {
        "Content-Length": "213",
        "Content-Type": "application/json; charset=utf-8",
<<<<<<< HEAD
        "Date": "Thu, 05 Mar 2020 22:22:10 GMT",
=======
        "Date": "Fri, 03 Apr 2020 21:03:01 GMT",
>>>>>>> 32e373e2
        "Server": [
          "Windows-Azure-HDFS/1.0",
          "Microsoft-HTTPAPI/2.0"
        ],
        "x-ms-client-request-id": "1fb134ae-86c1-d974-748b-1a6310995761",
        "x-ms-error-code": "SourceConditionNotMet",
<<<<<<< HEAD
        "x-ms-request-id": "9ce3a686-a01f-001f-773c-f3213f000000",
        "x-ms-version": "2019-10-10"
=======
        "x-ms-request-id": "fa4402d6-201f-0097-03fb-091bad000000",
        "x-ms-version": "2019-12-12"
>>>>>>> 32e373e2
      },
      "ResponseBody": {
        "error": {
          "code": "SourceConditionNotMet",
<<<<<<< HEAD
          "message": "The source condition specified using HTTP conditional header(s) is not met.\nRequestId:9ce3a686-a01f-001f-773c-f3213f000000\nTime:2020-03-05T22:22:11.6691554Z"
        }
      }
    },
    {
      "RequestUri": "https://seanstagehierarchical.blob.core.windows.net/test-filesystem-c42524c0-c765-139f-f8ed-f46da56f217c?restype=container",
      "RequestMethod": "DELETE",
      "RequestHeaders": {
        "Authorization": "Sanitized",
        "traceparent": "00-017c6fa1cdb70a4bb4fc93aeed5a674d-17c12fa3bbc9614c-00",
        "User-Agent": [
          "azsdk-net-Storage.Files.DataLake/12.0.0-dev.20200305.1",
          "(.NET Core 4.6.28325.01; Microsoft Windows 10.0.18363 )"
        ],
        "x-ms-client-request-id": "8dce2bbe-e9f0-c55d-e1ad-80d5c804932b",
        "x-ms-date": "Thu, 05 Mar 2020 22:22:11 GMT",
        "x-ms-return-client-request-id": "true",
        "x-ms-version": "2019-10-10"
=======
          "message": "The source condition specified using HTTP conditional header(s) is not met.\nRequestId:fa4402d6-201f-0097-03fb-091bad000000\nTime:2020-04-03T21:03:01.7357629Z"
        }
      }
    },
    {
      "RequestUri": "http://seannsecanary.blob.core.windows.net/test-filesystem-c42524c0-c765-139f-f8ed-f46da56f217c?restype=container",
      "RequestMethod": "DELETE",
      "RequestHeaders": {
        "Authorization": "Sanitized",
        "traceparent": "00-0bb01ed6d0e54441b8b439fb83c89718-1c60c60a55e7274a-00",
        "User-Agent": [
          "azsdk-net-Storage.Files.DataLake/12.1.0-dev.20200403.1",
          "(.NET Core 4.6.28325.01; Microsoft Windows 10.0.18362 )"
        ],
        "x-ms-client-request-id": "8dce2bbe-e9f0-c55d-e1ad-80d5c804932b",
        "x-ms-date": "Fri, 03 Apr 2020 21:03:03 GMT",
        "x-ms-return-client-request-id": "true",
        "x-ms-version": "2019-12-12"
>>>>>>> 32e373e2
      },
      "RequestBody": null,
      "StatusCode": 202,
      "ResponseHeaders": {
        "Content-Length": "0",
<<<<<<< HEAD
        "Date": "Thu, 05 Mar 2020 22:22:10 GMT",
=======
        "Date": "Fri, 03 Apr 2020 21:03:01 GMT",
>>>>>>> 32e373e2
        "Server": [
          "Windows-Azure-Blob/1.0",
          "Microsoft-HTTPAPI/2.0"
        ],
        "x-ms-client-request-id": "8dce2bbe-e9f0-c55d-e1ad-80d5c804932b",
<<<<<<< HEAD
        "x-ms-request-id": "27aa894d-e01e-000e-2e3c-f3bb8b000000",
        "x-ms-version": "2019-10-10"
=======
        "x-ms-request-id": "9622642d-f01e-0012-61fb-093670000000",
        "x-ms-version": "2019-12-12"
>>>>>>> 32e373e2
      },
      "ResponseBody": []
    },
    {
<<<<<<< HEAD
      "RequestUri": "https://seanstagehierarchical.blob.core.windows.net/test-filesystem-dd7702a8-778e-0cc9-ff69-c4260536b80d?restype=container",
      "RequestMethod": "PUT",
      "RequestHeaders": {
        "Authorization": "Sanitized",
        "traceparent": "00-1c8dfaa11821a34e9e1e1d81121f57b5-abaad5d21dcc164b-00",
        "User-Agent": [
          "azsdk-net-Storage.Files.DataLake/12.0.0-dev.20200305.1",
          "(.NET Core 4.6.28325.01; Microsoft Windows 10.0.18363 )"
        ],
        "x-ms-blob-public-access": "container",
        "x-ms-client-request-id": "1d965607-34ef-47c7-61c1-8d872536c0aa",
        "x-ms-date": "Thu, 05 Mar 2020 22:22:11 GMT",
        "x-ms-return-client-request-id": "true",
        "x-ms-version": "2019-10-10"
=======
      "RequestUri": "http://seannsecanary.blob.core.windows.net/test-filesystem-dd7702a8-778e-0cc9-ff69-c4260536b80d?restype=container",
      "RequestMethod": "PUT",
      "RequestHeaders": {
        "Authorization": "Sanitized",
        "traceparent": "00-6a791936d944194cacd66486f7b1fc4c-b994b94b3fbeac42-00",
        "User-Agent": [
          "azsdk-net-Storage.Files.DataLake/12.1.0-dev.20200403.1",
          "(.NET Core 4.6.28325.01; Microsoft Windows 10.0.18362 )"
        ],
        "x-ms-blob-public-access": "container",
        "x-ms-client-request-id": "1d965607-34ef-47c7-61c1-8d872536c0aa",
        "x-ms-date": "Fri, 03 Apr 2020 21:03:03 GMT",
        "x-ms-return-client-request-id": "true",
        "x-ms-version": "2019-12-12"
>>>>>>> 32e373e2
      },
      "RequestBody": null,
      "StatusCode": 201,
      "ResponseHeaders": {
        "Content-Length": "0",
<<<<<<< HEAD
        "Date": "Thu, 05 Mar 2020 22:22:11 GMT",
        "ETag": "\u00220x8D7C153A6C4E2F1\u0022",
        "Last-Modified": "Thu, 05 Mar 2020 22:22:12 GMT",
=======
        "Date": "Fri, 03 Apr 2020 21:03:01 GMT",
        "ETag": "\u00220x8D7D812656FE635\u0022",
        "Last-Modified": "Fri, 03 Apr 2020 21:03:01 GMT",
>>>>>>> 32e373e2
        "Server": [
          "Windows-Azure-Blob/1.0",
          "Microsoft-HTTPAPI/2.0"
        ],
        "x-ms-client-request-id": "1d965607-34ef-47c7-61c1-8d872536c0aa",
<<<<<<< HEAD
        "x-ms-request-id": "9d99df09-f01e-0002-6c3c-f32c83000000",
        "x-ms-version": "2019-10-10"
=======
        "x-ms-request-id": "9622643b-f01e-0012-6cfb-093670000000",
        "x-ms-version": "2019-12-12"
>>>>>>> 32e373e2
      },
      "ResponseBody": []
    },
    {
<<<<<<< HEAD
      "RequestUri": "https://seanstagehierarchical.dfs.core.windows.net/test-filesystem-dd7702a8-778e-0cc9-ff69-c4260536b80d/test-file-045b73f4-af5f-de61-9128-be54a996eba0?resource=file",
      "RequestMethod": "PUT",
      "RequestHeaders": {
        "Authorization": "Sanitized",
        "traceparent": "00-bf2ac5145168f44ab98748072136f2fe-dcb69db97ab7b646-00",
        "User-Agent": [
          "azsdk-net-Storage.Files.DataLake/12.0.0-dev.20200305.1",
          "(.NET Core 4.6.28325.01; Microsoft Windows 10.0.18363 )"
        ],
        "x-ms-client-request-id": "ad3e2279-7b04-58f6-f5b7-8cc776739dcb",
        "x-ms-date": "Thu, 05 Mar 2020 22:22:12 GMT",
        "x-ms-return-client-request-id": "true",
        "x-ms-version": "2019-10-10"
=======
      "RequestUri": "http://seannsecanary.dfs.core.windows.net/test-filesystem-dd7702a8-778e-0cc9-ff69-c4260536b80d/test-file-045b73f4-af5f-de61-9128-be54a996eba0?resource=file",
      "RequestMethod": "PUT",
      "RequestHeaders": {
        "Authorization": "Sanitized",
        "traceparent": "00-5cc06fc0ce714b46aa349fafcbd3a3a7-d6592ca9ee20bf4e-00",
        "User-Agent": [
          "azsdk-net-Storage.Files.DataLake/12.1.0-dev.20200403.1",
          "(.NET Core 4.6.28325.01; Microsoft Windows 10.0.18362 )"
        ],
        "x-ms-client-request-id": "ad3e2279-7b04-58f6-f5b7-8cc776739dcb",
        "x-ms-date": "Fri, 03 Apr 2020 21:03:03 GMT",
        "x-ms-return-client-request-id": "true",
        "x-ms-version": "2019-12-12"
>>>>>>> 32e373e2
      },
      "RequestBody": null,
      "StatusCode": 201,
      "ResponseHeaders": {
        "Content-Length": "0",
<<<<<<< HEAD
        "Date": "Thu, 05 Mar 2020 22:22:11 GMT",
        "ETag": "\u00220x8D7C153A6FA46B9\u0022",
        "Last-Modified": "Thu, 05 Mar 2020 22:22:12 GMT",
=======
        "Date": "Fri, 03 Apr 2020 21:03:01 GMT",
        "ETag": "\u00220x8D7D8126583311D\u0022",
        "Last-Modified": "Fri, 03 Apr 2020 21:03:02 GMT",
>>>>>>> 32e373e2
        "Server": [
          "Windows-Azure-HDFS/1.0",
          "Microsoft-HTTPAPI/2.0"
        ],
        "x-ms-client-request-id": "ad3e2279-7b04-58f6-f5b7-8cc776739dcb",
<<<<<<< HEAD
        "x-ms-request-id": "4012f84d-401f-0028-523c-f3f393000000",
        "x-ms-version": "2019-10-10"
=======
        "x-ms-request-id": "fa4402d7-201f-0097-04fb-091bad000000",
        "x-ms-version": "2019-12-12"
>>>>>>> 32e373e2
      },
      "ResponseBody": []
    },
    {
<<<<<<< HEAD
      "RequestUri": "https://seanstagehierarchical.dfs.core.windows.net/test-filesystem-dd7702a8-778e-0cc9-ff69-c4260536b80d/test-file-b79eedd6-1217-590b-5515-07012c58a2a7?resource=file",
      "RequestMethod": "PUT",
      "RequestHeaders": {
        "Authorization": "Sanitized",
        "traceparent": "00-0c7efacddcdcdd4a9ba3ba075cf71ca1-c5482987bf021a41-00",
        "User-Agent": [
          "azsdk-net-Storage.Files.DataLake/12.0.0-dev.20200305.1",
          "(.NET Core 4.6.28325.01; Microsoft Windows 10.0.18363 )"
        ],
        "x-ms-client-request-id": "4e32b7c0-734b-67d0-17e4-58ee74f42b9d",
        "x-ms-date": "Thu, 05 Mar 2020 22:22:12 GMT",
        "x-ms-return-client-request-id": "true",
        "x-ms-version": "2019-10-10"
=======
      "RequestUri": "http://seannsecanary.dfs.core.windows.net/test-filesystem-dd7702a8-778e-0cc9-ff69-c4260536b80d/test-file-b79eedd6-1217-590b-5515-07012c58a2a7?resource=file",
      "RequestMethod": "PUT",
      "RequestHeaders": {
        "Authorization": "Sanitized",
        "traceparent": "00-d009502e49f1a04695c19ccda445c531-2915a689398a8648-00",
        "User-Agent": [
          "azsdk-net-Storage.Files.DataLake/12.1.0-dev.20200403.1",
          "(.NET Core 4.6.28325.01; Microsoft Windows 10.0.18362 )"
        ],
        "x-ms-client-request-id": "4e32b7c0-734b-67d0-17e4-58ee74f42b9d",
        "x-ms-date": "Fri, 03 Apr 2020 21:03:03 GMT",
        "x-ms-return-client-request-id": "true",
        "x-ms-version": "2019-12-12"
>>>>>>> 32e373e2
      },
      "RequestBody": null,
      "StatusCode": 201,
      "ResponseHeaders": {
        "Content-Length": "0",
<<<<<<< HEAD
        "Date": "Thu, 05 Mar 2020 22:22:11 GMT",
        "ETag": "\u00220x8D7C153A708508E\u0022",
        "Last-Modified": "Thu, 05 Mar 2020 22:22:12 GMT",
=======
        "Date": "Fri, 03 Apr 2020 21:03:01 GMT",
        "ETag": "\u00220x8D7D8126590DC04\u0022",
        "Last-Modified": "Fri, 03 Apr 2020 21:03:02 GMT",
>>>>>>> 32e373e2
        "Server": [
          "Windows-Azure-HDFS/1.0",
          "Microsoft-HTTPAPI/2.0"
        ],
        "x-ms-client-request-id": "4e32b7c0-734b-67d0-17e4-58ee74f42b9d",
<<<<<<< HEAD
        "x-ms-request-id": "4012f84e-401f-0028-533c-f3f393000000",
        "x-ms-version": "2019-10-10"
=======
        "x-ms-request-id": "fa4402d8-201f-0097-05fb-091bad000000",
        "x-ms-version": "2019-12-12"
>>>>>>> 32e373e2
      },
      "ResponseBody": []
    },
    {
<<<<<<< HEAD
      "RequestUri": "https://seanstagehierarchical.dfs.core.windows.net/test-filesystem-dd7702a8-778e-0cc9-ff69-c4260536b80d/test-file-b79eedd6-1217-590b-5515-07012c58a2a7?mode=legacy",
=======
      "RequestUri": "http://seannsecanary.dfs.core.windows.net/test-filesystem-dd7702a8-778e-0cc9-ff69-c4260536b80d/test-file-b79eedd6-1217-590b-5515-07012c58a2a7?mode=legacy",
>>>>>>> 32e373e2
      "RequestMethod": "PUT",
      "RequestHeaders": {
        "Authorization": "Sanitized",
        "User-Agent": [
<<<<<<< HEAD
          "azsdk-net-Storage.Files.DataLake/12.0.0-dev.20200305.1",
          "(.NET Core 4.6.28325.01; Microsoft Windows 10.0.18363 )"
        ],
        "x-ms-client-request-id": "74407d46-5425-8a5c-0674-7073e5adf882",
        "x-ms-date": "Thu, 05 Mar 2020 22:22:12 GMT",
        "x-ms-rename-source": "/test-filesystem-dd7702a8-778e-0cc9-ff69-c4260536b80d/test-file-045b73f4-af5f-de61-9128-be54a996eba0",
        "x-ms-return-client-request-id": "true",
        "x-ms-source-if-unmodified-since": "Wed, 04 Mar 2020 22:22:10 GMT",
        "x-ms-version": "2019-10-10"
=======
          "azsdk-net-Storage.Files.DataLake/12.1.0-dev.20200403.1",
          "(.NET Core 4.6.28325.01; Microsoft Windows 10.0.18362 )"
        ],
        "x-ms-client-request-id": "74407d46-5425-8a5c-0674-7073e5adf882",
        "x-ms-date": "Fri, 03 Apr 2020 21:03:03 GMT",
        "x-ms-rename-source": "/test-filesystem-dd7702a8-778e-0cc9-ff69-c4260536b80d/test-file-045b73f4-af5f-de61-9128-be54a996eba0",
        "x-ms-return-client-request-id": "true",
        "x-ms-source-if-unmodified-since": "Thu, 02 Apr 2020 21:03:02 GMT",
        "x-ms-version": "2019-12-12"
>>>>>>> 32e373e2
      },
      "RequestBody": null,
      "StatusCode": 412,
      "ResponseHeaders": {
        "Content-Length": "213",
        "Content-Type": "application/json; charset=utf-8",
<<<<<<< HEAD
        "Date": "Thu, 05 Mar 2020 22:22:12 GMT",
=======
        "Date": "Fri, 03 Apr 2020 21:03:02 GMT",
>>>>>>> 32e373e2
        "Server": [
          "Windows-Azure-HDFS/1.0",
          "Microsoft-HTTPAPI/2.0"
        ],
        "x-ms-client-request-id": "74407d46-5425-8a5c-0674-7073e5adf882",
        "x-ms-error-code": "SourceConditionNotMet",
<<<<<<< HEAD
        "x-ms-request-id": "4012f84f-401f-0028-543c-f3f393000000",
        "x-ms-version": "2019-10-10"
=======
        "x-ms-request-id": "fa4402d9-201f-0097-06fb-091bad000000",
        "x-ms-version": "2019-12-12"
>>>>>>> 32e373e2
      },
      "ResponseBody": {
        "error": {
          "code": "SourceConditionNotMet",
<<<<<<< HEAD
          "message": "The source condition specified using HTTP conditional header(s) is not met.\nRequestId:4012f84f-401f-0028-543c-f3f393000000\nTime:2020-03-05T22:22:12.5979677Z"
        }
      }
    },
    {
      "RequestUri": "https://seanstagehierarchical.blob.core.windows.net/test-filesystem-dd7702a8-778e-0cc9-ff69-c4260536b80d?restype=container",
      "RequestMethod": "DELETE",
      "RequestHeaders": {
        "Authorization": "Sanitized",
        "traceparent": "00-bf761441c2013242bc438dfda055ef32-ce5e51de1505ea42-00",
        "User-Agent": [
          "azsdk-net-Storage.Files.DataLake/12.0.0-dev.20200305.1",
          "(.NET Core 4.6.28325.01; Microsoft Windows 10.0.18363 )"
        ],
        "x-ms-client-request-id": "f6a85998-b7b4-c077-873f-9923a5feb3a3",
        "x-ms-date": "Thu, 05 Mar 2020 22:22:12 GMT",
        "x-ms-return-client-request-id": "true",
        "x-ms-version": "2019-10-10"
=======
          "message": "The source condition specified using HTTP conditional header(s) is not met.\nRequestId:fa4402d9-201f-0097-06fb-091bad000000\nTime:2020-04-03T21:03:02.2221050Z"
        }
      }
    },
    {
      "RequestUri": "http://seannsecanary.blob.core.windows.net/test-filesystem-dd7702a8-778e-0cc9-ff69-c4260536b80d?restype=container",
      "RequestMethod": "DELETE",
      "RequestHeaders": {
        "Authorization": "Sanitized",
        "traceparent": "00-066044a1d309b348a2bfbe232953755e-d9fbf51f93f5d140-00",
        "User-Agent": [
          "azsdk-net-Storage.Files.DataLake/12.1.0-dev.20200403.1",
          "(.NET Core 4.6.28325.01; Microsoft Windows 10.0.18362 )"
        ],
        "x-ms-client-request-id": "f6a85998-b7b4-c077-873f-9923a5feb3a3",
        "x-ms-date": "Fri, 03 Apr 2020 21:03:03 GMT",
        "x-ms-return-client-request-id": "true",
        "x-ms-version": "2019-12-12"
>>>>>>> 32e373e2
      },
      "RequestBody": null,
      "StatusCode": 202,
      "ResponseHeaders": {
        "Content-Length": "0",
<<<<<<< HEAD
        "Date": "Thu, 05 Mar 2020 22:22:12 GMT",
=======
        "Date": "Fri, 03 Apr 2020 21:03:02 GMT",
>>>>>>> 32e373e2
        "Server": [
          "Windows-Azure-Blob/1.0",
          "Microsoft-HTTPAPI/2.0"
        ],
        "x-ms-client-request-id": "f6a85998-b7b4-c077-873f-9923a5feb3a3",
<<<<<<< HEAD
        "x-ms-request-id": "9d99df15-f01e-0002-753c-f32c83000000",
        "x-ms-version": "2019-10-10"
=======
        "x-ms-request-id": "9622648f-f01e-0012-2cfb-093670000000",
        "x-ms-version": "2019-12-12"
>>>>>>> 32e373e2
      },
      "ResponseBody": []
    },
    {
<<<<<<< HEAD
      "RequestUri": "https://seanstagehierarchical.blob.core.windows.net/test-filesystem-3cb4bd38-2151-1572-8c95-2f8b56435685?restype=container",
      "RequestMethod": "PUT",
      "RequestHeaders": {
        "Authorization": "Sanitized",
        "traceparent": "00-db809aa1fc14144aa39575ab90f2b438-d292d414015c784f-00",
        "User-Agent": [
          "azsdk-net-Storage.Files.DataLake/12.0.0-dev.20200305.1",
          "(.NET Core 4.6.28325.01; Microsoft Windows 10.0.18363 )"
        ],
        "x-ms-blob-public-access": "container",
        "x-ms-client-request-id": "76e15ae7-d1cc-77a1-e692-6a1e88ec6a44",
        "x-ms-date": "Thu, 05 Mar 2020 22:22:12 GMT",
        "x-ms-return-client-request-id": "true",
        "x-ms-version": "2019-10-10"
=======
      "RequestUri": "http://seannsecanary.blob.core.windows.net/test-filesystem-3cb4bd38-2151-1572-8c95-2f8b56435685?restype=container",
      "RequestMethod": "PUT",
      "RequestHeaders": {
        "Authorization": "Sanitized",
        "traceparent": "00-ce8d73b4544cf244896da9b817c6ff5a-8c1594c59afd9143-00",
        "User-Agent": [
          "azsdk-net-Storage.Files.DataLake/12.1.0-dev.20200403.1",
          "(.NET Core 4.6.28325.01; Microsoft Windows 10.0.18362 )"
        ],
        "x-ms-blob-public-access": "container",
        "x-ms-client-request-id": "76e15ae7-d1cc-77a1-e692-6a1e88ec6a44",
        "x-ms-date": "Fri, 03 Apr 2020 21:03:03 GMT",
        "x-ms-return-client-request-id": "true",
        "x-ms-version": "2019-12-12"
>>>>>>> 32e373e2
      },
      "RequestBody": null,
      "StatusCode": 201,
      "ResponseHeaders": {
        "Content-Length": "0",
<<<<<<< HEAD
        "Date": "Thu, 05 Mar 2020 22:22:12 GMT",
        "ETag": "\u00220x8D7C153A7514703\u0022",
        "Last-Modified": "Thu, 05 Mar 2020 22:22:12 GMT",
=======
        "Date": "Fri, 03 Apr 2020 21:03:02 GMT",
        "ETag": "\u00220x8D7D81265BB069E\u0022",
        "Last-Modified": "Fri, 03 Apr 2020 21:03:02 GMT",
>>>>>>> 32e373e2
        "Server": [
          "Windows-Azure-Blob/1.0",
          "Microsoft-HTTPAPI/2.0"
        ],
        "x-ms-client-request-id": "76e15ae7-d1cc-77a1-e692-6a1e88ec6a44",
<<<<<<< HEAD
        "x-ms-request-id": "9626b2bc-f01e-002d-4e3c-f32148000000",
        "x-ms-version": "2019-10-10"
=======
        "x-ms-request-id": "9622649a-f01e-0012-36fb-093670000000",
        "x-ms-version": "2019-12-12"
>>>>>>> 32e373e2
      },
      "ResponseBody": []
    },
    {
<<<<<<< HEAD
      "RequestUri": "https://seanstagehierarchical.dfs.core.windows.net/test-filesystem-3cb4bd38-2151-1572-8c95-2f8b56435685/test-file-27bd13e8-2723-359d-eed0-97407f257ebd?resource=file",
      "RequestMethod": "PUT",
      "RequestHeaders": {
        "Authorization": "Sanitized",
        "traceparent": "00-c5b0d144711b2d4aafefd9874be8bc9d-ab6ae64a8b78fc43-00",
        "User-Agent": [
          "azsdk-net-Storage.Files.DataLake/12.0.0-dev.20200305.1",
          "(.NET Core 4.6.28325.01; Microsoft Windows 10.0.18363 )"
        ],
        "x-ms-client-request-id": "83645da6-dd10-bf22-bcab-87fc3960f7c0",
        "x-ms-date": "Thu, 05 Mar 2020 22:22:13 GMT",
        "x-ms-return-client-request-id": "true",
        "x-ms-version": "2019-10-10"
=======
      "RequestUri": "http://seannsecanary.dfs.core.windows.net/test-filesystem-3cb4bd38-2151-1572-8c95-2f8b56435685/test-file-27bd13e8-2723-359d-eed0-97407f257ebd?resource=file",
      "RequestMethod": "PUT",
      "RequestHeaders": {
        "Authorization": "Sanitized",
        "traceparent": "00-34c94eb3fa98a041a65eb4228a7cf687-d751b4c81a5d8c44-00",
        "User-Agent": [
          "azsdk-net-Storage.Files.DataLake/12.1.0-dev.20200403.1",
          "(.NET Core 4.6.28325.01; Microsoft Windows 10.0.18362 )"
        ],
        "x-ms-client-request-id": "83645da6-dd10-bf22-bcab-87fc3960f7c0",
        "x-ms-date": "Fri, 03 Apr 2020 21:03:04 GMT",
        "x-ms-return-client-request-id": "true",
        "x-ms-version": "2019-12-12"
>>>>>>> 32e373e2
      },
      "RequestBody": null,
      "StatusCode": 201,
      "ResponseHeaders": {
        "Content-Length": "0",
<<<<<<< HEAD
        "Date": "Thu, 05 Mar 2020 22:22:13 GMT",
        "ETag": "\u00220x8D7C153A782E81B\u0022",
        "Last-Modified": "Thu, 05 Mar 2020 22:22:13 GMT",
=======
        "Date": "Fri, 03 Apr 2020 21:03:02 GMT",
        "ETag": "\u00220x8D7D81265E0C1D2\u0022",
        "Last-Modified": "Fri, 03 Apr 2020 21:03:02 GMT",
>>>>>>> 32e373e2
        "Server": [
          "Windows-Azure-HDFS/1.0",
          "Microsoft-HTTPAPI/2.0"
        ],
        "x-ms-client-request-id": "83645da6-dd10-bf22-bcab-87fc3960f7c0",
<<<<<<< HEAD
        "x-ms-request-id": "c4760f86-301f-0040-743c-f39503000000",
        "x-ms-version": "2019-10-10"
=======
        "x-ms-request-id": "fa4402da-201f-0097-07fb-091bad000000",
        "x-ms-version": "2019-12-12"
>>>>>>> 32e373e2
      },
      "ResponseBody": []
    },
    {
<<<<<<< HEAD
      "RequestUri": "https://seanstagehierarchical.dfs.core.windows.net/test-filesystem-3cb4bd38-2151-1572-8c95-2f8b56435685/test-file-9f8eac14-6e48-08e2-5b29-4bbf822a9d3e?resource=file",
      "RequestMethod": "PUT",
      "RequestHeaders": {
        "Authorization": "Sanitized",
        "traceparent": "00-8b32e26f4f2d7c4b963aa1d7b2d095da-be3f8905afd21c45-00",
        "User-Agent": [
          "azsdk-net-Storage.Files.DataLake/12.0.0-dev.20200305.1",
          "(.NET Core 4.6.28325.01; Microsoft Windows 10.0.18363 )"
        ],
        "x-ms-client-request-id": "ec5fe46c-bb21-386f-7a5c-28e792623d92",
        "x-ms-date": "Thu, 05 Mar 2020 22:22:13 GMT",
        "x-ms-return-client-request-id": "true",
        "x-ms-version": "2019-10-10"
=======
      "RequestUri": "http://seannsecanary.dfs.core.windows.net/test-filesystem-3cb4bd38-2151-1572-8c95-2f8b56435685/test-file-9f8eac14-6e48-08e2-5b29-4bbf822a9d3e?resource=file",
      "RequestMethod": "PUT",
      "RequestHeaders": {
        "Authorization": "Sanitized",
        "traceparent": "00-04264a519083e84d8dffdb3f47fd72c5-ca12c6144ba1c040-00",
        "User-Agent": [
          "azsdk-net-Storage.Files.DataLake/12.1.0-dev.20200403.1",
          "(.NET Core 4.6.28325.01; Microsoft Windows 10.0.18362 )"
        ],
        "x-ms-client-request-id": "ec5fe46c-bb21-386f-7a5c-28e792623d92",
        "x-ms-date": "Fri, 03 Apr 2020 21:03:04 GMT",
        "x-ms-return-client-request-id": "true",
        "x-ms-version": "2019-12-12"
>>>>>>> 32e373e2
      },
      "RequestBody": null,
      "StatusCode": 201,
      "ResponseHeaders": {
        "Content-Length": "0",
<<<<<<< HEAD
        "Date": "Thu, 05 Mar 2020 22:22:13 GMT",
        "ETag": "\u00220x8D7C153A7906410\u0022",
        "Last-Modified": "Thu, 05 Mar 2020 22:22:13 GMT",
=======
        "Date": "Fri, 03 Apr 2020 21:03:02 GMT",
        "ETag": "\u00220x8D7D81265EDC994\u0022",
        "Last-Modified": "Fri, 03 Apr 2020 21:03:02 GMT",
>>>>>>> 32e373e2
        "Server": [
          "Windows-Azure-HDFS/1.0",
          "Microsoft-HTTPAPI/2.0"
        ],
        "x-ms-client-request-id": "ec5fe46c-bb21-386f-7a5c-28e792623d92",
<<<<<<< HEAD
        "x-ms-request-id": "c4760f87-301f-0040-753c-f39503000000",
        "x-ms-version": "2019-10-10"
=======
        "x-ms-request-id": "fa4402db-201f-0097-08fb-091bad000000",
        "x-ms-version": "2019-12-12"
>>>>>>> 32e373e2
      },
      "ResponseBody": []
    },
    {
<<<<<<< HEAD
      "RequestUri": "https://seanstagehierarchical.dfs.core.windows.net/test-filesystem-3cb4bd38-2151-1572-8c95-2f8b56435685/test-file-9f8eac14-6e48-08e2-5b29-4bbf822a9d3e?mode=legacy",
=======
      "RequestUri": "http://seannsecanary.dfs.core.windows.net/test-filesystem-3cb4bd38-2151-1572-8c95-2f8b56435685/test-file-9f8eac14-6e48-08e2-5b29-4bbf822a9d3e?mode=legacy",
>>>>>>> 32e373e2
      "RequestMethod": "PUT",
      "RequestHeaders": {
        "Authorization": "Sanitized",
        "User-Agent": [
<<<<<<< HEAD
          "azsdk-net-Storage.Files.DataLake/12.0.0-dev.20200305.1",
          "(.NET Core 4.6.28325.01; Microsoft Windows 10.0.18363 )"
        ],
        "x-ms-client-request-id": "9d53d0ce-b1cb-ba1c-6f60-a864d2c61f64",
        "x-ms-date": "Thu, 05 Mar 2020 22:22:13 GMT",
        "x-ms-rename-source": "/test-filesystem-3cb4bd38-2151-1572-8c95-2f8b56435685/test-file-27bd13e8-2723-359d-eed0-97407f257ebd",
        "x-ms-return-client-request-id": "true",
        "x-ms-source-if-match": "\u0022garbage\u0022",
        "x-ms-version": "2019-10-10"
=======
          "azsdk-net-Storage.Files.DataLake/12.1.0-dev.20200403.1",
          "(.NET Core 4.6.28325.01; Microsoft Windows 10.0.18362 )"
        ],
        "x-ms-client-request-id": "9d53d0ce-b1cb-ba1c-6f60-a864d2c61f64",
        "x-ms-date": "Fri, 03 Apr 2020 21:03:04 GMT",
        "x-ms-rename-source": "/test-filesystem-3cb4bd38-2151-1572-8c95-2f8b56435685/test-file-27bd13e8-2723-359d-eed0-97407f257ebd",
        "x-ms-return-client-request-id": "true",
        "x-ms-source-if-match": "\u0022garbage\u0022",
        "x-ms-version": "2019-12-12"
>>>>>>> 32e373e2
      },
      "RequestBody": null,
      "StatusCode": 412,
      "ResponseHeaders": {
        "Content-Length": "213",
        "Content-Type": "application/json; charset=utf-8",
<<<<<<< HEAD
        "Date": "Thu, 05 Mar 2020 22:22:13 GMT",
=======
        "Date": "Fri, 03 Apr 2020 21:03:02 GMT",
>>>>>>> 32e373e2
        "Server": [
          "Windows-Azure-HDFS/1.0",
          "Microsoft-HTTPAPI/2.0"
        ],
        "x-ms-client-request-id": "9d53d0ce-b1cb-ba1c-6f60-a864d2c61f64",
        "x-ms-error-code": "SourceConditionNotMet",
<<<<<<< HEAD
        "x-ms-request-id": "c4760f88-301f-0040-763c-f39503000000",
        "x-ms-version": "2019-10-10"
=======
        "x-ms-request-id": "fa4402dc-201f-0097-09fb-091bad000000",
        "x-ms-version": "2019-12-12"
>>>>>>> 32e373e2
      },
      "ResponseBody": {
        "error": {
          "code": "SourceConditionNotMet",
<<<<<<< HEAD
          "message": "The source condition specified using HTTP conditional header(s) is not met.\nRequestId:c4760f88-301f-0040-763c-f39503000000\nTime:2020-03-05T22:22:13.4672228Z"
        }
      }
    },
    {
      "RequestUri": "https://seanstagehierarchical.blob.core.windows.net/test-filesystem-3cb4bd38-2151-1572-8c95-2f8b56435685?restype=container",
      "RequestMethod": "DELETE",
      "RequestHeaders": {
        "Authorization": "Sanitized",
        "traceparent": "00-20fa041b23cd0c46b225ffc25d37efc1-b319e4e8befc9c42-00",
        "User-Agent": [
          "azsdk-net-Storage.Files.DataLake/12.0.0-dev.20200305.1",
          "(.NET Core 4.6.28325.01; Microsoft Windows 10.0.18363 )"
        ],
        "x-ms-client-request-id": "c11889ac-9f0e-5dc7-2ccc-ea662c9b4638",
        "x-ms-date": "Thu, 05 Mar 2020 22:22:13 GMT",
        "x-ms-return-client-request-id": "true",
        "x-ms-version": "2019-10-10"
=======
          "message": "The source condition specified using HTTP conditional header(s) is not met.\nRequestId:fa4402dc-201f-0097-09fb-091bad000000\nTime:2020-04-03T21:03:02.8115192Z"
        }
      }
    },
    {
      "RequestUri": "http://seannsecanary.blob.core.windows.net/test-filesystem-3cb4bd38-2151-1572-8c95-2f8b56435685?restype=container",
      "RequestMethod": "DELETE",
      "RequestHeaders": {
        "Authorization": "Sanitized",
        "traceparent": "00-5ba6db1ce832114f868d4fc480c94470-0c12b24aa4250b43-00",
        "User-Agent": [
          "azsdk-net-Storage.Files.DataLake/12.1.0-dev.20200403.1",
          "(.NET Core 4.6.28325.01; Microsoft Windows 10.0.18362 )"
        ],
        "x-ms-client-request-id": "c11889ac-9f0e-5dc7-2ccc-ea662c9b4638",
        "x-ms-date": "Fri, 03 Apr 2020 21:03:04 GMT",
        "x-ms-return-client-request-id": "true",
        "x-ms-version": "2019-12-12"
>>>>>>> 32e373e2
      },
      "RequestBody": null,
      "StatusCode": 202,
      "ResponseHeaders": {
        "Content-Length": "0",
<<<<<<< HEAD
        "Date": "Thu, 05 Mar 2020 22:22:13 GMT",
=======
        "Date": "Fri, 03 Apr 2020 21:03:02 GMT",
>>>>>>> 32e373e2
        "Server": [
          "Windows-Azure-Blob/1.0",
          "Microsoft-HTTPAPI/2.0"
        ],
        "x-ms-client-request-id": "c11889ac-9f0e-5dc7-2ccc-ea662c9b4638",
<<<<<<< HEAD
        "x-ms-request-id": "9626b2c2-f01e-002d-503c-f32148000000",
        "x-ms-version": "2019-10-10"
=======
        "x-ms-request-id": "962264ca-f01e-0012-5efb-093670000000",
        "x-ms-version": "2019-12-12"
>>>>>>> 32e373e2
      },
      "ResponseBody": []
    },
    {
<<<<<<< HEAD
      "RequestUri": "https://seanstagehierarchical.blob.core.windows.net/test-filesystem-82be75bc-a183-ce69-1bbb-b985c3d7d864?restype=container",
      "RequestMethod": "PUT",
      "RequestHeaders": {
        "Authorization": "Sanitized",
        "traceparent": "00-baf9537d5cb81e45985a18fb739f033e-9ff489905b4b3645-00",
        "User-Agent": [
          "azsdk-net-Storage.Files.DataLake/12.0.0-dev.20200305.1",
          "(.NET Core 4.6.28325.01; Microsoft Windows 10.0.18363 )"
        ],
        "x-ms-blob-public-access": "container",
        "x-ms-client-request-id": "6c89b5fe-874c-0bc9-204a-a652e6419955",
        "x-ms-date": "Thu, 05 Mar 2020 22:22:13 GMT",
        "x-ms-return-client-request-id": "true",
        "x-ms-version": "2019-10-10"
=======
      "RequestUri": "http://seannsecanary.blob.core.windows.net/test-filesystem-82be75bc-a183-ce69-1bbb-b985c3d7d864?restype=container",
      "RequestMethod": "PUT",
      "RequestHeaders": {
        "Authorization": "Sanitized",
        "traceparent": "00-1b4de2671f05b74189226663eb6d59cb-9f5f26e4d93af445-00",
        "User-Agent": [
          "azsdk-net-Storage.Files.DataLake/12.1.0-dev.20200403.1",
          "(.NET Core 4.6.28325.01; Microsoft Windows 10.0.18362 )"
        ],
        "x-ms-blob-public-access": "container",
        "x-ms-client-request-id": "6c89b5fe-874c-0bc9-204a-a652e6419955",
        "x-ms-date": "Fri, 03 Apr 2020 21:03:04 GMT",
        "x-ms-return-client-request-id": "true",
        "x-ms-version": "2019-12-12"
>>>>>>> 32e373e2
      },
      "RequestBody": null,
      "StatusCode": 201,
      "ResponseHeaders": {
        "Content-Length": "0",
<<<<<<< HEAD
        "Date": "Thu, 05 Mar 2020 22:22:13 GMT",
        "ETag": "\u00220x8D7C153A7D9299C\u0022",
        "Last-Modified": "Thu, 05 Mar 2020 22:22:13 GMT",
=======
        "Date": "Fri, 03 Apr 2020 21:03:02 GMT",
        "ETag": "\u00220x8D7D8126618C801\u0022",
        "Last-Modified": "Fri, 03 Apr 2020 21:03:03 GMT",
>>>>>>> 32e373e2
        "Server": [
          "Windows-Azure-Blob/1.0",
          "Microsoft-HTTPAPI/2.0"
        ],
        "x-ms-client-request-id": "6c89b5fe-874c-0bc9-204a-a652e6419955",
<<<<<<< HEAD
        "x-ms-request-id": "09ae994d-001e-0029-643c-f3ac4f000000",
        "x-ms-version": "2019-10-10"
=======
        "x-ms-request-id": "962264d9-f01e-0012-69fb-093670000000",
        "x-ms-version": "2019-12-12"
>>>>>>> 32e373e2
      },
      "ResponseBody": []
    },
    {
<<<<<<< HEAD
      "RequestUri": "https://seanstagehierarchical.dfs.core.windows.net/test-filesystem-82be75bc-a183-ce69-1bbb-b985c3d7d864/test-file-d10f86f3-fee3-5e8a-1fb8-9c38bf00b8cd?resource=file",
      "RequestMethod": "PUT",
      "RequestHeaders": {
        "Authorization": "Sanitized",
        "traceparent": "00-b596f2668eaed343b300566afe31563b-1de4458922937f43-00",
        "User-Agent": [
          "azsdk-net-Storage.Files.DataLake/12.0.0-dev.20200305.1",
          "(.NET Core 4.6.28325.01; Microsoft Windows 10.0.18363 )"
        ],
        "x-ms-client-request-id": "8f758cb1-9a3f-0066-2b2a-4d93eb914c1f",
        "x-ms-date": "Thu, 05 Mar 2020 22:22:14 GMT",
        "x-ms-return-client-request-id": "true",
        "x-ms-version": "2019-10-10"
=======
      "RequestUri": "http://seannsecanary.dfs.core.windows.net/test-filesystem-82be75bc-a183-ce69-1bbb-b985c3d7d864/test-file-d10f86f3-fee3-5e8a-1fb8-9c38bf00b8cd?resource=file",
      "RequestMethod": "PUT",
      "RequestHeaders": {
        "Authorization": "Sanitized",
        "traceparent": "00-cdf1f4a2bd29e64da30c96e621f0582f-d083d86b7ca59d4d-00",
        "User-Agent": [
          "azsdk-net-Storage.Files.DataLake/12.1.0-dev.20200403.1",
          "(.NET Core 4.6.28325.01; Microsoft Windows 10.0.18362 )"
        ],
        "x-ms-client-request-id": "8f758cb1-9a3f-0066-2b2a-4d93eb914c1f",
        "x-ms-date": "Fri, 03 Apr 2020 21:03:04 GMT",
        "x-ms-return-client-request-id": "true",
        "x-ms-version": "2019-12-12"
>>>>>>> 32e373e2
      },
      "RequestBody": null,
      "StatusCode": 201,
      "ResponseHeaders": {
        "Content-Length": "0",
<<<<<<< HEAD
        "Date": "Thu, 05 Mar 2020 22:22:13 GMT",
        "ETag": "\u00220x8D7C153A80B9460\u0022",
        "Last-Modified": "Thu, 05 Mar 2020 22:22:14 GMT",
=======
        "Date": "Fri, 03 Apr 2020 21:03:03 GMT",
        "ETag": "\u00220x8D7D812662D4108\u0022",
        "Last-Modified": "Fri, 03 Apr 2020 21:03:03 GMT",
>>>>>>> 32e373e2
        "Server": [
          "Windows-Azure-HDFS/1.0",
          "Microsoft-HTTPAPI/2.0"
        ],
        "x-ms-client-request-id": "8f758cb1-9a3f-0066-2b2a-4d93eb914c1f",
<<<<<<< HEAD
        "x-ms-request-id": "327de046-b01f-002c-673c-f37e94000000",
        "x-ms-version": "2019-10-10"
=======
        "x-ms-request-id": "fa4402dd-201f-0097-0afb-091bad000000",
        "x-ms-version": "2019-12-12"
>>>>>>> 32e373e2
      },
      "ResponseBody": []
    },
    {
<<<<<<< HEAD
      "RequestUri": "https://seanstagehierarchical.dfs.core.windows.net/test-filesystem-82be75bc-a183-ce69-1bbb-b985c3d7d864/test-file-7602d992-8cba-8707-6e40-4036d526a61c?resource=file",
      "RequestMethod": "PUT",
      "RequestHeaders": {
        "Authorization": "Sanitized",
        "traceparent": "00-9d4e021f73378940956ca8ed147488da-90adf8575b1ba747-00",
        "User-Agent": [
          "azsdk-net-Storage.Files.DataLake/12.0.0-dev.20200305.1",
          "(.NET Core 4.6.28325.01; Microsoft Windows 10.0.18363 )"
        ],
        "x-ms-client-request-id": "ded1095f-a800-25e9-84ed-20fe5a2f2b04",
        "x-ms-date": "Thu, 05 Mar 2020 22:22:14 GMT",
        "x-ms-return-client-request-id": "true",
        "x-ms-version": "2019-10-10"
=======
      "RequestUri": "http://seannsecanary.dfs.core.windows.net/test-filesystem-82be75bc-a183-ce69-1bbb-b985c3d7d864/test-file-7602d992-8cba-8707-6e40-4036d526a61c?resource=file",
      "RequestMethod": "PUT",
      "RequestHeaders": {
        "Authorization": "Sanitized",
        "traceparent": "00-7ec495cf6d6aa54bb33e3b6c6703d1be-40b6487d7e9a1148-00",
        "User-Agent": [
          "azsdk-net-Storage.Files.DataLake/12.1.0-dev.20200403.1",
          "(.NET Core 4.6.28325.01; Microsoft Windows 10.0.18362 )"
        ],
        "x-ms-client-request-id": "ded1095f-a800-25e9-84ed-20fe5a2f2b04",
        "x-ms-date": "Fri, 03 Apr 2020 21:03:04 GMT",
        "x-ms-return-client-request-id": "true",
        "x-ms-version": "2019-12-12"
>>>>>>> 32e373e2
      },
      "RequestBody": null,
      "StatusCode": 201,
      "ResponseHeaders": {
        "Content-Length": "0",
<<<<<<< HEAD
        "Date": "Thu, 05 Mar 2020 22:22:13 GMT",
        "ETag": "\u00220x8D7C153A8195D58\u0022",
        "Last-Modified": "Thu, 05 Mar 2020 22:22:14 GMT",
=======
        "Date": "Fri, 03 Apr 2020 21:03:03 GMT",
        "ETag": "\u00220x8D7D812663D8F65\u0022",
        "Last-Modified": "Fri, 03 Apr 2020 21:03:03 GMT",
>>>>>>> 32e373e2
        "Server": [
          "Windows-Azure-HDFS/1.0",
          "Microsoft-HTTPAPI/2.0"
        ],
        "x-ms-client-request-id": "ded1095f-a800-25e9-84ed-20fe5a2f2b04",
<<<<<<< HEAD
        "x-ms-request-id": "327de047-b01f-002c-683c-f37e94000000",
        "x-ms-version": "2019-10-10"
=======
        "x-ms-request-id": "fa4402de-201f-0097-0bfb-091bad000000",
        "x-ms-version": "2019-12-12"
>>>>>>> 32e373e2
      },
      "ResponseBody": []
    },
    {
<<<<<<< HEAD
      "RequestUri": "https://seanstagehierarchical.blob.core.windows.net/test-filesystem-82be75bc-a183-ce69-1bbb-b985c3d7d864/test-file-d10f86f3-fee3-5e8a-1fb8-9c38bf00b8cd",
=======
      "RequestUri": "http://seannsecanary.blob.core.windows.net/test-filesystem-82be75bc-a183-ce69-1bbb-b985c3d7d864/test-file-d10f86f3-fee3-5e8a-1fb8-9c38bf00b8cd",
>>>>>>> 32e373e2
      "RequestMethod": "HEAD",
      "RequestHeaders": {
        "Authorization": "Sanitized",
        "User-Agent": [
<<<<<<< HEAD
          "azsdk-net-Storage.Files.DataLake/12.0.0-dev.20200305.1",
          "(.NET Core 4.6.28325.01; Microsoft Windows 10.0.18363 )"
        ],
        "x-ms-client-request-id": "ccd6405d-c755-f01c-0f60-ae9d088f5bda",
        "x-ms-date": "Thu, 05 Mar 2020 22:22:14 GMT",
        "x-ms-return-client-request-id": "true",
        "x-ms-version": "2019-10-10"
=======
          "azsdk-net-Storage.Files.DataLake/12.1.0-dev.20200403.1",
          "(.NET Core 4.6.28325.01; Microsoft Windows 10.0.18362 )"
        ],
        "x-ms-client-request-id": "ccd6405d-c755-f01c-0f60-ae9d088f5bda",
        "x-ms-date": "Fri, 03 Apr 2020 21:03:04 GMT",
        "x-ms-return-client-request-id": "true",
        "x-ms-version": "2019-12-12"
>>>>>>> 32e373e2
      },
      "RequestBody": null,
      "StatusCode": 200,
      "ResponseHeaders": {
        "Accept-Ranges": "bytes",
        "Content-Length": "0",
        "Content-Type": "application/octet-stream",
<<<<<<< HEAD
        "Date": "Thu, 05 Mar 2020 22:22:13 GMT",
        "ETag": "\u00220x8D7C153A80B9460\u0022",
        "Last-Modified": "Thu, 05 Mar 2020 22:22:14 GMT",
=======
        "Date": "Fri, 03 Apr 2020 21:03:03 GMT",
        "ETag": "\u00220x8D7D812662D4108\u0022",
        "Last-Modified": "Fri, 03 Apr 2020 21:03:03 GMT",
>>>>>>> 32e373e2
        "Server": [
          "Windows-Azure-Blob/1.0",
          "Microsoft-HTTPAPI/2.0"
        ],
        "x-ms-access-tier": "Hot",
        "x-ms-access-tier-inferred": "true",
        "x-ms-blob-type": "BlockBlob",
        "x-ms-client-request-id": "ccd6405d-c755-f01c-0f60-ae9d088f5bda",
<<<<<<< HEAD
        "x-ms-creation-time": "Thu, 05 Mar 2020 22:22:14 GMT",
        "x-ms-lease-state": "available",
        "x-ms-lease-status": "unlocked",
        "x-ms-request-id": "09ae9953-001e-0029-673c-f3ac4f000000",
        "x-ms-server-encrypted": "true",
        "x-ms-version": "2019-10-10"
=======
        "x-ms-creation-time": "Fri, 03 Apr 2020 21:03:03 GMT",
        "x-ms-lease-state": "available",
        "x-ms-lease-status": "unlocked",
        "x-ms-request-id": "96226504-f01e-0012-0afb-093670000000",
        "x-ms-server-encrypted": "true",
        "x-ms-version": "2019-12-12"
>>>>>>> 32e373e2
      },
      "ResponseBody": []
    },
    {
<<<<<<< HEAD
      "RequestUri": "https://seanstagehierarchical.dfs.core.windows.net/test-filesystem-82be75bc-a183-ce69-1bbb-b985c3d7d864/test-file-7602d992-8cba-8707-6e40-4036d526a61c?mode=legacy",
=======
      "RequestUri": "http://seannsecanary.dfs.core.windows.net/test-filesystem-82be75bc-a183-ce69-1bbb-b985c3d7d864/test-file-7602d992-8cba-8707-6e40-4036d526a61c?mode=legacy",
>>>>>>> 32e373e2
      "RequestMethod": "PUT",
      "RequestHeaders": {
        "Authorization": "Sanitized",
        "User-Agent": [
<<<<<<< HEAD
          "azsdk-net-Storage.Files.DataLake/12.0.0-dev.20200305.1",
          "(.NET Core 4.6.28325.01; Microsoft Windows 10.0.18363 )"
        ],
        "x-ms-client-request-id": "1aa13685-5f58-bcae-130a-e3a96bf560bb",
        "x-ms-date": "Thu, 05 Mar 2020 22:22:14 GMT",
        "x-ms-rename-source": "/test-filesystem-82be75bc-a183-ce69-1bbb-b985c3d7d864/test-file-d10f86f3-fee3-5e8a-1fb8-9c38bf00b8cd",
        "x-ms-return-client-request-id": "true",
        "x-ms-source-if-none-match": "\u00220x8D7C153A80B9460\u0022",
        "x-ms-version": "2019-10-10"
=======
          "azsdk-net-Storage.Files.DataLake/12.1.0-dev.20200403.1",
          "(.NET Core 4.6.28325.01; Microsoft Windows 10.0.18362 )"
        ],
        "x-ms-client-request-id": "1aa13685-5f58-bcae-130a-e3a96bf560bb",
        "x-ms-date": "Fri, 03 Apr 2020 21:03:04 GMT",
        "x-ms-rename-source": "/test-filesystem-82be75bc-a183-ce69-1bbb-b985c3d7d864/test-file-d10f86f3-fee3-5e8a-1fb8-9c38bf00b8cd",
        "x-ms-return-client-request-id": "true",
        "x-ms-source-if-none-match": "\u00220x8D7D812662D4108\u0022",
        "x-ms-version": "2019-12-12"
>>>>>>> 32e373e2
      },
      "RequestBody": null,
      "StatusCode": 412,
      "ResponseHeaders": {
        "Content-Length": "213",
        "Content-Type": "application/json; charset=utf-8",
<<<<<<< HEAD
        "Date": "Thu, 05 Mar 2020 22:22:13 GMT",
=======
        "Date": "Fri, 03 Apr 2020 21:03:03 GMT",
>>>>>>> 32e373e2
        "Server": [
          "Windows-Azure-HDFS/1.0",
          "Microsoft-HTTPAPI/2.0"
        ],
        "x-ms-client-request-id": "1aa13685-5f58-bcae-130a-e3a96bf560bb",
        "x-ms-error-code": "SourceConditionNotMet",
<<<<<<< HEAD
        "x-ms-request-id": "327de048-b01f-002c-693c-f37e94000000",
        "x-ms-version": "2019-10-10"
=======
        "x-ms-request-id": "fa4402df-201f-0097-0cfb-091bad000000",
        "x-ms-version": "2019-12-12"
>>>>>>> 32e373e2
      },
      "ResponseBody": {
        "error": {
          "code": "SourceConditionNotMet",
<<<<<<< HEAD
          "message": "The source condition specified using HTTP conditional header(s) is not met.\nRequestId:327de048-b01f-002c-693c-f37e94000000\nTime:2020-03-05T22:22:14.4638867Z"
        }
      }
    },
    {
      "RequestUri": "https://seanstagehierarchical.blob.core.windows.net/test-filesystem-82be75bc-a183-ce69-1bbb-b985c3d7d864?restype=container",
      "RequestMethod": "DELETE",
      "RequestHeaders": {
        "Authorization": "Sanitized",
        "traceparent": "00-0e40b1b8ca3dde4690ddd627462d0435-b273c4d63f2efe45-00",
        "User-Agent": [
          "azsdk-net-Storage.Files.DataLake/12.0.0-dev.20200305.1",
          "(.NET Core 4.6.28325.01; Microsoft Windows 10.0.18363 )"
        ],
        "x-ms-client-request-id": "d1180ee5-41ee-fb82-2ee1-db7f0c4ada80",
        "x-ms-date": "Thu, 05 Mar 2020 22:22:14 GMT",
        "x-ms-return-client-request-id": "true",
        "x-ms-version": "2019-10-10"
=======
          "message": "The source condition specified using HTTP conditional header(s) is not met.\nRequestId:fa4402df-201f-0097-0cfb-091bad000000\nTime:2020-04-03T21:03:03.4589746Z"
        }
      }
    },
    {
      "RequestUri": "http://seannsecanary.blob.core.windows.net/test-filesystem-82be75bc-a183-ce69-1bbb-b985c3d7d864?restype=container",
      "RequestMethod": "DELETE",
      "RequestHeaders": {
        "Authorization": "Sanitized",
        "traceparent": "00-9c57fb830636f14886903d43db0a70f3-f9ac887a8035ff48-00",
        "User-Agent": [
          "azsdk-net-Storage.Files.DataLake/12.1.0-dev.20200403.1",
          "(.NET Core 4.6.28325.01; Microsoft Windows 10.0.18362 )"
        ],
        "x-ms-client-request-id": "d1180ee5-41ee-fb82-2ee1-db7f0c4ada80",
        "x-ms-date": "Fri, 03 Apr 2020 21:03:04 GMT",
        "x-ms-return-client-request-id": "true",
        "x-ms-version": "2019-12-12"
>>>>>>> 32e373e2
      },
      "RequestBody": null,
      "StatusCode": 202,
      "ResponseHeaders": {
        "Content-Length": "0",
<<<<<<< HEAD
        "Date": "Thu, 05 Mar 2020 22:22:14 GMT",
=======
        "Date": "Fri, 03 Apr 2020 21:03:03 GMT",
>>>>>>> 32e373e2
        "Server": [
          "Windows-Azure-Blob/1.0",
          "Microsoft-HTTPAPI/2.0"
        ],
        "x-ms-client-request-id": "d1180ee5-41ee-fb82-2ee1-db7f0c4ada80",
<<<<<<< HEAD
        "x-ms-request-id": "09ae9955-001e-0029-693c-f3ac4f000000",
        "x-ms-version": "2019-10-10"
=======
        "x-ms-request-id": "9622651e-f01e-0012-20fb-093670000000",
        "x-ms-version": "2019-12-12"
>>>>>>> 32e373e2
      },
      "ResponseBody": []
    },
    {
<<<<<<< HEAD
      "RequestUri": "https://seanstagehierarchical.blob.core.windows.net/test-filesystem-aac1d707-afda-0b58-d634-cec708c188a9?restype=container",
      "RequestMethod": "PUT",
      "RequestHeaders": {
        "Authorization": "Sanitized",
        "traceparent": "00-162131ab02773140af78e2d75ea02dd1-b46078311805c04f-00",
        "User-Agent": [
          "azsdk-net-Storage.Files.DataLake/12.0.0-dev.20200305.1",
          "(.NET Core 4.6.28325.01; Microsoft Windows 10.0.18363 )"
        ],
        "x-ms-blob-public-access": "container",
        "x-ms-client-request-id": "5ce6d6b6-09a8-3680-b50c-fbb972baf26d",
        "x-ms-date": "Thu, 05 Mar 2020 22:22:14 GMT",
        "x-ms-return-client-request-id": "true",
        "x-ms-version": "2019-10-10"
=======
      "RequestUri": "http://seannsecanary.blob.core.windows.net/test-filesystem-aac1d707-afda-0b58-d634-cec708c188a9?restype=container",
      "RequestMethod": "PUT",
      "RequestHeaders": {
        "Authorization": "Sanitized",
        "traceparent": "00-724eb411ffc384429da15b3fca0e9ba7-0f882f42dc490b4e-00",
        "User-Agent": [
          "azsdk-net-Storage.Files.DataLake/12.1.0-dev.20200403.1",
          "(.NET Core 4.6.28325.01; Microsoft Windows 10.0.18362 )"
        ],
        "x-ms-blob-public-access": "container",
        "x-ms-client-request-id": "5ce6d6b6-09a8-3680-b50c-fbb972baf26d",
        "x-ms-date": "Fri, 03 Apr 2020 21:03:05 GMT",
        "x-ms-return-client-request-id": "true",
        "x-ms-version": "2019-12-12"
>>>>>>> 32e373e2
      },
      "RequestBody": null,
      "StatusCode": 201,
      "ResponseHeaders": {
        "Content-Length": "0",
<<<<<<< HEAD
        "Date": "Thu, 05 Mar 2020 22:22:14 GMT",
        "ETag": "\u00220x8D7C153A870F003\u0022",
        "Last-Modified": "Thu, 05 Mar 2020 22:22:14 GMT",
=======
        "Date": "Fri, 03 Apr 2020 21:03:03 GMT",
        "ETag": "\u00220x8D7D8126680EB8F\u0022",
        "Last-Modified": "Fri, 03 Apr 2020 21:03:03 GMT",
>>>>>>> 32e373e2
        "Server": [
          "Windows-Azure-Blob/1.0",
          "Microsoft-HTTPAPI/2.0"
        ],
        "x-ms-client-request-id": "5ce6d6b6-09a8-3680-b50c-fbb972baf26d",
<<<<<<< HEAD
        "x-ms-request-id": "581dcfe1-101e-000a-243c-f3368c000000",
        "x-ms-version": "2019-10-10"
=======
        "x-ms-request-id": "96226537-f01e-0012-33fb-093670000000",
        "x-ms-version": "2019-12-12"
>>>>>>> 32e373e2
      },
      "ResponseBody": []
    },
    {
<<<<<<< HEAD
      "RequestUri": "https://seanstagehierarchical.dfs.core.windows.net/test-filesystem-aac1d707-afda-0b58-d634-cec708c188a9/test-file-84293158-7d86-78a2-0910-9afb10f36df6?resource=file",
      "RequestMethod": "PUT",
      "RequestHeaders": {
        "Authorization": "Sanitized",
        "traceparent": "00-6252459efad2d74c9c45598ad911187b-fa512f497a967b4c-00",
        "User-Agent": [
          "azsdk-net-Storage.Files.DataLake/12.0.0-dev.20200305.1",
          "(.NET Core 4.6.28325.01; Microsoft Windows 10.0.18363 )"
        ],
        "x-ms-client-request-id": "6c0c31ec-dbb7-387a-336d-52986f8425c1",
        "x-ms-date": "Thu, 05 Mar 2020 22:22:14 GMT",
        "x-ms-return-client-request-id": "true",
        "x-ms-version": "2019-10-10"
=======
      "RequestUri": "http://seannsecanary.dfs.core.windows.net/test-filesystem-aac1d707-afda-0b58-d634-cec708c188a9/test-file-84293158-7d86-78a2-0910-9afb10f36df6?resource=file",
      "RequestMethod": "PUT",
      "RequestHeaders": {
        "Authorization": "Sanitized",
        "traceparent": "00-995a366b205dcc45885a5ba8273ad55e-03ccd308b5df404a-00",
        "User-Agent": [
          "azsdk-net-Storage.Files.DataLake/12.1.0-dev.20200403.1",
          "(.NET Core 4.6.28325.01; Microsoft Windows 10.0.18362 )"
        ],
        "x-ms-client-request-id": "6c0c31ec-dbb7-387a-336d-52986f8425c1",
        "x-ms-date": "Fri, 03 Apr 2020 21:03:05 GMT",
        "x-ms-return-client-request-id": "true",
        "x-ms-version": "2019-12-12"
>>>>>>> 32e373e2
      },
      "RequestBody": null,
      "StatusCode": 201,
      "ResponseHeaders": {
        "Content-Length": "0",
<<<<<<< HEAD
        "Date": "Thu, 05 Mar 2020 22:22:14 GMT",
        "ETag": "\u00220x8D7C153A8A7CA62\u0022",
        "Last-Modified": "Thu, 05 Mar 2020 22:22:15 GMT",
=======
        "Date": "Fri, 03 Apr 2020 21:03:03 GMT",
        "ETag": "\u00220x8D7D8126690ADF5\u0022",
        "Last-Modified": "Fri, 03 Apr 2020 21:03:03 GMT",
>>>>>>> 32e373e2
        "Server": [
          "Windows-Azure-HDFS/1.0",
          "Microsoft-HTTPAPI/2.0"
        ],
        "x-ms-client-request-id": "6c0c31ec-dbb7-387a-336d-52986f8425c1",
<<<<<<< HEAD
        "x-ms-request-id": "0f34bbe4-401f-0038-613c-f336fb000000",
        "x-ms-version": "2019-10-10"
=======
        "x-ms-request-id": "fa4402e0-201f-0097-0dfb-091bad000000",
        "x-ms-version": "2019-12-12"
>>>>>>> 32e373e2
      },
      "ResponseBody": []
    },
    {
<<<<<<< HEAD
      "RequestUri": "https://seanstagehierarchical.dfs.core.windows.net/test-filesystem-aac1d707-afda-0b58-d634-cec708c188a9/test-file-a5e3059f-bfaa-2c91-30dc-7bf7d6d2e5f5?resource=file",
      "RequestMethod": "PUT",
      "RequestHeaders": {
        "Authorization": "Sanitized",
        "traceparent": "00-8085083ebb835c4fa54bcb78dad88dec-1325c99529eae940-00",
        "User-Agent": [
          "azsdk-net-Storage.Files.DataLake/12.0.0-dev.20200305.1",
          "(.NET Core 4.6.28325.01; Microsoft Windows 10.0.18363 )"
        ],
        "x-ms-client-request-id": "8e30e469-9830-2caa-9fdf-3cda5f826161",
        "x-ms-date": "Thu, 05 Mar 2020 22:22:15 GMT",
        "x-ms-return-client-request-id": "true",
        "x-ms-version": "2019-10-10"
=======
      "RequestUri": "http://seannsecanary.dfs.core.windows.net/test-filesystem-aac1d707-afda-0b58-d634-cec708c188a9/test-file-a5e3059f-bfaa-2c91-30dc-7bf7d6d2e5f5?resource=file",
      "RequestMethod": "PUT",
      "RequestHeaders": {
        "Authorization": "Sanitized",
        "traceparent": "00-e26fdfd6b4e6ef45aab1388341840fb0-c2390478a310184a-00",
        "User-Agent": [
          "azsdk-net-Storage.Files.DataLake/12.1.0-dev.20200403.1",
          "(.NET Core 4.6.28325.01; Microsoft Windows 10.0.18362 )"
        ],
        "x-ms-client-request-id": "8e30e469-9830-2caa-9fdf-3cda5f826161",
        "x-ms-date": "Fri, 03 Apr 2020 21:03:05 GMT",
        "x-ms-return-client-request-id": "true",
        "x-ms-version": "2019-12-12"
>>>>>>> 32e373e2
      },
      "RequestBody": null,
      "StatusCode": 201,
      "ResponseHeaders": {
        "Content-Length": "0",
<<<<<<< HEAD
        "Date": "Thu, 05 Mar 2020 22:22:14 GMT",
        "ETag": "\u00220x8D7C153A8B6CA64\u0022",
        "Last-Modified": "Thu, 05 Mar 2020 22:22:15 GMT",
=======
        "Date": "Fri, 03 Apr 2020 21:03:03 GMT",
        "ETag": "\u00220x8D7D812669F6E99\u0022",
        "Last-Modified": "Fri, 03 Apr 2020 21:03:03 GMT",
>>>>>>> 32e373e2
        "Server": [
          "Windows-Azure-HDFS/1.0",
          "Microsoft-HTTPAPI/2.0"
        ],
        "x-ms-client-request-id": "8e30e469-9830-2caa-9fdf-3cda5f826161",
<<<<<<< HEAD
        "x-ms-request-id": "0f34bbe5-401f-0038-623c-f336fb000000",
        "x-ms-version": "2019-10-10"
=======
        "x-ms-request-id": "fa4402e1-201f-0097-0efb-091bad000000",
        "x-ms-version": "2019-12-12"
>>>>>>> 32e373e2
      },
      "ResponseBody": []
    },
    {
<<<<<<< HEAD
      "RequestUri": "https://seanstagehierarchical.dfs.core.windows.net/test-filesystem-aac1d707-afda-0b58-d634-cec708c188a9/test-file-a5e3059f-bfaa-2c91-30dc-7bf7d6d2e5f5?mode=legacy",
=======
      "RequestUri": "http://seannsecanary.dfs.core.windows.net/test-filesystem-aac1d707-afda-0b58-d634-cec708c188a9/test-file-a5e3059f-bfaa-2c91-30dc-7bf7d6d2e5f5?mode=legacy",
>>>>>>> 32e373e2
      "RequestMethod": "PUT",
      "RequestHeaders": {
        "Authorization": "Sanitized",
        "User-Agent": [
<<<<<<< HEAD
          "azsdk-net-Storage.Files.DataLake/12.0.0-dev.20200305.1",
          "(.NET Core 4.6.28325.01; Microsoft Windows 10.0.18363 )"
        ],
        "x-ms-client-request-id": "f28ef800-57a1-39c5-9ae3-4007c4649ad0",
        "x-ms-date": "Thu, 05 Mar 2020 22:22:15 GMT",
        "x-ms-rename-source": "/test-filesystem-aac1d707-afda-0b58-d634-cec708c188a9/test-file-84293158-7d86-78a2-0910-9afb10f36df6",
        "x-ms-return-client-request-id": "true",
        "x-ms-source-lease-id": "a96ba76d-e2ae-568d-b35a-da9452a5cfea",
        "x-ms-version": "2019-10-10"
=======
          "azsdk-net-Storage.Files.DataLake/12.1.0-dev.20200403.1",
          "(.NET Core 4.6.28325.01; Microsoft Windows 10.0.18362 )"
        ],
        "x-ms-client-request-id": "f28ef800-57a1-39c5-9ae3-4007c4649ad0",
        "x-ms-date": "Fri, 03 Apr 2020 21:03:05 GMT",
        "x-ms-rename-source": "/test-filesystem-aac1d707-afda-0b58-d634-cec708c188a9/test-file-84293158-7d86-78a2-0910-9afb10f36df6",
        "x-ms-return-client-request-id": "true",
        "x-ms-source-lease-id": "a96ba76d-e2ae-568d-b35a-da9452a5cfea",
        "x-ms-version": "2019-12-12"
>>>>>>> 32e373e2
      },
      "RequestBody": null,
      "StatusCode": 412,
      "ResponseHeaders": {
        "Content-Length": "176",
        "Content-Type": "application/json; charset=utf-8",
<<<<<<< HEAD
        "Date": "Thu, 05 Mar 2020 22:22:14 GMT",
=======
        "Date": "Fri, 03 Apr 2020 21:03:03 GMT",
>>>>>>> 32e373e2
        "Server": [
          "Windows-Azure-HDFS/1.0",
          "Microsoft-HTTPAPI/2.0"
        ],
        "x-ms-client-request-id": "f28ef800-57a1-39c5-9ae3-4007c4649ad0",
        "x-ms-error-code": "LeaseNotPresent",
<<<<<<< HEAD
        "x-ms-request-id": "0f34bbe6-401f-0038-633c-f336fb000000",
        "x-ms-version": "2019-10-10"
=======
        "x-ms-request-id": "fa4402e2-201f-0097-0ffb-091bad000000",
        "x-ms-version": "2019-12-12"
>>>>>>> 32e373e2
      },
      "ResponseBody": {
        "error": {
          "code": "LeaseNotPresent",
<<<<<<< HEAD
          "message": "There is currently no lease on the resource.\nRequestId:0f34bbe6-401f-0038-633c-f336fb000000\nTime:2020-03-05T22:22:15.4244005Z"
        }
      }
    },
    {
      "RequestUri": "https://seanstagehierarchical.blob.core.windows.net/test-filesystem-aac1d707-afda-0b58-d634-cec708c188a9?restype=container",
      "RequestMethod": "DELETE",
      "RequestHeaders": {
        "Authorization": "Sanitized",
        "traceparent": "00-edec07e9176106418ed2e903ba4c6c18-f1a759bb414ce044-00",
        "User-Agent": [
          "azsdk-net-Storage.Files.DataLake/12.0.0-dev.20200305.1",
          "(.NET Core 4.6.28325.01; Microsoft Windows 10.0.18363 )"
        ],
        "x-ms-client-request-id": "67da748c-6ff4-30bf-978c-8f9205d3da61",
        "x-ms-date": "Thu, 05 Mar 2020 22:22:15 GMT",
        "x-ms-return-client-request-id": "true",
        "x-ms-version": "2019-10-10"
=======
          "message": "There is currently no lease on the resource.\nRequestId:fa4402e2-201f-0097-0ffb-091bad000000\nTime:2020-04-03T21:03:04.0854157Z"
        }
      }
    },
    {
      "RequestUri": "http://seannsecanary.blob.core.windows.net/test-filesystem-aac1d707-afda-0b58-d634-cec708c188a9?restype=container",
      "RequestMethod": "DELETE",
      "RequestHeaders": {
        "Authorization": "Sanitized",
        "traceparent": "00-d62fdd3fce6842409e66cf6f855284c8-ddaddc751d5dc848-00",
        "User-Agent": [
          "azsdk-net-Storage.Files.DataLake/12.1.0-dev.20200403.1",
          "(.NET Core 4.6.28325.01; Microsoft Windows 10.0.18362 )"
        ],
        "x-ms-client-request-id": "67da748c-6ff4-30bf-978c-8f9205d3da61",
        "x-ms-date": "Fri, 03 Apr 2020 21:03:05 GMT",
        "x-ms-return-client-request-id": "true",
        "x-ms-version": "2019-12-12"
>>>>>>> 32e373e2
      },
      "RequestBody": null,
      "StatusCode": 202,
      "ResponseHeaders": {
        "Content-Length": "0",
<<<<<<< HEAD
        "Date": "Thu, 05 Mar 2020 22:22:15 GMT",
=======
        "Date": "Fri, 03 Apr 2020 21:03:03 GMT",
>>>>>>> 32e373e2
        "Server": [
          "Windows-Azure-Blob/1.0",
          "Microsoft-HTTPAPI/2.0"
        ],
        "x-ms-client-request-id": "67da748c-6ff4-30bf-978c-8f9205d3da61",
<<<<<<< HEAD
        "x-ms-request-id": "581dcfeb-101e-000a-293c-f3368c000000",
        "x-ms-version": "2019-10-10"
=======
        "x-ms-request-id": "96226564-f01e-0012-5afb-093670000000",
        "x-ms-version": "2019-12-12"
>>>>>>> 32e373e2
      },
      "ResponseBody": []
    }
  ],
  "Variables": {
<<<<<<< HEAD
    "DateTimeOffsetNow": "2020-03-05T14:22:10.9552351-08:00",
    "RandomSeed": "686248964",
    "Storage_TestConfigHierarchicalNamespace": "NamespaceTenant\nseanstagehierarchical\nU2FuaXRpemVk\nhttps://seanstagehierarchical.blob.core.windows.net\nhttp://seanstagehierarchical.file.core.windows.net\nhttp://seanstagehierarchical.queue.core.windows.net\nhttp://seanstagehierarchical.table.core.windows.net\n\n\n\n\nhttp://seanstagehierarchical-secondary.blob.core.windows.net\nhttp://seanstagehierarchical-secondary.file.core.windows.net\nhttp://seanstagehierarchical-secondary.queue.core.windows.net\nhttp://seanstagehierarchical-secondary.table.core.windows.net\n68390a19-a643-458b-b726-408abf67b4fc\nSanitized\n72f988bf-86f1-41af-91ab-2d7cd011db47\nhttps://login.microsoftonline.com/\nCloud\nBlobEndpoint=https://seanstagehierarchical.blob.core.windows.net/;QueueEndpoint=http://seanstagehierarchical.queue.core.windows.net/;FileEndpoint=http://seanstagehierarchical.file.core.windows.net/;BlobSecondaryEndpoint=http://seanstagehierarchical-secondary.blob.core.windows.net/;QueueSecondaryEndpoint=http://seanstagehierarchical-secondary.queue.core.windows.net/;FileSecondaryEndpoint=http://seanstagehierarchical-secondary.file.core.windows.net/;AccountName=seanstagehierarchical;AccountKey=Sanitized\n"
=======
    "DateTimeOffsetNow": "2020-04-03T14:03:02.9000264-07:00",
    "RandomSeed": "686248964",
    "Storage_TestConfigHierarchicalNamespace": "NamespaceTenant\nseannsecanary\nU2FuaXRpemVk\nhttp://seannsecanary.blob.core.windows.net\nhttp://seannsecanary.file.core.windows.net\nhttp://seannsecanary.queue.core.windows.net\nhttp://seannsecanary.table.core.windows.net\n\n\n\n\nhttp://seannsecanary-secondary.blob.core.windows.net\nhttp://seannsecanary-secondary.file.core.windows.net\nhttp://seannsecanary-secondary.queue.core.windows.net\nhttp://seannsecanary-secondary.table.core.windows.net\n68390a19-a643-458b-b726-408abf67b4fc\nSanitized\n72f988bf-86f1-41af-91ab-2d7cd011db47\nhttps://login.microsoftonline.com/\nCloud\nBlobEndpoint=http://seannsecanary.blob.core.windows.net/;QueueEndpoint=http://seannsecanary.queue.core.windows.net/;FileEndpoint=http://seannsecanary.file.core.windows.net/;BlobSecondaryEndpoint=http://seannsecanary-secondary.blob.core.windows.net/;QueueSecondaryEndpoint=http://seannsecanary-secondary.queue.core.windows.net/;FileSecondaryEndpoint=http://seannsecanary-secondary.file.core.windows.net/;AccountName=seannsecanary;AccountKey=Sanitized\n"
>>>>>>> 32e373e2
  }
}<|MERGE_RESOLUTION|>--- conflicted
+++ resolved
@@ -1,22 +1,6 @@
 {
   "Entries": [
     {
-<<<<<<< HEAD
-      "RequestUri": "https://seanstagehierarchical.blob.core.windows.net/test-filesystem-c42524c0-c765-139f-f8ed-f46da56f217c?restype=container",
-      "RequestMethod": "PUT",
-      "RequestHeaders": {
-        "Authorization": "Sanitized",
-        "traceparent": "00-466c4c321ade9b45b3d4037ba2f82b5b-68f772bb798eff46-00",
-        "User-Agent": [
-          "azsdk-net-Storage.Files.DataLake/12.0.0-dev.20200305.1",
-          "(.NET Core 4.6.28325.01; Microsoft Windows 10.0.18363 )"
-        ],
-        "x-ms-blob-public-access": "container",
-        "x-ms-client-request-id": "1408ea3f-1b2f-a5ad-0757-b1c1ed20b043",
-        "x-ms-date": "Thu, 05 Mar 2020 22:22:10 GMT",
-        "x-ms-return-client-request-id": "true",
-        "x-ms-version": "2019-10-10"
-=======
       "RequestUri": "http://seannsecanary.blob.core.windows.net/test-filesystem-c42524c0-c765-139f-f8ed-f46da56f217c?restype=container",
       "RequestMethod": "PUT",
       "RequestHeaders": {
@@ -31,52 +15,25 @@
         "x-ms-date": "Fri, 03 Apr 2020 21:03:02 GMT",
         "x-ms-return-client-request-id": "true",
         "x-ms-version": "2019-12-12"
->>>>>>> 32e373e2
-      },
-      "RequestBody": null,
-      "StatusCode": 201,
-      "ResponseHeaders": {
-        "Content-Length": "0",
-<<<<<<< HEAD
-        "Date": "Thu, 05 Mar 2020 22:22:10 GMT",
-        "ETag": "\u00220x8D7C153A63A2B12\u0022",
-        "Last-Modified": "Thu, 05 Mar 2020 22:22:11 GMT",
-=======
+      },
+      "RequestBody": null,
+      "StatusCode": 201,
+      "ResponseHeaders": {
+        "Content-Length": "0",
         "Date": "Fri, 03 Apr 2020 21:03:01 GMT",
         "ETag": "\u00220x8D7D812652BA4E0\u0022",
         "Last-Modified": "Fri, 03 Apr 2020 21:03:01 GMT",
->>>>>>> 32e373e2
         "Server": [
           "Windows-Azure-Blob/1.0",
           "Microsoft-HTTPAPI/2.0"
         ],
         "x-ms-client-request-id": "1408ea3f-1b2f-a5ad-0757-b1c1ed20b043",
-<<<<<<< HEAD
-        "x-ms-request-id": "27aa8946-e01e-000e-2b3c-f3bb8b000000",
-        "x-ms-version": "2019-10-10"
-=======
         "x-ms-request-id": "962263c7-f01e-0012-05fb-093670000000",
         "x-ms-version": "2019-12-12"
->>>>>>> 32e373e2
-      },
-      "ResponseBody": []
-    },
-    {
-<<<<<<< HEAD
-      "RequestUri": "https://seanstagehierarchical.dfs.core.windows.net/test-filesystem-c42524c0-c765-139f-f8ed-f46da56f217c/test-file-b85e5e38-54ee-eec9-0b4a-9855c257cdd7?resource=file",
-      "RequestMethod": "PUT",
-      "RequestHeaders": {
-        "Authorization": "Sanitized",
-        "traceparent": "00-1abb82b89649a943b23554af405e1c96-1fcb04dfb127244b-00",
-        "User-Agent": [
-          "azsdk-net-Storage.Files.DataLake/12.0.0-dev.20200305.1",
-          "(.NET Core 4.6.28325.01; Microsoft Windows 10.0.18363 )"
-        ],
-        "x-ms-client-request-id": "e70fc15f-8dc1-eb80-201a-09e48257e3b0",
-        "x-ms-date": "Thu, 05 Mar 2020 22:22:11 GMT",
-        "x-ms-return-client-request-id": "true",
-        "x-ms-version": "2019-10-10"
-=======
+      },
+      "ResponseBody": []
+    },
+    {
       "RequestUri": "http://seannsecanary.dfs.core.windows.net/test-filesystem-c42524c0-c765-139f-f8ed-f46da56f217c/test-file-b85e5e38-54ee-eec9-0b4a-9855c257cdd7?resource=file",
       "RequestMethod": "PUT",
       "RequestHeaders": {
@@ -90,52 +47,25 @@
         "x-ms-date": "Fri, 03 Apr 2020 21:03:02 GMT",
         "x-ms-return-client-request-id": "true",
         "x-ms-version": "2019-12-12"
->>>>>>> 32e373e2
-      },
-      "RequestBody": null,
-      "StatusCode": 201,
-      "ResponseHeaders": {
-        "Content-Length": "0",
-<<<<<<< HEAD
-        "Date": "Thu, 05 Mar 2020 22:22:10 GMT",
-        "ETag": "\u00220x8D7C153A66CE94C\u0022",
-        "Last-Modified": "Thu, 05 Mar 2020 22:22:11 GMT",
-=======
+      },
+      "RequestBody": null,
+      "StatusCode": 201,
+      "ResponseHeaders": {
+        "Content-Length": "0",
         "Date": "Fri, 03 Apr 2020 21:03:01 GMT",
         "ETag": "\u00220x8D7D812653B5E37\u0022",
         "Last-Modified": "Fri, 03 Apr 2020 21:03:01 GMT",
->>>>>>> 32e373e2
         "Server": [
           "Windows-Azure-HDFS/1.0",
           "Microsoft-HTTPAPI/2.0"
         ],
         "x-ms-client-request-id": "e70fc15f-8dc1-eb80-201a-09e48257e3b0",
-<<<<<<< HEAD
-        "x-ms-request-id": "9ce3a684-a01f-001f-753c-f3213f000000",
-        "x-ms-version": "2019-10-10"
-=======
         "x-ms-request-id": "fa4402d4-201f-0097-01fb-091bad000000",
         "x-ms-version": "2019-12-12"
->>>>>>> 32e373e2
-      },
-      "ResponseBody": []
-    },
-    {
-<<<<<<< HEAD
-      "RequestUri": "https://seanstagehierarchical.dfs.core.windows.net/test-filesystem-c42524c0-c765-139f-f8ed-f46da56f217c/test-file-6819da89-f4f3-2adc-1245-cadee200cdb3?resource=file",
-      "RequestMethod": "PUT",
-      "RequestHeaders": {
-        "Authorization": "Sanitized",
-        "traceparent": "00-3fe32df2f348fd41bd56b05e3881de14-0793d0d7795ed049-00",
-        "User-Agent": [
-          "azsdk-net-Storage.Files.DataLake/12.0.0-dev.20200305.1",
-          "(.NET Core 4.6.28325.01; Microsoft Windows 10.0.18363 )"
-        ],
-        "x-ms-client-request-id": "463fc22c-843e-6a18-e5e4-d57cc2a2091f",
-        "x-ms-date": "Thu, 05 Mar 2020 22:22:11 GMT",
-        "x-ms-return-client-request-id": "true",
-        "x-ms-version": "2019-10-10"
-=======
+      },
+      "ResponseBody": []
+    },
+    {
       "RequestUri": "http://seannsecanary.dfs.core.windows.net/test-filesystem-c42524c0-c765-139f-f8ed-f46da56f217c/test-file-6819da89-f4f3-2adc-1245-cadee200cdb3?resource=file",
       "RequestMethod": "PUT",
       "RequestHeaders": {
@@ -149,57 +79,30 @@
         "x-ms-date": "Fri, 03 Apr 2020 21:03:03 GMT",
         "x-ms-return-client-request-id": "true",
         "x-ms-version": "2019-12-12"
->>>>>>> 32e373e2
-      },
-      "RequestBody": null,
-      "StatusCode": 201,
-      "ResponseHeaders": {
-        "Content-Length": "0",
-<<<<<<< HEAD
-        "Date": "Thu, 05 Mar 2020 22:22:10 GMT",
-        "ETag": "\u00220x8D7C153A67A4C00\u0022",
-        "Last-Modified": "Thu, 05 Mar 2020 22:22:11 GMT",
-=======
+      },
+      "RequestBody": null,
+      "StatusCode": 201,
+      "ResponseHeaders": {
+        "Content-Length": "0",
         "Date": "Fri, 03 Apr 2020 21:03:01 GMT",
         "ETag": "\u00220x8D7D8126548EF4A\u0022",
         "Last-Modified": "Fri, 03 Apr 2020 21:03:01 GMT",
->>>>>>> 32e373e2
         "Server": [
           "Windows-Azure-HDFS/1.0",
           "Microsoft-HTTPAPI/2.0"
         ],
         "x-ms-client-request-id": "463fc22c-843e-6a18-e5e4-d57cc2a2091f",
-<<<<<<< HEAD
-        "x-ms-request-id": "9ce3a685-a01f-001f-763c-f3213f000000",
-        "x-ms-version": "2019-10-10"
-=======
         "x-ms-request-id": "fa4402d5-201f-0097-02fb-091bad000000",
         "x-ms-version": "2019-12-12"
->>>>>>> 32e373e2
-      },
-      "ResponseBody": []
-    },
-    {
-<<<<<<< HEAD
-      "RequestUri": "https://seanstagehierarchical.dfs.core.windows.net/test-filesystem-c42524c0-c765-139f-f8ed-f46da56f217c/test-file-6819da89-f4f3-2adc-1245-cadee200cdb3?mode=legacy",
-=======
+      },
+      "ResponseBody": []
+    },
+    {
       "RequestUri": "http://seannsecanary.dfs.core.windows.net/test-filesystem-c42524c0-c765-139f-f8ed-f46da56f217c/test-file-6819da89-f4f3-2adc-1245-cadee200cdb3?mode=legacy",
->>>>>>> 32e373e2
-      "RequestMethod": "PUT",
-      "RequestHeaders": {
-        "Authorization": "Sanitized",
-        "User-Agent": [
-<<<<<<< HEAD
-          "azsdk-net-Storage.Files.DataLake/12.0.0-dev.20200305.1",
-          "(.NET Core 4.6.28325.01; Microsoft Windows 10.0.18363 )"
-        ],
-        "x-ms-client-request-id": "1fb134ae-86c1-d974-748b-1a6310995761",
-        "x-ms-date": "Thu, 05 Mar 2020 22:22:11 GMT",
-        "x-ms-rename-source": "/test-filesystem-c42524c0-c765-139f-f8ed-f46da56f217c/test-file-b85e5e38-54ee-eec9-0b4a-9855c257cdd7",
-        "x-ms-return-client-request-id": "true",
-        "x-ms-source-if-modified-since": "Fri, 06 Mar 2020 22:22:10 GMT",
-        "x-ms-version": "2019-10-10"
-=======
+      "RequestMethod": "PUT",
+      "RequestHeaders": {
+        "Authorization": "Sanitized",
+        "User-Agent": [
           "azsdk-net-Storage.Files.DataLake/12.1.0-dev.20200403.1",
           "(.NET Core 4.6.28325.01; Microsoft Windows 10.0.18362 )"
         ],
@@ -209,55 +112,25 @@
         "x-ms-return-client-request-id": "true",
         "x-ms-source-if-modified-since": "Sat, 04 Apr 2020 21:03:02 GMT",
         "x-ms-version": "2019-12-12"
->>>>>>> 32e373e2
       },
       "RequestBody": null,
       "StatusCode": 412,
       "ResponseHeaders": {
         "Content-Length": "213",
         "Content-Type": "application/json; charset=utf-8",
-<<<<<<< HEAD
-        "Date": "Thu, 05 Mar 2020 22:22:10 GMT",
-=======
         "Date": "Fri, 03 Apr 2020 21:03:01 GMT",
->>>>>>> 32e373e2
         "Server": [
           "Windows-Azure-HDFS/1.0",
           "Microsoft-HTTPAPI/2.0"
         ],
         "x-ms-client-request-id": "1fb134ae-86c1-d974-748b-1a6310995761",
         "x-ms-error-code": "SourceConditionNotMet",
-<<<<<<< HEAD
-        "x-ms-request-id": "9ce3a686-a01f-001f-773c-f3213f000000",
-        "x-ms-version": "2019-10-10"
-=======
         "x-ms-request-id": "fa4402d6-201f-0097-03fb-091bad000000",
         "x-ms-version": "2019-12-12"
->>>>>>> 32e373e2
       },
       "ResponseBody": {
         "error": {
           "code": "SourceConditionNotMet",
-<<<<<<< HEAD
-          "message": "The source condition specified using HTTP conditional header(s) is not met.\nRequestId:9ce3a686-a01f-001f-773c-f3213f000000\nTime:2020-03-05T22:22:11.6691554Z"
-        }
-      }
-    },
-    {
-      "RequestUri": "https://seanstagehierarchical.blob.core.windows.net/test-filesystem-c42524c0-c765-139f-f8ed-f46da56f217c?restype=container",
-      "RequestMethod": "DELETE",
-      "RequestHeaders": {
-        "Authorization": "Sanitized",
-        "traceparent": "00-017c6fa1cdb70a4bb4fc93aeed5a674d-17c12fa3bbc9614c-00",
-        "User-Agent": [
-          "azsdk-net-Storage.Files.DataLake/12.0.0-dev.20200305.1",
-          "(.NET Core 4.6.28325.01; Microsoft Windows 10.0.18363 )"
-        ],
-        "x-ms-client-request-id": "8dce2bbe-e9f0-c55d-e1ad-80d5c804932b",
-        "x-ms-date": "Thu, 05 Mar 2020 22:22:11 GMT",
-        "x-ms-return-client-request-id": "true",
-        "x-ms-version": "2019-10-10"
-=======
           "message": "The source condition specified using HTTP conditional header(s) is not met.\nRequestId:fa4402d6-201f-0097-03fb-091bad000000\nTime:2020-04-03T21:03:01.7357629Z"
         }
       }
@@ -276,49 +149,23 @@
         "x-ms-date": "Fri, 03 Apr 2020 21:03:03 GMT",
         "x-ms-return-client-request-id": "true",
         "x-ms-version": "2019-12-12"
->>>>>>> 32e373e2
       },
       "RequestBody": null,
       "StatusCode": 202,
       "ResponseHeaders": {
         "Content-Length": "0",
-<<<<<<< HEAD
-        "Date": "Thu, 05 Mar 2020 22:22:10 GMT",
-=======
         "Date": "Fri, 03 Apr 2020 21:03:01 GMT",
->>>>>>> 32e373e2
         "Server": [
           "Windows-Azure-Blob/1.0",
           "Microsoft-HTTPAPI/2.0"
         ],
         "x-ms-client-request-id": "8dce2bbe-e9f0-c55d-e1ad-80d5c804932b",
-<<<<<<< HEAD
-        "x-ms-request-id": "27aa894d-e01e-000e-2e3c-f3bb8b000000",
-        "x-ms-version": "2019-10-10"
-=======
         "x-ms-request-id": "9622642d-f01e-0012-61fb-093670000000",
         "x-ms-version": "2019-12-12"
->>>>>>> 32e373e2
-      },
-      "ResponseBody": []
-    },
-    {
-<<<<<<< HEAD
-      "RequestUri": "https://seanstagehierarchical.blob.core.windows.net/test-filesystem-dd7702a8-778e-0cc9-ff69-c4260536b80d?restype=container",
-      "RequestMethod": "PUT",
-      "RequestHeaders": {
-        "Authorization": "Sanitized",
-        "traceparent": "00-1c8dfaa11821a34e9e1e1d81121f57b5-abaad5d21dcc164b-00",
-        "User-Agent": [
-          "azsdk-net-Storage.Files.DataLake/12.0.0-dev.20200305.1",
-          "(.NET Core 4.6.28325.01; Microsoft Windows 10.0.18363 )"
-        ],
-        "x-ms-blob-public-access": "container",
-        "x-ms-client-request-id": "1d965607-34ef-47c7-61c1-8d872536c0aa",
-        "x-ms-date": "Thu, 05 Mar 2020 22:22:11 GMT",
-        "x-ms-return-client-request-id": "true",
-        "x-ms-version": "2019-10-10"
-=======
+      },
+      "ResponseBody": []
+    },
+    {
       "RequestUri": "http://seannsecanary.blob.core.windows.net/test-filesystem-dd7702a8-778e-0cc9-ff69-c4260536b80d?restype=container",
       "RequestMethod": "PUT",
       "RequestHeaders": {
@@ -333,52 +180,25 @@
         "x-ms-date": "Fri, 03 Apr 2020 21:03:03 GMT",
         "x-ms-return-client-request-id": "true",
         "x-ms-version": "2019-12-12"
->>>>>>> 32e373e2
-      },
-      "RequestBody": null,
-      "StatusCode": 201,
-      "ResponseHeaders": {
-        "Content-Length": "0",
-<<<<<<< HEAD
-        "Date": "Thu, 05 Mar 2020 22:22:11 GMT",
-        "ETag": "\u00220x8D7C153A6C4E2F1\u0022",
-        "Last-Modified": "Thu, 05 Mar 2020 22:22:12 GMT",
-=======
+      },
+      "RequestBody": null,
+      "StatusCode": 201,
+      "ResponseHeaders": {
+        "Content-Length": "0",
         "Date": "Fri, 03 Apr 2020 21:03:01 GMT",
         "ETag": "\u00220x8D7D812656FE635\u0022",
         "Last-Modified": "Fri, 03 Apr 2020 21:03:01 GMT",
->>>>>>> 32e373e2
         "Server": [
           "Windows-Azure-Blob/1.0",
           "Microsoft-HTTPAPI/2.0"
         ],
         "x-ms-client-request-id": "1d965607-34ef-47c7-61c1-8d872536c0aa",
-<<<<<<< HEAD
-        "x-ms-request-id": "9d99df09-f01e-0002-6c3c-f32c83000000",
-        "x-ms-version": "2019-10-10"
-=======
         "x-ms-request-id": "9622643b-f01e-0012-6cfb-093670000000",
         "x-ms-version": "2019-12-12"
->>>>>>> 32e373e2
-      },
-      "ResponseBody": []
-    },
-    {
-<<<<<<< HEAD
-      "RequestUri": "https://seanstagehierarchical.dfs.core.windows.net/test-filesystem-dd7702a8-778e-0cc9-ff69-c4260536b80d/test-file-045b73f4-af5f-de61-9128-be54a996eba0?resource=file",
-      "RequestMethod": "PUT",
-      "RequestHeaders": {
-        "Authorization": "Sanitized",
-        "traceparent": "00-bf2ac5145168f44ab98748072136f2fe-dcb69db97ab7b646-00",
-        "User-Agent": [
-          "azsdk-net-Storage.Files.DataLake/12.0.0-dev.20200305.1",
-          "(.NET Core 4.6.28325.01; Microsoft Windows 10.0.18363 )"
-        ],
-        "x-ms-client-request-id": "ad3e2279-7b04-58f6-f5b7-8cc776739dcb",
-        "x-ms-date": "Thu, 05 Mar 2020 22:22:12 GMT",
-        "x-ms-return-client-request-id": "true",
-        "x-ms-version": "2019-10-10"
-=======
+      },
+      "ResponseBody": []
+    },
+    {
       "RequestUri": "http://seannsecanary.dfs.core.windows.net/test-filesystem-dd7702a8-778e-0cc9-ff69-c4260536b80d/test-file-045b73f4-af5f-de61-9128-be54a996eba0?resource=file",
       "RequestMethod": "PUT",
       "RequestHeaders": {
@@ -392,52 +212,25 @@
         "x-ms-date": "Fri, 03 Apr 2020 21:03:03 GMT",
         "x-ms-return-client-request-id": "true",
         "x-ms-version": "2019-12-12"
->>>>>>> 32e373e2
-      },
-      "RequestBody": null,
-      "StatusCode": 201,
-      "ResponseHeaders": {
-        "Content-Length": "0",
-<<<<<<< HEAD
-        "Date": "Thu, 05 Mar 2020 22:22:11 GMT",
-        "ETag": "\u00220x8D7C153A6FA46B9\u0022",
-        "Last-Modified": "Thu, 05 Mar 2020 22:22:12 GMT",
-=======
+      },
+      "RequestBody": null,
+      "StatusCode": 201,
+      "ResponseHeaders": {
+        "Content-Length": "0",
         "Date": "Fri, 03 Apr 2020 21:03:01 GMT",
         "ETag": "\u00220x8D7D8126583311D\u0022",
         "Last-Modified": "Fri, 03 Apr 2020 21:03:02 GMT",
->>>>>>> 32e373e2
         "Server": [
           "Windows-Azure-HDFS/1.0",
           "Microsoft-HTTPAPI/2.0"
         ],
         "x-ms-client-request-id": "ad3e2279-7b04-58f6-f5b7-8cc776739dcb",
-<<<<<<< HEAD
-        "x-ms-request-id": "4012f84d-401f-0028-523c-f3f393000000",
-        "x-ms-version": "2019-10-10"
-=======
         "x-ms-request-id": "fa4402d7-201f-0097-04fb-091bad000000",
         "x-ms-version": "2019-12-12"
->>>>>>> 32e373e2
-      },
-      "ResponseBody": []
-    },
-    {
-<<<<<<< HEAD
-      "RequestUri": "https://seanstagehierarchical.dfs.core.windows.net/test-filesystem-dd7702a8-778e-0cc9-ff69-c4260536b80d/test-file-b79eedd6-1217-590b-5515-07012c58a2a7?resource=file",
-      "RequestMethod": "PUT",
-      "RequestHeaders": {
-        "Authorization": "Sanitized",
-        "traceparent": "00-0c7efacddcdcdd4a9ba3ba075cf71ca1-c5482987bf021a41-00",
-        "User-Agent": [
-          "azsdk-net-Storage.Files.DataLake/12.0.0-dev.20200305.1",
-          "(.NET Core 4.6.28325.01; Microsoft Windows 10.0.18363 )"
-        ],
-        "x-ms-client-request-id": "4e32b7c0-734b-67d0-17e4-58ee74f42b9d",
-        "x-ms-date": "Thu, 05 Mar 2020 22:22:12 GMT",
-        "x-ms-return-client-request-id": "true",
-        "x-ms-version": "2019-10-10"
-=======
+      },
+      "ResponseBody": []
+    },
+    {
       "RequestUri": "http://seannsecanary.dfs.core.windows.net/test-filesystem-dd7702a8-778e-0cc9-ff69-c4260536b80d/test-file-b79eedd6-1217-590b-5515-07012c58a2a7?resource=file",
       "RequestMethod": "PUT",
       "RequestHeaders": {
@@ -451,57 +244,30 @@
         "x-ms-date": "Fri, 03 Apr 2020 21:03:03 GMT",
         "x-ms-return-client-request-id": "true",
         "x-ms-version": "2019-12-12"
->>>>>>> 32e373e2
-      },
-      "RequestBody": null,
-      "StatusCode": 201,
-      "ResponseHeaders": {
-        "Content-Length": "0",
-<<<<<<< HEAD
-        "Date": "Thu, 05 Mar 2020 22:22:11 GMT",
-        "ETag": "\u00220x8D7C153A708508E\u0022",
-        "Last-Modified": "Thu, 05 Mar 2020 22:22:12 GMT",
-=======
+      },
+      "RequestBody": null,
+      "StatusCode": 201,
+      "ResponseHeaders": {
+        "Content-Length": "0",
         "Date": "Fri, 03 Apr 2020 21:03:01 GMT",
         "ETag": "\u00220x8D7D8126590DC04\u0022",
         "Last-Modified": "Fri, 03 Apr 2020 21:03:02 GMT",
->>>>>>> 32e373e2
         "Server": [
           "Windows-Azure-HDFS/1.0",
           "Microsoft-HTTPAPI/2.0"
         ],
         "x-ms-client-request-id": "4e32b7c0-734b-67d0-17e4-58ee74f42b9d",
-<<<<<<< HEAD
-        "x-ms-request-id": "4012f84e-401f-0028-533c-f3f393000000",
-        "x-ms-version": "2019-10-10"
-=======
         "x-ms-request-id": "fa4402d8-201f-0097-05fb-091bad000000",
         "x-ms-version": "2019-12-12"
->>>>>>> 32e373e2
-      },
-      "ResponseBody": []
-    },
-    {
-<<<<<<< HEAD
-      "RequestUri": "https://seanstagehierarchical.dfs.core.windows.net/test-filesystem-dd7702a8-778e-0cc9-ff69-c4260536b80d/test-file-b79eedd6-1217-590b-5515-07012c58a2a7?mode=legacy",
-=======
+      },
+      "ResponseBody": []
+    },
+    {
       "RequestUri": "http://seannsecanary.dfs.core.windows.net/test-filesystem-dd7702a8-778e-0cc9-ff69-c4260536b80d/test-file-b79eedd6-1217-590b-5515-07012c58a2a7?mode=legacy",
->>>>>>> 32e373e2
-      "RequestMethod": "PUT",
-      "RequestHeaders": {
-        "Authorization": "Sanitized",
-        "User-Agent": [
-<<<<<<< HEAD
-          "azsdk-net-Storage.Files.DataLake/12.0.0-dev.20200305.1",
-          "(.NET Core 4.6.28325.01; Microsoft Windows 10.0.18363 )"
-        ],
-        "x-ms-client-request-id": "74407d46-5425-8a5c-0674-7073e5adf882",
-        "x-ms-date": "Thu, 05 Mar 2020 22:22:12 GMT",
-        "x-ms-rename-source": "/test-filesystem-dd7702a8-778e-0cc9-ff69-c4260536b80d/test-file-045b73f4-af5f-de61-9128-be54a996eba0",
-        "x-ms-return-client-request-id": "true",
-        "x-ms-source-if-unmodified-since": "Wed, 04 Mar 2020 22:22:10 GMT",
-        "x-ms-version": "2019-10-10"
-=======
+      "RequestMethod": "PUT",
+      "RequestHeaders": {
+        "Authorization": "Sanitized",
+        "User-Agent": [
           "azsdk-net-Storage.Files.DataLake/12.1.0-dev.20200403.1",
           "(.NET Core 4.6.28325.01; Microsoft Windows 10.0.18362 )"
         ],
@@ -511,55 +277,25 @@
         "x-ms-return-client-request-id": "true",
         "x-ms-source-if-unmodified-since": "Thu, 02 Apr 2020 21:03:02 GMT",
         "x-ms-version": "2019-12-12"
->>>>>>> 32e373e2
       },
       "RequestBody": null,
       "StatusCode": 412,
       "ResponseHeaders": {
         "Content-Length": "213",
         "Content-Type": "application/json; charset=utf-8",
-<<<<<<< HEAD
-        "Date": "Thu, 05 Mar 2020 22:22:12 GMT",
-=======
         "Date": "Fri, 03 Apr 2020 21:03:02 GMT",
->>>>>>> 32e373e2
         "Server": [
           "Windows-Azure-HDFS/1.0",
           "Microsoft-HTTPAPI/2.0"
         ],
         "x-ms-client-request-id": "74407d46-5425-8a5c-0674-7073e5adf882",
         "x-ms-error-code": "SourceConditionNotMet",
-<<<<<<< HEAD
-        "x-ms-request-id": "4012f84f-401f-0028-543c-f3f393000000",
-        "x-ms-version": "2019-10-10"
-=======
         "x-ms-request-id": "fa4402d9-201f-0097-06fb-091bad000000",
         "x-ms-version": "2019-12-12"
->>>>>>> 32e373e2
       },
       "ResponseBody": {
         "error": {
           "code": "SourceConditionNotMet",
-<<<<<<< HEAD
-          "message": "The source condition specified using HTTP conditional header(s) is not met.\nRequestId:4012f84f-401f-0028-543c-f3f393000000\nTime:2020-03-05T22:22:12.5979677Z"
-        }
-      }
-    },
-    {
-      "RequestUri": "https://seanstagehierarchical.blob.core.windows.net/test-filesystem-dd7702a8-778e-0cc9-ff69-c4260536b80d?restype=container",
-      "RequestMethod": "DELETE",
-      "RequestHeaders": {
-        "Authorization": "Sanitized",
-        "traceparent": "00-bf761441c2013242bc438dfda055ef32-ce5e51de1505ea42-00",
-        "User-Agent": [
-          "azsdk-net-Storage.Files.DataLake/12.0.0-dev.20200305.1",
-          "(.NET Core 4.6.28325.01; Microsoft Windows 10.0.18363 )"
-        ],
-        "x-ms-client-request-id": "f6a85998-b7b4-c077-873f-9923a5feb3a3",
-        "x-ms-date": "Thu, 05 Mar 2020 22:22:12 GMT",
-        "x-ms-return-client-request-id": "true",
-        "x-ms-version": "2019-10-10"
-=======
           "message": "The source condition specified using HTTP conditional header(s) is not met.\nRequestId:fa4402d9-201f-0097-06fb-091bad000000\nTime:2020-04-03T21:03:02.2221050Z"
         }
       }
@@ -578,49 +314,23 @@
         "x-ms-date": "Fri, 03 Apr 2020 21:03:03 GMT",
         "x-ms-return-client-request-id": "true",
         "x-ms-version": "2019-12-12"
->>>>>>> 32e373e2
       },
       "RequestBody": null,
       "StatusCode": 202,
       "ResponseHeaders": {
         "Content-Length": "0",
-<<<<<<< HEAD
-        "Date": "Thu, 05 Mar 2020 22:22:12 GMT",
-=======
         "Date": "Fri, 03 Apr 2020 21:03:02 GMT",
->>>>>>> 32e373e2
         "Server": [
           "Windows-Azure-Blob/1.0",
           "Microsoft-HTTPAPI/2.0"
         ],
         "x-ms-client-request-id": "f6a85998-b7b4-c077-873f-9923a5feb3a3",
-<<<<<<< HEAD
-        "x-ms-request-id": "9d99df15-f01e-0002-753c-f32c83000000",
-        "x-ms-version": "2019-10-10"
-=======
         "x-ms-request-id": "9622648f-f01e-0012-2cfb-093670000000",
         "x-ms-version": "2019-12-12"
->>>>>>> 32e373e2
-      },
-      "ResponseBody": []
-    },
-    {
-<<<<<<< HEAD
-      "RequestUri": "https://seanstagehierarchical.blob.core.windows.net/test-filesystem-3cb4bd38-2151-1572-8c95-2f8b56435685?restype=container",
-      "RequestMethod": "PUT",
-      "RequestHeaders": {
-        "Authorization": "Sanitized",
-        "traceparent": "00-db809aa1fc14144aa39575ab90f2b438-d292d414015c784f-00",
-        "User-Agent": [
-          "azsdk-net-Storage.Files.DataLake/12.0.0-dev.20200305.1",
-          "(.NET Core 4.6.28325.01; Microsoft Windows 10.0.18363 )"
-        ],
-        "x-ms-blob-public-access": "container",
-        "x-ms-client-request-id": "76e15ae7-d1cc-77a1-e692-6a1e88ec6a44",
-        "x-ms-date": "Thu, 05 Mar 2020 22:22:12 GMT",
-        "x-ms-return-client-request-id": "true",
-        "x-ms-version": "2019-10-10"
-=======
+      },
+      "ResponseBody": []
+    },
+    {
       "RequestUri": "http://seannsecanary.blob.core.windows.net/test-filesystem-3cb4bd38-2151-1572-8c95-2f8b56435685?restype=container",
       "RequestMethod": "PUT",
       "RequestHeaders": {
@@ -635,233 +345,122 @@
         "x-ms-date": "Fri, 03 Apr 2020 21:03:03 GMT",
         "x-ms-return-client-request-id": "true",
         "x-ms-version": "2019-12-12"
->>>>>>> 32e373e2
-      },
-      "RequestBody": null,
-      "StatusCode": 201,
-      "ResponseHeaders": {
-        "Content-Length": "0",
-<<<<<<< HEAD
-        "Date": "Thu, 05 Mar 2020 22:22:12 GMT",
-        "ETag": "\u00220x8D7C153A7514703\u0022",
-        "Last-Modified": "Thu, 05 Mar 2020 22:22:12 GMT",
-=======
+      },
+      "RequestBody": null,
+      "StatusCode": 201,
+      "ResponseHeaders": {
+        "Content-Length": "0",
         "Date": "Fri, 03 Apr 2020 21:03:02 GMT",
         "ETag": "\u00220x8D7D81265BB069E\u0022",
         "Last-Modified": "Fri, 03 Apr 2020 21:03:02 GMT",
->>>>>>> 32e373e2
         "Server": [
           "Windows-Azure-Blob/1.0",
           "Microsoft-HTTPAPI/2.0"
         ],
         "x-ms-client-request-id": "76e15ae7-d1cc-77a1-e692-6a1e88ec6a44",
-<<<<<<< HEAD
-        "x-ms-request-id": "9626b2bc-f01e-002d-4e3c-f32148000000",
-        "x-ms-version": "2019-10-10"
-=======
         "x-ms-request-id": "9622649a-f01e-0012-36fb-093670000000",
         "x-ms-version": "2019-12-12"
->>>>>>> 32e373e2
-      },
-      "ResponseBody": []
-    },
-    {
-<<<<<<< HEAD
-      "RequestUri": "https://seanstagehierarchical.dfs.core.windows.net/test-filesystem-3cb4bd38-2151-1572-8c95-2f8b56435685/test-file-27bd13e8-2723-359d-eed0-97407f257ebd?resource=file",
-      "RequestMethod": "PUT",
-      "RequestHeaders": {
-        "Authorization": "Sanitized",
-        "traceparent": "00-c5b0d144711b2d4aafefd9874be8bc9d-ab6ae64a8b78fc43-00",
-        "User-Agent": [
-          "azsdk-net-Storage.Files.DataLake/12.0.0-dev.20200305.1",
-          "(.NET Core 4.6.28325.01; Microsoft Windows 10.0.18363 )"
+      },
+      "ResponseBody": []
+    },
+    {
+      "RequestUri": "http://seannsecanary.dfs.core.windows.net/test-filesystem-3cb4bd38-2151-1572-8c95-2f8b56435685/test-file-27bd13e8-2723-359d-eed0-97407f257ebd?resource=file",
+      "RequestMethod": "PUT",
+      "RequestHeaders": {
+        "Authorization": "Sanitized",
+        "traceparent": "00-34c94eb3fa98a041a65eb4228a7cf687-d751b4c81a5d8c44-00",
+        "User-Agent": [
+          "azsdk-net-Storage.Files.DataLake/12.1.0-dev.20200403.1",
+          "(.NET Core 4.6.28325.01; Microsoft Windows 10.0.18362 )"
         ],
         "x-ms-client-request-id": "83645da6-dd10-bf22-bcab-87fc3960f7c0",
-        "x-ms-date": "Thu, 05 Mar 2020 22:22:13 GMT",
-        "x-ms-return-client-request-id": "true",
-        "x-ms-version": "2019-10-10"
-=======
-      "RequestUri": "http://seannsecanary.dfs.core.windows.net/test-filesystem-3cb4bd38-2151-1572-8c95-2f8b56435685/test-file-27bd13e8-2723-359d-eed0-97407f257ebd?resource=file",
-      "RequestMethod": "PUT",
-      "RequestHeaders": {
-        "Authorization": "Sanitized",
-        "traceparent": "00-34c94eb3fa98a041a65eb4228a7cf687-d751b4c81a5d8c44-00",
-        "User-Agent": [
-          "azsdk-net-Storage.Files.DataLake/12.1.0-dev.20200403.1",
-          "(.NET Core 4.6.28325.01; Microsoft Windows 10.0.18362 )"
-        ],
-        "x-ms-client-request-id": "83645da6-dd10-bf22-bcab-87fc3960f7c0",
-        "x-ms-date": "Fri, 03 Apr 2020 21:03:04 GMT",
-        "x-ms-return-client-request-id": "true",
-        "x-ms-version": "2019-12-12"
->>>>>>> 32e373e2
-      },
-      "RequestBody": null,
-      "StatusCode": 201,
-      "ResponseHeaders": {
-        "Content-Length": "0",
-<<<<<<< HEAD
-        "Date": "Thu, 05 Mar 2020 22:22:13 GMT",
-        "ETag": "\u00220x8D7C153A782E81B\u0022",
-        "Last-Modified": "Thu, 05 Mar 2020 22:22:13 GMT",
-=======
+        "x-ms-date": "Fri, 03 Apr 2020 21:03:04 GMT",
+        "x-ms-return-client-request-id": "true",
+        "x-ms-version": "2019-12-12"
+      },
+      "RequestBody": null,
+      "StatusCode": 201,
+      "ResponseHeaders": {
+        "Content-Length": "0",
         "Date": "Fri, 03 Apr 2020 21:03:02 GMT",
         "ETag": "\u00220x8D7D81265E0C1D2\u0022",
         "Last-Modified": "Fri, 03 Apr 2020 21:03:02 GMT",
->>>>>>> 32e373e2
         "Server": [
           "Windows-Azure-HDFS/1.0",
           "Microsoft-HTTPAPI/2.0"
         ],
         "x-ms-client-request-id": "83645da6-dd10-bf22-bcab-87fc3960f7c0",
-<<<<<<< HEAD
-        "x-ms-request-id": "c4760f86-301f-0040-743c-f39503000000",
-        "x-ms-version": "2019-10-10"
-=======
         "x-ms-request-id": "fa4402da-201f-0097-07fb-091bad000000",
         "x-ms-version": "2019-12-12"
->>>>>>> 32e373e2
-      },
-      "ResponseBody": []
-    },
-    {
-<<<<<<< HEAD
-      "RequestUri": "https://seanstagehierarchical.dfs.core.windows.net/test-filesystem-3cb4bd38-2151-1572-8c95-2f8b56435685/test-file-9f8eac14-6e48-08e2-5b29-4bbf822a9d3e?resource=file",
-      "RequestMethod": "PUT",
-      "RequestHeaders": {
-        "Authorization": "Sanitized",
-        "traceparent": "00-8b32e26f4f2d7c4b963aa1d7b2d095da-be3f8905afd21c45-00",
-        "User-Agent": [
-          "azsdk-net-Storage.Files.DataLake/12.0.0-dev.20200305.1",
-          "(.NET Core 4.6.28325.01; Microsoft Windows 10.0.18363 )"
+      },
+      "ResponseBody": []
+    },
+    {
+      "RequestUri": "http://seannsecanary.dfs.core.windows.net/test-filesystem-3cb4bd38-2151-1572-8c95-2f8b56435685/test-file-9f8eac14-6e48-08e2-5b29-4bbf822a9d3e?resource=file",
+      "RequestMethod": "PUT",
+      "RequestHeaders": {
+        "Authorization": "Sanitized",
+        "traceparent": "00-04264a519083e84d8dffdb3f47fd72c5-ca12c6144ba1c040-00",
+        "User-Agent": [
+          "azsdk-net-Storage.Files.DataLake/12.1.0-dev.20200403.1",
+          "(.NET Core 4.6.28325.01; Microsoft Windows 10.0.18362 )"
         ],
         "x-ms-client-request-id": "ec5fe46c-bb21-386f-7a5c-28e792623d92",
-        "x-ms-date": "Thu, 05 Mar 2020 22:22:13 GMT",
-        "x-ms-return-client-request-id": "true",
-        "x-ms-version": "2019-10-10"
-=======
-      "RequestUri": "http://seannsecanary.dfs.core.windows.net/test-filesystem-3cb4bd38-2151-1572-8c95-2f8b56435685/test-file-9f8eac14-6e48-08e2-5b29-4bbf822a9d3e?resource=file",
-      "RequestMethod": "PUT",
-      "RequestHeaders": {
-        "Authorization": "Sanitized",
-        "traceparent": "00-04264a519083e84d8dffdb3f47fd72c5-ca12c6144ba1c040-00",
-        "User-Agent": [
-          "azsdk-net-Storage.Files.DataLake/12.1.0-dev.20200403.1",
-          "(.NET Core 4.6.28325.01; Microsoft Windows 10.0.18362 )"
-        ],
-        "x-ms-client-request-id": "ec5fe46c-bb21-386f-7a5c-28e792623d92",
-        "x-ms-date": "Fri, 03 Apr 2020 21:03:04 GMT",
-        "x-ms-return-client-request-id": "true",
-        "x-ms-version": "2019-12-12"
->>>>>>> 32e373e2
-      },
-      "RequestBody": null,
-      "StatusCode": 201,
-      "ResponseHeaders": {
-        "Content-Length": "0",
-<<<<<<< HEAD
-        "Date": "Thu, 05 Mar 2020 22:22:13 GMT",
-        "ETag": "\u00220x8D7C153A7906410\u0022",
-        "Last-Modified": "Thu, 05 Mar 2020 22:22:13 GMT",
-=======
+        "x-ms-date": "Fri, 03 Apr 2020 21:03:04 GMT",
+        "x-ms-return-client-request-id": "true",
+        "x-ms-version": "2019-12-12"
+      },
+      "RequestBody": null,
+      "StatusCode": 201,
+      "ResponseHeaders": {
+        "Content-Length": "0",
         "Date": "Fri, 03 Apr 2020 21:03:02 GMT",
         "ETag": "\u00220x8D7D81265EDC994\u0022",
         "Last-Modified": "Fri, 03 Apr 2020 21:03:02 GMT",
->>>>>>> 32e373e2
         "Server": [
           "Windows-Azure-HDFS/1.0",
           "Microsoft-HTTPAPI/2.0"
         ],
         "x-ms-client-request-id": "ec5fe46c-bb21-386f-7a5c-28e792623d92",
-<<<<<<< HEAD
-        "x-ms-request-id": "c4760f87-301f-0040-753c-f39503000000",
-        "x-ms-version": "2019-10-10"
-=======
         "x-ms-request-id": "fa4402db-201f-0097-08fb-091bad000000",
         "x-ms-version": "2019-12-12"
->>>>>>> 32e373e2
-      },
-      "ResponseBody": []
-    },
-    {
-<<<<<<< HEAD
-      "RequestUri": "https://seanstagehierarchical.dfs.core.windows.net/test-filesystem-3cb4bd38-2151-1572-8c95-2f8b56435685/test-file-9f8eac14-6e48-08e2-5b29-4bbf822a9d3e?mode=legacy",
-=======
+      },
+      "ResponseBody": []
+    },
+    {
       "RequestUri": "http://seannsecanary.dfs.core.windows.net/test-filesystem-3cb4bd38-2151-1572-8c95-2f8b56435685/test-file-9f8eac14-6e48-08e2-5b29-4bbf822a9d3e?mode=legacy",
->>>>>>> 32e373e2
-      "RequestMethod": "PUT",
-      "RequestHeaders": {
-        "Authorization": "Sanitized",
-        "User-Agent": [
-<<<<<<< HEAD
-          "azsdk-net-Storage.Files.DataLake/12.0.0-dev.20200305.1",
-          "(.NET Core 4.6.28325.01; Microsoft Windows 10.0.18363 )"
+      "RequestMethod": "PUT",
+      "RequestHeaders": {
+        "Authorization": "Sanitized",
+        "User-Agent": [
+          "azsdk-net-Storage.Files.DataLake/12.1.0-dev.20200403.1",
+          "(.NET Core 4.6.28325.01; Microsoft Windows 10.0.18362 )"
         ],
         "x-ms-client-request-id": "9d53d0ce-b1cb-ba1c-6f60-a864d2c61f64",
-        "x-ms-date": "Thu, 05 Mar 2020 22:22:13 GMT",
+        "x-ms-date": "Fri, 03 Apr 2020 21:03:04 GMT",
         "x-ms-rename-source": "/test-filesystem-3cb4bd38-2151-1572-8c95-2f8b56435685/test-file-27bd13e8-2723-359d-eed0-97407f257ebd",
         "x-ms-return-client-request-id": "true",
         "x-ms-source-if-match": "\u0022garbage\u0022",
-        "x-ms-version": "2019-10-10"
-=======
-          "azsdk-net-Storage.Files.DataLake/12.1.0-dev.20200403.1",
-          "(.NET Core 4.6.28325.01; Microsoft Windows 10.0.18362 )"
-        ],
-        "x-ms-client-request-id": "9d53d0ce-b1cb-ba1c-6f60-a864d2c61f64",
-        "x-ms-date": "Fri, 03 Apr 2020 21:03:04 GMT",
-        "x-ms-rename-source": "/test-filesystem-3cb4bd38-2151-1572-8c95-2f8b56435685/test-file-27bd13e8-2723-359d-eed0-97407f257ebd",
-        "x-ms-return-client-request-id": "true",
-        "x-ms-source-if-match": "\u0022garbage\u0022",
-        "x-ms-version": "2019-12-12"
->>>>>>> 32e373e2
+        "x-ms-version": "2019-12-12"
       },
       "RequestBody": null,
       "StatusCode": 412,
       "ResponseHeaders": {
         "Content-Length": "213",
         "Content-Type": "application/json; charset=utf-8",
-<<<<<<< HEAD
-        "Date": "Thu, 05 Mar 2020 22:22:13 GMT",
-=======
         "Date": "Fri, 03 Apr 2020 21:03:02 GMT",
->>>>>>> 32e373e2
         "Server": [
           "Windows-Azure-HDFS/1.0",
           "Microsoft-HTTPAPI/2.0"
         ],
         "x-ms-client-request-id": "9d53d0ce-b1cb-ba1c-6f60-a864d2c61f64",
         "x-ms-error-code": "SourceConditionNotMet",
-<<<<<<< HEAD
-        "x-ms-request-id": "c4760f88-301f-0040-763c-f39503000000",
-        "x-ms-version": "2019-10-10"
-=======
         "x-ms-request-id": "fa4402dc-201f-0097-09fb-091bad000000",
         "x-ms-version": "2019-12-12"
->>>>>>> 32e373e2
       },
       "ResponseBody": {
         "error": {
           "code": "SourceConditionNotMet",
-<<<<<<< HEAD
-          "message": "The source condition specified using HTTP conditional header(s) is not met.\nRequestId:c4760f88-301f-0040-763c-f39503000000\nTime:2020-03-05T22:22:13.4672228Z"
-        }
-      }
-    },
-    {
-      "RequestUri": "https://seanstagehierarchical.blob.core.windows.net/test-filesystem-3cb4bd38-2151-1572-8c95-2f8b56435685?restype=container",
-      "RequestMethod": "DELETE",
-      "RequestHeaders": {
-        "Authorization": "Sanitized",
-        "traceparent": "00-20fa041b23cd0c46b225ffc25d37efc1-b319e4e8befc9c42-00",
-        "User-Agent": [
-          "azsdk-net-Storage.Files.DataLake/12.0.0-dev.20200305.1",
-          "(.NET Core 4.6.28325.01; Microsoft Windows 10.0.18363 )"
-        ],
-        "x-ms-client-request-id": "c11889ac-9f0e-5dc7-2ccc-ea662c9b4638",
-        "x-ms-date": "Thu, 05 Mar 2020 22:22:13 GMT",
-        "x-ms-return-client-request-id": "true",
-        "x-ms-version": "2019-10-10"
-=======
           "message": "The source condition specified using HTTP conditional header(s) is not met.\nRequestId:fa4402dc-201f-0097-09fb-091bad000000\nTime:2020-04-03T21:03:02.8115192Z"
         }
       }
@@ -880,238 +479,132 @@
         "x-ms-date": "Fri, 03 Apr 2020 21:03:04 GMT",
         "x-ms-return-client-request-id": "true",
         "x-ms-version": "2019-12-12"
->>>>>>> 32e373e2
       },
       "RequestBody": null,
       "StatusCode": 202,
       "ResponseHeaders": {
         "Content-Length": "0",
-<<<<<<< HEAD
-        "Date": "Thu, 05 Mar 2020 22:22:13 GMT",
-=======
         "Date": "Fri, 03 Apr 2020 21:03:02 GMT",
->>>>>>> 32e373e2
         "Server": [
           "Windows-Azure-Blob/1.0",
           "Microsoft-HTTPAPI/2.0"
         ],
         "x-ms-client-request-id": "c11889ac-9f0e-5dc7-2ccc-ea662c9b4638",
-<<<<<<< HEAD
-        "x-ms-request-id": "9626b2c2-f01e-002d-503c-f32148000000",
-        "x-ms-version": "2019-10-10"
-=======
         "x-ms-request-id": "962264ca-f01e-0012-5efb-093670000000",
         "x-ms-version": "2019-12-12"
->>>>>>> 32e373e2
-      },
-      "ResponseBody": []
-    },
-    {
-<<<<<<< HEAD
-      "RequestUri": "https://seanstagehierarchical.blob.core.windows.net/test-filesystem-82be75bc-a183-ce69-1bbb-b985c3d7d864?restype=container",
-      "RequestMethod": "PUT",
-      "RequestHeaders": {
-        "Authorization": "Sanitized",
-        "traceparent": "00-baf9537d5cb81e45985a18fb739f033e-9ff489905b4b3645-00",
-        "User-Agent": [
-          "azsdk-net-Storage.Files.DataLake/12.0.0-dev.20200305.1",
-          "(.NET Core 4.6.28325.01; Microsoft Windows 10.0.18363 )"
+      },
+      "ResponseBody": []
+    },
+    {
+      "RequestUri": "http://seannsecanary.blob.core.windows.net/test-filesystem-82be75bc-a183-ce69-1bbb-b985c3d7d864?restype=container",
+      "RequestMethod": "PUT",
+      "RequestHeaders": {
+        "Authorization": "Sanitized",
+        "traceparent": "00-1b4de2671f05b74189226663eb6d59cb-9f5f26e4d93af445-00",
+        "User-Agent": [
+          "azsdk-net-Storage.Files.DataLake/12.1.0-dev.20200403.1",
+          "(.NET Core 4.6.28325.01; Microsoft Windows 10.0.18362 )"
         ],
         "x-ms-blob-public-access": "container",
         "x-ms-client-request-id": "6c89b5fe-874c-0bc9-204a-a652e6419955",
-        "x-ms-date": "Thu, 05 Mar 2020 22:22:13 GMT",
-        "x-ms-return-client-request-id": "true",
-        "x-ms-version": "2019-10-10"
-=======
-      "RequestUri": "http://seannsecanary.blob.core.windows.net/test-filesystem-82be75bc-a183-ce69-1bbb-b985c3d7d864?restype=container",
-      "RequestMethod": "PUT",
-      "RequestHeaders": {
-        "Authorization": "Sanitized",
-        "traceparent": "00-1b4de2671f05b74189226663eb6d59cb-9f5f26e4d93af445-00",
-        "User-Agent": [
-          "azsdk-net-Storage.Files.DataLake/12.1.0-dev.20200403.1",
-          "(.NET Core 4.6.28325.01; Microsoft Windows 10.0.18362 )"
-        ],
-        "x-ms-blob-public-access": "container",
-        "x-ms-client-request-id": "6c89b5fe-874c-0bc9-204a-a652e6419955",
-        "x-ms-date": "Fri, 03 Apr 2020 21:03:04 GMT",
-        "x-ms-return-client-request-id": "true",
-        "x-ms-version": "2019-12-12"
->>>>>>> 32e373e2
-      },
-      "RequestBody": null,
-      "StatusCode": 201,
-      "ResponseHeaders": {
-        "Content-Length": "0",
-<<<<<<< HEAD
-        "Date": "Thu, 05 Mar 2020 22:22:13 GMT",
-        "ETag": "\u00220x8D7C153A7D9299C\u0022",
-        "Last-Modified": "Thu, 05 Mar 2020 22:22:13 GMT",
-=======
+        "x-ms-date": "Fri, 03 Apr 2020 21:03:04 GMT",
+        "x-ms-return-client-request-id": "true",
+        "x-ms-version": "2019-12-12"
+      },
+      "RequestBody": null,
+      "StatusCode": 201,
+      "ResponseHeaders": {
+        "Content-Length": "0",
         "Date": "Fri, 03 Apr 2020 21:03:02 GMT",
         "ETag": "\u00220x8D7D8126618C801\u0022",
         "Last-Modified": "Fri, 03 Apr 2020 21:03:03 GMT",
->>>>>>> 32e373e2
         "Server": [
           "Windows-Azure-Blob/1.0",
           "Microsoft-HTTPAPI/2.0"
         ],
         "x-ms-client-request-id": "6c89b5fe-874c-0bc9-204a-a652e6419955",
-<<<<<<< HEAD
-        "x-ms-request-id": "09ae994d-001e-0029-643c-f3ac4f000000",
-        "x-ms-version": "2019-10-10"
-=======
         "x-ms-request-id": "962264d9-f01e-0012-69fb-093670000000",
         "x-ms-version": "2019-12-12"
->>>>>>> 32e373e2
-      },
-      "ResponseBody": []
-    },
-    {
-<<<<<<< HEAD
-      "RequestUri": "https://seanstagehierarchical.dfs.core.windows.net/test-filesystem-82be75bc-a183-ce69-1bbb-b985c3d7d864/test-file-d10f86f3-fee3-5e8a-1fb8-9c38bf00b8cd?resource=file",
-      "RequestMethod": "PUT",
-      "RequestHeaders": {
-        "Authorization": "Sanitized",
-        "traceparent": "00-b596f2668eaed343b300566afe31563b-1de4458922937f43-00",
-        "User-Agent": [
-          "azsdk-net-Storage.Files.DataLake/12.0.0-dev.20200305.1",
-          "(.NET Core 4.6.28325.01; Microsoft Windows 10.0.18363 )"
+      },
+      "ResponseBody": []
+    },
+    {
+      "RequestUri": "http://seannsecanary.dfs.core.windows.net/test-filesystem-82be75bc-a183-ce69-1bbb-b985c3d7d864/test-file-d10f86f3-fee3-5e8a-1fb8-9c38bf00b8cd?resource=file",
+      "RequestMethod": "PUT",
+      "RequestHeaders": {
+        "Authorization": "Sanitized",
+        "traceparent": "00-cdf1f4a2bd29e64da30c96e621f0582f-d083d86b7ca59d4d-00",
+        "User-Agent": [
+          "azsdk-net-Storage.Files.DataLake/12.1.0-dev.20200403.1",
+          "(.NET Core 4.6.28325.01; Microsoft Windows 10.0.18362 )"
         ],
         "x-ms-client-request-id": "8f758cb1-9a3f-0066-2b2a-4d93eb914c1f",
-        "x-ms-date": "Thu, 05 Mar 2020 22:22:14 GMT",
-        "x-ms-return-client-request-id": "true",
-        "x-ms-version": "2019-10-10"
-=======
-      "RequestUri": "http://seannsecanary.dfs.core.windows.net/test-filesystem-82be75bc-a183-ce69-1bbb-b985c3d7d864/test-file-d10f86f3-fee3-5e8a-1fb8-9c38bf00b8cd?resource=file",
-      "RequestMethod": "PUT",
-      "RequestHeaders": {
-        "Authorization": "Sanitized",
-        "traceparent": "00-cdf1f4a2bd29e64da30c96e621f0582f-d083d86b7ca59d4d-00",
-        "User-Agent": [
-          "azsdk-net-Storage.Files.DataLake/12.1.0-dev.20200403.1",
-          "(.NET Core 4.6.28325.01; Microsoft Windows 10.0.18362 )"
-        ],
-        "x-ms-client-request-id": "8f758cb1-9a3f-0066-2b2a-4d93eb914c1f",
-        "x-ms-date": "Fri, 03 Apr 2020 21:03:04 GMT",
-        "x-ms-return-client-request-id": "true",
-        "x-ms-version": "2019-12-12"
->>>>>>> 32e373e2
-      },
-      "RequestBody": null,
-      "StatusCode": 201,
-      "ResponseHeaders": {
-        "Content-Length": "0",
-<<<<<<< HEAD
-        "Date": "Thu, 05 Mar 2020 22:22:13 GMT",
-        "ETag": "\u00220x8D7C153A80B9460\u0022",
-        "Last-Modified": "Thu, 05 Mar 2020 22:22:14 GMT",
-=======
+        "x-ms-date": "Fri, 03 Apr 2020 21:03:04 GMT",
+        "x-ms-return-client-request-id": "true",
+        "x-ms-version": "2019-12-12"
+      },
+      "RequestBody": null,
+      "StatusCode": 201,
+      "ResponseHeaders": {
+        "Content-Length": "0",
         "Date": "Fri, 03 Apr 2020 21:03:03 GMT",
         "ETag": "\u00220x8D7D812662D4108\u0022",
         "Last-Modified": "Fri, 03 Apr 2020 21:03:03 GMT",
->>>>>>> 32e373e2
         "Server": [
           "Windows-Azure-HDFS/1.0",
           "Microsoft-HTTPAPI/2.0"
         ],
         "x-ms-client-request-id": "8f758cb1-9a3f-0066-2b2a-4d93eb914c1f",
-<<<<<<< HEAD
-        "x-ms-request-id": "327de046-b01f-002c-673c-f37e94000000",
-        "x-ms-version": "2019-10-10"
-=======
         "x-ms-request-id": "fa4402dd-201f-0097-0afb-091bad000000",
         "x-ms-version": "2019-12-12"
->>>>>>> 32e373e2
-      },
-      "ResponseBody": []
-    },
-    {
-<<<<<<< HEAD
-      "RequestUri": "https://seanstagehierarchical.dfs.core.windows.net/test-filesystem-82be75bc-a183-ce69-1bbb-b985c3d7d864/test-file-7602d992-8cba-8707-6e40-4036d526a61c?resource=file",
-      "RequestMethod": "PUT",
-      "RequestHeaders": {
-        "Authorization": "Sanitized",
-        "traceparent": "00-9d4e021f73378940956ca8ed147488da-90adf8575b1ba747-00",
-        "User-Agent": [
-          "azsdk-net-Storage.Files.DataLake/12.0.0-dev.20200305.1",
-          "(.NET Core 4.6.28325.01; Microsoft Windows 10.0.18363 )"
+      },
+      "ResponseBody": []
+    },
+    {
+      "RequestUri": "http://seannsecanary.dfs.core.windows.net/test-filesystem-82be75bc-a183-ce69-1bbb-b985c3d7d864/test-file-7602d992-8cba-8707-6e40-4036d526a61c?resource=file",
+      "RequestMethod": "PUT",
+      "RequestHeaders": {
+        "Authorization": "Sanitized",
+        "traceparent": "00-7ec495cf6d6aa54bb33e3b6c6703d1be-40b6487d7e9a1148-00",
+        "User-Agent": [
+          "azsdk-net-Storage.Files.DataLake/12.1.0-dev.20200403.1",
+          "(.NET Core 4.6.28325.01; Microsoft Windows 10.0.18362 )"
         ],
         "x-ms-client-request-id": "ded1095f-a800-25e9-84ed-20fe5a2f2b04",
-        "x-ms-date": "Thu, 05 Mar 2020 22:22:14 GMT",
-        "x-ms-return-client-request-id": "true",
-        "x-ms-version": "2019-10-10"
-=======
-      "RequestUri": "http://seannsecanary.dfs.core.windows.net/test-filesystem-82be75bc-a183-ce69-1bbb-b985c3d7d864/test-file-7602d992-8cba-8707-6e40-4036d526a61c?resource=file",
-      "RequestMethod": "PUT",
-      "RequestHeaders": {
-        "Authorization": "Sanitized",
-        "traceparent": "00-7ec495cf6d6aa54bb33e3b6c6703d1be-40b6487d7e9a1148-00",
-        "User-Agent": [
-          "azsdk-net-Storage.Files.DataLake/12.1.0-dev.20200403.1",
-          "(.NET Core 4.6.28325.01; Microsoft Windows 10.0.18362 )"
-        ],
-        "x-ms-client-request-id": "ded1095f-a800-25e9-84ed-20fe5a2f2b04",
-        "x-ms-date": "Fri, 03 Apr 2020 21:03:04 GMT",
-        "x-ms-return-client-request-id": "true",
-        "x-ms-version": "2019-12-12"
->>>>>>> 32e373e2
-      },
-      "RequestBody": null,
-      "StatusCode": 201,
-      "ResponseHeaders": {
-        "Content-Length": "0",
-<<<<<<< HEAD
-        "Date": "Thu, 05 Mar 2020 22:22:13 GMT",
-        "ETag": "\u00220x8D7C153A8195D58\u0022",
-        "Last-Modified": "Thu, 05 Mar 2020 22:22:14 GMT",
-=======
+        "x-ms-date": "Fri, 03 Apr 2020 21:03:04 GMT",
+        "x-ms-return-client-request-id": "true",
+        "x-ms-version": "2019-12-12"
+      },
+      "RequestBody": null,
+      "StatusCode": 201,
+      "ResponseHeaders": {
+        "Content-Length": "0",
         "Date": "Fri, 03 Apr 2020 21:03:03 GMT",
         "ETag": "\u00220x8D7D812663D8F65\u0022",
         "Last-Modified": "Fri, 03 Apr 2020 21:03:03 GMT",
->>>>>>> 32e373e2
         "Server": [
           "Windows-Azure-HDFS/1.0",
           "Microsoft-HTTPAPI/2.0"
         ],
         "x-ms-client-request-id": "ded1095f-a800-25e9-84ed-20fe5a2f2b04",
-<<<<<<< HEAD
-        "x-ms-request-id": "327de047-b01f-002c-683c-f37e94000000",
-        "x-ms-version": "2019-10-10"
-=======
         "x-ms-request-id": "fa4402de-201f-0097-0bfb-091bad000000",
         "x-ms-version": "2019-12-12"
->>>>>>> 32e373e2
-      },
-      "ResponseBody": []
-    },
-    {
-<<<<<<< HEAD
-      "RequestUri": "https://seanstagehierarchical.blob.core.windows.net/test-filesystem-82be75bc-a183-ce69-1bbb-b985c3d7d864/test-file-d10f86f3-fee3-5e8a-1fb8-9c38bf00b8cd",
-=======
+      },
+      "ResponseBody": []
+    },
+    {
       "RequestUri": "http://seannsecanary.blob.core.windows.net/test-filesystem-82be75bc-a183-ce69-1bbb-b985c3d7d864/test-file-d10f86f3-fee3-5e8a-1fb8-9c38bf00b8cd",
->>>>>>> 32e373e2
       "RequestMethod": "HEAD",
       "RequestHeaders": {
         "Authorization": "Sanitized",
         "User-Agent": [
-<<<<<<< HEAD
-          "azsdk-net-Storage.Files.DataLake/12.0.0-dev.20200305.1",
-          "(.NET Core 4.6.28325.01; Microsoft Windows 10.0.18363 )"
+          "azsdk-net-Storage.Files.DataLake/12.1.0-dev.20200403.1",
+          "(.NET Core 4.6.28325.01; Microsoft Windows 10.0.18362 )"
         ],
         "x-ms-client-request-id": "ccd6405d-c755-f01c-0f60-ae9d088f5bda",
-        "x-ms-date": "Thu, 05 Mar 2020 22:22:14 GMT",
-        "x-ms-return-client-request-id": "true",
-        "x-ms-version": "2019-10-10"
-=======
-          "azsdk-net-Storage.Files.DataLake/12.1.0-dev.20200403.1",
-          "(.NET Core 4.6.28325.01; Microsoft Windows 10.0.18362 )"
-        ],
-        "x-ms-client-request-id": "ccd6405d-c755-f01c-0f60-ae9d088f5bda",
-        "x-ms-date": "Fri, 03 Apr 2020 21:03:04 GMT",
-        "x-ms-return-client-request-id": "true",
-        "x-ms-version": "2019-12-12"
->>>>>>> 32e373e2
+        "x-ms-date": "Fri, 03 Apr 2020 21:03:04 GMT",
+        "x-ms-return-client-request-id": "true",
+        "x-ms-version": "2019-12-12"
       },
       "RequestBody": null,
       "StatusCode": 200,
@@ -1119,15 +612,9 @@
         "Accept-Ranges": "bytes",
         "Content-Length": "0",
         "Content-Type": "application/octet-stream",
-<<<<<<< HEAD
-        "Date": "Thu, 05 Mar 2020 22:22:13 GMT",
-        "ETag": "\u00220x8D7C153A80B9460\u0022",
-        "Last-Modified": "Thu, 05 Mar 2020 22:22:14 GMT",
-=======
         "Date": "Fri, 03 Apr 2020 21:03:03 GMT",
         "ETag": "\u00220x8D7D812662D4108\u0022",
         "Last-Modified": "Fri, 03 Apr 2020 21:03:03 GMT",
->>>>>>> 32e373e2
         "Server": [
           "Windows-Azure-Blob/1.0",
           "Microsoft-HTTPAPI/2.0"
@@ -1136,103 +623,49 @@
         "x-ms-access-tier-inferred": "true",
         "x-ms-blob-type": "BlockBlob",
         "x-ms-client-request-id": "ccd6405d-c755-f01c-0f60-ae9d088f5bda",
-<<<<<<< HEAD
-        "x-ms-creation-time": "Thu, 05 Mar 2020 22:22:14 GMT",
-        "x-ms-lease-state": "available",
-        "x-ms-lease-status": "unlocked",
-        "x-ms-request-id": "09ae9953-001e-0029-673c-f3ac4f000000",
-        "x-ms-server-encrypted": "true",
-        "x-ms-version": "2019-10-10"
-=======
         "x-ms-creation-time": "Fri, 03 Apr 2020 21:03:03 GMT",
         "x-ms-lease-state": "available",
         "x-ms-lease-status": "unlocked",
         "x-ms-request-id": "96226504-f01e-0012-0afb-093670000000",
         "x-ms-server-encrypted": "true",
         "x-ms-version": "2019-12-12"
->>>>>>> 32e373e2
-      },
-      "ResponseBody": []
-    },
-    {
-<<<<<<< HEAD
-      "RequestUri": "https://seanstagehierarchical.dfs.core.windows.net/test-filesystem-82be75bc-a183-ce69-1bbb-b985c3d7d864/test-file-7602d992-8cba-8707-6e40-4036d526a61c?mode=legacy",
-=======
+      },
+      "ResponseBody": []
+    },
+    {
       "RequestUri": "http://seannsecanary.dfs.core.windows.net/test-filesystem-82be75bc-a183-ce69-1bbb-b985c3d7d864/test-file-7602d992-8cba-8707-6e40-4036d526a61c?mode=legacy",
->>>>>>> 32e373e2
-      "RequestMethod": "PUT",
-      "RequestHeaders": {
-        "Authorization": "Sanitized",
-        "User-Agent": [
-<<<<<<< HEAD
-          "azsdk-net-Storage.Files.DataLake/12.0.0-dev.20200305.1",
-          "(.NET Core 4.6.28325.01; Microsoft Windows 10.0.18363 )"
+      "RequestMethod": "PUT",
+      "RequestHeaders": {
+        "Authorization": "Sanitized",
+        "User-Agent": [
+          "azsdk-net-Storage.Files.DataLake/12.1.0-dev.20200403.1",
+          "(.NET Core 4.6.28325.01; Microsoft Windows 10.0.18362 )"
         ],
         "x-ms-client-request-id": "1aa13685-5f58-bcae-130a-e3a96bf560bb",
-        "x-ms-date": "Thu, 05 Mar 2020 22:22:14 GMT",
+        "x-ms-date": "Fri, 03 Apr 2020 21:03:04 GMT",
         "x-ms-rename-source": "/test-filesystem-82be75bc-a183-ce69-1bbb-b985c3d7d864/test-file-d10f86f3-fee3-5e8a-1fb8-9c38bf00b8cd",
         "x-ms-return-client-request-id": "true",
-        "x-ms-source-if-none-match": "\u00220x8D7C153A80B9460\u0022",
-        "x-ms-version": "2019-10-10"
-=======
-          "azsdk-net-Storage.Files.DataLake/12.1.0-dev.20200403.1",
-          "(.NET Core 4.6.28325.01; Microsoft Windows 10.0.18362 )"
-        ],
-        "x-ms-client-request-id": "1aa13685-5f58-bcae-130a-e3a96bf560bb",
-        "x-ms-date": "Fri, 03 Apr 2020 21:03:04 GMT",
-        "x-ms-rename-source": "/test-filesystem-82be75bc-a183-ce69-1bbb-b985c3d7d864/test-file-d10f86f3-fee3-5e8a-1fb8-9c38bf00b8cd",
-        "x-ms-return-client-request-id": "true",
         "x-ms-source-if-none-match": "\u00220x8D7D812662D4108\u0022",
         "x-ms-version": "2019-12-12"
->>>>>>> 32e373e2
       },
       "RequestBody": null,
       "StatusCode": 412,
       "ResponseHeaders": {
         "Content-Length": "213",
         "Content-Type": "application/json; charset=utf-8",
-<<<<<<< HEAD
-        "Date": "Thu, 05 Mar 2020 22:22:13 GMT",
-=======
-        "Date": "Fri, 03 Apr 2020 21:03:03 GMT",
->>>>>>> 32e373e2
+        "Date": "Fri, 03 Apr 2020 21:03:03 GMT",
         "Server": [
           "Windows-Azure-HDFS/1.0",
           "Microsoft-HTTPAPI/2.0"
         ],
         "x-ms-client-request-id": "1aa13685-5f58-bcae-130a-e3a96bf560bb",
         "x-ms-error-code": "SourceConditionNotMet",
-<<<<<<< HEAD
-        "x-ms-request-id": "327de048-b01f-002c-693c-f37e94000000",
-        "x-ms-version": "2019-10-10"
-=======
         "x-ms-request-id": "fa4402df-201f-0097-0cfb-091bad000000",
         "x-ms-version": "2019-12-12"
->>>>>>> 32e373e2
       },
       "ResponseBody": {
         "error": {
           "code": "SourceConditionNotMet",
-<<<<<<< HEAD
-          "message": "The source condition specified using HTTP conditional header(s) is not met.\nRequestId:327de048-b01f-002c-693c-f37e94000000\nTime:2020-03-05T22:22:14.4638867Z"
-        }
-      }
-    },
-    {
-      "RequestUri": "https://seanstagehierarchical.blob.core.windows.net/test-filesystem-82be75bc-a183-ce69-1bbb-b985c3d7d864?restype=container",
-      "RequestMethod": "DELETE",
-      "RequestHeaders": {
-        "Authorization": "Sanitized",
-        "traceparent": "00-0e40b1b8ca3dde4690ddd627462d0435-b273c4d63f2efe45-00",
-        "User-Agent": [
-          "azsdk-net-Storage.Files.DataLake/12.0.0-dev.20200305.1",
-          "(.NET Core 4.6.28325.01; Microsoft Windows 10.0.18363 )"
-        ],
-        "x-ms-client-request-id": "d1180ee5-41ee-fb82-2ee1-db7f0c4ada80",
-        "x-ms-date": "Thu, 05 Mar 2020 22:22:14 GMT",
-        "x-ms-return-client-request-id": "true",
-        "x-ms-version": "2019-10-10"
-=======
           "message": "The source condition specified using HTTP conditional header(s) is not met.\nRequestId:fa4402df-201f-0097-0cfb-091bad000000\nTime:2020-04-03T21:03:03.4589746Z"
         }
       }
@@ -1251,49 +684,23 @@
         "x-ms-date": "Fri, 03 Apr 2020 21:03:04 GMT",
         "x-ms-return-client-request-id": "true",
         "x-ms-version": "2019-12-12"
->>>>>>> 32e373e2
       },
       "RequestBody": null,
       "StatusCode": 202,
       "ResponseHeaders": {
         "Content-Length": "0",
-<<<<<<< HEAD
-        "Date": "Thu, 05 Mar 2020 22:22:14 GMT",
-=======
-        "Date": "Fri, 03 Apr 2020 21:03:03 GMT",
->>>>>>> 32e373e2
+        "Date": "Fri, 03 Apr 2020 21:03:03 GMT",
         "Server": [
           "Windows-Azure-Blob/1.0",
           "Microsoft-HTTPAPI/2.0"
         ],
         "x-ms-client-request-id": "d1180ee5-41ee-fb82-2ee1-db7f0c4ada80",
-<<<<<<< HEAD
-        "x-ms-request-id": "09ae9955-001e-0029-693c-f3ac4f000000",
-        "x-ms-version": "2019-10-10"
-=======
         "x-ms-request-id": "9622651e-f01e-0012-20fb-093670000000",
         "x-ms-version": "2019-12-12"
->>>>>>> 32e373e2
-      },
-      "ResponseBody": []
-    },
-    {
-<<<<<<< HEAD
-      "RequestUri": "https://seanstagehierarchical.blob.core.windows.net/test-filesystem-aac1d707-afda-0b58-d634-cec708c188a9?restype=container",
-      "RequestMethod": "PUT",
-      "RequestHeaders": {
-        "Authorization": "Sanitized",
-        "traceparent": "00-162131ab02773140af78e2d75ea02dd1-b46078311805c04f-00",
-        "User-Agent": [
-          "azsdk-net-Storage.Files.DataLake/12.0.0-dev.20200305.1",
-          "(.NET Core 4.6.28325.01; Microsoft Windows 10.0.18363 )"
-        ],
-        "x-ms-blob-public-access": "container",
-        "x-ms-client-request-id": "5ce6d6b6-09a8-3680-b50c-fbb972baf26d",
-        "x-ms-date": "Thu, 05 Mar 2020 22:22:14 GMT",
-        "x-ms-return-client-request-id": "true",
-        "x-ms-version": "2019-10-10"
-=======
+      },
+      "ResponseBody": []
+    },
+    {
       "RequestUri": "http://seannsecanary.blob.core.windows.net/test-filesystem-aac1d707-afda-0b58-d634-cec708c188a9?restype=container",
       "RequestMethod": "PUT",
       "RequestHeaders": {
@@ -1308,52 +715,25 @@
         "x-ms-date": "Fri, 03 Apr 2020 21:03:05 GMT",
         "x-ms-return-client-request-id": "true",
         "x-ms-version": "2019-12-12"
->>>>>>> 32e373e2
-      },
-      "RequestBody": null,
-      "StatusCode": 201,
-      "ResponseHeaders": {
-        "Content-Length": "0",
-<<<<<<< HEAD
-        "Date": "Thu, 05 Mar 2020 22:22:14 GMT",
-        "ETag": "\u00220x8D7C153A870F003\u0022",
-        "Last-Modified": "Thu, 05 Mar 2020 22:22:14 GMT",
-=======
+      },
+      "RequestBody": null,
+      "StatusCode": 201,
+      "ResponseHeaders": {
+        "Content-Length": "0",
         "Date": "Fri, 03 Apr 2020 21:03:03 GMT",
         "ETag": "\u00220x8D7D8126680EB8F\u0022",
         "Last-Modified": "Fri, 03 Apr 2020 21:03:03 GMT",
->>>>>>> 32e373e2
         "Server": [
           "Windows-Azure-Blob/1.0",
           "Microsoft-HTTPAPI/2.0"
         ],
         "x-ms-client-request-id": "5ce6d6b6-09a8-3680-b50c-fbb972baf26d",
-<<<<<<< HEAD
-        "x-ms-request-id": "581dcfe1-101e-000a-243c-f3368c000000",
-        "x-ms-version": "2019-10-10"
-=======
         "x-ms-request-id": "96226537-f01e-0012-33fb-093670000000",
         "x-ms-version": "2019-12-12"
->>>>>>> 32e373e2
-      },
-      "ResponseBody": []
-    },
-    {
-<<<<<<< HEAD
-      "RequestUri": "https://seanstagehierarchical.dfs.core.windows.net/test-filesystem-aac1d707-afda-0b58-d634-cec708c188a9/test-file-84293158-7d86-78a2-0910-9afb10f36df6?resource=file",
-      "RequestMethod": "PUT",
-      "RequestHeaders": {
-        "Authorization": "Sanitized",
-        "traceparent": "00-6252459efad2d74c9c45598ad911187b-fa512f497a967b4c-00",
-        "User-Agent": [
-          "azsdk-net-Storage.Files.DataLake/12.0.0-dev.20200305.1",
-          "(.NET Core 4.6.28325.01; Microsoft Windows 10.0.18363 )"
-        ],
-        "x-ms-client-request-id": "6c0c31ec-dbb7-387a-336d-52986f8425c1",
-        "x-ms-date": "Thu, 05 Mar 2020 22:22:14 GMT",
-        "x-ms-return-client-request-id": "true",
-        "x-ms-version": "2019-10-10"
-=======
+      },
+      "ResponseBody": []
+    },
+    {
       "RequestUri": "http://seannsecanary.dfs.core.windows.net/test-filesystem-aac1d707-afda-0b58-d634-cec708c188a9/test-file-84293158-7d86-78a2-0910-9afb10f36df6?resource=file",
       "RequestMethod": "PUT",
       "RequestHeaders": {
@@ -1367,52 +747,25 @@
         "x-ms-date": "Fri, 03 Apr 2020 21:03:05 GMT",
         "x-ms-return-client-request-id": "true",
         "x-ms-version": "2019-12-12"
->>>>>>> 32e373e2
-      },
-      "RequestBody": null,
-      "StatusCode": 201,
-      "ResponseHeaders": {
-        "Content-Length": "0",
-<<<<<<< HEAD
-        "Date": "Thu, 05 Mar 2020 22:22:14 GMT",
-        "ETag": "\u00220x8D7C153A8A7CA62\u0022",
-        "Last-Modified": "Thu, 05 Mar 2020 22:22:15 GMT",
-=======
+      },
+      "RequestBody": null,
+      "StatusCode": 201,
+      "ResponseHeaders": {
+        "Content-Length": "0",
         "Date": "Fri, 03 Apr 2020 21:03:03 GMT",
         "ETag": "\u00220x8D7D8126690ADF5\u0022",
         "Last-Modified": "Fri, 03 Apr 2020 21:03:03 GMT",
->>>>>>> 32e373e2
         "Server": [
           "Windows-Azure-HDFS/1.0",
           "Microsoft-HTTPAPI/2.0"
         ],
         "x-ms-client-request-id": "6c0c31ec-dbb7-387a-336d-52986f8425c1",
-<<<<<<< HEAD
-        "x-ms-request-id": "0f34bbe4-401f-0038-613c-f336fb000000",
-        "x-ms-version": "2019-10-10"
-=======
         "x-ms-request-id": "fa4402e0-201f-0097-0dfb-091bad000000",
         "x-ms-version": "2019-12-12"
->>>>>>> 32e373e2
-      },
-      "ResponseBody": []
-    },
-    {
-<<<<<<< HEAD
-      "RequestUri": "https://seanstagehierarchical.dfs.core.windows.net/test-filesystem-aac1d707-afda-0b58-d634-cec708c188a9/test-file-a5e3059f-bfaa-2c91-30dc-7bf7d6d2e5f5?resource=file",
-      "RequestMethod": "PUT",
-      "RequestHeaders": {
-        "Authorization": "Sanitized",
-        "traceparent": "00-8085083ebb835c4fa54bcb78dad88dec-1325c99529eae940-00",
-        "User-Agent": [
-          "azsdk-net-Storage.Files.DataLake/12.0.0-dev.20200305.1",
-          "(.NET Core 4.6.28325.01; Microsoft Windows 10.0.18363 )"
-        ],
-        "x-ms-client-request-id": "8e30e469-9830-2caa-9fdf-3cda5f826161",
-        "x-ms-date": "Thu, 05 Mar 2020 22:22:15 GMT",
-        "x-ms-return-client-request-id": "true",
-        "x-ms-version": "2019-10-10"
-=======
+      },
+      "ResponseBody": []
+    },
+    {
       "RequestUri": "http://seannsecanary.dfs.core.windows.net/test-filesystem-aac1d707-afda-0b58-d634-cec708c188a9/test-file-a5e3059f-bfaa-2c91-30dc-7bf7d6d2e5f5?resource=file",
       "RequestMethod": "PUT",
       "RequestHeaders": {
@@ -1426,57 +779,30 @@
         "x-ms-date": "Fri, 03 Apr 2020 21:03:05 GMT",
         "x-ms-return-client-request-id": "true",
         "x-ms-version": "2019-12-12"
->>>>>>> 32e373e2
-      },
-      "RequestBody": null,
-      "StatusCode": 201,
-      "ResponseHeaders": {
-        "Content-Length": "0",
-<<<<<<< HEAD
-        "Date": "Thu, 05 Mar 2020 22:22:14 GMT",
-        "ETag": "\u00220x8D7C153A8B6CA64\u0022",
-        "Last-Modified": "Thu, 05 Mar 2020 22:22:15 GMT",
-=======
+      },
+      "RequestBody": null,
+      "StatusCode": 201,
+      "ResponseHeaders": {
+        "Content-Length": "0",
         "Date": "Fri, 03 Apr 2020 21:03:03 GMT",
         "ETag": "\u00220x8D7D812669F6E99\u0022",
         "Last-Modified": "Fri, 03 Apr 2020 21:03:03 GMT",
->>>>>>> 32e373e2
         "Server": [
           "Windows-Azure-HDFS/1.0",
           "Microsoft-HTTPAPI/2.0"
         ],
         "x-ms-client-request-id": "8e30e469-9830-2caa-9fdf-3cda5f826161",
-<<<<<<< HEAD
-        "x-ms-request-id": "0f34bbe5-401f-0038-623c-f336fb000000",
-        "x-ms-version": "2019-10-10"
-=======
         "x-ms-request-id": "fa4402e1-201f-0097-0efb-091bad000000",
         "x-ms-version": "2019-12-12"
->>>>>>> 32e373e2
-      },
-      "ResponseBody": []
-    },
-    {
-<<<<<<< HEAD
-      "RequestUri": "https://seanstagehierarchical.dfs.core.windows.net/test-filesystem-aac1d707-afda-0b58-d634-cec708c188a9/test-file-a5e3059f-bfaa-2c91-30dc-7bf7d6d2e5f5?mode=legacy",
-=======
+      },
+      "ResponseBody": []
+    },
+    {
       "RequestUri": "http://seannsecanary.dfs.core.windows.net/test-filesystem-aac1d707-afda-0b58-d634-cec708c188a9/test-file-a5e3059f-bfaa-2c91-30dc-7bf7d6d2e5f5?mode=legacy",
->>>>>>> 32e373e2
-      "RequestMethod": "PUT",
-      "RequestHeaders": {
-        "Authorization": "Sanitized",
-        "User-Agent": [
-<<<<<<< HEAD
-          "azsdk-net-Storage.Files.DataLake/12.0.0-dev.20200305.1",
-          "(.NET Core 4.6.28325.01; Microsoft Windows 10.0.18363 )"
-        ],
-        "x-ms-client-request-id": "f28ef800-57a1-39c5-9ae3-4007c4649ad0",
-        "x-ms-date": "Thu, 05 Mar 2020 22:22:15 GMT",
-        "x-ms-rename-source": "/test-filesystem-aac1d707-afda-0b58-d634-cec708c188a9/test-file-84293158-7d86-78a2-0910-9afb10f36df6",
-        "x-ms-return-client-request-id": "true",
-        "x-ms-source-lease-id": "a96ba76d-e2ae-568d-b35a-da9452a5cfea",
-        "x-ms-version": "2019-10-10"
-=======
+      "RequestMethod": "PUT",
+      "RequestHeaders": {
+        "Authorization": "Sanitized",
+        "User-Agent": [
           "azsdk-net-Storage.Files.DataLake/12.1.0-dev.20200403.1",
           "(.NET Core 4.6.28325.01; Microsoft Windows 10.0.18362 )"
         ],
@@ -1486,55 +812,25 @@
         "x-ms-return-client-request-id": "true",
         "x-ms-source-lease-id": "a96ba76d-e2ae-568d-b35a-da9452a5cfea",
         "x-ms-version": "2019-12-12"
->>>>>>> 32e373e2
       },
       "RequestBody": null,
       "StatusCode": 412,
       "ResponseHeaders": {
         "Content-Length": "176",
         "Content-Type": "application/json; charset=utf-8",
-<<<<<<< HEAD
-        "Date": "Thu, 05 Mar 2020 22:22:14 GMT",
-=======
-        "Date": "Fri, 03 Apr 2020 21:03:03 GMT",
->>>>>>> 32e373e2
+        "Date": "Fri, 03 Apr 2020 21:03:03 GMT",
         "Server": [
           "Windows-Azure-HDFS/1.0",
           "Microsoft-HTTPAPI/2.0"
         ],
         "x-ms-client-request-id": "f28ef800-57a1-39c5-9ae3-4007c4649ad0",
         "x-ms-error-code": "LeaseNotPresent",
-<<<<<<< HEAD
-        "x-ms-request-id": "0f34bbe6-401f-0038-633c-f336fb000000",
-        "x-ms-version": "2019-10-10"
-=======
         "x-ms-request-id": "fa4402e2-201f-0097-0ffb-091bad000000",
         "x-ms-version": "2019-12-12"
->>>>>>> 32e373e2
       },
       "ResponseBody": {
         "error": {
           "code": "LeaseNotPresent",
-<<<<<<< HEAD
-          "message": "There is currently no lease on the resource.\nRequestId:0f34bbe6-401f-0038-633c-f336fb000000\nTime:2020-03-05T22:22:15.4244005Z"
-        }
-      }
-    },
-    {
-      "RequestUri": "https://seanstagehierarchical.blob.core.windows.net/test-filesystem-aac1d707-afda-0b58-d634-cec708c188a9?restype=container",
-      "RequestMethod": "DELETE",
-      "RequestHeaders": {
-        "Authorization": "Sanitized",
-        "traceparent": "00-edec07e9176106418ed2e903ba4c6c18-f1a759bb414ce044-00",
-        "User-Agent": [
-          "azsdk-net-Storage.Files.DataLake/12.0.0-dev.20200305.1",
-          "(.NET Core 4.6.28325.01; Microsoft Windows 10.0.18363 )"
-        ],
-        "x-ms-client-request-id": "67da748c-6ff4-30bf-978c-8f9205d3da61",
-        "x-ms-date": "Thu, 05 Mar 2020 22:22:15 GMT",
-        "x-ms-return-client-request-id": "true",
-        "x-ms-version": "2019-10-10"
-=======
           "message": "There is currently no lease on the resource.\nRequestId:fa4402e2-201f-0097-0ffb-091bad000000\nTime:2020-04-03T21:03:04.0854157Z"
         }
       }
@@ -1553,42 +849,26 @@
         "x-ms-date": "Fri, 03 Apr 2020 21:03:05 GMT",
         "x-ms-return-client-request-id": "true",
         "x-ms-version": "2019-12-12"
->>>>>>> 32e373e2
       },
       "RequestBody": null,
       "StatusCode": 202,
       "ResponseHeaders": {
         "Content-Length": "0",
-<<<<<<< HEAD
-        "Date": "Thu, 05 Mar 2020 22:22:15 GMT",
-=======
-        "Date": "Fri, 03 Apr 2020 21:03:03 GMT",
->>>>>>> 32e373e2
+        "Date": "Fri, 03 Apr 2020 21:03:03 GMT",
         "Server": [
           "Windows-Azure-Blob/1.0",
           "Microsoft-HTTPAPI/2.0"
         ],
         "x-ms-client-request-id": "67da748c-6ff4-30bf-978c-8f9205d3da61",
-<<<<<<< HEAD
-        "x-ms-request-id": "581dcfeb-101e-000a-293c-f3368c000000",
-        "x-ms-version": "2019-10-10"
-=======
         "x-ms-request-id": "96226564-f01e-0012-5afb-093670000000",
         "x-ms-version": "2019-12-12"
->>>>>>> 32e373e2
       },
       "ResponseBody": []
     }
   ],
   "Variables": {
-<<<<<<< HEAD
-    "DateTimeOffsetNow": "2020-03-05T14:22:10.9552351-08:00",
-    "RandomSeed": "686248964",
-    "Storage_TestConfigHierarchicalNamespace": "NamespaceTenant\nseanstagehierarchical\nU2FuaXRpemVk\nhttps://seanstagehierarchical.blob.core.windows.net\nhttp://seanstagehierarchical.file.core.windows.net\nhttp://seanstagehierarchical.queue.core.windows.net\nhttp://seanstagehierarchical.table.core.windows.net\n\n\n\n\nhttp://seanstagehierarchical-secondary.blob.core.windows.net\nhttp://seanstagehierarchical-secondary.file.core.windows.net\nhttp://seanstagehierarchical-secondary.queue.core.windows.net\nhttp://seanstagehierarchical-secondary.table.core.windows.net\n68390a19-a643-458b-b726-408abf67b4fc\nSanitized\n72f988bf-86f1-41af-91ab-2d7cd011db47\nhttps://login.microsoftonline.com/\nCloud\nBlobEndpoint=https://seanstagehierarchical.blob.core.windows.net/;QueueEndpoint=http://seanstagehierarchical.queue.core.windows.net/;FileEndpoint=http://seanstagehierarchical.file.core.windows.net/;BlobSecondaryEndpoint=http://seanstagehierarchical-secondary.blob.core.windows.net/;QueueSecondaryEndpoint=http://seanstagehierarchical-secondary.queue.core.windows.net/;FileSecondaryEndpoint=http://seanstagehierarchical-secondary.file.core.windows.net/;AccountName=seanstagehierarchical;AccountKey=Sanitized\n"
-=======
     "DateTimeOffsetNow": "2020-04-03T14:03:02.9000264-07:00",
     "RandomSeed": "686248964",
     "Storage_TestConfigHierarchicalNamespace": "NamespaceTenant\nseannsecanary\nU2FuaXRpemVk\nhttp://seannsecanary.blob.core.windows.net\nhttp://seannsecanary.file.core.windows.net\nhttp://seannsecanary.queue.core.windows.net\nhttp://seannsecanary.table.core.windows.net\n\n\n\n\nhttp://seannsecanary-secondary.blob.core.windows.net\nhttp://seannsecanary-secondary.file.core.windows.net\nhttp://seannsecanary-secondary.queue.core.windows.net\nhttp://seannsecanary-secondary.table.core.windows.net\n68390a19-a643-458b-b726-408abf67b4fc\nSanitized\n72f988bf-86f1-41af-91ab-2d7cd011db47\nhttps://login.microsoftonline.com/\nCloud\nBlobEndpoint=http://seannsecanary.blob.core.windows.net/;QueueEndpoint=http://seannsecanary.queue.core.windows.net/;FileEndpoint=http://seannsecanary.file.core.windows.net/;BlobSecondaryEndpoint=http://seannsecanary-secondary.blob.core.windows.net/;QueueSecondaryEndpoint=http://seannsecanary-secondary.queue.core.windows.net/;FileSecondaryEndpoint=http://seannsecanary-secondary.file.core.windows.net/;AccountName=seannsecanary;AccountKey=Sanitized\n"
->>>>>>> 32e373e2
   }
 }