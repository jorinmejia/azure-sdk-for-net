{
  "Entries": [
    {
<<<<<<< HEAD
      "RequestUri": "https://seanstagehierarchical.blob.core.windows.net/test-filesystem-5b02f45b-9dc6-e3e4-5094-03decd78381b?restype=container",
      "RequestMethod": "PUT",
      "RequestHeaders": {
        "Authorization": "Sanitized",
        "traceparent": "00-b4ddb2218ee6074c9b26e0a7c8c2d838-2be7cd746dba7242-00",
        "User-Agent": [
          "azsdk-net-Storage.Files.DataLake/12.0.0-dev.20200305.1",
          "(.NET Core 4.6.28325.01; Microsoft Windows 10.0.18363 )"
        ],
        "x-ms-blob-public-access": "container",
        "x-ms-client-request-id": "96ea0bb5-9605-f497-beb6-811c6650458e",
        "x-ms-date": "Thu, 05 Mar 2020 22:18:11 GMT",
        "x-ms-return-client-request-id": "true",
        "x-ms-version": "2019-10-10"
=======
      "RequestUri": "http://seannsecanary.blob.core.windows.net/test-filesystem-5b02f45b-9dc6-e3e4-5094-03decd78381b?restype=container",
      "RequestMethod": "PUT",
      "RequestHeaders": {
        "Authorization": "Sanitized",
        "traceparent": "00-f9b24900e7a1ba459cdd8ff8f99f1521-2a57e8a916832648-00",
        "User-Agent": [
          "azsdk-net-Storage.Files.DataLake/12.1.0-dev.20200403.1",
          "(.NET Core 4.6.28325.01; Microsoft Windows 10.0.18362 )"
        ],
        "x-ms-blob-public-access": "container",
        "x-ms-client-request-id": "96ea0bb5-9605-f497-beb6-811c6650458e",
        "x-ms-date": "Fri, 03 Apr 2020 21:00:56 GMT",
        "x-ms-return-client-request-id": "true",
        "x-ms-version": "2019-12-12"
>>>>>>> 32e373e2
      },
      "RequestBody": null,
      "StatusCode": 201,
      "ResponseHeaders": {
        "Content-Length": "0",
<<<<<<< HEAD
        "Date": "Thu, 05 Mar 2020 22:18:11 GMT",
        "ETag": "\u00220x8D7C15317C15698\u0022",
        "Last-Modified": "Thu, 05 Mar 2020 22:18:12 GMT",
=======
        "Date": "Fri, 03 Apr 2020 21:00:54 GMT",
        "ETag": "\u00220x8D7D8121A0B4ABB\u0022",
        "Last-Modified": "Fri, 03 Apr 2020 21:00:55 GMT",
>>>>>>> 32e373e2
        "Server": [
          "Windows-Azure-Blob/1.0",
          "Microsoft-HTTPAPI/2.0"
        ],
        "x-ms-client-request-id": "96ea0bb5-9605-f497-beb6-811c6650458e",
<<<<<<< HEAD
        "x-ms-request-id": "8160b910-d01e-002a-453b-f34d2b000000",
        "x-ms-version": "2019-10-10"
=======
        "x-ms-request-id": "96222a4c-f01e-0012-53fa-093670000000",
        "x-ms-version": "2019-12-12"
>>>>>>> 32e373e2
      },
      "ResponseBody": []
    },
    {
<<<<<<< HEAD
      "RequestUri": "https://seanstagehierarchical.dfs.core.windows.net/test-filesystem-5b02f45b-9dc6-e3e4-5094-03decd78381b/test-file-5444707d-d4ff-d117-7b0b-be36e72c547e?resource=file",
      "RequestMethod": "PUT",
      "RequestHeaders": {
        "Authorization": "Sanitized",
        "traceparent": "00-55b9f54fac034247b074631c8a46052d-e69b86367a2e8945-00",
        "User-Agent": [
          "azsdk-net-Storage.Files.DataLake/12.0.0-dev.20200305.1",
          "(.NET Core 4.6.28325.01; Microsoft Windows 10.0.18363 )"
        ],
        "x-ms-client-request-id": "1e3a2749-588c-e1da-f319-1bfad8600c91",
        "x-ms-date": "Thu, 05 Mar 2020 22:18:12 GMT",
        "x-ms-return-client-request-id": "true",
        "x-ms-version": "2019-10-10"
=======
      "RequestUri": "http://seannsecanary.dfs.core.windows.net/test-filesystem-5b02f45b-9dc6-e3e4-5094-03decd78381b/test-file-5444707d-d4ff-d117-7b0b-be36e72c547e?resource=file",
      "RequestMethod": "PUT",
      "RequestHeaders": {
        "Authorization": "Sanitized",
        "traceparent": "00-7bafe940b94f7044a1122a200e1c5224-816344a9ea88a442-00",
        "User-Agent": [
          "azsdk-net-Storage.Files.DataLake/12.1.0-dev.20200403.1",
          "(.NET Core 4.6.28325.01; Microsoft Windows 10.0.18362 )"
        ],
        "x-ms-client-request-id": "1e3a2749-588c-e1da-f319-1bfad8600c91",
        "x-ms-date": "Fri, 03 Apr 2020 21:00:56 GMT",
        "x-ms-return-client-request-id": "true",
        "x-ms-version": "2019-12-12"
>>>>>>> 32e373e2
      },
      "RequestBody": null,
      "StatusCode": 201,
      "ResponseHeaders": {
        "Content-Length": "0",
<<<<<<< HEAD
        "Date": "Thu, 05 Mar 2020 22:18:11 GMT",
        "ETag": "\u00220x8D7C15317F73BDD\u0022",
        "Last-Modified": "Thu, 05 Mar 2020 22:18:12 GMT",
=======
        "Date": "Fri, 03 Apr 2020 21:00:54 GMT",
        "ETag": "\u00220x8D7D8121A1F9D7E\u0022",
        "Last-Modified": "Fri, 03 Apr 2020 21:00:55 GMT",
>>>>>>> 32e373e2
        "Server": [
          "Windows-Azure-HDFS/1.0",
          "Microsoft-HTTPAPI/2.0"
        ],
        "x-ms-client-request-id": "1e3a2749-588c-e1da-f319-1bfad8600c91",
<<<<<<< HEAD
        "x-ms-request-id": "8f93d9d3-c01f-0044-5b3b-f31804000000",
        "x-ms-version": "2019-10-10"
=======
        "x-ms-request-id": "fa44009c-201f-0097-17fa-091bad000000",
        "x-ms-version": "2019-12-12"
>>>>>>> 32e373e2
      },
      "ResponseBody": []
    },
    {
<<<<<<< HEAD
      "RequestUri": "https://seanstagehierarchical.blob.core.windows.net/test-filesystem-5b02f45b-9dc6-e3e4-5094-03decd78381b/test-file-5444707d-d4ff-d117-7b0b-be36e72c547e?comp=lease",
      "RequestMethod": "PUT",
      "RequestHeaders": {
        "Authorization": "Sanitized",
        "traceparent": "00-47ef6769e05040418a70aa0f2327e106-a48ab3eaee9ebd4c-00",
        "User-Agent": [
          "azsdk-net-Storage.Files.DataLake/12.0.0-dev.20200305.1",
          "(.NET Core 4.6.28325.01; Microsoft Windows 10.0.18363 )"
        ],
        "x-ms-client-request-id": "0608b111-5428-c625-265f-c3df41fa5046",
        "x-ms-date": "Thu, 05 Mar 2020 22:18:12 GMT",
=======
      "RequestUri": "http://seannsecanary.blob.core.windows.net/test-filesystem-5b02f45b-9dc6-e3e4-5094-03decd78381b/test-file-5444707d-d4ff-d117-7b0b-be36e72c547e?comp=lease",
      "RequestMethod": "PUT",
      "RequestHeaders": {
        "Authorization": "Sanitized",
        "traceparent": "00-2731976555c6d447b867ec087d591f51-fe15b988de869b44-00",
        "User-Agent": [
          "azsdk-net-Storage.Files.DataLake/12.1.0-dev.20200403.1",
          "(.NET Core 4.6.28325.01; Microsoft Windows 10.0.18362 )"
        ],
        "x-ms-client-request-id": "0608b111-5428-c625-265f-c3df41fa5046",
        "x-ms-date": "Fri, 03 Apr 2020 21:00:57 GMT",
>>>>>>> 32e373e2
        "x-ms-lease-action": "acquire",
        "x-ms-lease-duration": "15",
        "x-ms-proposed-lease-id": "3c340262-8327-db01-5aad-16e091adc81e",
        "x-ms-return-client-request-id": "true",
<<<<<<< HEAD
        "x-ms-version": "2019-10-10"
=======
        "x-ms-version": "2019-12-12"
>>>>>>> 32e373e2
      },
      "RequestBody": null,
      "StatusCode": 201,
      "ResponseHeaders": {
        "Content-Length": "0",
<<<<<<< HEAD
        "Date": "Thu, 05 Mar 2020 22:18:12 GMT",
        "ETag": "\u00220x8D7C15317F73BDD\u0022",
        "Last-Modified": "Thu, 05 Mar 2020 22:18:12 GMT",
=======
        "Date": "Fri, 03 Apr 2020 21:00:54 GMT",
        "ETag": "\u00220x8D7D8121A1F9D7E\u0022",
        "Last-Modified": "Fri, 03 Apr 2020 21:00:55 GMT",
>>>>>>> 32e373e2
        "Server": [
          "Windows-Azure-Blob/1.0",
          "Microsoft-HTTPAPI/2.0"
        ],
        "x-ms-client-request-id": "0608b111-5428-c625-265f-c3df41fa5046",
        "x-ms-lease-id": "3c340262-8327-db01-5aad-16e091adc81e",
<<<<<<< HEAD
        "x-ms-request-id": "8160b91a-d01e-002a-4c3b-f34d2b000000",
        "x-ms-version": "2019-10-10"
=======
        "x-ms-request-id": "96222a5b-f01e-0012-5ffa-093670000000",
        "x-ms-version": "2019-12-12"
>>>>>>> 32e373e2
      },
      "ResponseBody": []
    },
    {
<<<<<<< HEAD
      "RequestUri": "https://seanstagehierarchical.blob.core.windows.net/test-filesystem-5b02f45b-9dc6-e3e4-5094-03decd78381b/test-file-5444707d-d4ff-d117-7b0b-be36e72c547e?comp=lease",
      "RequestMethod": "PUT",
      "RequestHeaders": {
        "Authorization": "Sanitized",
        "traceparent": "00-9e0609042909f04fa842fb1414f2e014-056c671a2c815f40-00",
        "User-Agent": [
          "azsdk-net-Storage.Files.DataLake/12.0.0-dev.20200305.1",
          "(.NET Core 4.6.28325.01; Microsoft Windows 10.0.18363 )"
        ],
        "x-ms-client-request-id": "e0cf39ee-c1a4-25f6-4b26-999272124e55",
        "x-ms-date": "Thu, 05 Mar 2020 22:18:12 GMT",
        "x-ms-lease-action": "renew",
        "x-ms-lease-id": "3c340262-8327-db01-5aad-16e091adc81e",
        "x-ms-return-client-request-id": "true",
        "x-ms-version": "2019-10-10"
=======
      "RequestUri": "http://seannsecanary.blob.core.windows.net/test-filesystem-5b02f45b-9dc6-e3e4-5094-03decd78381b/test-file-5444707d-d4ff-d117-7b0b-be36e72c547e?comp=lease",
      "RequestMethod": "PUT",
      "RequestHeaders": {
        "Authorization": "Sanitized",
        "traceparent": "00-f79ba3818a034e4dba8ed0ba72119f8d-ea950326f7ede445-00",
        "User-Agent": [
          "azsdk-net-Storage.Files.DataLake/12.1.0-dev.20200403.1",
          "(.NET Core 4.6.28325.01; Microsoft Windows 10.0.18362 )"
        ],
        "x-ms-client-request-id": "e0cf39ee-c1a4-25f6-4b26-999272124e55",
        "x-ms-date": "Fri, 03 Apr 2020 21:00:57 GMT",
        "x-ms-lease-action": "renew",
        "x-ms-lease-id": "3c340262-8327-db01-5aad-16e091adc81e",
        "x-ms-return-client-request-id": "true",
        "x-ms-version": "2019-12-12"
>>>>>>> 32e373e2
      },
      "RequestBody": null,
      "StatusCode": 200,
      "ResponseHeaders": {
        "Content-Length": "0",
<<<<<<< HEAD
        "Date": "Thu, 05 Mar 2020 22:18:12 GMT",
        "ETag": "\u00220x8D7C15317F73BDD\u0022",
        "Last-Modified": "Thu, 05 Mar 2020 22:18:12 GMT",
=======
        "Date": "Fri, 03 Apr 2020 21:00:54 GMT",
        "ETag": "\u00220x8D7D8121A1F9D7E\u0022",
        "Last-Modified": "Fri, 03 Apr 2020 21:00:55 GMT",
>>>>>>> 32e373e2
        "Server": [
          "Windows-Azure-Blob/1.0",
          "Microsoft-HTTPAPI/2.0"
        ],
        "x-ms-client-request-id": "e0cf39ee-c1a4-25f6-4b26-999272124e55",
        "x-ms-lease-id": "3c340262-8327-db01-5aad-16e091adc81e",
<<<<<<< HEAD
        "x-ms-request-id": "8160b91b-d01e-002a-4d3b-f34d2b000000",
        "x-ms-version": "2019-10-10"
=======
        "x-ms-request-id": "96222a61-f01e-0012-64fa-093670000000",
        "x-ms-version": "2019-12-12"
>>>>>>> 32e373e2
      },
      "ResponseBody": []
    },
    {
<<<<<<< HEAD
      "RequestUri": "https://seanstagehierarchical.blob.core.windows.net/test-filesystem-5b02f45b-9dc6-e3e4-5094-03decd78381b?restype=container",
      "RequestMethod": "DELETE",
      "RequestHeaders": {
        "Authorization": "Sanitized",
        "traceparent": "00-da36516ea6ea6142974ec1064dd62176-eb59a874d1ba3440-00",
        "User-Agent": [
          "azsdk-net-Storage.Files.DataLake/12.0.0-dev.20200305.1",
          "(.NET Core 4.6.28325.01; Microsoft Windows 10.0.18363 )"
        ],
        "x-ms-client-request-id": "07f1830b-702b-90a1-065a-1b4cb40db9fe",
        "x-ms-date": "Thu, 05 Mar 2020 22:18:12 GMT",
        "x-ms-return-client-request-id": "true",
        "x-ms-version": "2019-10-10"
=======
      "RequestUri": "http://seannsecanary.blob.core.windows.net/test-filesystem-5b02f45b-9dc6-e3e4-5094-03decd78381b?restype=container",
      "RequestMethod": "DELETE",
      "RequestHeaders": {
        "Authorization": "Sanitized",
        "traceparent": "00-d879997f9f568f479a28d115c253b91b-1ea881e9ab586d45-00",
        "User-Agent": [
          "azsdk-net-Storage.Files.DataLake/12.1.0-dev.20200403.1",
          "(.NET Core 4.6.28325.01; Microsoft Windows 10.0.18362 )"
        ],
        "x-ms-client-request-id": "07f1830b-702b-90a1-065a-1b4cb40db9fe",
        "x-ms-date": "Fri, 03 Apr 2020 21:00:57 GMT",
        "x-ms-return-client-request-id": "true",
        "x-ms-version": "2019-12-12"
>>>>>>> 32e373e2
      },
      "RequestBody": null,
      "StatusCode": 202,
      "ResponseHeaders": {
        "Content-Length": "0",
<<<<<<< HEAD
        "Date": "Thu, 05 Mar 2020 22:18:12 GMT",
=======
        "Date": "Fri, 03 Apr 2020 21:00:54 GMT",
>>>>>>> 32e373e2
        "Server": [
          "Windows-Azure-Blob/1.0",
          "Microsoft-HTTPAPI/2.0"
        ],
        "x-ms-client-request-id": "07f1830b-702b-90a1-065a-1b4cb40db9fe",
<<<<<<< HEAD
        "x-ms-request-id": "8160b91c-d01e-002a-4e3b-f34d2b000000",
        "x-ms-version": "2019-10-10"
=======
        "x-ms-request-id": "96222a6b-f01e-0012-6dfa-093670000000",
        "x-ms-version": "2019-12-12"
>>>>>>> 32e373e2
      },
      "ResponseBody": []
    }
  ],
  "Variables": {
    "RandomSeed": "143872866",
<<<<<<< HEAD
    "Storage_TestConfigHierarchicalNamespace": "NamespaceTenant\nseanstagehierarchical\nU2FuaXRpemVk\nhttps://seanstagehierarchical.blob.core.windows.net\nhttp://seanstagehierarchical.file.core.windows.net\nhttp://seanstagehierarchical.queue.core.windows.net\nhttp://seanstagehierarchical.table.core.windows.net\n\n\n\n\nhttp://seanstagehierarchical-secondary.blob.core.windows.net\nhttp://seanstagehierarchical-secondary.file.core.windows.net\nhttp://seanstagehierarchical-secondary.queue.core.windows.net\nhttp://seanstagehierarchical-secondary.table.core.windows.net\n68390a19-a643-458b-b726-408abf67b4fc\nSanitized\n72f988bf-86f1-41af-91ab-2d7cd011db47\nhttps://login.microsoftonline.com/\nCloud\nBlobEndpoint=https://seanstagehierarchical.blob.core.windows.net/;QueueEndpoint=http://seanstagehierarchical.queue.core.windows.net/;FileEndpoint=http://seanstagehierarchical.file.core.windows.net/;BlobSecondaryEndpoint=http://seanstagehierarchical-secondary.blob.core.windows.net/;QueueSecondaryEndpoint=http://seanstagehierarchical-secondary.queue.core.windows.net/;FileSecondaryEndpoint=http://seanstagehierarchical-secondary.file.core.windows.net/;AccountName=seanstagehierarchical;AccountKey=Sanitized\n"
=======
    "Storage_TestConfigHierarchicalNamespace": "NamespaceTenant\nseannsecanary\nU2FuaXRpemVk\nhttp://seannsecanary.blob.core.windows.net\nhttp://seannsecanary.file.core.windows.net\nhttp://seannsecanary.queue.core.windows.net\nhttp://seannsecanary.table.core.windows.net\n\n\n\n\nhttp://seannsecanary-secondary.blob.core.windows.net\nhttp://seannsecanary-secondary.file.core.windows.net\nhttp://seannsecanary-secondary.queue.core.windows.net\nhttp://seannsecanary-secondary.table.core.windows.net\n68390a19-a643-458b-b726-408abf67b4fc\nSanitized\n72f988bf-86f1-41af-91ab-2d7cd011db47\nhttps://login.microsoftonline.com/\nCloud\nBlobEndpoint=http://seannsecanary.blob.core.windows.net/;QueueEndpoint=http://seannsecanary.queue.core.windows.net/;FileEndpoint=http://seannsecanary.file.core.windows.net/;BlobSecondaryEndpoint=http://seannsecanary-secondary.blob.core.windows.net/;QueueSecondaryEndpoint=http://seannsecanary-secondary.queue.core.windows.net/;FileSecondaryEndpoint=http://seannsecanary-secondary.file.core.windows.net/;AccountName=seannsecanary;AccountKey=Sanitized\n"
>>>>>>> 32e373e2
  }
}<|MERGE_RESOLUTION|>--- conflicted
+++ resolved
@@ -1,22 +1,6 @@
 {
   "Entries": [
     {
-<<<<<<< HEAD
-      "RequestUri": "https://seanstagehierarchical.blob.core.windows.net/test-filesystem-5b02f45b-9dc6-e3e4-5094-03decd78381b?restype=container",
-      "RequestMethod": "PUT",
-      "RequestHeaders": {
-        "Authorization": "Sanitized",
-        "traceparent": "00-b4ddb2218ee6074c9b26e0a7c8c2d838-2be7cd746dba7242-00",
-        "User-Agent": [
-          "azsdk-net-Storage.Files.DataLake/12.0.0-dev.20200305.1",
-          "(.NET Core 4.6.28325.01; Microsoft Windows 10.0.18363 )"
-        ],
-        "x-ms-blob-public-access": "container",
-        "x-ms-client-request-id": "96ea0bb5-9605-f497-beb6-811c6650458e",
-        "x-ms-date": "Thu, 05 Mar 2020 22:18:11 GMT",
-        "x-ms-return-client-request-id": "true",
-        "x-ms-version": "2019-10-10"
-=======
       "RequestUri": "http://seannsecanary.blob.core.windows.net/test-filesystem-5b02f45b-9dc6-e3e4-5094-03decd78381b?restype=container",
       "RequestMethod": "PUT",
       "RequestHeaders": {
@@ -31,52 +15,25 @@
         "x-ms-date": "Fri, 03 Apr 2020 21:00:56 GMT",
         "x-ms-return-client-request-id": "true",
         "x-ms-version": "2019-12-12"
->>>>>>> 32e373e2
       },
       "RequestBody": null,
       "StatusCode": 201,
       "ResponseHeaders": {
         "Content-Length": "0",
-<<<<<<< HEAD
-        "Date": "Thu, 05 Mar 2020 22:18:11 GMT",
-        "ETag": "\u00220x8D7C15317C15698\u0022",
-        "Last-Modified": "Thu, 05 Mar 2020 22:18:12 GMT",
-=======
         "Date": "Fri, 03 Apr 2020 21:00:54 GMT",
         "ETag": "\u00220x8D7D8121A0B4ABB\u0022",
         "Last-Modified": "Fri, 03 Apr 2020 21:00:55 GMT",
->>>>>>> 32e373e2
         "Server": [
           "Windows-Azure-Blob/1.0",
           "Microsoft-HTTPAPI/2.0"
         ],
         "x-ms-client-request-id": "96ea0bb5-9605-f497-beb6-811c6650458e",
-<<<<<<< HEAD
-        "x-ms-request-id": "8160b910-d01e-002a-453b-f34d2b000000",
-        "x-ms-version": "2019-10-10"
-=======
         "x-ms-request-id": "96222a4c-f01e-0012-53fa-093670000000",
         "x-ms-version": "2019-12-12"
->>>>>>> 32e373e2
       },
       "ResponseBody": []
     },
     {
-<<<<<<< HEAD
-      "RequestUri": "https://seanstagehierarchical.dfs.core.windows.net/test-filesystem-5b02f45b-9dc6-e3e4-5094-03decd78381b/test-file-5444707d-d4ff-d117-7b0b-be36e72c547e?resource=file",
-      "RequestMethod": "PUT",
-      "RequestHeaders": {
-        "Authorization": "Sanitized",
-        "traceparent": "00-55b9f54fac034247b074631c8a46052d-e69b86367a2e8945-00",
-        "User-Agent": [
-          "azsdk-net-Storage.Files.DataLake/12.0.0-dev.20200305.1",
-          "(.NET Core 4.6.28325.01; Microsoft Windows 10.0.18363 )"
-        ],
-        "x-ms-client-request-id": "1e3a2749-588c-e1da-f319-1bfad8600c91",
-        "x-ms-date": "Thu, 05 Mar 2020 22:18:12 GMT",
-        "x-ms-return-client-request-id": "true",
-        "x-ms-version": "2019-10-10"
-=======
       "RequestUri": "http://seannsecanary.dfs.core.windows.net/test-filesystem-5b02f45b-9dc6-e3e4-5094-03decd78381b/test-file-5444707d-d4ff-d117-7b0b-be36e72c547e?resource=file",
       "RequestMethod": "PUT",
       "RequestHeaders": {
@@ -90,50 +47,25 @@
         "x-ms-date": "Fri, 03 Apr 2020 21:00:56 GMT",
         "x-ms-return-client-request-id": "true",
         "x-ms-version": "2019-12-12"
->>>>>>> 32e373e2
       },
       "RequestBody": null,
       "StatusCode": 201,
       "ResponseHeaders": {
         "Content-Length": "0",
-<<<<<<< HEAD
-        "Date": "Thu, 05 Mar 2020 22:18:11 GMT",
-        "ETag": "\u00220x8D7C15317F73BDD\u0022",
-        "Last-Modified": "Thu, 05 Mar 2020 22:18:12 GMT",
-=======
         "Date": "Fri, 03 Apr 2020 21:00:54 GMT",
         "ETag": "\u00220x8D7D8121A1F9D7E\u0022",
         "Last-Modified": "Fri, 03 Apr 2020 21:00:55 GMT",
->>>>>>> 32e373e2
         "Server": [
           "Windows-Azure-HDFS/1.0",
           "Microsoft-HTTPAPI/2.0"
         ],
         "x-ms-client-request-id": "1e3a2749-588c-e1da-f319-1bfad8600c91",
-<<<<<<< HEAD
-        "x-ms-request-id": "8f93d9d3-c01f-0044-5b3b-f31804000000",
-        "x-ms-version": "2019-10-10"
-=======
         "x-ms-request-id": "fa44009c-201f-0097-17fa-091bad000000",
         "x-ms-version": "2019-12-12"
->>>>>>> 32e373e2
       },
       "ResponseBody": []
     },
     {
-<<<<<<< HEAD
-      "RequestUri": "https://seanstagehierarchical.blob.core.windows.net/test-filesystem-5b02f45b-9dc6-e3e4-5094-03decd78381b/test-file-5444707d-d4ff-d117-7b0b-be36e72c547e?comp=lease",
-      "RequestMethod": "PUT",
-      "RequestHeaders": {
-        "Authorization": "Sanitized",
-        "traceparent": "00-47ef6769e05040418a70aa0f2327e106-a48ab3eaee9ebd4c-00",
-        "User-Agent": [
-          "azsdk-net-Storage.Files.DataLake/12.0.0-dev.20200305.1",
-          "(.NET Core 4.6.28325.01; Microsoft Windows 10.0.18363 )"
-        ],
-        "x-ms-client-request-id": "0608b111-5428-c625-265f-c3df41fa5046",
-        "x-ms-date": "Thu, 05 Mar 2020 22:18:12 GMT",
-=======
       "RequestUri": "http://seannsecanary.blob.core.windows.net/test-filesystem-5b02f45b-9dc6-e3e4-5094-03decd78381b/test-file-5444707d-d4ff-d117-7b0b-be36e72c547e?comp=lease",
       "RequestMethod": "PUT",
       "RequestHeaders": {
@@ -145,64 +77,31 @@
         ],
         "x-ms-client-request-id": "0608b111-5428-c625-265f-c3df41fa5046",
         "x-ms-date": "Fri, 03 Apr 2020 21:00:57 GMT",
->>>>>>> 32e373e2
         "x-ms-lease-action": "acquire",
         "x-ms-lease-duration": "15",
         "x-ms-proposed-lease-id": "3c340262-8327-db01-5aad-16e091adc81e",
         "x-ms-return-client-request-id": "true",
-<<<<<<< HEAD
-        "x-ms-version": "2019-10-10"
-=======
         "x-ms-version": "2019-12-12"
->>>>>>> 32e373e2
       },
       "RequestBody": null,
       "StatusCode": 201,
       "ResponseHeaders": {
         "Content-Length": "0",
-<<<<<<< HEAD
-        "Date": "Thu, 05 Mar 2020 22:18:12 GMT",
-        "ETag": "\u00220x8D7C15317F73BDD\u0022",
-        "Last-Modified": "Thu, 05 Mar 2020 22:18:12 GMT",
-=======
         "Date": "Fri, 03 Apr 2020 21:00:54 GMT",
         "ETag": "\u00220x8D7D8121A1F9D7E\u0022",
         "Last-Modified": "Fri, 03 Apr 2020 21:00:55 GMT",
->>>>>>> 32e373e2
         "Server": [
           "Windows-Azure-Blob/1.0",
           "Microsoft-HTTPAPI/2.0"
         ],
         "x-ms-client-request-id": "0608b111-5428-c625-265f-c3df41fa5046",
         "x-ms-lease-id": "3c340262-8327-db01-5aad-16e091adc81e",
-<<<<<<< HEAD
-        "x-ms-request-id": "8160b91a-d01e-002a-4c3b-f34d2b000000",
-        "x-ms-version": "2019-10-10"
-=======
         "x-ms-request-id": "96222a5b-f01e-0012-5ffa-093670000000",
         "x-ms-version": "2019-12-12"
->>>>>>> 32e373e2
       },
       "ResponseBody": []
     },
     {
-<<<<<<< HEAD
-      "RequestUri": "https://seanstagehierarchical.blob.core.windows.net/test-filesystem-5b02f45b-9dc6-e3e4-5094-03decd78381b/test-file-5444707d-d4ff-d117-7b0b-be36e72c547e?comp=lease",
-      "RequestMethod": "PUT",
-      "RequestHeaders": {
-        "Authorization": "Sanitized",
-        "traceparent": "00-9e0609042909f04fa842fb1414f2e014-056c671a2c815f40-00",
-        "User-Agent": [
-          "azsdk-net-Storage.Files.DataLake/12.0.0-dev.20200305.1",
-          "(.NET Core 4.6.28325.01; Microsoft Windows 10.0.18363 )"
-        ],
-        "x-ms-client-request-id": "e0cf39ee-c1a4-25f6-4b26-999272124e55",
-        "x-ms-date": "Thu, 05 Mar 2020 22:18:12 GMT",
-        "x-ms-lease-action": "renew",
-        "x-ms-lease-id": "3c340262-8327-db01-5aad-16e091adc81e",
-        "x-ms-return-client-request-id": "true",
-        "x-ms-version": "2019-10-10"
-=======
       "RequestUri": "http://seannsecanary.blob.core.windows.net/test-filesystem-5b02f45b-9dc6-e3e4-5094-03decd78381b/test-file-5444707d-d4ff-d117-7b0b-be36e72c547e?comp=lease",
       "RequestMethod": "PUT",
       "RequestHeaders": {
@@ -218,53 +117,26 @@
         "x-ms-lease-id": "3c340262-8327-db01-5aad-16e091adc81e",
         "x-ms-return-client-request-id": "true",
         "x-ms-version": "2019-12-12"
->>>>>>> 32e373e2
       },
       "RequestBody": null,
       "StatusCode": 200,
       "ResponseHeaders": {
         "Content-Length": "0",
-<<<<<<< HEAD
-        "Date": "Thu, 05 Mar 2020 22:18:12 GMT",
-        "ETag": "\u00220x8D7C15317F73BDD\u0022",
-        "Last-Modified": "Thu, 05 Mar 2020 22:18:12 GMT",
-=======
         "Date": "Fri, 03 Apr 2020 21:00:54 GMT",
         "ETag": "\u00220x8D7D8121A1F9D7E\u0022",
         "Last-Modified": "Fri, 03 Apr 2020 21:00:55 GMT",
->>>>>>> 32e373e2
         "Server": [
           "Windows-Azure-Blob/1.0",
           "Microsoft-HTTPAPI/2.0"
         ],
         "x-ms-client-request-id": "e0cf39ee-c1a4-25f6-4b26-999272124e55",
         "x-ms-lease-id": "3c340262-8327-db01-5aad-16e091adc81e",
-<<<<<<< HEAD
-        "x-ms-request-id": "8160b91b-d01e-002a-4d3b-f34d2b000000",
-        "x-ms-version": "2019-10-10"
-=======
         "x-ms-request-id": "96222a61-f01e-0012-64fa-093670000000",
         "x-ms-version": "2019-12-12"
->>>>>>> 32e373e2
       },
       "ResponseBody": []
     },
     {
-<<<<<<< HEAD
-      "RequestUri": "https://seanstagehierarchical.blob.core.windows.net/test-filesystem-5b02f45b-9dc6-e3e4-5094-03decd78381b?restype=container",
-      "RequestMethod": "DELETE",
-      "RequestHeaders": {
-        "Authorization": "Sanitized",
-        "traceparent": "00-da36516ea6ea6142974ec1064dd62176-eb59a874d1ba3440-00",
-        "User-Agent": [
-          "azsdk-net-Storage.Files.DataLake/12.0.0-dev.20200305.1",
-          "(.NET Core 4.6.28325.01; Microsoft Windows 10.0.18363 )"
-        ],
-        "x-ms-client-request-id": "07f1830b-702b-90a1-065a-1b4cb40db9fe",
-        "x-ms-date": "Thu, 05 Mar 2020 22:18:12 GMT",
-        "x-ms-return-client-request-id": "true",
-        "x-ms-version": "2019-10-10"
-=======
       "RequestUri": "http://seannsecanary.blob.core.windows.net/test-filesystem-5b02f45b-9dc6-e3e4-5094-03decd78381b?restype=container",
       "RequestMethod": "DELETE",
       "RequestHeaders": {
@@ -278,39 +150,25 @@
         "x-ms-date": "Fri, 03 Apr 2020 21:00:57 GMT",
         "x-ms-return-client-request-id": "true",
         "x-ms-version": "2019-12-12"
->>>>>>> 32e373e2
       },
       "RequestBody": null,
       "StatusCode": 202,
       "ResponseHeaders": {
         "Content-Length": "0",
-<<<<<<< HEAD
-        "Date": "Thu, 05 Mar 2020 22:18:12 GMT",
-=======
         "Date": "Fri, 03 Apr 2020 21:00:54 GMT",
->>>>>>> 32e373e2
         "Server": [
           "Windows-Azure-Blob/1.0",
           "Microsoft-HTTPAPI/2.0"
         ],
         "x-ms-client-request-id": "07f1830b-702b-90a1-065a-1b4cb40db9fe",
-<<<<<<< HEAD
-        "x-ms-request-id": "8160b91c-d01e-002a-4e3b-f34d2b000000",
-        "x-ms-version": "2019-10-10"
-=======
         "x-ms-request-id": "96222a6b-f01e-0012-6dfa-093670000000",
         "x-ms-version": "2019-12-12"
->>>>>>> 32e373e2
       },
       "ResponseBody": []
     }
   ],
   "Variables": {
     "RandomSeed": "143872866",
-<<<<<<< HEAD
-    "Storage_TestConfigHierarchicalNamespace": "NamespaceTenant\nseanstagehierarchical\nU2FuaXRpemVk\nhttps://seanstagehierarchical.blob.core.windows.net\nhttp://seanstagehierarchical.file.core.windows.net\nhttp://seanstagehierarchical.queue.core.windows.net\nhttp://seanstagehierarchical.table.core.windows.net\n\n\n\n\nhttp://seanstagehierarchical-secondary.blob.core.windows.net\nhttp://seanstagehierarchical-secondary.file.core.windows.net\nhttp://seanstagehierarchical-secondary.queue.core.windows.net\nhttp://seanstagehierarchical-secondary.table.core.windows.net\n68390a19-a643-458b-b726-408abf67b4fc\nSanitized\n72f988bf-86f1-41af-91ab-2d7cd011db47\nhttps://login.microsoftonline.com/\nCloud\nBlobEndpoint=https://seanstagehierarchical.blob.core.windows.net/;QueueEndpoint=http://seanstagehierarchical.queue.core.windows.net/;FileEndpoint=http://seanstagehierarchical.file.core.windows.net/;BlobSecondaryEndpoint=http://seanstagehierarchical-secondary.blob.core.windows.net/;QueueSecondaryEndpoint=http://seanstagehierarchical-secondary.queue.core.windows.net/;FileSecondaryEndpoint=http://seanstagehierarchical-secondary.file.core.windows.net/;AccountName=seanstagehierarchical;AccountKey=Sanitized\n"
-=======
     "Storage_TestConfigHierarchicalNamespace": "NamespaceTenant\nseannsecanary\nU2FuaXRpemVk\nhttp://seannsecanary.blob.core.windows.net\nhttp://seannsecanary.file.core.windows.net\nhttp://seannsecanary.queue.core.windows.net\nhttp://seannsecanary.table.core.windows.net\n\n\n\n\nhttp://seannsecanary-secondary.blob.core.windows.net\nhttp://seannsecanary-secondary.file.core.windows.net\nhttp://seannsecanary-secondary.queue.core.windows.net\nhttp://seannsecanary-secondary.table.core.windows.net\n68390a19-a643-458b-b726-408abf67b4fc\nSanitized\n72f988bf-86f1-41af-91ab-2d7cd011db47\nhttps://login.microsoftonline.com/\nCloud\nBlobEndpoint=http://seannsecanary.blob.core.windows.net/;QueueEndpoint=http://seannsecanary.queue.core.windows.net/;FileEndpoint=http://seannsecanary.file.core.windows.net/;BlobSecondaryEndpoint=http://seannsecanary-secondary.blob.core.windows.net/;QueueSecondaryEndpoint=http://seannsecanary-secondary.queue.core.windows.net/;FileSecondaryEndpoint=http://seannsecanary-secondary.file.core.windows.net/;AccountName=seannsecanary;AccountKey=Sanitized\n"
->>>>>>> 32e373e2
   }
 }