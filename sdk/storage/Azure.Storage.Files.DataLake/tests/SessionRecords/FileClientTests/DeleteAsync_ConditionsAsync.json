{
  "Entries": [
    {
<<<<<<< HEAD
      "RequestUri": "https://seanstagehierarchical.blob.core.windows.net/test-filesystem-a896a015-6f11-6576-8318-443d15273a0a?restype=container",
      "RequestMethod": "PUT",
      "RequestHeaders": {
        "Authorization": "Sanitized",
        "traceparent": "00-11454f43ae568744a654a3ca6dc3c16b-3981222992005c45-00",
        "User-Agent": [
          "azsdk-net-Storage.Files.DataLake/12.0.0-dev.20200305.1",
          "(.NET Core 4.6.28325.01; Microsoft Windows 10.0.18363 )"
        ],
        "x-ms-blob-public-access": "container",
        "x-ms-client-request-id": "6109c873-fc52-bc97-7ab9-789dff6b1195",
        "x-ms-date": "Thu, 05 Mar 2020 22:20:12 GMT",
        "x-ms-return-client-request-id": "true",
        "x-ms-version": "2019-10-10"
=======
      "RequestUri": "http://seannsecanary.blob.core.windows.net/test-filesystem-a896a015-6f11-6576-8318-443d15273a0a?restype=container",
      "RequestMethod": "PUT",
      "RequestHeaders": {
        "Authorization": "Sanitized",
        "traceparent": "00-8fa4f337fe20bc4ca09a07d74db90fa7-50fcd50543ec6e47-00",
        "User-Agent": [
          "azsdk-net-Storage.Files.DataLake/12.1.0-dev.20200403.1",
          "(.NET Core 4.6.28325.01; Microsoft Windows 10.0.18362 )"
        ],
        "x-ms-blob-public-access": "container",
        "x-ms-client-request-id": "6109c873-fc52-bc97-7ab9-789dff6b1195",
        "x-ms-date": "Fri, 03 Apr 2020 21:01:57 GMT",
        "x-ms-return-client-request-id": "true",
        "x-ms-version": "2019-12-12"
>>>>>>> 32e373e2
      },
      "RequestBody": null,
      "StatusCode": 201,
      "ResponseHeaders": {
        "Content-Length": "0",
<<<<<<< HEAD
        "Date": "Thu, 05 Mar 2020 22:20:11 GMT",
        "ETag": "\u00220x8D7C1535F8695D5\u0022",
        "Last-Modified": "Thu, 05 Mar 2020 22:20:12 GMT",
=======
        "Date": "Fri, 03 Apr 2020 21:01:55 GMT",
        "ETag": "\u00220x8D7D8123E321D80\u0022",
        "Last-Modified": "Fri, 03 Apr 2020 21:01:56 GMT",
>>>>>>> 32e373e2
        "Server": [
          "Windows-Azure-Blob/1.0",
          "Microsoft-HTTPAPI/2.0"
        ],
        "x-ms-client-request-id": "6109c873-fc52-bc97-7ab9-789dff6b1195",
<<<<<<< HEAD
        "x-ms-request-id": "fcb3a450-001e-0039-4a3c-f36927000000",
        "x-ms-version": "2019-10-10"
=======
        "x-ms-request-id": "962245e6-f01e-0012-64fb-093670000000",
        "x-ms-version": "2019-12-12"
>>>>>>> 32e373e2
      },
      "ResponseBody": []
    },
    {
<<<<<<< HEAD
      "RequestUri": "https://seanstagehierarchical.dfs.core.windows.net/test-filesystem-a896a015-6f11-6576-8318-443d15273a0a/test-file-b08b951b-21ae-8a4e-2c00-d48c9538c0a5?resource=file",
      "RequestMethod": "PUT",
      "RequestHeaders": {
        "Authorization": "Sanitized",
        "traceparent": "00-a90318fa21c5c24cb3ca47a355d005bb-0eb21f909b11334d-00",
        "User-Agent": [
          "azsdk-net-Storage.Files.DataLake/12.0.0-dev.20200305.1",
          "(.NET Core 4.6.28325.01; Microsoft Windows 10.0.18363 )"
        ],
        "x-ms-client-request-id": "0f224473-2c52-519d-797e-3551270a2741",
        "x-ms-date": "Thu, 05 Mar 2020 22:20:12 GMT",
        "x-ms-return-client-request-id": "true",
        "x-ms-version": "2019-10-10"
=======
      "RequestUri": "http://seannsecanary.dfs.core.windows.net/test-filesystem-a896a015-6f11-6576-8318-443d15273a0a/test-file-b08b951b-21ae-8a4e-2c00-d48c9538c0a5?resource=file",
      "RequestMethod": "PUT",
      "RequestHeaders": {
        "Authorization": "Sanitized",
        "traceparent": "00-f42aa567dd50ad47bda03d21539fa505-96e631c966917843-00",
        "User-Agent": [
          "azsdk-net-Storage.Files.DataLake/12.1.0-dev.20200403.1",
          "(.NET Core 4.6.28325.01; Microsoft Windows 10.0.18362 )"
        ],
        "x-ms-client-request-id": "0f224473-2c52-519d-797e-3551270a2741",
        "x-ms-date": "Fri, 03 Apr 2020 21:01:57 GMT",
        "x-ms-return-client-request-id": "true",
        "x-ms-version": "2019-12-12"
>>>>>>> 32e373e2
      },
      "RequestBody": null,
      "StatusCode": 201,
      "ResponseHeaders": {
        "Content-Length": "0",
<<<<<<< HEAD
        "Date": "Thu, 05 Mar 2020 22:20:12 GMT",
        "ETag": "\u00220x8D7C1535FBFAA10\u0022",
        "Last-Modified": "Thu, 05 Mar 2020 22:20:12 GMT",
=======
        "Date": "Fri, 03 Apr 2020 21:01:56 GMT",
        "ETag": "\u00220x8D7D8123E434488\u0022",
        "Last-Modified": "Fri, 03 Apr 2020 21:01:56 GMT",
>>>>>>> 32e373e2
        "Server": [
          "Windows-Azure-HDFS/1.0",
          "Microsoft-HTTPAPI/2.0"
        ],
        "x-ms-client-request-id": "0f224473-2c52-519d-797e-3551270a2741",
<<<<<<< HEAD
        "x-ms-request-id": "30548c41-501f-000b-483c-f36950000000",
        "x-ms-version": "2019-10-10"
=======
        "x-ms-request-id": "fa4401a7-201f-0097-7cfb-091bad000000",
        "x-ms-version": "2019-12-12"
>>>>>>> 32e373e2
      },
      "ResponseBody": []
    },
    {
<<<<<<< HEAD
      "RequestUri": "https://seanstagehierarchical.dfs.core.windows.net/test-filesystem-a896a015-6f11-6576-8318-443d15273a0a/test-file-b08b951b-21ae-8a4e-2c00-d48c9538c0a5",
=======
      "RequestUri": "http://seannsecanary.dfs.core.windows.net/test-filesystem-a896a015-6f11-6576-8318-443d15273a0a/test-file-b08b951b-21ae-8a4e-2c00-d48c9538c0a5",
>>>>>>> 32e373e2
      "RequestMethod": "DELETE",
      "RequestHeaders": {
        "Authorization": "Sanitized",
        "User-Agent": [
<<<<<<< HEAD
          "azsdk-net-Storage.Files.DataLake/12.0.0-dev.20200305.1",
          "(.NET Core 4.6.28325.01; Microsoft Windows 10.0.18363 )"
        ],
        "x-ms-client-request-id": "50196b6a-b116-0e52-5b78-d39ea4658525",
        "x-ms-date": "Thu, 05 Mar 2020 22:20:13 GMT",
        "x-ms-return-client-request-id": "true",
        "x-ms-version": "2019-10-10"
=======
          "azsdk-net-Storage.Files.DataLake/12.1.0-dev.20200403.1",
          "(.NET Core 4.6.28325.01; Microsoft Windows 10.0.18362 )"
        ],
        "x-ms-client-request-id": "50196b6a-b116-0e52-5b78-d39ea4658525",
        "x-ms-date": "Fri, 03 Apr 2020 21:01:57 GMT",
        "x-ms-return-client-request-id": "true",
        "x-ms-version": "2019-12-12"
>>>>>>> 32e373e2
      },
      "RequestBody": null,
      "StatusCode": 200,
      "ResponseHeaders": {
        "Content-Length": "0",
<<<<<<< HEAD
        "Date": "Thu, 05 Mar 2020 22:20:12 GMT",
=======
        "Date": "Fri, 03 Apr 2020 21:01:56 GMT",
>>>>>>> 32e373e2
        "Server": [
          "Windows-Azure-HDFS/1.0",
          "Microsoft-HTTPAPI/2.0"
        ],
        "x-ms-client-request-id": "50196b6a-b116-0e52-5b78-d39ea4658525",
<<<<<<< HEAD
        "x-ms-request-id": "30548c42-501f-000b-493c-f36950000000",
        "x-ms-version": "2019-10-10"
=======
        "x-ms-request-id": "fa4401a8-201f-0097-7dfb-091bad000000",
        "x-ms-version": "2019-12-12"
>>>>>>> 32e373e2
      },
      "ResponseBody": []
    },
    {
<<<<<<< HEAD
      "RequestUri": "https://seanstagehierarchical.blob.core.windows.net/test-filesystem-a896a015-6f11-6576-8318-443d15273a0a?restype=container",
      "RequestMethod": "DELETE",
      "RequestHeaders": {
        "Authorization": "Sanitized",
        "traceparent": "00-cac1e578919d954a80fbf09eb19cc1a3-d08e799473c2084e-00",
        "User-Agent": [
          "azsdk-net-Storage.Files.DataLake/12.0.0-dev.20200305.1",
          "(.NET Core 4.6.28325.01; Microsoft Windows 10.0.18363 )"
        ],
        "x-ms-client-request-id": "bce7df06-d6f1-472b-8154-aa29f0d99d77",
        "x-ms-date": "Thu, 05 Mar 2020 22:20:13 GMT",
        "x-ms-return-client-request-id": "true",
        "x-ms-version": "2019-10-10"
=======
      "RequestUri": "http://seannsecanary.blob.core.windows.net/test-filesystem-a896a015-6f11-6576-8318-443d15273a0a?restype=container",
      "RequestMethod": "DELETE",
      "RequestHeaders": {
        "Authorization": "Sanitized",
        "traceparent": "00-58c1a6c903f6844aad1bcee77bc654c2-c5811fde33a6b949-00",
        "User-Agent": [
          "azsdk-net-Storage.Files.DataLake/12.1.0-dev.20200403.1",
          "(.NET Core 4.6.28325.01; Microsoft Windows 10.0.18362 )"
        ],
        "x-ms-client-request-id": "bce7df06-d6f1-472b-8154-aa29f0d99d77",
        "x-ms-date": "Fri, 03 Apr 2020 21:01:57 GMT",
        "x-ms-return-client-request-id": "true",
        "x-ms-version": "2019-12-12"
>>>>>>> 32e373e2
      },
      "RequestBody": null,
      "StatusCode": 202,
      "ResponseHeaders": {
        "Content-Length": "0",
<<<<<<< HEAD
        "Date": "Thu, 05 Mar 2020 22:20:12 GMT",
=======
        "Date": "Fri, 03 Apr 2020 21:01:56 GMT",
>>>>>>> 32e373e2
        "Server": [
          "Windows-Azure-Blob/1.0",
          "Microsoft-HTTPAPI/2.0"
        ],
        "x-ms-client-request-id": "bce7df06-d6f1-472b-8154-aa29f0d99d77",
<<<<<<< HEAD
        "x-ms-request-id": "fcb3a466-001e-0039-5c3c-f36927000000",
        "x-ms-version": "2019-10-10"
=======
        "x-ms-request-id": "9622461e-f01e-0012-15fb-093670000000",
        "x-ms-version": "2019-12-12"
>>>>>>> 32e373e2
      },
      "ResponseBody": []
    },
    {
<<<<<<< HEAD
      "RequestUri": "https://seanstagehierarchical.blob.core.windows.net/test-filesystem-7ea05a59-3936-dae1-a46a-84357edd6152?restype=container",
      "RequestMethod": "PUT",
      "RequestHeaders": {
        "Authorization": "Sanitized",
        "traceparent": "00-1291c9e2bce4d347bd456b1e3532a44e-72439cb6e942544f-00",
        "User-Agent": [
          "azsdk-net-Storage.Files.DataLake/12.0.0-dev.20200305.1",
          "(.NET Core 4.6.28325.01; Microsoft Windows 10.0.18363 )"
        ],
        "x-ms-blob-public-access": "container",
        "x-ms-client-request-id": "511bbb42-2368-ccfc-fe0c-188652f5c8a3",
        "x-ms-date": "Thu, 05 Mar 2020 22:20:13 GMT",
        "x-ms-return-client-request-id": "true",
        "x-ms-version": "2019-10-10"
=======
      "RequestUri": "http://seannsecanary.blob.core.windows.net/test-filesystem-7ea05a59-3936-dae1-a46a-84357edd6152?restype=container",
      "RequestMethod": "PUT",
      "RequestHeaders": {
        "Authorization": "Sanitized",
        "traceparent": "00-db9350908cac2941b64a1063d2536102-7d3449a86ec8884e-00",
        "User-Agent": [
          "azsdk-net-Storage.Files.DataLake/12.1.0-dev.20200403.1",
          "(.NET Core 4.6.28325.01; Microsoft Windows 10.0.18362 )"
        ],
        "x-ms-blob-public-access": "container",
        "x-ms-client-request-id": "511bbb42-2368-ccfc-fe0c-188652f5c8a3",
        "x-ms-date": "Fri, 03 Apr 2020 21:01:57 GMT",
        "x-ms-return-client-request-id": "true",
        "x-ms-version": "2019-12-12"
>>>>>>> 32e373e2
      },
      "RequestBody": null,
      "StatusCode": 201,
      "ResponseHeaders": {
        "Content-Length": "0",
<<<<<<< HEAD
        "Date": "Thu, 05 Mar 2020 22:20:12 GMT",
        "ETag": "\u00220x8D7C15360079CC5\u0022",
        "Last-Modified": "Thu, 05 Mar 2020 22:20:13 GMT",
=======
        "Date": "Fri, 03 Apr 2020 21:01:56 GMT",
        "ETag": "\u00220x8D7D8123E7302F5\u0022",
        "Last-Modified": "Fri, 03 Apr 2020 21:01:56 GMT",
>>>>>>> 32e373e2
        "Server": [
          "Windows-Azure-Blob/1.0",
          "Microsoft-HTTPAPI/2.0"
        ],
        "x-ms-client-request-id": "511bbb42-2368-ccfc-fe0c-188652f5c8a3",
<<<<<<< HEAD
        "x-ms-request-id": "c8d8212d-701e-000c-4b3c-f30533000000",
        "x-ms-version": "2019-10-10"
=======
        "x-ms-request-id": "96224625-f01e-0012-1cfb-093670000000",
        "x-ms-version": "2019-12-12"
>>>>>>> 32e373e2
      },
      "ResponseBody": []
    },
    {
<<<<<<< HEAD
      "RequestUri": "https://seanstagehierarchical.dfs.core.windows.net/test-filesystem-7ea05a59-3936-dae1-a46a-84357edd6152/test-file-515258f2-d941-90f8-2684-796f7cc2f505?resource=file",
      "RequestMethod": "PUT",
      "RequestHeaders": {
        "Authorization": "Sanitized",
        "traceparent": "00-8422e9ea3737c144b14eeb20372f0695-cb8117dd106d6a49-00",
        "User-Agent": [
          "azsdk-net-Storage.Files.DataLake/12.0.0-dev.20200305.1",
          "(.NET Core 4.6.28325.01; Microsoft Windows 10.0.18363 )"
        ],
        "x-ms-client-request-id": "8c2c1afe-6c4b-68b1-c28a-2ae3aa8d503b",
        "x-ms-date": "Thu, 05 Mar 2020 22:20:13 GMT",
        "x-ms-return-client-request-id": "true",
        "x-ms-version": "2019-10-10"
=======
      "RequestUri": "http://seannsecanary.dfs.core.windows.net/test-filesystem-7ea05a59-3936-dae1-a46a-84357edd6152/test-file-515258f2-d941-90f8-2684-796f7cc2f505?resource=file",
      "RequestMethod": "PUT",
      "RequestHeaders": {
        "Authorization": "Sanitized",
        "traceparent": "00-9cf7d8fe38341848b2b916308b240399-92cc7a856eecfc4e-00",
        "User-Agent": [
          "azsdk-net-Storage.Files.DataLake/12.1.0-dev.20200403.1",
          "(.NET Core 4.6.28325.01; Microsoft Windows 10.0.18362 )"
        ],
        "x-ms-client-request-id": "8c2c1afe-6c4b-68b1-c28a-2ae3aa8d503b",
        "x-ms-date": "Fri, 03 Apr 2020 21:01:58 GMT",
        "x-ms-return-client-request-id": "true",
        "x-ms-version": "2019-12-12"
>>>>>>> 32e373e2
      },
      "RequestBody": null,
      "StatusCode": 201,
      "ResponseHeaders": {
        "Content-Length": "0",
<<<<<<< HEAD
        "Date": "Thu, 05 Mar 2020 22:20:12 GMT",
        "ETag": "\u00220x8D7C153603DEE27\u0022",
        "Last-Modified": "Thu, 05 Mar 2020 22:20:13 GMT",
=======
        "Date": "Fri, 03 Apr 2020 21:01:56 GMT",
        "ETag": "\u00220x8D7D8123E858ABA\u0022",
        "Last-Modified": "Fri, 03 Apr 2020 21:01:56 GMT",
>>>>>>> 32e373e2
        "Server": [
          "Windows-Azure-HDFS/1.0",
          "Microsoft-HTTPAPI/2.0"
        ],
        "x-ms-client-request-id": "8c2c1afe-6c4b-68b1-c28a-2ae3aa8d503b",
<<<<<<< HEAD
        "x-ms-request-id": "2677bf42-401f-0007-393c-f3fe58000000",
        "x-ms-version": "2019-10-10"
=======
        "x-ms-request-id": "fa4401a9-201f-0097-7efb-091bad000000",
        "x-ms-version": "2019-12-12"
>>>>>>> 32e373e2
      },
      "ResponseBody": []
    },
    {
<<<<<<< HEAD
      "RequestUri": "https://seanstagehierarchical.dfs.core.windows.net/test-filesystem-7ea05a59-3936-dae1-a46a-84357edd6152/test-file-515258f2-d941-90f8-2684-796f7cc2f505",
      "RequestMethod": "DELETE",
      "RequestHeaders": {
        "Authorization": "Sanitized",
        "If-Modified-Since": "Wed, 04 Mar 2020 22:20:12 GMT",
        "User-Agent": [
          "azsdk-net-Storage.Files.DataLake/12.0.0-dev.20200305.1",
          "(.NET Core 4.6.28325.01; Microsoft Windows 10.0.18363 )"
        ],
        "x-ms-client-request-id": "627069bb-6895-3fba-df8a-0138e5050815",
        "x-ms-date": "Thu, 05 Mar 2020 22:20:13 GMT",
        "x-ms-return-client-request-id": "true",
        "x-ms-version": "2019-10-10"
=======
      "RequestUri": "http://seannsecanary.dfs.core.windows.net/test-filesystem-7ea05a59-3936-dae1-a46a-84357edd6152/test-file-515258f2-d941-90f8-2684-796f7cc2f505",
      "RequestMethod": "DELETE",
      "RequestHeaders": {
        "Authorization": "Sanitized",
        "If-Modified-Since": "Thu, 02 Apr 2020 21:01:57 GMT",
        "User-Agent": [
          "azsdk-net-Storage.Files.DataLake/12.1.0-dev.20200403.1",
          "(.NET Core 4.6.28325.01; Microsoft Windows 10.0.18362 )"
        ],
        "x-ms-client-request-id": "627069bb-6895-3fba-df8a-0138e5050815",
        "x-ms-date": "Fri, 03 Apr 2020 21:01:58 GMT",
        "x-ms-return-client-request-id": "true",
        "x-ms-version": "2019-12-12"
>>>>>>> 32e373e2
      },
      "RequestBody": null,
      "StatusCode": 200,
      "ResponseHeaders": {
        "Content-Length": "0",
<<<<<<< HEAD
        "Date": "Thu, 05 Mar 2020 22:20:13 GMT",
=======
        "Date": "Fri, 03 Apr 2020 21:01:56 GMT",
>>>>>>> 32e373e2
        "Server": [
          "Windows-Azure-HDFS/1.0",
          "Microsoft-HTTPAPI/2.0"
        ],
        "x-ms-client-request-id": "627069bb-6895-3fba-df8a-0138e5050815",
<<<<<<< HEAD
        "x-ms-request-id": "2677bf43-401f-0007-3a3c-f3fe58000000",
        "x-ms-version": "2019-10-10"
=======
        "x-ms-request-id": "fa4401aa-201f-0097-7ffb-091bad000000",
        "x-ms-version": "2019-12-12"
>>>>>>> 32e373e2
      },
      "ResponseBody": []
    },
    {
<<<<<<< HEAD
      "RequestUri": "https://seanstagehierarchical.blob.core.windows.net/test-filesystem-7ea05a59-3936-dae1-a46a-84357edd6152?restype=container",
      "RequestMethod": "DELETE",
      "RequestHeaders": {
        "Authorization": "Sanitized",
        "traceparent": "00-d0670af95654634cbeb6d66b85605968-4a147be7afa0e64b-00",
        "User-Agent": [
          "azsdk-net-Storage.Files.DataLake/12.0.0-dev.20200305.1",
          "(.NET Core 4.6.28325.01; Microsoft Windows 10.0.18363 )"
        ],
        "x-ms-client-request-id": "4028b0ab-ed1d-aea6-589a-e17703a8fd69",
        "x-ms-date": "Thu, 05 Mar 2020 22:20:13 GMT",
        "x-ms-return-client-request-id": "true",
        "x-ms-version": "2019-10-10"
=======
      "RequestUri": "http://seannsecanary.blob.core.windows.net/test-filesystem-7ea05a59-3936-dae1-a46a-84357edd6152?restype=container",
      "RequestMethod": "DELETE",
      "RequestHeaders": {
        "Authorization": "Sanitized",
        "traceparent": "00-5b81e1da42c1df4f817bf09a78a06da7-0431ebd9694da147-00",
        "User-Agent": [
          "azsdk-net-Storage.Files.DataLake/12.1.0-dev.20200403.1",
          "(.NET Core 4.6.28325.01; Microsoft Windows 10.0.18362 )"
        ],
        "x-ms-client-request-id": "4028b0ab-ed1d-aea6-589a-e17703a8fd69",
        "x-ms-date": "Fri, 03 Apr 2020 21:01:58 GMT",
        "x-ms-return-client-request-id": "true",
        "x-ms-version": "2019-12-12"
>>>>>>> 32e373e2
      },
      "RequestBody": null,
      "StatusCode": 202,
      "ResponseHeaders": {
        "Content-Length": "0",
<<<<<<< HEAD
        "Date": "Thu, 05 Mar 2020 22:20:12 GMT",
=======
        "Date": "Fri, 03 Apr 2020 21:01:56 GMT",
>>>>>>> 32e373e2
        "Server": [
          "Windows-Azure-Blob/1.0",
          "Microsoft-HTTPAPI/2.0"
        ],
        "x-ms-client-request-id": "4028b0ab-ed1d-aea6-589a-e17703a8fd69",
<<<<<<< HEAD
        "x-ms-request-id": "c8d82140-701e-000c-5a3c-f30533000000",
        "x-ms-version": "2019-10-10"
=======
        "x-ms-request-id": "9622464d-f01e-0012-3afb-093670000000",
        "x-ms-version": "2019-12-12"
>>>>>>> 32e373e2
      },
      "ResponseBody": []
    },
    {
<<<<<<< HEAD
      "RequestUri": "https://seanstagehierarchical.blob.core.windows.net/test-filesystem-88f99997-402b-b3a6-5b76-284b4b0e81a3?restype=container",
      "RequestMethod": "PUT",
      "RequestHeaders": {
        "Authorization": "Sanitized",
        "traceparent": "00-9dadbd01422dd7418b582b3ca8405b2e-d4a8ff9043ab744d-00",
        "User-Agent": [
          "azsdk-net-Storage.Files.DataLake/12.0.0-dev.20200305.1",
          "(.NET Core 4.6.28325.01; Microsoft Windows 10.0.18363 )"
        ],
        "x-ms-blob-public-access": "container",
        "x-ms-client-request-id": "2514b44c-cc43-6a10-0a74-e4a6c55b624a",
        "x-ms-date": "Thu, 05 Mar 2020 22:20:14 GMT",
        "x-ms-return-client-request-id": "true",
        "x-ms-version": "2019-10-10"
=======
      "RequestUri": "http://seannsecanary.blob.core.windows.net/test-filesystem-88f99997-402b-b3a6-5b76-284b4b0e81a3?restype=container",
      "RequestMethod": "PUT",
      "RequestHeaders": {
        "Authorization": "Sanitized",
        "traceparent": "00-3813a78911934942b9af3e83506a461a-56457cf0e598df4d-00",
        "User-Agent": [
          "azsdk-net-Storage.Files.DataLake/12.1.0-dev.20200403.1",
          "(.NET Core 4.6.28325.01; Microsoft Windows 10.0.18362 )"
        ],
        "x-ms-blob-public-access": "container",
        "x-ms-client-request-id": "2514b44c-cc43-6a10-0a74-e4a6c55b624a",
        "x-ms-date": "Fri, 03 Apr 2020 21:01:58 GMT",
        "x-ms-return-client-request-id": "true",
        "x-ms-version": "2019-12-12"
>>>>>>> 32e373e2
      },
      "RequestBody": null,
      "StatusCode": 201,
      "ResponseHeaders": {
        "Content-Length": "0",
<<<<<<< HEAD
        "Date": "Thu, 05 Mar 2020 22:20:14 GMT",
        "ETag": "\u00220x8D7C1536088F114\u0022",
        "Last-Modified": "Thu, 05 Mar 2020 22:20:14 GMT",
=======
        "Date": "Fri, 03 Apr 2020 21:01:56 GMT",
        "ETag": "\u00220x8D7D8123EAC1EC7\u0022",
        "Last-Modified": "Fri, 03 Apr 2020 21:01:56 GMT",
>>>>>>> 32e373e2
        "Server": [
          "Windows-Azure-Blob/1.0",
          "Microsoft-HTTPAPI/2.0"
        ],
        "x-ms-client-request-id": "2514b44c-cc43-6a10-0a74-e4a6c55b624a",
<<<<<<< HEAD
        "x-ms-request-id": "84b3263d-f01e-003d-0a3c-f3e420000000",
        "x-ms-version": "2019-10-10"
=======
        "x-ms-request-id": "96224658-f01e-0012-43fb-093670000000",
        "x-ms-version": "2019-12-12"
>>>>>>> 32e373e2
      },
      "ResponseBody": []
    },
    {
<<<<<<< HEAD
      "RequestUri": "https://seanstagehierarchical.dfs.core.windows.net/test-filesystem-88f99997-402b-b3a6-5b76-284b4b0e81a3/test-file-3f413e19-c91c-cf8b-a16b-a57ffb6e8cc5?resource=file",
      "RequestMethod": "PUT",
      "RequestHeaders": {
        "Authorization": "Sanitized",
        "traceparent": "00-57aed5f9605a94488493c1f8de477655-ec1454aa99fcdd4f-00",
        "User-Agent": [
          "azsdk-net-Storage.Files.DataLake/12.0.0-dev.20200305.1",
          "(.NET Core 4.6.28325.01; Microsoft Windows 10.0.18363 )"
        ],
        "x-ms-client-request-id": "e91ffb49-b654-8375-2844-84d727916f9b",
        "x-ms-date": "Thu, 05 Mar 2020 22:20:14 GMT",
        "x-ms-return-client-request-id": "true",
        "x-ms-version": "2019-10-10"
=======
      "RequestUri": "http://seannsecanary.dfs.core.windows.net/test-filesystem-88f99997-402b-b3a6-5b76-284b4b0e81a3/test-file-3f413e19-c91c-cf8b-a16b-a57ffb6e8cc5?resource=file",
      "RequestMethod": "PUT",
      "RequestHeaders": {
        "Authorization": "Sanitized",
        "traceparent": "00-34e1f84fdbe9b84292136318dd656041-fac097499c19154b-00",
        "User-Agent": [
          "azsdk-net-Storage.Files.DataLake/12.1.0-dev.20200403.1",
          "(.NET Core 4.6.28325.01; Microsoft Windows 10.0.18362 )"
        ],
        "x-ms-client-request-id": "e91ffb49-b654-8375-2844-84d727916f9b",
        "x-ms-date": "Fri, 03 Apr 2020 21:01:58 GMT",
        "x-ms-return-client-request-id": "true",
        "x-ms-version": "2019-12-12"
>>>>>>> 32e373e2
      },
      "RequestBody": null,
      "StatusCode": 201,
      "ResponseHeaders": {
        "Content-Length": "0",
<<<<<<< HEAD
        "Date": "Thu, 05 Mar 2020 22:20:14 GMT",
        "ETag": "\u00220x8D7C15360BD8FD5\u0022",
        "Last-Modified": "Thu, 05 Mar 2020 22:20:14 GMT",
=======
        "Date": "Fri, 03 Apr 2020 21:01:56 GMT",
        "ETag": "\u00220x8D7D8123EBD3258\u0022",
        "Last-Modified": "Fri, 03 Apr 2020 21:01:56 GMT",
>>>>>>> 32e373e2
        "Server": [
          "Windows-Azure-HDFS/1.0",
          "Microsoft-HTTPAPI/2.0"
        ],
        "x-ms-client-request-id": "e91ffb49-b654-8375-2844-84d727916f9b",
<<<<<<< HEAD
        "x-ms-request-id": "21c95933-f01f-003d-343c-f3e420000000",
        "x-ms-version": "2019-10-10"
=======
        "x-ms-request-id": "fa4401ab-201f-0097-80fb-091bad000000",
        "x-ms-version": "2019-12-12"
>>>>>>> 32e373e2
      },
      "ResponseBody": []
    },
    {
<<<<<<< HEAD
      "RequestUri": "https://seanstagehierarchical.dfs.core.windows.net/test-filesystem-88f99997-402b-b3a6-5b76-284b4b0e81a3/test-file-3f413e19-c91c-cf8b-a16b-a57ffb6e8cc5",
      "RequestMethod": "DELETE",
      "RequestHeaders": {
        "Authorization": "Sanitized",
        "If-Unmodified-Since": "Fri, 06 Mar 2020 22:20:12 GMT",
        "User-Agent": [
          "azsdk-net-Storage.Files.DataLake/12.0.0-dev.20200305.1",
          "(.NET Core 4.6.28325.01; Microsoft Windows 10.0.18363 )"
        ],
        "x-ms-client-request-id": "ff351ca3-a34f-c970-227b-6db6d7884122",
        "x-ms-date": "Thu, 05 Mar 2020 22:20:14 GMT",
        "x-ms-return-client-request-id": "true",
        "x-ms-version": "2019-10-10"
=======
      "RequestUri": "http://seannsecanary.dfs.core.windows.net/test-filesystem-88f99997-402b-b3a6-5b76-284b4b0e81a3/test-file-3f413e19-c91c-cf8b-a16b-a57ffb6e8cc5",
      "RequestMethod": "DELETE",
      "RequestHeaders": {
        "Authorization": "Sanitized",
        "If-Unmodified-Since": "Sat, 04 Apr 2020 21:01:57 GMT",
        "User-Agent": [
          "azsdk-net-Storage.Files.DataLake/12.1.0-dev.20200403.1",
          "(.NET Core 4.6.28325.01; Microsoft Windows 10.0.18362 )"
        ],
        "x-ms-client-request-id": "ff351ca3-a34f-c970-227b-6db6d7884122",
        "x-ms-date": "Fri, 03 Apr 2020 21:01:58 GMT",
        "x-ms-return-client-request-id": "true",
        "x-ms-version": "2019-12-12"
>>>>>>> 32e373e2
      },
      "RequestBody": null,
      "StatusCode": 200,
      "ResponseHeaders": {
        "Content-Length": "0",
<<<<<<< HEAD
        "Date": "Thu, 05 Mar 2020 22:20:14 GMT",
=======
        "Date": "Fri, 03 Apr 2020 21:01:57 GMT",
>>>>>>> 32e373e2
        "Server": [
          "Windows-Azure-HDFS/1.0",
          "Microsoft-HTTPAPI/2.0"
        ],
        "x-ms-client-request-id": "ff351ca3-a34f-c970-227b-6db6d7884122",
<<<<<<< HEAD
        "x-ms-request-id": "21c95934-f01f-003d-353c-f3e420000000",
        "x-ms-version": "2019-10-10"
=======
        "x-ms-request-id": "fa4401ac-201f-0097-01fb-091bad000000",
        "x-ms-version": "2019-12-12"
>>>>>>> 32e373e2
      },
      "ResponseBody": []
    },
    {
<<<<<<< HEAD
      "RequestUri": "https://seanstagehierarchical.blob.core.windows.net/test-filesystem-88f99997-402b-b3a6-5b76-284b4b0e81a3?restype=container",
      "RequestMethod": "DELETE",
      "RequestHeaders": {
        "Authorization": "Sanitized",
        "traceparent": "00-2832910aad80a34e886450eb28417d4f-12403080d579f146-00",
        "User-Agent": [
          "azsdk-net-Storage.Files.DataLake/12.0.0-dev.20200305.1",
          "(.NET Core 4.6.28325.01; Microsoft Windows 10.0.18363 )"
        ],
        "x-ms-client-request-id": "0a343456-6f5c-454c-ae5c-0ce15e99e555",
        "x-ms-date": "Thu, 05 Mar 2020 22:20:14 GMT",
        "x-ms-return-client-request-id": "true",
        "x-ms-version": "2019-10-10"
=======
      "RequestUri": "http://seannsecanary.blob.core.windows.net/test-filesystem-88f99997-402b-b3a6-5b76-284b4b0e81a3?restype=container",
      "RequestMethod": "DELETE",
      "RequestHeaders": {
        "Authorization": "Sanitized",
        "traceparent": "00-a731f1d43a2c3248b3ab862fa4fd6cec-d8971e23cbffa44a-00",
        "User-Agent": [
          "azsdk-net-Storage.Files.DataLake/12.1.0-dev.20200403.1",
          "(.NET Core 4.6.28325.01; Microsoft Windows 10.0.18362 )"
        ],
        "x-ms-client-request-id": "0a343456-6f5c-454c-ae5c-0ce15e99e555",
        "x-ms-date": "Fri, 03 Apr 2020 21:01:58 GMT",
        "x-ms-return-client-request-id": "true",
        "x-ms-version": "2019-12-12"
>>>>>>> 32e373e2
      },
      "RequestBody": null,
      "StatusCode": 202,
      "ResponseHeaders": {
        "Content-Length": "0",
<<<<<<< HEAD
        "Date": "Thu, 05 Mar 2020 22:20:14 GMT",
=======
        "Date": "Fri, 03 Apr 2020 21:01:57 GMT",
>>>>>>> 32e373e2
        "Server": [
          "Windows-Azure-Blob/1.0",
          "Microsoft-HTTPAPI/2.0"
        ],
        "x-ms-client-request-id": "0a343456-6f5c-454c-ae5c-0ce15e99e555",
<<<<<<< HEAD
        "x-ms-request-id": "84b32649-f01e-003d-103c-f3e420000000",
        "x-ms-version": "2019-10-10"
=======
        "x-ms-request-id": "96224674-f01e-0012-5bfb-093670000000",
        "x-ms-version": "2019-12-12"
>>>>>>> 32e373e2
      },
      "ResponseBody": []
    },
    {
<<<<<<< HEAD
      "RequestUri": "https://seanstagehierarchical.blob.core.windows.net/test-filesystem-10476796-29a3-0825-f0b7-54ed97f49da7?restype=container",
      "RequestMethod": "PUT",
      "RequestHeaders": {
        "Authorization": "Sanitized",
        "traceparent": "00-862095af55896941838f1f36969c5216-f024c16bc3b29f41-00",
        "User-Agent": [
          "azsdk-net-Storage.Files.DataLake/12.0.0-dev.20200305.1",
          "(.NET Core 4.6.28325.01; Microsoft Windows 10.0.18363 )"
        ],
        "x-ms-blob-public-access": "container",
        "x-ms-client-request-id": "c4e5b67c-d433-2c62-0f2b-1aa41b5fadba",
        "x-ms-date": "Thu, 05 Mar 2020 22:20:14 GMT",
        "x-ms-return-client-request-id": "true",
        "x-ms-version": "2019-10-10"
=======
      "RequestUri": "http://seannsecanary.blob.core.windows.net/test-filesystem-10476796-29a3-0825-f0b7-54ed97f49da7?restype=container",
      "RequestMethod": "PUT",
      "RequestHeaders": {
        "Authorization": "Sanitized",
        "traceparent": "00-168cc081772e0649a766f28bb5d3408f-beabee8e7e26de44-00",
        "User-Agent": [
          "azsdk-net-Storage.Files.DataLake/12.1.0-dev.20200403.1",
          "(.NET Core 4.6.28325.01; Microsoft Windows 10.0.18362 )"
        ],
        "x-ms-blob-public-access": "container",
        "x-ms-client-request-id": "c4e5b67c-d433-2c62-0f2b-1aa41b5fadba",
        "x-ms-date": "Fri, 03 Apr 2020 21:01:58 GMT",
        "x-ms-return-client-request-id": "true",
        "x-ms-version": "2019-12-12"
>>>>>>> 32e373e2
      },
      "RequestBody": null,
      "StatusCode": 201,
      "ResponseHeaders": {
        "Content-Length": "0",
<<<<<<< HEAD
        "Date": "Thu, 05 Mar 2020 22:20:14 GMT",
        "ETag": "\u00220x8D7C15361089685\u0022",
        "Last-Modified": "Thu, 05 Mar 2020 22:20:15 GMT",
=======
        "Date": "Fri, 03 Apr 2020 21:01:57 GMT",
        "ETag": "\u00220x8D7D8123EE2C92C\u0022",
        "Last-Modified": "Fri, 03 Apr 2020 21:01:57 GMT",
>>>>>>> 32e373e2
        "Server": [
          "Windows-Azure-Blob/1.0",
          "Microsoft-HTTPAPI/2.0"
        ],
        "x-ms-client-request-id": "c4e5b67c-d433-2c62-0f2b-1aa41b5fadba",
<<<<<<< HEAD
        "x-ms-request-id": "33baeb5d-201e-002e-793c-f3c02c000000",
        "x-ms-version": "2019-10-10"
=======
        "x-ms-request-id": "9622467d-f01e-0012-63fb-093670000000",
        "x-ms-version": "2019-12-12"
>>>>>>> 32e373e2
      },
      "ResponseBody": []
    },
    {
<<<<<<< HEAD
      "RequestUri": "https://seanstagehierarchical.dfs.core.windows.net/test-filesystem-10476796-29a3-0825-f0b7-54ed97f49da7/test-file-f54a64bf-413a-5f00-a004-ce6915567aa5?resource=file",
      "RequestMethod": "PUT",
      "RequestHeaders": {
        "Authorization": "Sanitized",
        "traceparent": "00-4e7746f1bb84e744b270f78e1313af73-249b02e6ba25e745-00",
        "User-Agent": [
          "azsdk-net-Storage.Files.DataLake/12.0.0-dev.20200305.1",
          "(.NET Core 4.6.28325.01; Microsoft Windows 10.0.18363 )"
        ],
        "x-ms-client-request-id": "290e5a8c-2900-3ad7-b586-232f05f917b8",
        "x-ms-date": "Thu, 05 Mar 2020 22:20:15 GMT",
        "x-ms-return-client-request-id": "true",
        "x-ms-version": "2019-10-10"
=======
      "RequestUri": "http://seannsecanary.dfs.core.windows.net/test-filesystem-10476796-29a3-0825-f0b7-54ed97f49da7/test-file-f54a64bf-413a-5f00-a004-ce6915567aa5?resource=file",
      "RequestMethod": "PUT",
      "RequestHeaders": {
        "Authorization": "Sanitized",
        "traceparent": "00-45f217ac20000b489c493e9ce23b96ee-6e4a2c78b74f544b-00",
        "User-Agent": [
          "azsdk-net-Storage.Files.DataLake/12.1.0-dev.20200403.1",
          "(.NET Core 4.6.28325.01; Microsoft Windows 10.0.18362 )"
        ],
        "x-ms-client-request-id": "290e5a8c-2900-3ad7-b586-232f05f917b8",
        "x-ms-date": "Fri, 03 Apr 2020 21:01:58 GMT",
        "x-ms-return-client-request-id": "true",
        "x-ms-version": "2019-12-12"
>>>>>>> 32e373e2
      },
      "RequestBody": null,
      "StatusCode": 201,
      "ResponseHeaders": {
        "Content-Length": "0",
<<<<<<< HEAD
        "Date": "Thu, 05 Mar 2020 22:20:14 GMT",
        "ETag": "\u00220x8D7C153613D42C4\u0022",
        "Last-Modified": "Thu, 05 Mar 2020 22:20:15 GMT",
=======
        "Date": "Fri, 03 Apr 2020 21:01:57 GMT",
        "ETag": "\u00220x8D7D8123EF3C848\u0022",
        "Last-Modified": "Fri, 03 Apr 2020 21:01:57 GMT",
>>>>>>> 32e373e2
        "Server": [
          "Windows-Azure-HDFS/1.0",
          "Microsoft-HTTPAPI/2.0"
        ],
        "x-ms-client-request-id": "290e5a8c-2900-3ad7-b586-232f05f917b8",
<<<<<<< HEAD
        "x-ms-request-id": "66a93ef6-b01f-0003-423c-f3735f000000",
        "x-ms-version": "2019-10-10"
=======
        "x-ms-request-id": "fa4401ad-201f-0097-02fb-091bad000000",
        "x-ms-version": "2019-12-12"
>>>>>>> 32e373e2
      },
      "ResponseBody": []
    },
    {
<<<<<<< HEAD
      "RequestUri": "https://seanstagehierarchical.blob.core.windows.net/test-filesystem-10476796-29a3-0825-f0b7-54ed97f49da7/test-file-f54a64bf-413a-5f00-a004-ce6915567aa5",
=======
      "RequestUri": "http://seannsecanary.blob.core.windows.net/test-filesystem-10476796-29a3-0825-f0b7-54ed97f49da7/test-file-f54a64bf-413a-5f00-a004-ce6915567aa5",
>>>>>>> 32e373e2
      "RequestMethod": "HEAD",
      "RequestHeaders": {
        "Authorization": "Sanitized",
        "User-Agent": [
<<<<<<< HEAD
          "azsdk-net-Storage.Files.DataLake/12.0.0-dev.20200305.1",
          "(.NET Core 4.6.28325.01; Microsoft Windows 10.0.18363 )"
        ],
        "x-ms-client-request-id": "bbdceddc-5047-6fa5-6b36-2c88b544bc0c",
        "x-ms-date": "Thu, 05 Mar 2020 22:20:15 GMT",
        "x-ms-return-client-request-id": "true",
        "x-ms-version": "2019-10-10"
=======
          "azsdk-net-Storage.Files.DataLake/12.1.0-dev.20200403.1",
          "(.NET Core 4.6.28325.01; Microsoft Windows 10.0.18362 )"
        ],
        "x-ms-client-request-id": "bbdceddc-5047-6fa5-6b36-2c88b544bc0c",
        "x-ms-date": "Fri, 03 Apr 2020 21:01:58 GMT",
        "x-ms-return-client-request-id": "true",
        "x-ms-version": "2019-12-12"
>>>>>>> 32e373e2
      },
      "RequestBody": null,
      "StatusCode": 200,
      "ResponseHeaders": {
        "Accept-Ranges": "bytes",
        "Content-Length": "0",
        "Content-Type": "application/octet-stream",
<<<<<<< HEAD
        "Date": "Thu, 05 Mar 2020 22:20:14 GMT",
        "ETag": "\u00220x8D7C153613D42C4\u0022",
        "Last-Modified": "Thu, 05 Mar 2020 22:20:15 GMT",
=======
        "Date": "Fri, 03 Apr 2020 21:01:57 GMT",
        "ETag": "\u00220x8D7D8123EF3C848\u0022",
        "Last-Modified": "Fri, 03 Apr 2020 21:01:57 GMT",
>>>>>>> 32e373e2
        "Server": [
          "Windows-Azure-Blob/1.0",
          "Microsoft-HTTPAPI/2.0"
        ],
        "x-ms-access-tier": "Hot",
        "x-ms-access-tier-inferred": "true",
        "x-ms-blob-type": "BlockBlob",
        "x-ms-client-request-id": "bbdceddc-5047-6fa5-6b36-2c88b544bc0c",
<<<<<<< HEAD
        "x-ms-creation-time": "Thu, 05 Mar 2020 22:20:15 GMT",
        "x-ms-lease-state": "available",
        "x-ms-lease-status": "unlocked",
        "x-ms-request-id": "33baeb68-201e-002e-013c-f3c02c000000",
        "x-ms-server-encrypted": "true",
        "x-ms-version": "2019-10-10"
=======
        "x-ms-creation-time": "Fri, 03 Apr 2020 21:01:57 GMT",
        "x-ms-lease-state": "available",
        "x-ms-lease-status": "unlocked",
        "x-ms-request-id": "9622468b-f01e-0012-70fb-093670000000",
        "x-ms-server-encrypted": "true",
        "x-ms-version": "2019-12-12"
>>>>>>> 32e373e2
      },
      "ResponseBody": []
    },
    {
<<<<<<< HEAD
      "RequestUri": "https://seanstagehierarchical.dfs.core.windows.net/test-filesystem-10476796-29a3-0825-f0b7-54ed97f49da7/test-file-f54a64bf-413a-5f00-a004-ce6915567aa5",
      "RequestMethod": "DELETE",
      "RequestHeaders": {
        "Authorization": "Sanitized",
        "If-Match": "\u00220x8D7C153613D42C4\u0022",
        "User-Agent": [
          "azsdk-net-Storage.Files.DataLake/12.0.0-dev.20200305.1",
          "(.NET Core 4.6.28325.01; Microsoft Windows 10.0.18363 )"
        ],
        "x-ms-client-request-id": "1852a543-5c1c-6070-cf9c-6cb9a02231ac",
        "x-ms-date": "Thu, 05 Mar 2020 22:20:15 GMT",
        "x-ms-return-client-request-id": "true",
        "x-ms-version": "2019-10-10"
=======
      "RequestUri": "http://seannsecanary.dfs.core.windows.net/test-filesystem-10476796-29a3-0825-f0b7-54ed97f49da7/test-file-f54a64bf-413a-5f00-a004-ce6915567aa5",
      "RequestMethod": "DELETE",
      "RequestHeaders": {
        "Authorization": "Sanitized",
        "If-Match": "\u00220x8D7D8123EF3C848\u0022",
        "User-Agent": [
          "azsdk-net-Storage.Files.DataLake/12.1.0-dev.20200403.1",
          "(.NET Core 4.6.28325.01; Microsoft Windows 10.0.18362 )"
        ],
        "x-ms-client-request-id": "1852a543-5c1c-6070-cf9c-6cb9a02231ac",
        "x-ms-date": "Fri, 03 Apr 2020 21:01:58 GMT",
        "x-ms-return-client-request-id": "true",
        "x-ms-version": "2019-12-12"
>>>>>>> 32e373e2
      },
      "RequestBody": null,
      "StatusCode": 200,
      "ResponseHeaders": {
        "Content-Length": "0",
<<<<<<< HEAD
        "Date": "Thu, 05 Mar 2020 22:20:14 GMT",
=======
        "Date": "Fri, 03 Apr 2020 21:01:57 GMT",
>>>>>>> 32e373e2
        "Server": [
          "Windows-Azure-HDFS/1.0",
          "Microsoft-HTTPAPI/2.0"
        ],
        "x-ms-client-request-id": "1852a543-5c1c-6070-cf9c-6cb9a02231ac",
<<<<<<< HEAD
        "x-ms-request-id": "66a93ef7-b01f-0003-433c-f3735f000000",
        "x-ms-version": "2019-10-10"
=======
        "x-ms-request-id": "fa4401ae-201f-0097-03fb-091bad000000",
        "x-ms-version": "2019-12-12"
>>>>>>> 32e373e2
      },
      "ResponseBody": []
    },
    {
<<<<<<< HEAD
      "RequestUri": "https://seanstagehierarchical.blob.core.windows.net/test-filesystem-10476796-29a3-0825-f0b7-54ed97f49da7?restype=container",
      "RequestMethod": "DELETE",
      "RequestHeaders": {
        "Authorization": "Sanitized",
        "traceparent": "00-3bb510d04686584c86a848bc53ca95fe-4fccc6599409e34b-00",
        "User-Agent": [
          "azsdk-net-Storage.Files.DataLake/12.0.0-dev.20200305.1",
          "(.NET Core 4.6.28325.01; Microsoft Windows 10.0.18363 )"
        ],
        "x-ms-client-request-id": "0f454ea9-a4f1-beef-6b16-d87ae339208b",
        "x-ms-date": "Thu, 05 Mar 2020 22:20:15 GMT",
        "x-ms-return-client-request-id": "true",
        "x-ms-version": "2019-10-10"
=======
      "RequestUri": "http://seannsecanary.blob.core.windows.net/test-filesystem-10476796-29a3-0825-f0b7-54ed97f49da7?restype=container",
      "RequestMethod": "DELETE",
      "RequestHeaders": {
        "Authorization": "Sanitized",
        "traceparent": "00-a3be4fa3bab2084a99fc0e04c278580a-dd4f9b25a606b046-00",
        "User-Agent": [
          "azsdk-net-Storage.Files.DataLake/12.1.0-dev.20200403.1",
          "(.NET Core 4.6.28325.01; Microsoft Windows 10.0.18362 )"
        ],
        "x-ms-client-request-id": "0f454ea9-a4f1-beef-6b16-d87ae339208b",
        "x-ms-date": "Fri, 03 Apr 2020 21:01:59 GMT",
        "x-ms-return-client-request-id": "true",
        "x-ms-version": "2019-12-12"
>>>>>>> 32e373e2
      },
      "RequestBody": null,
      "StatusCode": 202,
      "ResponseHeaders": {
        "Content-Length": "0",
<<<<<<< HEAD
        "Date": "Thu, 05 Mar 2020 22:20:15 GMT",
=======
        "Date": "Fri, 03 Apr 2020 21:01:57 GMT",
>>>>>>> 32e373e2
        "Server": [
          "Windows-Azure-Blob/1.0",
          "Microsoft-HTTPAPI/2.0"
        ],
        "x-ms-client-request-id": "0f454ea9-a4f1-beef-6b16-d87ae339208b",
<<<<<<< HEAD
        "x-ms-request-id": "33baeb6a-201e-002e-033c-f3c02c000000",
        "x-ms-version": "2019-10-10"
=======
        "x-ms-request-id": "96224698-f01e-0012-7bfb-093670000000",
        "x-ms-version": "2019-12-12"
>>>>>>> 32e373e2
      },
      "ResponseBody": []
    },
    {
<<<<<<< HEAD
      "RequestUri": "https://seanstagehierarchical.blob.core.windows.net/test-filesystem-54ab8bf7-bbe0-a87c-3ec6-1dff505047a1?restype=container",
      "RequestMethod": "PUT",
      "RequestHeaders": {
        "Authorization": "Sanitized",
        "traceparent": "00-28a0d538f0f6e24695cbdfda9f30cdd7-3bc6be33da421540-00",
        "User-Agent": [
          "azsdk-net-Storage.Files.DataLake/12.0.0-dev.20200305.1",
          "(.NET Core 4.6.28325.01; Microsoft Windows 10.0.18363 )"
        ],
        "x-ms-blob-public-access": "container",
        "x-ms-client-request-id": "8d2780fc-e182-edbc-d19c-d02a86ef6d1b",
        "x-ms-date": "Thu, 05 Mar 2020 22:20:15 GMT",
        "x-ms-return-client-request-id": "true",
        "x-ms-version": "2019-10-10"
=======
      "RequestUri": "http://seannsecanary.blob.core.windows.net/test-filesystem-54ab8bf7-bbe0-a87c-3ec6-1dff505047a1?restype=container",
      "RequestMethod": "PUT",
      "RequestHeaders": {
        "Authorization": "Sanitized",
        "traceparent": "00-3dc66c5568b86b4d83d7ee01418fbce9-74f9d40bbd5c974a-00",
        "User-Agent": [
          "azsdk-net-Storage.Files.DataLake/12.1.0-dev.20200403.1",
          "(.NET Core 4.6.28325.01; Microsoft Windows 10.0.18362 )"
        ],
        "x-ms-blob-public-access": "container",
        "x-ms-client-request-id": "8d2780fc-e182-edbc-d19c-d02a86ef6d1b",
        "x-ms-date": "Fri, 03 Apr 2020 21:01:59 GMT",
        "x-ms-return-client-request-id": "true",
        "x-ms-version": "2019-12-12"
>>>>>>> 32e373e2
      },
      "RequestBody": null,
      "StatusCode": 201,
      "ResponseHeaders": {
        "Content-Length": "0",
<<<<<<< HEAD
        "Date": "Thu, 05 Mar 2020 22:20:15 GMT",
        "ETag": "\u00220x8D7C15361907CB2\u0022",
        "Last-Modified": "Thu, 05 Mar 2020 22:20:15 GMT",
=======
        "Date": "Fri, 03 Apr 2020 21:01:57 GMT",
        "ETag": "\u00220x8D7D8123F2C3BB6\u0022",
        "Last-Modified": "Fri, 03 Apr 2020 21:01:57 GMT",
>>>>>>> 32e373e2
        "Server": [
          "Windows-Azure-Blob/1.0",
          "Microsoft-HTTPAPI/2.0"
        ],
        "x-ms-client-request-id": "8d2780fc-e182-edbc-d19c-d02a86ef6d1b",
<<<<<<< HEAD
        "x-ms-request-id": "a5295e63-401e-0007-503c-f3fe58000000",
        "x-ms-version": "2019-10-10"
=======
        "x-ms-request-id": "962246a2-f01e-0012-04fb-093670000000",
        "x-ms-version": "2019-12-12"
>>>>>>> 32e373e2
      },
      "ResponseBody": []
    },
    {
<<<<<<< HEAD
      "RequestUri": "https://seanstagehierarchical.dfs.core.windows.net/test-filesystem-54ab8bf7-bbe0-a87c-3ec6-1dff505047a1/test-file-131437cf-ce29-d5ae-cf83-60b15633e552?resource=file",
      "RequestMethod": "PUT",
      "RequestHeaders": {
        "Authorization": "Sanitized",
        "traceparent": "00-c0941d3faf8c0a4eb6409936b72d6a39-9922b1211615c44d-00",
        "User-Agent": [
          "azsdk-net-Storage.Files.DataLake/12.0.0-dev.20200305.1",
          "(.NET Core 4.6.28325.01; Microsoft Windows 10.0.18363 )"
        ],
        "x-ms-client-request-id": "8b7a4ac1-96d7-2e97-d252-befe800a979e",
        "x-ms-date": "Thu, 05 Mar 2020 22:20:16 GMT",
        "x-ms-return-client-request-id": "true",
        "x-ms-version": "2019-10-10"
=======
      "RequestUri": "http://seannsecanary.dfs.core.windows.net/test-filesystem-54ab8bf7-bbe0-a87c-3ec6-1dff505047a1/test-file-131437cf-ce29-d5ae-cf83-60b15633e552?resource=file",
      "RequestMethod": "PUT",
      "RequestHeaders": {
        "Authorization": "Sanitized",
        "traceparent": "00-6b048c31b233034cb8352418bb5396ba-7e2d5683604aef4e-00",
        "User-Agent": [
          "azsdk-net-Storage.Files.DataLake/12.1.0-dev.20200403.1",
          "(.NET Core 4.6.28325.01; Microsoft Windows 10.0.18362 )"
        ],
        "x-ms-client-request-id": "8b7a4ac1-96d7-2e97-d252-befe800a979e",
        "x-ms-date": "Fri, 03 Apr 2020 21:01:59 GMT",
        "x-ms-return-client-request-id": "true",
        "x-ms-version": "2019-12-12"
>>>>>>> 32e373e2
      },
      "RequestBody": null,
      "StatusCode": 201,
      "ResponseHeaders": {
        "Content-Length": "0",
<<<<<<< HEAD
        "Date": "Thu, 05 Mar 2020 22:20:16 GMT",
        "ETag": "\u00220x8D7C15361C56A88\u0022",
        "Last-Modified": "Thu, 05 Mar 2020 22:20:16 GMT",
=======
        "Date": "Fri, 03 Apr 2020 21:01:57 GMT",
        "ETag": "\u00220x8D7D8123F3D35CF\u0022",
        "Last-Modified": "Fri, 03 Apr 2020 21:01:57 GMT",
>>>>>>> 32e373e2
        "Server": [
          "Windows-Azure-HDFS/1.0",
          "Microsoft-HTTPAPI/2.0"
        ],
        "x-ms-client-request-id": "8b7a4ac1-96d7-2e97-d252-befe800a979e",
<<<<<<< HEAD
        "x-ms-request-id": "ee56225e-d01f-002a-463c-f34d2b000000",
        "x-ms-version": "2019-10-10"
=======
        "x-ms-request-id": "fa4401af-201f-0097-04fb-091bad000000",
        "x-ms-version": "2019-12-12"
>>>>>>> 32e373e2
      },
      "ResponseBody": []
    },
    {
<<<<<<< HEAD
      "RequestUri": "https://seanstagehierarchical.dfs.core.windows.net/test-filesystem-54ab8bf7-bbe0-a87c-3ec6-1dff505047a1/test-file-131437cf-ce29-d5ae-cf83-60b15633e552",
=======
      "RequestUri": "http://seannsecanary.dfs.core.windows.net/test-filesystem-54ab8bf7-bbe0-a87c-3ec6-1dff505047a1/test-file-131437cf-ce29-d5ae-cf83-60b15633e552",
>>>>>>> 32e373e2
      "RequestMethod": "DELETE",
      "RequestHeaders": {
        "Authorization": "Sanitized",
        "If-None-Match": "\u0022garbage\u0022",
        "User-Agent": [
<<<<<<< HEAD
          "azsdk-net-Storage.Files.DataLake/12.0.0-dev.20200305.1",
          "(.NET Core 4.6.28325.01; Microsoft Windows 10.0.18363 )"
        ],
        "x-ms-client-request-id": "0cef5be2-5ab8-877a-c5d5-fdd6fb1f0409",
        "x-ms-date": "Thu, 05 Mar 2020 22:20:16 GMT",
        "x-ms-return-client-request-id": "true",
        "x-ms-version": "2019-10-10"
=======
          "azsdk-net-Storage.Files.DataLake/12.1.0-dev.20200403.1",
          "(.NET Core 4.6.28325.01; Microsoft Windows 10.0.18362 )"
        ],
        "x-ms-client-request-id": "0cef5be2-5ab8-877a-c5d5-fdd6fb1f0409",
        "x-ms-date": "Fri, 03 Apr 2020 21:01:59 GMT",
        "x-ms-return-client-request-id": "true",
        "x-ms-version": "2019-12-12"
>>>>>>> 32e373e2
      },
      "RequestBody": null,
      "StatusCode": 200,
      "ResponseHeaders": {
        "Content-Length": "0",
<<<<<<< HEAD
        "Date": "Thu, 05 Mar 2020 22:20:16 GMT",
=======
        "Date": "Fri, 03 Apr 2020 21:01:57 GMT",
>>>>>>> 32e373e2
        "Server": [
          "Windows-Azure-HDFS/1.0",
          "Microsoft-HTTPAPI/2.0"
        ],
        "x-ms-client-request-id": "0cef5be2-5ab8-877a-c5d5-fdd6fb1f0409",
<<<<<<< HEAD
        "x-ms-request-id": "ee56225f-d01f-002a-473c-f34d2b000000",
        "x-ms-version": "2019-10-10"
=======
        "x-ms-request-id": "fa4401b0-201f-0097-05fb-091bad000000",
        "x-ms-version": "2019-12-12"
>>>>>>> 32e373e2
      },
      "ResponseBody": []
    },
    {
<<<<<<< HEAD
      "RequestUri": "https://seanstagehierarchical.blob.core.windows.net/test-filesystem-54ab8bf7-bbe0-a87c-3ec6-1dff505047a1?restype=container",
      "RequestMethod": "DELETE",
      "RequestHeaders": {
        "Authorization": "Sanitized",
        "traceparent": "00-6ddeb0279129a94eb39f990d3d66b01d-1d5bc59378dfb844-00",
        "User-Agent": [
          "azsdk-net-Storage.Files.DataLake/12.0.0-dev.20200305.1",
          "(.NET Core 4.6.28325.01; Microsoft Windows 10.0.18363 )"
        ],
        "x-ms-client-request-id": "251c7ecd-8b1b-5ce5-0286-63179f1b1af9",
        "x-ms-date": "Thu, 05 Mar 2020 22:20:16 GMT",
        "x-ms-return-client-request-id": "true",
        "x-ms-version": "2019-10-10"
=======
      "RequestUri": "http://seannsecanary.blob.core.windows.net/test-filesystem-54ab8bf7-bbe0-a87c-3ec6-1dff505047a1?restype=container",
      "RequestMethod": "DELETE",
      "RequestHeaders": {
        "Authorization": "Sanitized",
        "traceparent": "00-ca16f5af756f0e40a0d59c8d81fb7452-f2bba7bf402c454d-00",
        "User-Agent": [
          "azsdk-net-Storage.Files.DataLake/12.1.0-dev.20200403.1",
          "(.NET Core 4.6.28325.01; Microsoft Windows 10.0.18362 )"
        ],
        "x-ms-client-request-id": "251c7ecd-8b1b-5ce5-0286-63179f1b1af9",
        "x-ms-date": "Fri, 03 Apr 2020 21:01:59 GMT",
        "x-ms-return-client-request-id": "true",
        "x-ms-version": "2019-12-12"
>>>>>>> 32e373e2
      },
      "RequestBody": null,
      "StatusCode": 202,
      "ResponseHeaders": {
        "Content-Length": "0",
<<<<<<< HEAD
        "Date": "Thu, 05 Mar 2020 22:20:16 GMT",
=======
        "Date": "Fri, 03 Apr 2020 21:01:57 GMT",
>>>>>>> 32e373e2
        "Server": [
          "Windows-Azure-Blob/1.0",
          "Microsoft-HTTPAPI/2.0"
        ],
        "x-ms-client-request-id": "251c7ecd-8b1b-5ce5-0286-63179f1b1af9",
<<<<<<< HEAD
        "x-ms-request-id": "a5295e72-401e-0007-5b3c-f3fe58000000",
        "x-ms-version": "2019-10-10"
=======
        "x-ms-request-id": "962246b2-f01e-0012-0ffb-093670000000",
        "x-ms-version": "2019-12-12"
>>>>>>> 32e373e2
      },
      "ResponseBody": []
    },
    {
<<<<<<< HEAD
      "RequestUri": "https://seanstagehierarchical.blob.core.windows.net/test-filesystem-6c7cf68a-b1e3-6abc-43cb-b453e832f035?restype=container",
      "RequestMethod": "PUT",
      "RequestHeaders": {
        "Authorization": "Sanitized",
        "traceparent": "00-7e5ca494f8b5e0429322880fac364faa-91a6beaf5033d345-00",
        "User-Agent": [
          "azsdk-net-Storage.Files.DataLake/12.0.0-dev.20200305.1",
          "(.NET Core 4.6.28325.01; Microsoft Windows 10.0.18363 )"
        ],
        "x-ms-blob-public-access": "container",
        "x-ms-client-request-id": "a0bd794a-7313-1b81-c2b2-e150d69174d0",
        "x-ms-date": "Thu, 05 Mar 2020 22:20:16 GMT",
        "x-ms-return-client-request-id": "true",
        "x-ms-version": "2019-10-10"
=======
      "RequestUri": "http://seannsecanary.blob.core.windows.net/test-filesystem-6c7cf68a-b1e3-6abc-43cb-b453e832f035?restype=container",
      "RequestMethod": "PUT",
      "RequestHeaders": {
        "Authorization": "Sanitized",
        "traceparent": "00-cf26dd57fff34d4cadc1e898aa76b3f1-2d2055ddf3e84648-00",
        "User-Agent": [
          "azsdk-net-Storage.Files.DataLake/12.1.0-dev.20200403.1",
          "(.NET Core 4.6.28325.01; Microsoft Windows 10.0.18362 )"
        ],
        "x-ms-blob-public-access": "container",
        "x-ms-client-request-id": "a0bd794a-7313-1b81-c2b2-e150d69174d0",
        "x-ms-date": "Fri, 03 Apr 2020 21:01:59 GMT",
        "x-ms-return-client-request-id": "true",
        "x-ms-version": "2019-12-12"
>>>>>>> 32e373e2
      },
      "RequestBody": null,
      "StatusCode": 201,
      "ResponseHeaders": {
        "Content-Length": "0",
<<<<<<< HEAD
        "Date": "Thu, 05 Mar 2020 22:20:16 GMT",
        "ETag": "\u00220x8D7C153621240C4\u0022",
        "Last-Modified": "Thu, 05 Mar 2020 22:20:16 GMT",
=======
        "Date": "Fri, 03 Apr 2020 21:01:57 GMT",
        "ETag": "\u00220x8D7D8123F664218\u0022",
        "Last-Modified": "Fri, 03 Apr 2020 21:01:58 GMT",
>>>>>>> 32e373e2
        "Server": [
          "Windows-Azure-Blob/1.0",
          "Microsoft-HTTPAPI/2.0"
        ],
        "x-ms-client-request-id": "a0bd794a-7313-1b81-c2b2-e150d69174d0",
<<<<<<< HEAD
        "x-ms-request-id": "958368d5-601e-0010-473c-f35753000000",
        "x-ms-version": "2019-10-10"
=======
        "x-ms-request-id": "962246bd-f01e-0012-19fb-093670000000",
        "x-ms-version": "2019-12-12"
>>>>>>> 32e373e2
      },
      "ResponseBody": []
    },
    {
<<<<<<< HEAD
      "RequestUri": "https://seanstagehierarchical.dfs.core.windows.net/test-filesystem-6c7cf68a-b1e3-6abc-43cb-b453e832f035/test-file-06212d95-9d11-abf6-087c-70b6e1bf5542?resource=file",
      "RequestMethod": "PUT",
      "RequestHeaders": {
        "Authorization": "Sanitized",
        "traceparent": "00-66ea082c4e23ff459ba941b8189d9841-7c40b3f93e76a843-00",
        "User-Agent": [
          "azsdk-net-Storage.Files.DataLake/12.0.0-dev.20200305.1",
          "(.NET Core 4.6.28325.01; Microsoft Windows 10.0.18363 )"
        ],
        "x-ms-client-request-id": "e666ffb7-7ddf-ad2a-8211-979703ca3a02",
        "x-ms-date": "Thu, 05 Mar 2020 22:20:16 GMT",
        "x-ms-return-client-request-id": "true",
        "x-ms-version": "2019-10-10"
=======
      "RequestUri": "http://seannsecanary.dfs.core.windows.net/test-filesystem-6c7cf68a-b1e3-6abc-43cb-b453e832f035/test-file-06212d95-9d11-abf6-087c-70b6e1bf5542?resource=file",
      "RequestMethod": "PUT",
      "RequestHeaders": {
        "Authorization": "Sanitized",
        "traceparent": "00-b82f854a78f34a4eb3b96904c34884f4-4b46ddf4ef03f44b-00",
        "User-Agent": [
          "azsdk-net-Storage.Files.DataLake/12.1.0-dev.20200403.1",
          "(.NET Core 4.6.28325.01; Microsoft Windows 10.0.18362 )"
        ],
        "x-ms-client-request-id": "e666ffb7-7ddf-ad2a-8211-979703ca3a02",
        "x-ms-date": "Fri, 03 Apr 2020 21:01:59 GMT",
        "x-ms-return-client-request-id": "true",
        "x-ms-version": "2019-12-12"
>>>>>>> 32e373e2
      },
      "RequestBody": null,
      "StatusCode": 201,
      "ResponseHeaders": {
        "Content-Length": "0",
<<<<<<< HEAD
        "Date": "Thu, 05 Mar 2020 22:20:16 GMT",
        "ETag": "\u00220x8D7C15362470222\u0022",
        "Last-Modified": "Thu, 05 Mar 2020 22:20:17 GMT",
=======
        "Date": "Fri, 03 Apr 2020 21:01:58 GMT",
        "ETag": "\u00220x8D7D8123F77A9BC\u0022",
        "Last-Modified": "Fri, 03 Apr 2020 21:01:58 GMT",
>>>>>>> 32e373e2
        "Server": [
          "Windows-Azure-HDFS/1.0",
          "Microsoft-HTTPAPI/2.0"
        ],
        "x-ms-client-request-id": "e666ffb7-7ddf-ad2a-8211-979703ca3a02",
<<<<<<< HEAD
        "x-ms-request-id": "7a82a4ec-e01f-001e-433c-f37ee3000000",
        "x-ms-version": "2019-10-10"
=======
        "x-ms-request-id": "fa4401b1-201f-0097-06fb-091bad000000",
        "x-ms-version": "2019-12-12"
>>>>>>> 32e373e2
      },
      "ResponseBody": []
    },
    {
<<<<<<< HEAD
      "RequestUri": "https://seanstagehierarchical.blob.core.windows.net/test-filesystem-6c7cf68a-b1e3-6abc-43cb-b453e832f035/test-file-06212d95-9d11-abf6-087c-70b6e1bf5542?comp=lease",
      "RequestMethod": "PUT",
      "RequestHeaders": {
        "Authorization": "Sanitized",
        "traceparent": "00-194cd74adea6934aa3e956689dd45acc-8831d176ea0c5249-00",
        "User-Agent": [
          "azsdk-net-Storage.Files.DataLake/12.0.0-dev.20200305.1",
          "(.NET Core 4.6.28325.01; Microsoft Windows 10.0.18363 )"
        ],
        "x-ms-client-request-id": "5df3b7b3-c993-b1e2-a220-db3f8f06c9dd",
        "x-ms-date": "Thu, 05 Mar 2020 22:20:17 GMT",
=======
      "RequestUri": "http://seannsecanary.blob.core.windows.net/test-filesystem-6c7cf68a-b1e3-6abc-43cb-b453e832f035/test-file-06212d95-9d11-abf6-087c-70b6e1bf5542?comp=lease",
      "RequestMethod": "PUT",
      "RequestHeaders": {
        "Authorization": "Sanitized",
        "traceparent": "00-fa8bdc575180b347ad385589c1901111-8346066344946548-00",
        "User-Agent": [
          "azsdk-net-Storage.Files.DataLake/12.1.0-dev.20200403.1",
          "(.NET Core 4.6.28325.01; Microsoft Windows 10.0.18362 )"
        ],
        "x-ms-client-request-id": "5df3b7b3-c993-b1e2-a220-db3f8f06c9dd",
        "x-ms-date": "Fri, 03 Apr 2020 21:01:59 GMT",
>>>>>>> 32e373e2
        "x-ms-lease-action": "acquire",
        "x-ms-lease-duration": "-1",
        "x-ms-proposed-lease-id": "5f099f5d-0688-455c-0b9f-ee24e3a5ae6b",
        "x-ms-return-client-request-id": "true",
<<<<<<< HEAD
        "x-ms-version": "2019-10-10"
=======
        "x-ms-version": "2019-12-12"
>>>>>>> 32e373e2
      },
      "RequestBody": null,
      "StatusCode": 201,
      "ResponseHeaders": {
        "Content-Length": "0",
<<<<<<< HEAD
        "Date": "Thu, 05 Mar 2020 22:20:16 GMT",
        "ETag": "\u00220x8D7C15362470222\u0022",
        "Last-Modified": "Thu, 05 Mar 2020 22:20:17 GMT",
=======
        "Date": "Fri, 03 Apr 2020 21:01:58 GMT",
        "ETag": "\u00220x8D7D8123F77A9BC\u0022",
        "Last-Modified": "Fri, 03 Apr 2020 21:01:58 GMT",
>>>>>>> 32e373e2
        "Server": [
          "Windows-Azure-Blob/1.0",
          "Microsoft-HTTPAPI/2.0"
        ],
        "x-ms-client-request-id": "5df3b7b3-c993-b1e2-a220-db3f8f06c9dd",
        "x-ms-lease-id": "5f099f5d-0688-455c-0b9f-ee24e3a5ae6b",
<<<<<<< HEAD
        "x-ms-request-id": "958368e0-601e-0010-4e3c-f35753000000",
        "x-ms-version": "2019-10-10"
=======
        "x-ms-request-id": "962246dc-f01e-0012-30fb-093670000000",
        "x-ms-version": "2019-12-12"
>>>>>>> 32e373e2
      },
      "ResponseBody": []
    },
    {
<<<<<<< HEAD
      "RequestUri": "https://seanstagehierarchical.dfs.core.windows.net/test-filesystem-6c7cf68a-b1e3-6abc-43cb-b453e832f035/test-file-06212d95-9d11-abf6-087c-70b6e1bf5542",
=======
      "RequestUri": "http://seannsecanary.dfs.core.windows.net/test-filesystem-6c7cf68a-b1e3-6abc-43cb-b453e832f035/test-file-06212d95-9d11-abf6-087c-70b6e1bf5542",
>>>>>>> 32e373e2
      "RequestMethod": "DELETE",
      "RequestHeaders": {
        "Authorization": "Sanitized",
        "User-Agent": [
<<<<<<< HEAD
          "azsdk-net-Storage.Files.DataLake/12.0.0-dev.20200305.1",
          "(.NET Core 4.6.28325.01; Microsoft Windows 10.0.18363 )"
        ],
        "x-ms-client-request-id": "2c70a121-51b2-89d8-224d-3e3893233945",
        "x-ms-date": "Thu, 05 Mar 2020 22:20:17 GMT",
        "x-ms-lease-id": "5f099f5d-0688-455c-0b9f-ee24e3a5ae6b",
        "x-ms-return-client-request-id": "true",
        "x-ms-version": "2019-10-10"
=======
          "azsdk-net-Storage.Files.DataLake/12.1.0-dev.20200403.1",
          "(.NET Core 4.6.28325.01; Microsoft Windows 10.0.18362 )"
        ],
        "x-ms-client-request-id": "2c70a121-51b2-89d8-224d-3e3893233945",
        "x-ms-date": "Fri, 03 Apr 2020 21:01:59 GMT",
        "x-ms-lease-id": "5f099f5d-0688-455c-0b9f-ee24e3a5ae6b",
        "x-ms-return-client-request-id": "true",
        "x-ms-version": "2019-12-12"
>>>>>>> 32e373e2
      },
      "RequestBody": null,
      "StatusCode": 200,
      "ResponseHeaders": {
        "Content-Length": "0",
<<<<<<< HEAD
        "Date": "Thu, 05 Mar 2020 22:20:16 GMT",
=======
        "Date": "Fri, 03 Apr 2020 21:01:58 GMT",
>>>>>>> 32e373e2
        "Server": [
          "Windows-Azure-HDFS/1.0",
          "Microsoft-HTTPAPI/2.0"
        ],
        "x-ms-client-request-id": "2c70a121-51b2-89d8-224d-3e3893233945",
<<<<<<< HEAD
        "x-ms-request-id": "7a82a4ed-e01f-001e-443c-f37ee3000000",
        "x-ms-version": "2019-10-10"
=======
        "x-ms-request-id": "fa4401b2-201f-0097-07fb-091bad000000",
        "x-ms-version": "2019-12-12"
>>>>>>> 32e373e2
      },
      "ResponseBody": []
    },
    {
<<<<<<< HEAD
      "RequestUri": "https://seanstagehierarchical.blob.core.windows.net/test-filesystem-6c7cf68a-b1e3-6abc-43cb-b453e832f035?restype=container",
      "RequestMethod": "DELETE",
      "RequestHeaders": {
        "Authorization": "Sanitized",
        "traceparent": "00-82f38c3a5474864da0d479a9a988701f-ecb3bb2492b8d24e-00",
        "User-Agent": [
          "azsdk-net-Storage.Files.DataLake/12.0.0-dev.20200305.1",
          "(.NET Core 4.6.28325.01; Microsoft Windows 10.0.18363 )"
        ],
        "x-ms-client-request-id": "ee1e5993-9d96-122b-53bb-da7e1a715a18",
        "x-ms-date": "Thu, 05 Mar 2020 22:20:17 GMT",
        "x-ms-return-client-request-id": "true",
        "x-ms-version": "2019-10-10"
=======
      "RequestUri": "http://seannsecanary.blob.core.windows.net/test-filesystem-6c7cf68a-b1e3-6abc-43cb-b453e832f035?restype=container",
      "RequestMethod": "DELETE",
      "RequestHeaders": {
        "Authorization": "Sanitized",
        "traceparent": "00-fc39026c583f944e92ac6cf56983b83a-4837e906ed4f324e-00",
        "User-Agent": [
          "azsdk-net-Storage.Files.DataLake/12.1.0-dev.20200403.1",
          "(.NET Core 4.6.28325.01; Microsoft Windows 10.0.18362 )"
        ],
        "x-ms-client-request-id": "ee1e5993-9d96-122b-53bb-da7e1a715a18",
        "x-ms-date": "Fri, 03 Apr 2020 21:01:59 GMT",
        "x-ms-return-client-request-id": "true",
        "x-ms-version": "2019-12-12"
>>>>>>> 32e373e2
      },
      "RequestBody": null,
      "StatusCode": 202,
      "ResponseHeaders": {
        "Content-Length": "0",
<<<<<<< HEAD
        "Date": "Thu, 05 Mar 2020 22:20:17 GMT",
=======
        "Date": "Fri, 03 Apr 2020 21:01:58 GMT",
>>>>>>> 32e373e2
        "Server": [
          "Windows-Azure-Blob/1.0",
          "Microsoft-HTTPAPI/2.0"
        ],
        "x-ms-client-request-id": "ee1e5993-9d96-122b-53bb-da7e1a715a18",
<<<<<<< HEAD
        "x-ms-request-id": "958368e3-601e-0010-513c-f35753000000",
        "x-ms-version": "2019-10-10"
=======
        "x-ms-request-id": "962246e1-f01e-0012-34fb-093670000000",
        "x-ms-version": "2019-12-12"
>>>>>>> 32e373e2
      },
      "ResponseBody": []
    }
  ],
  "Variables": {
<<<<<<< HEAD
    "DateTimeOffsetNow": "2020-03-05T14:20:12.3293324-08:00",
    "RandomSeed": "170129584",
    "Storage_TestConfigHierarchicalNamespace": "NamespaceTenant\nseanstagehierarchical\nU2FuaXRpemVk\nhttps://seanstagehierarchical.blob.core.windows.net\nhttp://seanstagehierarchical.file.core.windows.net\nhttp://seanstagehierarchical.queue.core.windows.net\nhttp://seanstagehierarchical.table.core.windows.net\n\n\n\n\nhttp://seanstagehierarchical-secondary.blob.core.windows.net\nhttp://seanstagehierarchical-secondary.file.core.windows.net\nhttp://seanstagehierarchical-secondary.queue.core.windows.net\nhttp://seanstagehierarchical-secondary.table.core.windows.net\n68390a19-a643-458b-b726-408abf67b4fc\nSanitized\n72f988bf-86f1-41af-91ab-2d7cd011db47\nhttps://login.microsoftonline.com/\nCloud\nBlobEndpoint=https://seanstagehierarchical.blob.core.windows.net/;QueueEndpoint=http://seanstagehierarchical.queue.core.windows.net/;FileEndpoint=http://seanstagehierarchical.file.core.windows.net/;BlobSecondaryEndpoint=http://seanstagehierarchical-secondary.blob.core.windows.net/;QueueSecondaryEndpoint=http://seanstagehierarchical-secondary.queue.core.windows.net/;FileSecondaryEndpoint=http://seanstagehierarchical-secondary.file.core.windows.net/;AccountName=seanstagehierarchical;AccountKey=Sanitized\n"
=======
    "DateTimeOffsetNow": "2020-04-03T14:01:57.5109240-07:00",
    "RandomSeed": "170129584",
    "Storage_TestConfigHierarchicalNamespace": "NamespaceTenant\nseannsecanary\nU2FuaXRpemVk\nhttp://seannsecanary.blob.core.windows.net\nhttp://seannsecanary.file.core.windows.net\nhttp://seannsecanary.queue.core.windows.net\nhttp://seannsecanary.table.core.windows.net\n\n\n\n\nhttp://seannsecanary-secondary.blob.core.windows.net\nhttp://seannsecanary-secondary.file.core.windows.net\nhttp://seannsecanary-secondary.queue.core.windows.net\nhttp://seannsecanary-secondary.table.core.windows.net\n68390a19-a643-458b-b726-408abf67b4fc\nSanitized\n72f988bf-86f1-41af-91ab-2d7cd011db47\nhttps://login.microsoftonline.com/\nCloud\nBlobEndpoint=http://seannsecanary.blob.core.windows.net/;QueueEndpoint=http://seannsecanary.queue.core.windows.net/;FileEndpoint=http://seannsecanary.file.core.windows.net/;BlobSecondaryEndpoint=http://seannsecanary-secondary.blob.core.windows.net/;QueueSecondaryEndpoint=http://seannsecanary-secondary.queue.core.windows.net/;FileSecondaryEndpoint=http://seannsecanary-secondary.file.core.windows.net/;AccountName=seannsecanary;AccountKey=Sanitized\n"
>>>>>>> 32e373e2
  }
}<|MERGE_RESOLUTION|>--- conflicted
+++ resolved
@@ -1,22 +1,6 @@
 {
   "Entries": [
     {
-<<<<<<< HEAD
-      "RequestUri": "https://seanstagehierarchical.blob.core.windows.net/test-filesystem-a896a015-6f11-6576-8318-443d15273a0a?restype=container",
-      "RequestMethod": "PUT",
-      "RequestHeaders": {
-        "Authorization": "Sanitized",
-        "traceparent": "00-11454f43ae568744a654a3ca6dc3c16b-3981222992005c45-00",
-        "User-Agent": [
-          "azsdk-net-Storage.Files.DataLake/12.0.0-dev.20200305.1",
-          "(.NET Core 4.6.28325.01; Microsoft Windows 10.0.18363 )"
-        ],
-        "x-ms-blob-public-access": "container",
-        "x-ms-client-request-id": "6109c873-fc52-bc97-7ab9-789dff6b1195",
-        "x-ms-date": "Thu, 05 Mar 2020 22:20:12 GMT",
-        "x-ms-return-client-request-id": "true",
-        "x-ms-version": "2019-10-10"
-=======
       "RequestUri": "http://seannsecanary.blob.core.windows.net/test-filesystem-a896a015-6f11-6576-8318-443d15273a0a?restype=container",
       "RequestMethod": "PUT",
       "RequestHeaders": {
@@ -31,52 +15,25 @@
         "x-ms-date": "Fri, 03 Apr 2020 21:01:57 GMT",
         "x-ms-return-client-request-id": "true",
         "x-ms-version": "2019-12-12"
->>>>>>> 32e373e2
-      },
-      "RequestBody": null,
-      "StatusCode": 201,
-      "ResponseHeaders": {
-        "Content-Length": "0",
-<<<<<<< HEAD
-        "Date": "Thu, 05 Mar 2020 22:20:11 GMT",
-        "ETag": "\u00220x8D7C1535F8695D5\u0022",
-        "Last-Modified": "Thu, 05 Mar 2020 22:20:12 GMT",
-=======
+      },
+      "RequestBody": null,
+      "StatusCode": 201,
+      "ResponseHeaders": {
+        "Content-Length": "0",
         "Date": "Fri, 03 Apr 2020 21:01:55 GMT",
         "ETag": "\u00220x8D7D8123E321D80\u0022",
         "Last-Modified": "Fri, 03 Apr 2020 21:01:56 GMT",
->>>>>>> 32e373e2
         "Server": [
           "Windows-Azure-Blob/1.0",
           "Microsoft-HTTPAPI/2.0"
         ],
         "x-ms-client-request-id": "6109c873-fc52-bc97-7ab9-789dff6b1195",
-<<<<<<< HEAD
-        "x-ms-request-id": "fcb3a450-001e-0039-4a3c-f36927000000",
-        "x-ms-version": "2019-10-10"
-=======
         "x-ms-request-id": "962245e6-f01e-0012-64fb-093670000000",
         "x-ms-version": "2019-12-12"
->>>>>>> 32e373e2
-      },
-      "ResponseBody": []
-    },
-    {
-<<<<<<< HEAD
-      "RequestUri": "https://seanstagehierarchical.dfs.core.windows.net/test-filesystem-a896a015-6f11-6576-8318-443d15273a0a/test-file-b08b951b-21ae-8a4e-2c00-d48c9538c0a5?resource=file",
-      "RequestMethod": "PUT",
-      "RequestHeaders": {
-        "Authorization": "Sanitized",
-        "traceparent": "00-a90318fa21c5c24cb3ca47a355d005bb-0eb21f909b11334d-00",
-        "User-Agent": [
-          "azsdk-net-Storage.Files.DataLake/12.0.0-dev.20200305.1",
-          "(.NET Core 4.6.28325.01; Microsoft Windows 10.0.18363 )"
-        ],
-        "x-ms-client-request-id": "0f224473-2c52-519d-797e-3551270a2741",
-        "x-ms-date": "Thu, 05 Mar 2020 22:20:12 GMT",
-        "x-ms-return-client-request-id": "true",
-        "x-ms-version": "2019-10-10"
-=======
+      },
+      "ResponseBody": []
+    },
+    {
       "RequestUri": "http://seannsecanary.dfs.core.windows.net/test-filesystem-a896a015-6f11-6576-8318-443d15273a0a/test-file-b08b951b-21ae-8a4e-2c00-d48c9538c0a5?resource=file",
       "RequestMethod": "PUT",
       "RequestHeaders": {
@@ -90,55 +47,30 @@
         "x-ms-date": "Fri, 03 Apr 2020 21:01:57 GMT",
         "x-ms-return-client-request-id": "true",
         "x-ms-version": "2019-12-12"
->>>>>>> 32e373e2
-      },
-      "RequestBody": null,
-      "StatusCode": 201,
-      "ResponseHeaders": {
-        "Content-Length": "0",
-<<<<<<< HEAD
-        "Date": "Thu, 05 Mar 2020 22:20:12 GMT",
-        "ETag": "\u00220x8D7C1535FBFAA10\u0022",
-        "Last-Modified": "Thu, 05 Mar 2020 22:20:12 GMT",
-=======
+      },
+      "RequestBody": null,
+      "StatusCode": 201,
+      "ResponseHeaders": {
+        "Content-Length": "0",
         "Date": "Fri, 03 Apr 2020 21:01:56 GMT",
         "ETag": "\u00220x8D7D8123E434488\u0022",
         "Last-Modified": "Fri, 03 Apr 2020 21:01:56 GMT",
->>>>>>> 32e373e2
         "Server": [
           "Windows-Azure-HDFS/1.0",
           "Microsoft-HTTPAPI/2.0"
         ],
         "x-ms-client-request-id": "0f224473-2c52-519d-797e-3551270a2741",
-<<<<<<< HEAD
-        "x-ms-request-id": "30548c41-501f-000b-483c-f36950000000",
-        "x-ms-version": "2019-10-10"
-=======
         "x-ms-request-id": "fa4401a7-201f-0097-7cfb-091bad000000",
         "x-ms-version": "2019-12-12"
->>>>>>> 32e373e2
-      },
-      "ResponseBody": []
-    },
-    {
-<<<<<<< HEAD
-      "RequestUri": "https://seanstagehierarchical.dfs.core.windows.net/test-filesystem-a896a015-6f11-6576-8318-443d15273a0a/test-file-b08b951b-21ae-8a4e-2c00-d48c9538c0a5",
-=======
+      },
+      "ResponseBody": []
+    },
+    {
       "RequestUri": "http://seannsecanary.dfs.core.windows.net/test-filesystem-a896a015-6f11-6576-8318-443d15273a0a/test-file-b08b951b-21ae-8a4e-2c00-d48c9538c0a5",
->>>>>>> 32e373e2
-      "RequestMethod": "DELETE",
-      "RequestHeaders": {
-        "Authorization": "Sanitized",
-        "User-Agent": [
-<<<<<<< HEAD
-          "azsdk-net-Storage.Files.DataLake/12.0.0-dev.20200305.1",
-          "(.NET Core 4.6.28325.01; Microsoft Windows 10.0.18363 )"
-        ],
-        "x-ms-client-request-id": "50196b6a-b116-0e52-5b78-d39ea4658525",
-        "x-ms-date": "Thu, 05 Mar 2020 22:20:13 GMT",
-        "x-ms-return-client-request-id": "true",
-        "x-ms-version": "2019-10-10"
-=======
+      "RequestMethod": "DELETE",
+      "RequestHeaders": {
+        "Authorization": "Sanitized",
+        "User-Agent": [
           "azsdk-net-Storage.Files.DataLake/12.1.0-dev.20200403.1",
           "(.NET Core 4.6.28325.01; Microsoft Windows 10.0.18362 )"
         ],
@@ -146,48 +78,23 @@
         "x-ms-date": "Fri, 03 Apr 2020 21:01:57 GMT",
         "x-ms-return-client-request-id": "true",
         "x-ms-version": "2019-12-12"
->>>>>>> 32e373e2
       },
       "RequestBody": null,
       "StatusCode": 200,
       "ResponseHeaders": {
         "Content-Length": "0",
-<<<<<<< HEAD
-        "Date": "Thu, 05 Mar 2020 22:20:12 GMT",
-=======
         "Date": "Fri, 03 Apr 2020 21:01:56 GMT",
->>>>>>> 32e373e2
         "Server": [
           "Windows-Azure-HDFS/1.0",
           "Microsoft-HTTPAPI/2.0"
         ],
         "x-ms-client-request-id": "50196b6a-b116-0e52-5b78-d39ea4658525",
-<<<<<<< HEAD
-        "x-ms-request-id": "30548c42-501f-000b-493c-f36950000000",
-        "x-ms-version": "2019-10-10"
-=======
         "x-ms-request-id": "fa4401a8-201f-0097-7dfb-091bad000000",
         "x-ms-version": "2019-12-12"
->>>>>>> 32e373e2
-      },
-      "ResponseBody": []
-    },
-    {
-<<<<<<< HEAD
-      "RequestUri": "https://seanstagehierarchical.blob.core.windows.net/test-filesystem-a896a015-6f11-6576-8318-443d15273a0a?restype=container",
-      "RequestMethod": "DELETE",
-      "RequestHeaders": {
-        "Authorization": "Sanitized",
-        "traceparent": "00-cac1e578919d954a80fbf09eb19cc1a3-d08e799473c2084e-00",
-        "User-Agent": [
-          "azsdk-net-Storage.Files.DataLake/12.0.0-dev.20200305.1",
-          "(.NET Core 4.6.28325.01; Microsoft Windows 10.0.18363 )"
-        ],
-        "x-ms-client-request-id": "bce7df06-d6f1-472b-8154-aa29f0d99d77",
-        "x-ms-date": "Thu, 05 Mar 2020 22:20:13 GMT",
-        "x-ms-return-client-request-id": "true",
-        "x-ms-version": "2019-10-10"
-=======
+      },
+      "ResponseBody": []
+    },
+    {
       "RequestUri": "http://seannsecanary.blob.core.windows.net/test-filesystem-a896a015-6f11-6576-8318-443d15273a0a?restype=container",
       "RequestMethod": "DELETE",
       "RequestHeaders": {
@@ -201,49 +108,23 @@
         "x-ms-date": "Fri, 03 Apr 2020 21:01:57 GMT",
         "x-ms-return-client-request-id": "true",
         "x-ms-version": "2019-12-12"
->>>>>>> 32e373e2
       },
       "RequestBody": null,
       "StatusCode": 202,
       "ResponseHeaders": {
         "Content-Length": "0",
-<<<<<<< HEAD
-        "Date": "Thu, 05 Mar 2020 22:20:12 GMT",
-=======
         "Date": "Fri, 03 Apr 2020 21:01:56 GMT",
->>>>>>> 32e373e2
         "Server": [
           "Windows-Azure-Blob/1.0",
           "Microsoft-HTTPAPI/2.0"
         ],
         "x-ms-client-request-id": "bce7df06-d6f1-472b-8154-aa29f0d99d77",
-<<<<<<< HEAD
-        "x-ms-request-id": "fcb3a466-001e-0039-5c3c-f36927000000",
-        "x-ms-version": "2019-10-10"
-=======
         "x-ms-request-id": "9622461e-f01e-0012-15fb-093670000000",
         "x-ms-version": "2019-12-12"
->>>>>>> 32e373e2
-      },
-      "ResponseBody": []
-    },
-    {
-<<<<<<< HEAD
-      "RequestUri": "https://seanstagehierarchical.blob.core.windows.net/test-filesystem-7ea05a59-3936-dae1-a46a-84357edd6152?restype=container",
-      "RequestMethod": "PUT",
-      "RequestHeaders": {
-        "Authorization": "Sanitized",
-        "traceparent": "00-1291c9e2bce4d347bd456b1e3532a44e-72439cb6e942544f-00",
-        "User-Agent": [
-          "azsdk-net-Storage.Files.DataLake/12.0.0-dev.20200305.1",
-          "(.NET Core 4.6.28325.01; Microsoft Windows 10.0.18363 )"
-        ],
-        "x-ms-blob-public-access": "container",
-        "x-ms-client-request-id": "511bbb42-2368-ccfc-fe0c-188652f5c8a3",
-        "x-ms-date": "Thu, 05 Mar 2020 22:20:13 GMT",
-        "x-ms-return-client-request-id": "true",
-        "x-ms-version": "2019-10-10"
-=======
+      },
+      "ResponseBody": []
+    },
+    {
       "RequestUri": "http://seannsecanary.blob.core.windows.net/test-filesystem-7ea05a59-3936-dae1-a46a-84357edd6152?restype=container",
       "RequestMethod": "PUT",
       "RequestHeaders": {
@@ -258,582 +139,319 @@
         "x-ms-date": "Fri, 03 Apr 2020 21:01:57 GMT",
         "x-ms-return-client-request-id": "true",
         "x-ms-version": "2019-12-12"
->>>>>>> 32e373e2
-      },
-      "RequestBody": null,
-      "StatusCode": 201,
-      "ResponseHeaders": {
-        "Content-Length": "0",
-<<<<<<< HEAD
-        "Date": "Thu, 05 Mar 2020 22:20:12 GMT",
-        "ETag": "\u00220x8D7C15360079CC5\u0022",
-        "Last-Modified": "Thu, 05 Mar 2020 22:20:13 GMT",
-=======
+      },
+      "RequestBody": null,
+      "StatusCode": 201,
+      "ResponseHeaders": {
+        "Content-Length": "0",
         "Date": "Fri, 03 Apr 2020 21:01:56 GMT",
         "ETag": "\u00220x8D7D8123E7302F5\u0022",
         "Last-Modified": "Fri, 03 Apr 2020 21:01:56 GMT",
->>>>>>> 32e373e2
         "Server": [
           "Windows-Azure-Blob/1.0",
           "Microsoft-HTTPAPI/2.0"
         ],
         "x-ms-client-request-id": "511bbb42-2368-ccfc-fe0c-188652f5c8a3",
-<<<<<<< HEAD
-        "x-ms-request-id": "c8d8212d-701e-000c-4b3c-f30533000000",
-        "x-ms-version": "2019-10-10"
-=======
         "x-ms-request-id": "96224625-f01e-0012-1cfb-093670000000",
         "x-ms-version": "2019-12-12"
->>>>>>> 32e373e2
-      },
-      "ResponseBody": []
-    },
-    {
-<<<<<<< HEAD
-      "RequestUri": "https://seanstagehierarchical.dfs.core.windows.net/test-filesystem-7ea05a59-3936-dae1-a46a-84357edd6152/test-file-515258f2-d941-90f8-2684-796f7cc2f505?resource=file",
-      "RequestMethod": "PUT",
-      "RequestHeaders": {
-        "Authorization": "Sanitized",
-        "traceparent": "00-8422e9ea3737c144b14eeb20372f0695-cb8117dd106d6a49-00",
-        "User-Agent": [
-          "azsdk-net-Storage.Files.DataLake/12.0.0-dev.20200305.1",
-          "(.NET Core 4.6.28325.01; Microsoft Windows 10.0.18363 )"
+      },
+      "ResponseBody": []
+    },
+    {
+      "RequestUri": "http://seannsecanary.dfs.core.windows.net/test-filesystem-7ea05a59-3936-dae1-a46a-84357edd6152/test-file-515258f2-d941-90f8-2684-796f7cc2f505?resource=file",
+      "RequestMethod": "PUT",
+      "RequestHeaders": {
+        "Authorization": "Sanitized",
+        "traceparent": "00-9cf7d8fe38341848b2b916308b240399-92cc7a856eecfc4e-00",
+        "User-Agent": [
+          "azsdk-net-Storage.Files.DataLake/12.1.0-dev.20200403.1",
+          "(.NET Core 4.6.28325.01; Microsoft Windows 10.0.18362 )"
         ],
         "x-ms-client-request-id": "8c2c1afe-6c4b-68b1-c28a-2ae3aa8d503b",
-        "x-ms-date": "Thu, 05 Mar 2020 22:20:13 GMT",
-        "x-ms-return-client-request-id": "true",
-        "x-ms-version": "2019-10-10"
-=======
-      "RequestUri": "http://seannsecanary.dfs.core.windows.net/test-filesystem-7ea05a59-3936-dae1-a46a-84357edd6152/test-file-515258f2-d941-90f8-2684-796f7cc2f505?resource=file",
-      "RequestMethod": "PUT",
-      "RequestHeaders": {
-        "Authorization": "Sanitized",
-        "traceparent": "00-9cf7d8fe38341848b2b916308b240399-92cc7a856eecfc4e-00",
-        "User-Agent": [
-          "azsdk-net-Storage.Files.DataLake/12.1.0-dev.20200403.1",
-          "(.NET Core 4.6.28325.01; Microsoft Windows 10.0.18362 )"
-        ],
-        "x-ms-client-request-id": "8c2c1afe-6c4b-68b1-c28a-2ae3aa8d503b",
-        "x-ms-date": "Fri, 03 Apr 2020 21:01:58 GMT",
-        "x-ms-return-client-request-id": "true",
-        "x-ms-version": "2019-12-12"
->>>>>>> 32e373e2
-      },
-      "RequestBody": null,
-      "StatusCode": 201,
-      "ResponseHeaders": {
-        "Content-Length": "0",
-<<<<<<< HEAD
-        "Date": "Thu, 05 Mar 2020 22:20:12 GMT",
-        "ETag": "\u00220x8D7C153603DEE27\u0022",
-        "Last-Modified": "Thu, 05 Mar 2020 22:20:13 GMT",
-=======
+        "x-ms-date": "Fri, 03 Apr 2020 21:01:58 GMT",
+        "x-ms-return-client-request-id": "true",
+        "x-ms-version": "2019-12-12"
+      },
+      "RequestBody": null,
+      "StatusCode": 201,
+      "ResponseHeaders": {
+        "Content-Length": "0",
         "Date": "Fri, 03 Apr 2020 21:01:56 GMT",
         "ETag": "\u00220x8D7D8123E858ABA\u0022",
         "Last-Modified": "Fri, 03 Apr 2020 21:01:56 GMT",
->>>>>>> 32e373e2
         "Server": [
           "Windows-Azure-HDFS/1.0",
           "Microsoft-HTTPAPI/2.0"
         ],
         "x-ms-client-request-id": "8c2c1afe-6c4b-68b1-c28a-2ae3aa8d503b",
-<<<<<<< HEAD
-        "x-ms-request-id": "2677bf42-401f-0007-393c-f3fe58000000",
-        "x-ms-version": "2019-10-10"
-=======
         "x-ms-request-id": "fa4401a9-201f-0097-7efb-091bad000000",
         "x-ms-version": "2019-12-12"
->>>>>>> 32e373e2
-      },
-      "ResponseBody": []
-    },
-    {
-<<<<<<< HEAD
-      "RequestUri": "https://seanstagehierarchical.dfs.core.windows.net/test-filesystem-7ea05a59-3936-dae1-a46a-84357edd6152/test-file-515258f2-d941-90f8-2684-796f7cc2f505",
-      "RequestMethod": "DELETE",
-      "RequestHeaders": {
-        "Authorization": "Sanitized",
-        "If-Modified-Since": "Wed, 04 Mar 2020 22:20:12 GMT",
-        "User-Agent": [
-          "azsdk-net-Storage.Files.DataLake/12.0.0-dev.20200305.1",
-          "(.NET Core 4.6.28325.01; Microsoft Windows 10.0.18363 )"
+      },
+      "ResponseBody": []
+    },
+    {
+      "RequestUri": "http://seannsecanary.dfs.core.windows.net/test-filesystem-7ea05a59-3936-dae1-a46a-84357edd6152/test-file-515258f2-d941-90f8-2684-796f7cc2f505",
+      "RequestMethod": "DELETE",
+      "RequestHeaders": {
+        "Authorization": "Sanitized",
+        "If-Modified-Since": "Thu, 02 Apr 2020 21:01:57 GMT",
+        "User-Agent": [
+          "azsdk-net-Storage.Files.DataLake/12.1.0-dev.20200403.1",
+          "(.NET Core 4.6.28325.01; Microsoft Windows 10.0.18362 )"
         ],
         "x-ms-client-request-id": "627069bb-6895-3fba-df8a-0138e5050815",
-        "x-ms-date": "Thu, 05 Mar 2020 22:20:13 GMT",
-        "x-ms-return-client-request-id": "true",
-        "x-ms-version": "2019-10-10"
-=======
-      "RequestUri": "http://seannsecanary.dfs.core.windows.net/test-filesystem-7ea05a59-3936-dae1-a46a-84357edd6152/test-file-515258f2-d941-90f8-2684-796f7cc2f505",
-      "RequestMethod": "DELETE",
-      "RequestHeaders": {
-        "Authorization": "Sanitized",
-        "If-Modified-Since": "Thu, 02 Apr 2020 21:01:57 GMT",
-        "User-Agent": [
-          "azsdk-net-Storage.Files.DataLake/12.1.0-dev.20200403.1",
-          "(.NET Core 4.6.28325.01; Microsoft Windows 10.0.18362 )"
+        "x-ms-date": "Fri, 03 Apr 2020 21:01:58 GMT",
+        "x-ms-return-client-request-id": "true",
+        "x-ms-version": "2019-12-12"
+      },
+      "RequestBody": null,
+      "StatusCode": 200,
+      "ResponseHeaders": {
+        "Content-Length": "0",
+        "Date": "Fri, 03 Apr 2020 21:01:56 GMT",
+        "Server": [
+          "Windows-Azure-HDFS/1.0",
+          "Microsoft-HTTPAPI/2.0"
         ],
         "x-ms-client-request-id": "627069bb-6895-3fba-df8a-0138e5050815",
-        "x-ms-date": "Fri, 03 Apr 2020 21:01:58 GMT",
-        "x-ms-return-client-request-id": "true",
-        "x-ms-version": "2019-12-12"
->>>>>>> 32e373e2
-      },
-      "RequestBody": null,
-      "StatusCode": 200,
-      "ResponseHeaders": {
-        "Content-Length": "0",
-<<<<<<< HEAD
-        "Date": "Thu, 05 Mar 2020 22:20:13 GMT",
-=======
+        "x-ms-request-id": "fa4401aa-201f-0097-7ffb-091bad000000",
+        "x-ms-version": "2019-12-12"
+      },
+      "ResponseBody": []
+    },
+    {
+      "RequestUri": "http://seannsecanary.blob.core.windows.net/test-filesystem-7ea05a59-3936-dae1-a46a-84357edd6152?restype=container",
+      "RequestMethod": "DELETE",
+      "RequestHeaders": {
+        "Authorization": "Sanitized",
+        "traceparent": "00-5b81e1da42c1df4f817bf09a78a06da7-0431ebd9694da147-00",
+        "User-Agent": [
+          "azsdk-net-Storage.Files.DataLake/12.1.0-dev.20200403.1",
+          "(.NET Core 4.6.28325.01; Microsoft Windows 10.0.18362 )"
+        ],
+        "x-ms-client-request-id": "4028b0ab-ed1d-aea6-589a-e17703a8fd69",
+        "x-ms-date": "Fri, 03 Apr 2020 21:01:58 GMT",
+        "x-ms-return-client-request-id": "true",
+        "x-ms-version": "2019-12-12"
+      },
+      "RequestBody": null,
+      "StatusCode": 202,
+      "ResponseHeaders": {
+        "Content-Length": "0",
         "Date": "Fri, 03 Apr 2020 21:01:56 GMT",
->>>>>>> 32e373e2
-        "Server": [
-          "Windows-Azure-HDFS/1.0",
-          "Microsoft-HTTPAPI/2.0"
-        ],
-        "x-ms-client-request-id": "627069bb-6895-3fba-df8a-0138e5050815",
-<<<<<<< HEAD
-        "x-ms-request-id": "2677bf43-401f-0007-3a3c-f3fe58000000",
-        "x-ms-version": "2019-10-10"
-=======
-        "x-ms-request-id": "fa4401aa-201f-0097-7ffb-091bad000000",
-        "x-ms-version": "2019-12-12"
->>>>>>> 32e373e2
-      },
-      "ResponseBody": []
-    },
-    {
-<<<<<<< HEAD
-      "RequestUri": "https://seanstagehierarchical.blob.core.windows.net/test-filesystem-7ea05a59-3936-dae1-a46a-84357edd6152?restype=container",
-      "RequestMethod": "DELETE",
-      "RequestHeaders": {
-        "Authorization": "Sanitized",
-        "traceparent": "00-d0670af95654634cbeb6d66b85605968-4a147be7afa0e64b-00",
-        "User-Agent": [
-          "azsdk-net-Storage.Files.DataLake/12.0.0-dev.20200305.1",
-          "(.NET Core 4.6.28325.01; Microsoft Windows 10.0.18363 )"
+        "Server": [
+          "Windows-Azure-Blob/1.0",
+          "Microsoft-HTTPAPI/2.0"
         ],
         "x-ms-client-request-id": "4028b0ab-ed1d-aea6-589a-e17703a8fd69",
-        "x-ms-date": "Thu, 05 Mar 2020 22:20:13 GMT",
-        "x-ms-return-client-request-id": "true",
-        "x-ms-version": "2019-10-10"
-=======
-      "RequestUri": "http://seannsecanary.blob.core.windows.net/test-filesystem-7ea05a59-3936-dae1-a46a-84357edd6152?restype=container",
-      "RequestMethod": "DELETE",
-      "RequestHeaders": {
-        "Authorization": "Sanitized",
-        "traceparent": "00-5b81e1da42c1df4f817bf09a78a06da7-0431ebd9694da147-00",
-        "User-Agent": [
-          "azsdk-net-Storage.Files.DataLake/12.1.0-dev.20200403.1",
-          "(.NET Core 4.6.28325.01; Microsoft Windows 10.0.18362 )"
-        ],
-        "x-ms-client-request-id": "4028b0ab-ed1d-aea6-589a-e17703a8fd69",
-        "x-ms-date": "Fri, 03 Apr 2020 21:01:58 GMT",
-        "x-ms-return-client-request-id": "true",
-        "x-ms-version": "2019-12-12"
->>>>>>> 32e373e2
-      },
-      "RequestBody": null,
-      "StatusCode": 202,
-      "ResponseHeaders": {
-        "Content-Length": "0",
-<<<<<<< HEAD
-        "Date": "Thu, 05 Mar 2020 22:20:12 GMT",
-=======
-        "Date": "Fri, 03 Apr 2020 21:01:56 GMT",
->>>>>>> 32e373e2
-        "Server": [
-          "Windows-Azure-Blob/1.0",
-          "Microsoft-HTTPAPI/2.0"
-        ],
-        "x-ms-client-request-id": "4028b0ab-ed1d-aea6-589a-e17703a8fd69",
-<<<<<<< HEAD
-        "x-ms-request-id": "c8d82140-701e-000c-5a3c-f30533000000",
-        "x-ms-version": "2019-10-10"
-=======
         "x-ms-request-id": "9622464d-f01e-0012-3afb-093670000000",
         "x-ms-version": "2019-12-12"
->>>>>>> 32e373e2
-      },
-      "ResponseBody": []
-    },
-    {
-<<<<<<< HEAD
-      "RequestUri": "https://seanstagehierarchical.blob.core.windows.net/test-filesystem-88f99997-402b-b3a6-5b76-284b4b0e81a3?restype=container",
-      "RequestMethod": "PUT",
-      "RequestHeaders": {
-        "Authorization": "Sanitized",
-        "traceparent": "00-9dadbd01422dd7418b582b3ca8405b2e-d4a8ff9043ab744d-00",
-        "User-Agent": [
-          "azsdk-net-Storage.Files.DataLake/12.0.0-dev.20200305.1",
-          "(.NET Core 4.6.28325.01; Microsoft Windows 10.0.18363 )"
+      },
+      "ResponseBody": []
+    },
+    {
+      "RequestUri": "http://seannsecanary.blob.core.windows.net/test-filesystem-88f99997-402b-b3a6-5b76-284b4b0e81a3?restype=container",
+      "RequestMethod": "PUT",
+      "RequestHeaders": {
+        "Authorization": "Sanitized",
+        "traceparent": "00-3813a78911934942b9af3e83506a461a-56457cf0e598df4d-00",
+        "User-Agent": [
+          "azsdk-net-Storage.Files.DataLake/12.1.0-dev.20200403.1",
+          "(.NET Core 4.6.28325.01; Microsoft Windows 10.0.18362 )"
         ],
         "x-ms-blob-public-access": "container",
         "x-ms-client-request-id": "2514b44c-cc43-6a10-0a74-e4a6c55b624a",
-        "x-ms-date": "Thu, 05 Mar 2020 22:20:14 GMT",
-        "x-ms-return-client-request-id": "true",
-        "x-ms-version": "2019-10-10"
-=======
-      "RequestUri": "http://seannsecanary.blob.core.windows.net/test-filesystem-88f99997-402b-b3a6-5b76-284b4b0e81a3?restype=container",
-      "RequestMethod": "PUT",
-      "RequestHeaders": {
-        "Authorization": "Sanitized",
-        "traceparent": "00-3813a78911934942b9af3e83506a461a-56457cf0e598df4d-00",
-        "User-Agent": [
-          "azsdk-net-Storage.Files.DataLake/12.1.0-dev.20200403.1",
-          "(.NET Core 4.6.28325.01; Microsoft Windows 10.0.18362 )"
-        ],
-        "x-ms-blob-public-access": "container",
-        "x-ms-client-request-id": "2514b44c-cc43-6a10-0a74-e4a6c55b624a",
-        "x-ms-date": "Fri, 03 Apr 2020 21:01:58 GMT",
-        "x-ms-return-client-request-id": "true",
-        "x-ms-version": "2019-12-12"
->>>>>>> 32e373e2
-      },
-      "RequestBody": null,
-      "StatusCode": 201,
-      "ResponseHeaders": {
-        "Content-Length": "0",
-<<<<<<< HEAD
-        "Date": "Thu, 05 Mar 2020 22:20:14 GMT",
-        "ETag": "\u00220x8D7C1536088F114\u0022",
-        "Last-Modified": "Thu, 05 Mar 2020 22:20:14 GMT",
-=======
+        "x-ms-date": "Fri, 03 Apr 2020 21:01:58 GMT",
+        "x-ms-return-client-request-id": "true",
+        "x-ms-version": "2019-12-12"
+      },
+      "RequestBody": null,
+      "StatusCode": 201,
+      "ResponseHeaders": {
+        "Content-Length": "0",
         "Date": "Fri, 03 Apr 2020 21:01:56 GMT",
         "ETag": "\u00220x8D7D8123EAC1EC7\u0022",
         "Last-Modified": "Fri, 03 Apr 2020 21:01:56 GMT",
->>>>>>> 32e373e2
         "Server": [
           "Windows-Azure-Blob/1.0",
           "Microsoft-HTTPAPI/2.0"
         ],
         "x-ms-client-request-id": "2514b44c-cc43-6a10-0a74-e4a6c55b624a",
-<<<<<<< HEAD
-        "x-ms-request-id": "84b3263d-f01e-003d-0a3c-f3e420000000",
-        "x-ms-version": "2019-10-10"
-=======
         "x-ms-request-id": "96224658-f01e-0012-43fb-093670000000",
         "x-ms-version": "2019-12-12"
->>>>>>> 32e373e2
-      },
-      "ResponseBody": []
-    },
-    {
-<<<<<<< HEAD
-      "RequestUri": "https://seanstagehierarchical.dfs.core.windows.net/test-filesystem-88f99997-402b-b3a6-5b76-284b4b0e81a3/test-file-3f413e19-c91c-cf8b-a16b-a57ffb6e8cc5?resource=file",
-      "RequestMethod": "PUT",
-      "RequestHeaders": {
-        "Authorization": "Sanitized",
-        "traceparent": "00-57aed5f9605a94488493c1f8de477655-ec1454aa99fcdd4f-00",
-        "User-Agent": [
-          "azsdk-net-Storage.Files.DataLake/12.0.0-dev.20200305.1",
-          "(.NET Core 4.6.28325.01; Microsoft Windows 10.0.18363 )"
+      },
+      "ResponseBody": []
+    },
+    {
+      "RequestUri": "http://seannsecanary.dfs.core.windows.net/test-filesystem-88f99997-402b-b3a6-5b76-284b4b0e81a3/test-file-3f413e19-c91c-cf8b-a16b-a57ffb6e8cc5?resource=file",
+      "RequestMethod": "PUT",
+      "RequestHeaders": {
+        "Authorization": "Sanitized",
+        "traceparent": "00-34e1f84fdbe9b84292136318dd656041-fac097499c19154b-00",
+        "User-Agent": [
+          "azsdk-net-Storage.Files.DataLake/12.1.0-dev.20200403.1",
+          "(.NET Core 4.6.28325.01; Microsoft Windows 10.0.18362 )"
         ],
         "x-ms-client-request-id": "e91ffb49-b654-8375-2844-84d727916f9b",
-        "x-ms-date": "Thu, 05 Mar 2020 22:20:14 GMT",
-        "x-ms-return-client-request-id": "true",
-        "x-ms-version": "2019-10-10"
-=======
-      "RequestUri": "http://seannsecanary.dfs.core.windows.net/test-filesystem-88f99997-402b-b3a6-5b76-284b4b0e81a3/test-file-3f413e19-c91c-cf8b-a16b-a57ffb6e8cc5?resource=file",
-      "RequestMethod": "PUT",
-      "RequestHeaders": {
-        "Authorization": "Sanitized",
-        "traceparent": "00-34e1f84fdbe9b84292136318dd656041-fac097499c19154b-00",
-        "User-Agent": [
-          "azsdk-net-Storage.Files.DataLake/12.1.0-dev.20200403.1",
-          "(.NET Core 4.6.28325.01; Microsoft Windows 10.0.18362 )"
-        ],
-        "x-ms-client-request-id": "e91ffb49-b654-8375-2844-84d727916f9b",
-        "x-ms-date": "Fri, 03 Apr 2020 21:01:58 GMT",
-        "x-ms-return-client-request-id": "true",
-        "x-ms-version": "2019-12-12"
->>>>>>> 32e373e2
-      },
-      "RequestBody": null,
-      "StatusCode": 201,
-      "ResponseHeaders": {
-        "Content-Length": "0",
-<<<<<<< HEAD
-        "Date": "Thu, 05 Mar 2020 22:20:14 GMT",
-        "ETag": "\u00220x8D7C15360BD8FD5\u0022",
-        "Last-Modified": "Thu, 05 Mar 2020 22:20:14 GMT",
-=======
+        "x-ms-date": "Fri, 03 Apr 2020 21:01:58 GMT",
+        "x-ms-return-client-request-id": "true",
+        "x-ms-version": "2019-12-12"
+      },
+      "RequestBody": null,
+      "StatusCode": 201,
+      "ResponseHeaders": {
+        "Content-Length": "0",
         "Date": "Fri, 03 Apr 2020 21:01:56 GMT",
         "ETag": "\u00220x8D7D8123EBD3258\u0022",
         "Last-Modified": "Fri, 03 Apr 2020 21:01:56 GMT",
->>>>>>> 32e373e2
         "Server": [
           "Windows-Azure-HDFS/1.0",
           "Microsoft-HTTPAPI/2.0"
         ],
         "x-ms-client-request-id": "e91ffb49-b654-8375-2844-84d727916f9b",
-<<<<<<< HEAD
-        "x-ms-request-id": "21c95933-f01f-003d-343c-f3e420000000",
-        "x-ms-version": "2019-10-10"
-=======
         "x-ms-request-id": "fa4401ab-201f-0097-80fb-091bad000000",
         "x-ms-version": "2019-12-12"
->>>>>>> 32e373e2
-      },
-      "ResponseBody": []
-    },
-    {
-<<<<<<< HEAD
-      "RequestUri": "https://seanstagehierarchical.dfs.core.windows.net/test-filesystem-88f99997-402b-b3a6-5b76-284b4b0e81a3/test-file-3f413e19-c91c-cf8b-a16b-a57ffb6e8cc5",
-      "RequestMethod": "DELETE",
-      "RequestHeaders": {
-        "Authorization": "Sanitized",
-        "If-Unmodified-Since": "Fri, 06 Mar 2020 22:20:12 GMT",
-        "User-Agent": [
-          "azsdk-net-Storage.Files.DataLake/12.0.0-dev.20200305.1",
-          "(.NET Core 4.6.28325.01; Microsoft Windows 10.0.18363 )"
+      },
+      "ResponseBody": []
+    },
+    {
+      "RequestUri": "http://seannsecanary.dfs.core.windows.net/test-filesystem-88f99997-402b-b3a6-5b76-284b4b0e81a3/test-file-3f413e19-c91c-cf8b-a16b-a57ffb6e8cc5",
+      "RequestMethod": "DELETE",
+      "RequestHeaders": {
+        "Authorization": "Sanitized",
+        "If-Unmodified-Since": "Sat, 04 Apr 2020 21:01:57 GMT",
+        "User-Agent": [
+          "azsdk-net-Storage.Files.DataLake/12.1.0-dev.20200403.1",
+          "(.NET Core 4.6.28325.01; Microsoft Windows 10.0.18362 )"
         ],
         "x-ms-client-request-id": "ff351ca3-a34f-c970-227b-6db6d7884122",
-        "x-ms-date": "Thu, 05 Mar 2020 22:20:14 GMT",
-        "x-ms-return-client-request-id": "true",
-        "x-ms-version": "2019-10-10"
-=======
-      "RequestUri": "http://seannsecanary.dfs.core.windows.net/test-filesystem-88f99997-402b-b3a6-5b76-284b4b0e81a3/test-file-3f413e19-c91c-cf8b-a16b-a57ffb6e8cc5",
-      "RequestMethod": "DELETE",
-      "RequestHeaders": {
-        "Authorization": "Sanitized",
-        "If-Unmodified-Since": "Sat, 04 Apr 2020 21:01:57 GMT",
-        "User-Agent": [
-          "azsdk-net-Storage.Files.DataLake/12.1.0-dev.20200403.1",
-          "(.NET Core 4.6.28325.01; Microsoft Windows 10.0.18362 )"
+        "x-ms-date": "Fri, 03 Apr 2020 21:01:58 GMT",
+        "x-ms-return-client-request-id": "true",
+        "x-ms-version": "2019-12-12"
+      },
+      "RequestBody": null,
+      "StatusCode": 200,
+      "ResponseHeaders": {
+        "Content-Length": "0",
+        "Date": "Fri, 03 Apr 2020 21:01:57 GMT",
+        "Server": [
+          "Windows-Azure-HDFS/1.0",
+          "Microsoft-HTTPAPI/2.0"
         ],
         "x-ms-client-request-id": "ff351ca3-a34f-c970-227b-6db6d7884122",
-        "x-ms-date": "Fri, 03 Apr 2020 21:01:58 GMT",
-        "x-ms-return-client-request-id": "true",
-        "x-ms-version": "2019-12-12"
->>>>>>> 32e373e2
-      },
-      "RequestBody": null,
-      "StatusCode": 200,
-      "ResponseHeaders": {
-        "Content-Length": "0",
-<<<<<<< HEAD
-        "Date": "Thu, 05 Mar 2020 22:20:14 GMT",
-=======
-        "Date": "Fri, 03 Apr 2020 21:01:57 GMT",
->>>>>>> 32e373e2
-        "Server": [
-          "Windows-Azure-HDFS/1.0",
-          "Microsoft-HTTPAPI/2.0"
-        ],
-        "x-ms-client-request-id": "ff351ca3-a34f-c970-227b-6db6d7884122",
-<<<<<<< HEAD
-        "x-ms-request-id": "21c95934-f01f-003d-353c-f3e420000000",
-        "x-ms-version": "2019-10-10"
-=======
         "x-ms-request-id": "fa4401ac-201f-0097-01fb-091bad000000",
         "x-ms-version": "2019-12-12"
->>>>>>> 32e373e2
-      },
-      "ResponseBody": []
-    },
-    {
-<<<<<<< HEAD
-      "RequestUri": "https://seanstagehierarchical.blob.core.windows.net/test-filesystem-88f99997-402b-b3a6-5b76-284b4b0e81a3?restype=container",
-      "RequestMethod": "DELETE",
-      "RequestHeaders": {
-        "Authorization": "Sanitized",
-        "traceparent": "00-2832910aad80a34e886450eb28417d4f-12403080d579f146-00",
-        "User-Agent": [
-          "azsdk-net-Storage.Files.DataLake/12.0.0-dev.20200305.1",
-          "(.NET Core 4.6.28325.01; Microsoft Windows 10.0.18363 )"
+      },
+      "ResponseBody": []
+    },
+    {
+      "RequestUri": "http://seannsecanary.blob.core.windows.net/test-filesystem-88f99997-402b-b3a6-5b76-284b4b0e81a3?restype=container",
+      "RequestMethod": "DELETE",
+      "RequestHeaders": {
+        "Authorization": "Sanitized",
+        "traceparent": "00-a731f1d43a2c3248b3ab862fa4fd6cec-d8971e23cbffa44a-00",
+        "User-Agent": [
+          "azsdk-net-Storage.Files.DataLake/12.1.0-dev.20200403.1",
+          "(.NET Core 4.6.28325.01; Microsoft Windows 10.0.18362 )"
         ],
         "x-ms-client-request-id": "0a343456-6f5c-454c-ae5c-0ce15e99e555",
-        "x-ms-date": "Thu, 05 Mar 2020 22:20:14 GMT",
-        "x-ms-return-client-request-id": "true",
-        "x-ms-version": "2019-10-10"
-=======
-      "RequestUri": "http://seannsecanary.blob.core.windows.net/test-filesystem-88f99997-402b-b3a6-5b76-284b4b0e81a3?restype=container",
-      "RequestMethod": "DELETE",
-      "RequestHeaders": {
-        "Authorization": "Sanitized",
-        "traceparent": "00-a731f1d43a2c3248b3ab862fa4fd6cec-d8971e23cbffa44a-00",
-        "User-Agent": [
-          "azsdk-net-Storage.Files.DataLake/12.1.0-dev.20200403.1",
-          "(.NET Core 4.6.28325.01; Microsoft Windows 10.0.18362 )"
+        "x-ms-date": "Fri, 03 Apr 2020 21:01:58 GMT",
+        "x-ms-return-client-request-id": "true",
+        "x-ms-version": "2019-12-12"
+      },
+      "RequestBody": null,
+      "StatusCode": 202,
+      "ResponseHeaders": {
+        "Content-Length": "0",
+        "Date": "Fri, 03 Apr 2020 21:01:57 GMT",
+        "Server": [
+          "Windows-Azure-Blob/1.0",
+          "Microsoft-HTTPAPI/2.0"
         ],
         "x-ms-client-request-id": "0a343456-6f5c-454c-ae5c-0ce15e99e555",
-        "x-ms-date": "Fri, 03 Apr 2020 21:01:58 GMT",
-        "x-ms-return-client-request-id": "true",
-        "x-ms-version": "2019-12-12"
->>>>>>> 32e373e2
-      },
-      "RequestBody": null,
-      "StatusCode": 202,
-      "ResponseHeaders": {
-        "Content-Length": "0",
-<<<<<<< HEAD
-        "Date": "Thu, 05 Mar 2020 22:20:14 GMT",
-=======
-        "Date": "Fri, 03 Apr 2020 21:01:57 GMT",
->>>>>>> 32e373e2
-        "Server": [
-          "Windows-Azure-Blob/1.0",
-          "Microsoft-HTTPAPI/2.0"
-        ],
-        "x-ms-client-request-id": "0a343456-6f5c-454c-ae5c-0ce15e99e555",
-<<<<<<< HEAD
-        "x-ms-request-id": "84b32649-f01e-003d-103c-f3e420000000",
-        "x-ms-version": "2019-10-10"
-=======
         "x-ms-request-id": "96224674-f01e-0012-5bfb-093670000000",
         "x-ms-version": "2019-12-12"
->>>>>>> 32e373e2
-      },
-      "ResponseBody": []
-    },
-    {
-<<<<<<< HEAD
-      "RequestUri": "https://seanstagehierarchical.blob.core.windows.net/test-filesystem-10476796-29a3-0825-f0b7-54ed97f49da7?restype=container",
-      "RequestMethod": "PUT",
-      "RequestHeaders": {
-        "Authorization": "Sanitized",
-        "traceparent": "00-862095af55896941838f1f36969c5216-f024c16bc3b29f41-00",
-        "User-Agent": [
-          "azsdk-net-Storage.Files.DataLake/12.0.0-dev.20200305.1",
-          "(.NET Core 4.6.28325.01; Microsoft Windows 10.0.18363 )"
+      },
+      "ResponseBody": []
+    },
+    {
+      "RequestUri": "http://seannsecanary.blob.core.windows.net/test-filesystem-10476796-29a3-0825-f0b7-54ed97f49da7?restype=container",
+      "RequestMethod": "PUT",
+      "RequestHeaders": {
+        "Authorization": "Sanitized",
+        "traceparent": "00-168cc081772e0649a766f28bb5d3408f-beabee8e7e26de44-00",
+        "User-Agent": [
+          "azsdk-net-Storage.Files.DataLake/12.1.0-dev.20200403.1",
+          "(.NET Core 4.6.28325.01; Microsoft Windows 10.0.18362 )"
         ],
         "x-ms-blob-public-access": "container",
         "x-ms-client-request-id": "c4e5b67c-d433-2c62-0f2b-1aa41b5fadba",
-        "x-ms-date": "Thu, 05 Mar 2020 22:20:14 GMT",
-        "x-ms-return-client-request-id": "true",
-        "x-ms-version": "2019-10-10"
-=======
-      "RequestUri": "http://seannsecanary.blob.core.windows.net/test-filesystem-10476796-29a3-0825-f0b7-54ed97f49da7?restype=container",
-      "RequestMethod": "PUT",
-      "RequestHeaders": {
-        "Authorization": "Sanitized",
-        "traceparent": "00-168cc081772e0649a766f28bb5d3408f-beabee8e7e26de44-00",
-        "User-Agent": [
-          "azsdk-net-Storage.Files.DataLake/12.1.0-dev.20200403.1",
-          "(.NET Core 4.6.28325.01; Microsoft Windows 10.0.18362 )"
-        ],
-        "x-ms-blob-public-access": "container",
-        "x-ms-client-request-id": "c4e5b67c-d433-2c62-0f2b-1aa41b5fadba",
-        "x-ms-date": "Fri, 03 Apr 2020 21:01:58 GMT",
-        "x-ms-return-client-request-id": "true",
-        "x-ms-version": "2019-12-12"
->>>>>>> 32e373e2
-      },
-      "RequestBody": null,
-      "StatusCode": 201,
-      "ResponseHeaders": {
-        "Content-Length": "0",
-<<<<<<< HEAD
-        "Date": "Thu, 05 Mar 2020 22:20:14 GMT",
-        "ETag": "\u00220x8D7C15361089685\u0022",
-        "Last-Modified": "Thu, 05 Mar 2020 22:20:15 GMT",
-=======
+        "x-ms-date": "Fri, 03 Apr 2020 21:01:58 GMT",
+        "x-ms-return-client-request-id": "true",
+        "x-ms-version": "2019-12-12"
+      },
+      "RequestBody": null,
+      "StatusCode": 201,
+      "ResponseHeaders": {
+        "Content-Length": "0",
         "Date": "Fri, 03 Apr 2020 21:01:57 GMT",
         "ETag": "\u00220x8D7D8123EE2C92C\u0022",
         "Last-Modified": "Fri, 03 Apr 2020 21:01:57 GMT",
->>>>>>> 32e373e2
         "Server": [
           "Windows-Azure-Blob/1.0",
           "Microsoft-HTTPAPI/2.0"
         ],
         "x-ms-client-request-id": "c4e5b67c-d433-2c62-0f2b-1aa41b5fadba",
-<<<<<<< HEAD
-        "x-ms-request-id": "33baeb5d-201e-002e-793c-f3c02c000000",
-        "x-ms-version": "2019-10-10"
-=======
         "x-ms-request-id": "9622467d-f01e-0012-63fb-093670000000",
         "x-ms-version": "2019-12-12"
->>>>>>> 32e373e2
-      },
-      "ResponseBody": []
-    },
-    {
-<<<<<<< HEAD
-      "RequestUri": "https://seanstagehierarchical.dfs.core.windows.net/test-filesystem-10476796-29a3-0825-f0b7-54ed97f49da7/test-file-f54a64bf-413a-5f00-a004-ce6915567aa5?resource=file",
-      "RequestMethod": "PUT",
-      "RequestHeaders": {
-        "Authorization": "Sanitized",
-        "traceparent": "00-4e7746f1bb84e744b270f78e1313af73-249b02e6ba25e745-00",
-        "User-Agent": [
-          "azsdk-net-Storage.Files.DataLake/12.0.0-dev.20200305.1",
-          "(.NET Core 4.6.28325.01; Microsoft Windows 10.0.18363 )"
+      },
+      "ResponseBody": []
+    },
+    {
+      "RequestUri": "http://seannsecanary.dfs.core.windows.net/test-filesystem-10476796-29a3-0825-f0b7-54ed97f49da7/test-file-f54a64bf-413a-5f00-a004-ce6915567aa5?resource=file",
+      "RequestMethod": "PUT",
+      "RequestHeaders": {
+        "Authorization": "Sanitized",
+        "traceparent": "00-45f217ac20000b489c493e9ce23b96ee-6e4a2c78b74f544b-00",
+        "User-Agent": [
+          "azsdk-net-Storage.Files.DataLake/12.1.0-dev.20200403.1",
+          "(.NET Core 4.6.28325.01; Microsoft Windows 10.0.18362 )"
         ],
         "x-ms-client-request-id": "290e5a8c-2900-3ad7-b586-232f05f917b8",
-        "x-ms-date": "Thu, 05 Mar 2020 22:20:15 GMT",
-        "x-ms-return-client-request-id": "true",
-        "x-ms-version": "2019-10-10"
-=======
-      "RequestUri": "http://seannsecanary.dfs.core.windows.net/test-filesystem-10476796-29a3-0825-f0b7-54ed97f49da7/test-file-f54a64bf-413a-5f00-a004-ce6915567aa5?resource=file",
-      "RequestMethod": "PUT",
-      "RequestHeaders": {
-        "Authorization": "Sanitized",
-        "traceparent": "00-45f217ac20000b489c493e9ce23b96ee-6e4a2c78b74f544b-00",
-        "User-Agent": [
-          "azsdk-net-Storage.Files.DataLake/12.1.0-dev.20200403.1",
-          "(.NET Core 4.6.28325.01; Microsoft Windows 10.0.18362 )"
-        ],
-        "x-ms-client-request-id": "290e5a8c-2900-3ad7-b586-232f05f917b8",
-        "x-ms-date": "Fri, 03 Apr 2020 21:01:58 GMT",
-        "x-ms-return-client-request-id": "true",
-        "x-ms-version": "2019-12-12"
->>>>>>> 32e373e2
-      },
-      "RequestBody": null,
-      "StatusCode": 201,
-      "ResponseHeaders": {
-        "Content-Length": "0",
-<<<<<<< HEAD
-        "Date": "Thu, 05 Mar 2020 22:20:14 GMT",
-        "ETag": "\u00220x8D7C153613D42C4\u0022",
-        "Last-Modified": "Thu, 05 Mar 2020 22:20:15 GMT",
-=======
+        "x-ms-date": "Fri, 03 Apr 2020 21:01:58 GMT",
+        "x-ms-return-client-request-id": "true",
+        "x-ms-version": "2019-12-12"
+      },
+      "RequestBody": null,
+      "StatusCode": 201,
+      "ResponseHeaders": {
+        "Content-Length": "0",
         "Date": "Fri, 03 Apr 2020 21:01:57 GMT",
         "ETag": "\u00220x8D7D8123EF3C848\u0022",
         "Last-Modified": "Fri, 03 Apr 2020 21:01:57 GMT",
->>>>>>> 32e373e2
         "Server": [
           "Windows-Azure-HDFS/1.0",
           "Microsoft-HTTPAPI/2.0"
         ],
         "x-ms-client-request-id": "290e5a8c-2900-3ad7-b586-232f05f917b8",
-<<<<<<< HEAD
-        "x-ms-request-id": "66a93ef6-b01f-0003-423c-f3735f000000",
-        "x-ms-version": "2019-10-10"
-=======
         "x-ms-request-id": "fa4401ad-201f-0097-02fb-091bad000000",
         "x-ms-version": "2019-12-12"
->>>>>>> 32e373e2
-      },
-      "ResponseBody": []
-    },
-    {
-<<<<<<< HEAD
-      "RequestUri": "https://seanstagehierarchical.blob.core.windows.net/test-filesystem-10476796-29a3-0825-f0b7-54ed97f49da7/test-file-f54a64bf-413a-5f00-a004-ce6915567aa5",
-=======
+      },
+      "ResponseBody": []
+    },
+    {
       "RequestUri": "http://seannsecanary.blob.core.windows.net/test-filesystem-10476796-29a3-0825-f0b7-54ed97f49da7/test-file-f54a64bf-413a-5f00-a004-ce6915567aa5",
->>>>>>> 32e373e2
       "RequestMethod": "HEAD",
       "RequestHeaders": {
         "Authorization": "Sanitized",
         "User-Agent": [
-<<<<<<< HEAD
-          "azsdk-net-Storage.Files.DataLake/12.0.0-dev.20200305.1",
-          "(.NET Core 4.6.28325.01; Microsoft Windows 10.0.18363 )"
+          "azsdk-net-Storage.Files.DataLake/12.1.0-dev.20200403.1",
+          "(.NET Core 4.6.28325.01; Microsoft Windows 10.0.18362 )"
         ],
         "x-ms-client-request-id": "bbdceddc-5047-6fa5-6b36-2c88b544bc0c",
-        "x-ms-date": "Thu, 05 Mar 2020 22:20:15 GMT",
-        "x-ms-return-client-request-id": "true",
-        "x-ms-version": "2019-10-10"
-=======
-          "azsdk-net-Storage.Files.DataLake/12.1.0-dev.20200403.1",
-          "(.NET Core 4.6.28325.01; Microsoft Windows 10.0.18362 )"
-        ],
-        "x-ms-client-request-id": "bbdceddc-5047-6fa5-6b36-2c88b544bc0c",
-        "x-ms-date": "Fri, 03 Apr 2020 21:01:58 GMT",
-        "x-ms-return-client-request-id": "true",
-        "x-ms-version": "2019-12-12"
->>>>>>> 32e373e2
+        "x-ms-date": "Fri, 03 Apr 2020 21:01:58 GMT",
+        "x-ms-return-client-request-id": "true",
+        "x-ms-version": "2019-12-12"
       },
       "RequestBody": null,
       "StatusCode": 200,
@@ -841,15 +459,9 @@
         "Accept-Ranges": "bytes",
         "Content-Length": "0",
         "Content-Type": "application/octet-stream",
-<<<<<<< HEAD
-        "Date": "Thu, 05 Mar 2020 22:20:14 GMT",
-        "ETag": "\u00220x8D7C153613D42C4\u0022",
-        "Last-Modified": "Thu, 05 Mar 2020 22:20:15 GMT",
-=======
         "Date": "Fri, 03 Apr 2020 21:01:57 GMT",
         "ETag": "\u00220x8D7D8123EF3C848\u0022",
         "Last-Modified": "Fri, 03 Apr 2020 21:01:57 GMT",
->>>>>>> 32e373e2
         "Server": [
           "Windows-Azure-Blob/1.0",
           "Microsoft-HTTPAPI/2.0"
@@ -858,666 +470,365 @@
         "x-ms-access-tier-inferred": "true",
         "x-ms-blob-type": "BlockBlob",
         "x-ms-client-request-id": "bbdceddc-5047-6fa5-6b36-2c88b544bc0c",
-<<<<<<< HEAD
-        "x-ms-creation-time": "Thu, 05 Mar 2020 22:20:15 GMT",
-        "x-ms-lease-state": "available",
-        "x-ms-lease-status": "unlocked",
-        "x-ms-request-id": "33baeb68-201e-002e-013c-f3c02c000000",
-        "x-ms-server-encrypted": "true",
-        "x-ms-version": "2019-10-10"
-=======
         "x-ms-creation-time": "Fri, 03 Apr 2020 21:01:57 GMT",
         "x-ms-lease-state": "available",
         "x-ms-lease-status": "unlocked",
         "x-ms-request-id": "9622468b-f01e-0012-70fb-093670000000",
         "x-ms-server-encrypted": "true",
         "x-ms-version": "2019-12-12"
->>>>>>> 32e373e2
-      },
-      "ResponseBody": []
-    },
-    {
-<<<<<<< HEAD
-      "RequestUri": "https://seanstagehierarchical.dfs.core.windows.net/test-filesystem-10476796-29a3-0825-f0b7-54ed97f49da7/test-file-f54a64bf-413a-5f00-a004-ce6915567aa5",
-      "RequestMethod": "DELETE",
-      "RequestHeaders": {
-        "Authorization": "Sanitized",
-        "If-Match": "\u00220x8D7C153613D42C4\u0022",
-        "User-Agent": [
-          "azsdk-net-Storage.Files.DataLake/12.0.0-dev.20200305.1",
-          "(.NET Core 4.6.28325.01; Microsoft Windows 10.0.18363 )"
+      },
+      "ResponseBody": []
+    },
+    {
+      "RequestUri": "http://seannsecanary.dfs.core.windows.net/test-filesystem-10476796-29a3-0825-f0b7-54ed97f49da7/test-file-f54a64bf-413a-5f00-a004-ce6915567aa5",
+      "RequestMethod": "DELETE",
+      "RequestHeaders": {
+        "Authorization": "Sanitized",
+        "If-Match": "\u00220x8D7D8123EF3C848\u0022",
+        "User-Agent": [
+          "azsdk-net-Storage.Files.DataLake/12.1.0-dev.20200403.1",
+          "(.NET Core 4.6.28325.01; Microsoft Windows 10.0.18362 )"
         ],
         "x-ms-client-request-id": "1852a543-5c1c-6070-cf9c-6cb9a02231ac",
-        "x-ms-date": "Thu, 05 Mar 2020 22:20:15 GMT",
-        "x-ms-return-client-request-id": "true",
-        "x-ms-version": "2019-10-10"
-=======
-      "RequestUri": "http://seannsecanary.dfs.core.windows.net/test-filesystem-10476796-29a3-0825-f0b7-54ed97f49da7/test-file-f54a64bf-413a-5f00-a004-ce6915567aa5",
-      "RequestMethod": "DELETE",
-      "RequestHeaders": {
-        "Authorization": "Sanitized",
-        "If-Match": "\u00220x8D7D8123EF3C848\u0022",
-        "User-Agent": [
-          "azsdk-net-Storage.Files.DataLake/12.1.0-dev.20200403.1",
-          "(.NET Core 4.6.28325.01; Microsoft Windows 10.0.18362 )"
+        "x-ms-date": "Fri, 03 Apr 2020 21:01:58 GMT",
+        "x-ms-return-client-request-id": "true",
+        "x-ms-version": "2019-12-12"
+      },
+      "RequestBody": null,
+      "StatusCode": 200,
+      "ResponseHeaders": {
+        "Content-Length": "0",
+        "Date": "Fri, 03 Apr 2020 21:01:57 GMT",
+        "Server": [
+          "Windows-Azure-HDFS/1.0",
+          "Microsoft-HTTPAPI/2.0"
         ],
         "x-ms-client-request-id": "1852a543-5c1c-6070-cf9c-6cb9a02231ac",
-        "x-ms-date": "Fri, 03 Apr 2020 21:01:58 GMT",
-        "x-ms-return-client-request-id": "true",
-        "x-ms-version": "2019-12-12"
->>>>>>> 32e373e2
-      },
-      "RequestBody": null,
-      "StatusCode": 200,
-      "ResponseHeaders": {
-        "Content-Length": "0",
-<<<<<<< HEAD
-        "Date": "Thu, 05 Mar 2020 22:20:14 GMT",
-=======
-        "Date": "Fri, 03 Apr 2020 21:01:57 GMT",
->>>>>>> 32e373e2
-        "Server": [
-          "Windows-Azure-HDFS/1.0",
-          "Microsoft-HTTPAPI/2.0"
-        ],
-        "x-ms-client-request-id": "1852a543-5c1c-6070-cf9c-6cb9a02231ac",
-<<<<<<< HEAD
-        "x-ms-request-id": "66a93ef7-b01f-0003-433c-f3735f000000",
-        "x-ms-version": "2019-10-10"
-=======
         "x-ms-request-id": "fa4401ae-201f-0097-03fb-091bad000000",
         "x-ms-version": "2019-12-12"
->>>>>>> 32e373e2
-      },
-      "ResponseBody": []
-    },
-    {
-<<<<<<< HEAD
-      "RequestUri": "https://seanstagehierarchical.blob.core.windows.net/test-filesystem-10476796-29a3-0825-f0b7-54ed97f49da7?restype=container",
-      "RequestMethod": "DELETE",
-      "RequestHeaders": {
-        "Authorization": "Sanitized",
-        "traceparent": "00-3bb510d04686584c86a848bc53ca95fe-4fccc6599409e34b-00",
-        "User-Agent": [
-          "azsdk-net-Storage.Files.DataLake/12.0.0-dev.20200305.1",
-          "(.NET Core 4.6.28325.01; Microsoft Windows 10.0.18363 )"
+      },
+      "ResponseBody": []
+    },
+    {
+      "RequestUri": "http://seannsecanary.blob.core.windows.net/test-filesystem-10476796-29a3-0825-f0b7-54ed97f49da7?restype=container",
+      "RequestMethod": "DELETE",
+      "RequestHeaders": {
+        "Authorization": "Sanitized",
+        "traceparent": "00-a3be4fa3bab2084a99fc0e04c278580a-dd4f9b25a606b046-00",
+        "User-Agent": [
+          "azsdk-net-Storage.Files.DataLake/12.1.0-dev.20200403.1",
+          "(.NET Core 4.6.28325.01; Microsoft Windows 10.0.18362 )"
         ],
         "x-ms-client-request-id": "0f454ea9-a4f1-beef-6b16-d87ae339208b",
-        "x-ms-date": "Thu, 05 Mar 2020 22:20:15 GMT",
-        "x-ms-return-client-request-id": "true",
-        "x-ms-version": "2019-10-10"
-=======
-      "RequestUri": "http://seannsecanary.blob.core.windows.net/test-filesystem-10476796-29a3-0825-f0b7-54ed97f49da7?restype=container",
-      "RequestMethod": "DELETE",
-      "RequestHeaders": {
-        "Authorization": "Sanitized",
-        "traceparent": "00-a3be4fa3bab2084a99fc0e04c278580a-dd4f9b25a606b046-00",
-        "User-Agent": [
-          "azsdk-net-Storage.Files.DataLake/12.1.0-dev.20200403.1",
-          "(.NET Core 4.6.28325.01; Microsoft Windows 10.0.18362 )"
+        "x-ms-date": "Fri, 03 Apr 2020 21:01:59 GMT",
+        "x-ms-return-client-request-id": "true",
+        "x-ms-version": "2019-12-12"
+      },
+      "RequestBody": null,
+      "StatusCode": 202,
+      "ResponseHeaders": {
+        "Content-Length": "0",
+        "Date": "Fri, 03 Apr 2020 21:01:57 GMT",
+        "Server": [
+          "Windows-Azure-Blob/1.0",
+          "Microsoft-HTTPAPI/2.0"
         ],
         "x-ms-client-request-id": "0f454ea9-a4f1-beef-6b16-d87ae339208b",
-        "x-ms-date": "Fri, 03 Apr 2020 21:01:59 GMT",
-        "x-ms-return-client-request-id": "true",
-        "x-ms-version": "2019-12-12"
->>>>>>> 32e373e2
-      },
-      "RequestBody": null,
-      "StatusCode": 202,
-      "ResponseHeaders": {
-        "Content-Length": "0",
-<<<<<<< HEAD
-        "Date": "Thu, 05 Mar 2020 22:20:15 GMT",
-=======
-        "Date": "Fri, 03 Apr 2020 21:01:57 GMT",
->>>>>>> 32e373e2
-        "Server": [
-          "Windows-Azure-Blob/1.0",
-          "Microsoft-HTTPAPI/2.0"
-        ],
-        "x-ms-client-request-id": "0f454ea9-a4f1-beef-6b16-d87ae339208b",
-<<<<<<< HEAD
-        "x-ms-request-id": "33baeb6a-201e-002e-033c-f3c02c000000",
-        "x-ms-version": "2019-10-10"
-=======
         "x-ms-request-id": "96224698-f01e-0012-7bfb-093670000000",
         "x-ms-version": "2019-12-12"
->>>>>>> 32e373e2
-      },
-      "ResponseBody": []
-    },
-    {
-<<<<<<< HEAD
-      "RequestUri": "https://seanstagehierarchical.blob.core.windows.net/test-filesystem-54ab8bf7-bbe0-a87c-3ec6-1dff505047a1?restype=container",
-      "RequestMethod": "PUT",
-      "RequestHeaders": {
-        "Authorization": "Sanitized",
-        "traceparent": "00-28a0d538f0f6e24695cbdfda9f30cdd7-3bc6be33da421540-00",
-        "User-Agent": [
-          "azsdk-net-Storage.Files.DataLake/12.0.0-dev.20200305.1",
-          "(.NET Core 4.6.28325.01; Microsoft Windows 10.0.18363 )"
+      },
+      "ResponseBody": []
+    },
+    {
+      "RequestUri": "http://seannsecanary.blob.core.windows.net/test-filesystem-54ab8bf7-bbe0-a87c-3ec6-1dff505047a1?restype=container",
+      "RequestMethod": "PUT",
+      "RequestHeaders": {
+        "Authorization": "Sanitized",
+        "traceparent": "00-3dc66c5568b86b4d83d7ee01418fbce9-74f9d40bbd5c974a-00",
+        "User-Agent": [
+          "azsdk-net-Storage.Files.DataLake/12.1.0-dev.20200403.1",
+          "(.NET Core 4.6.28325.01; Microsoft Windows 10.0.18362 )"
         ],
         "x-ms-blob-public-access": "container",
         "x-ms-client-request-id": "8d2780fc-e182-edbc-d19c-d02a86ef6d1b",
-        "x-ms-date": "Thu, 05 Mar 2020 22:20:15 GMT",
-        "x-ms-return-client-request-id": "true",
-        "x-ms-version": "2019-10-10"
-=======
-      "RequestUri": "http://seannsecanary.blob.core.windows.net/test-filesystem-54ab8bf7-bbe0-a87c-3ec6-1dff505047a1?restype=container",
-      "RequestMethod": "PUT",
-      "RequestHeaders": {
-        "Authorization": "Sanitized",
-        "traceparent": "00-3dc66c5568b86b4d83d7ee01418fbce9-74f9d40bbd5c974a-00",
-        "User-Agent": [
-          "azsdk-net-Storage.Files.DataLake/12.1.0-dev.20200403.1",
-          "(.NET Core 4.6.28325.01; Microsoft Windows 10.0.18362 )"
-        ],
-        "x-ms-blob-public-access": "container",
-        "x-ms-client-request-id": "8d2780fc-e182-edbc-d19c-d02a86ef6d1b",
-        "x-ms-date": "Fri, 03 Apr 2020 21:01:59 GMT",
-        "x-ms-return-client-request-id": "true",
-        "x-ms-version": "2019-12-12"
->>>>>>> 32e373e2
-      },
-      "RequestBody": null,
-      "StatusCode": 201,
-      "ResponseHeaders": {
-        "Content-Length": "0",
-<<<<<<< HEAD
-        "Date": "Thu, 05 Mar 2020 22:20:15 GMT",
-        "ETag": "\u00220x8D7C15361907CB2\u0022",
-        "Last-Modified": "Thu, 05 Mar 2020 22:20:15 GMT",
-=======
+        "x-ms-date": "Fri, 03 Apr 2020 21:01:59 GMT",
+        "x-ms-return-client-request-id": "true",
+        "x-ms-version": "2019-12-12"
+      },
+      "RequestBody": null,
+      "StatusCode": 201,
+      "ResponseHeaders": {
+        "Content-Length": "0",
         "Date": "Fri, 03 Apr 2020 21:01:57 GMT",
         "ETag": "\u00220x8D7D8123F2C3BB6\u0022",
         "Last-Modified": "Fri, 03 Apr 2020 21:01:57 GMT",
->>>>>>> 32e373e2
         "Server": [
           "Windows-Azure-Blob/1.0",
           "Microsoft-HTTPAPI/2.0"
         ],
         "x-ms-client-request-id": "8d2780fc-e182-edbc-d19c-d02a86ef6d1b",
-<<<<<<< HEAD
-        "x-ms-request-id": "a5295e63-401e-0007-503c-f3fe58000000",
-        "x-ms-version": "2019-10-10"
-=======
         "x-ms-request-id": "962246a2-f01e-0012-04fb-093670000000",
         "x-ms-version": "2019-12-12"
->>>>>>> 32e373e2
-      },
-      "ResponseBody": []
-    },
-    {
-<<<<<<< HEAD
-      "RequestUri": "https://seanstagehierarchical.dfs.core.windows.net/test-filesystem-54ab8bf7-bbe0-a87c-3ec6-1dff505047a1/test-file-131437cf-ce29-d5ae-cf83-60b15633e552?resource=file",
-      "RequestMethod": "PUT",
-      "RequestHeaders": {
-        "Authorization": "Sanitized",
-        "traceparent": "00-c0941d3faf8c0a4eb6409936b72d6a39-9922b1211615c44d-00",
-        "User-Agent": [
-          "azsdk-net-Storage.Files.DataLake/12.0.0-dev.20200305.1",
-          "(.NET Core 4.6.28325.01; Microsoft Windows 10.0.18363 )"
+      },
+      "ResponseBody": []
+    },
+    {
+      "RequestUri": "http://seannsecanary.dfs.core.windows.net/test-filesystem-54ab8bf7-bbe0-a87c-3ec6-1dff505047a1/test-file-131437cf-ce29-d5ae-cf83-60b15633e552?resource=file",
+      "RequestMethod": "PUT",
+      "RequestHeaders": {
+        "Authorization": "Sanitized",
+        "traceparent": "00-6b048c31b233034cb8352418bb5396ba-7e2d5683604aef4e-00",
+        "User-Agent": [
+          "azsdk-net-Storage.Files.DataLake/12.1.0-dev.20200403.1",
+          "(.NET Core 4.6.28325.01; Microsoft Windows 10.0.18362 )"
         ],
         "x-ms-client-request-id": "8b7a4ac1-96d7-2e97-d252-befe800a979e",
-        "x-ms-date": "Thu, 05 Mar 2020 22:20:16 GMT",
-        "x-ms-return-client-request-id": "true",
-        "x-ms-version": "2019-10-10"
-=======
-      "RequestUri": "http://seannsecanary.dfs.core.windows.net/test-filesystem-54ab8bf7-bbe0-a87c-3ec6-1dff505047a1/test-file-131437cf-ce29-d5ae-cf83-60b15633e552?resource=file",
-      "RequestMethod": "PUT",
-      "RequestHeaders": {
-        "Authorization": "Sanitized",
-        "traceparent": "00-6b048c31b233034cb8352418bb5396ba-7e2d5683604aef4e-00",
-        "User-Agent": [
-          "azsdk-net-Storage.Files.DataLake/12.1.0-dev.20200403.1",
-          "(.NET Core 4.6.28325.01; Microsoft Windows 10.0.18362 )"
-        ],
-        "x-ms-client-request-id": "8b7a4ac1-96d7-2e97-d252-befe800a979e",
-        "x-ms-date": "Fri, 03 Apr 2020 21:01:59 GMT",
-        "x-ms-return-client-request-id": "true",
-        "x-ms-version": "2019-12-12"
->>>>>>> 32e373e2
-      },
-      "RequestBody": null,
-      "StatusCode": 201,
-      "ResponseHeaders": {
-        "Content-Length": "0",
-<<<<<<< HEAD
-        "Date": "Thu, 05 Mar 2020 22:20:16 GMT",
-        "ETag": "\u00220x8D7C15361C56A88\u0022",
-        "Last-Modified": "Thu, 05 Mar 2020 22:20:16 GMT",
-=======
+        "x-ms-date": "Fri, 03 Apr 2020 21:01:59 GMT",
+        "x-ms-return-client-request-id": "true",
+        "x-ms-version": "2019-12-12"
+      },
+      "RequestBody": null,
+      "StatusCode": 201,
+      "ResponseHeaders": {
+        "Content-Length": "0",
         "Date": "Fri, 03 Apr 2020 21:01:57 GMT",
         "ETag": "\u00220x8D7D8123F3D35CF\u0022",
         "Last-Modified": "Fri, 03 Apr 2020 21:01:57 GMT",
->>>>>>> 32e373e2
         "Server": [
           "Windows-Azure-HDFS/1.0",
           "Microsoft-HTTPAPI/2.0"
         ],
         "x-ms-client-request-id": "8b7a4ac1-96d7-2e97-d252-befe800a979e",
-<<<<<<< HEAD
-        "x-ms-request-id": "ee56225e-d01f-002a-463c-f34d2b000000",
-        "x-ms-version": "2019-10-10"
-=======
         "x-ms-request-id": "fa4401af-201f-0097-04fb-091bad000000",
         "x-ms-version": "2019-12-12"
->>>>>>> 32e373e2
-      },
-      "ResponseBody": []
-    },
-    {
-<<<<<<< HEAD
-      "RequestUri": "https://seanstagehierarchical.dfs.core.windows.net/test-filesystem-54ab8bf7-bbe0-a87c-3ec6-1dff505047a1/test-file-131437cf-ce29-d5ae-cf83-60b15633e552",
-=======
+      },
+      "ResponseBody": []
+    },
+    {
       "RequestUri": "http://seannsecanary.dfs.core.windows.net/test-filesystem-54ab8bf7-bbe0-a87c-3ec6-1dff505047a1/test-file-131437cf-ce29-d5ae-cf83-60b15633e552",
->>>>>>> 32e373e2
       "RequestMethod": "DELETE",
       "RequestHeaders": {
         "Authorization": "Sanitized",
         "If-None-Match": "\u0022garbage\u0022",
         "User-Agent": [
-<<<<<<< HEAD
-          "azsdk-net-Storage.Files.DataLake/12.0.0-dev.20200305.1",
-          "(.NET Core 4.6.28325.01; Microsoft Windows 10.0.18363 )"
+          "azsdk-net-Storage.Files.DataLake/12.1.0-dev.20200403.1",
+          "(.NET Core 4.6.28325.01; Microsoft Windows 10.0.18362 )"
         ],
         "x-ms-client-request-id": "0cef5be2-5ab8-877a-c5d5-fdd6fb1f0409",
-        "x-ms-date": "Thu, 05 Mar 2020 22:20:16 GMT",
-        "x-ms-return-client-request-id": "true",
-        "x-ms-version": "2019-10-10"
-=======
-          "azsdk-net-Storage.Files.DataLake/12.1.0-dev.20200403.1",
-          "(.NET Core 4.6.28325.01; Microsoft Windows 10.0.18362 )"
+        "x-ms-date": "Fri, 03 Apr 2020 21:01:59 GMT",
+        "x-ms-return-client-request-id": "true",
+        "x-ms-version": "2019-12-12"
+      },
+      "RequestBody": null,
+      "StatusCode": 200,
+      "ResponseHeaders": {
+        "Content-Length": "0",
+        "Date": "Fri, 03 Apr 2020 21:01:57 GMT",
+        "Server": [
+          "Windows-Azure-HDFS/1.0",
+          "Microsoft-HTTPAPI/2.0"
         ],
         "x-ms-client-request-id": "0cef5be2-5ab8-877a-c5d5-fdd6fb1f0409",
-        "x-ms-date": "Fri, 03 Apr 2020 21:01:59 GMT",
-        "x-ms-return-client-request-id": "true",
-        "x-ms-version": "2019-12-12"
->>>>>>> 32e373e2
-      },
-      "RequestBody": null,
-      "StatusCode": 200,
-      "ResponseHeaders": {
-        "Content-Length": "0",
-<<<<<<< HEAD
-        "Date": "Thu, 05 Mar 2020 22:20:16 GMT",
-=======
-        "Date": "Fri, 03 Apr 2020 21:01:57 GMT",
->>>>>>> 32e373e2
-        "Server": [
-          "Windows-Azure-HDFS/1.0",
-          "Microsoft-HTTPAPI/2.0"
-        ],
-        "x-ms-client-request-id": "0cef5be2-5ab8-877a-c5d5-fdd6fb1f0409",
-<<<<<<< HEAD
-        "x-ms-request-id": "ee56225f-d01f-002a-473c-f34d2b000000",
-        "x-ms-version": "2019-10-10"
-=======
         "x-ms-request-id": "fa4401b0-201f-0097-05fb-091bad000000",
         "x-ms-version": "2019-12-12"
->>>>>>> 32e373e2
-      },
-      "ResponseBody": []
-    },
-    {
-<<<<<<< HEAD
-      "RequestUri": "https://seanstagehierarchical.blob.core.windows.net/test-filesystem-54ab8bf7-bbe0-a87c-3ec6-1dff505047a1?restype=container",
-      "RequestMethod": "DELETE",
-      "RequestHeaders": {
-        "Authorization": "Sanitized",
-        "traceparent": "00-6ddeb0279129a94eb39f990d3d66b01d-1d5bc59378dfb844-00",
-        "User-Agent": [
-          "azsdk-net-Storage.Files.DataLake/12.0.0-dev.20200305.1",
-          "(.NET Core 4.6.28325.01; Microsoft Windows 10.0.18363 )"
+      },
+      "ResponseBody": []
+    },
+    {
+      "RequestUri": "http://seannsecanary.blob.core.windows.net/test-filesystem-54ab8bf7-bbe0-a87c-3ec6-1dff505047a1?restype=container",
+      "RequestMethod": "DELETE",
+      "RequestHeaders": {
+        "Authorization": "Sanitized",
+        "traceparent": "00-ca16f5af756f0e40a0d59c8d81fb7452-f2bba7bf402c454d-00",
+        "User-Agent": [
+          "azsdk-net-Storage.Files.DataLake/12.1.0-dev.20200403.1",
+          "(.NET Core 4.6.28325.01; Microsoft Windows 10.0.18362 )"
         ],
         "x-ms-client-request-id": "251c7ecd-8b1b-5ce5-0286-63179f1b1af9",
-        "x-ms-date": "Thu, 05 Mar 2020 22:20:16 GMT",
-        "x-ms-return-client-request-id": "true",
-        "x-ms-version": "2019-10-10"
-=======
-      "RequestUri": "http://seannsecanary.blob.core.windows.net/test-filesystem-54ab8bf7-bbe0-a87c-3ec6-1dff505047a1?restype=container",
-      "RequestMethod": "DELETE",
-      "RequestHeaders": {
-        "Authorization": "Sanitized",
-        "traceparent": "00-ca16f5af756f0e40a0d59c8d81fb7452-f2bba7bf402c454d-00",
-        "User-Agent": [
-          "azsdk-net-Storage.Files.DataLake/12.1.0-dev.20200403.1",
-          "(.NET Core 4.6.28325.01; Microsoft Windows 10.0.18362 )"
+        "x-ms-date": "Fri, 03 Apr 2020 21:01:59 GMT",
+        "x-ms-return-client-request-id": "true",
+        "x-ms-version": "2019-12-12"
+      },
+      "RequestBody": null,
+      "StatusCode": 202,
+      "ResponseHeaders": {
+        "Content-Length": "0",
+        "Date": "Fri, 03 Apr 2020 21:01:57 GMT",
+        "Server": [
+          "Windows-Azure-Blob/1.0",
+          "Microsoft-HTTPAPI/2.0"
         ],
         "x-ms-client-request-id": "251c7ecd-8b1b-5ce5-0286-63179f1b1af9",
-        "x-ms-date": "Fri, 03 Apr 2020 21:01:59 GMT",
-        "x-ms-return-client-request-id": "true",
-        "x-ms-version": "2019-12-12"
->>>>>>> 32e373e2
-      },
-      "RequestBody": null,
-      "StatusCode": 202,
-      "ResponseHeaders": {
-        "Content-Length": "0",
-<<<<<<< HEAD
-        "Date": "Thu, 05 Mar 2020 22:20:16 GMT",
-=======
-        "Date": "Fri, 03 Apr 2020 21:01:57 GMT",
->>>>>>> 32e373e2
-        "Server": [
-          "Windows-Azure-Blob/1.0",
-          "Microsoft-HTTPAPI/2.0"
-        ],
-        "x-ms-client-request-id": "251c7ecd-8b1b-5ce5-0286-63179f1b1af9",
-<<<<<<< HEAD
-        "x-ms-request-id": "a5295e72-401e-0007-5b3c-f3fe58000000",
-        "x-ms-version": "2019-10-10"
-=======
         "x-ms-request-id": "962246b2-f01e-0012-0ffb-093670000000",
         "x-ms-version": "2019-12-12"
->>>>>>> 32e373e2
-      },
-      "ResponseBody": []
-    },
-    {
-<<<<<<< HEAD
-      "RequestUri": "https://seanstagehierarchical.blob.core.windows.net/test-filesystem-6c7cf68a-b1e3-6abc-43cb-b453e832f035?restype=container",
-      "RequestMethod": "PUT",
-      "RequestHeaders": {
-        "Authorization": "Sanitized",
-        "traceparent": "00-7e5ca494f8b5e0429322880fac364faa-91a6beaf5033d345-00",
-        "User-Agent": [
-          "azsdk-net-Storage.Files.DataLake/12.0.0-dev.20200305.1",
-          "(.NET Core 4.6.28325.01; Microsoft Windows 10.0.18363 )"
+      },
+      "ResponseBody": []
+    },
+    {
+      "RequestUri": "http://seannsecanary.blob.core.windows.net/test-filesystem-6c7cf68a-b1e3-6abc-43cb-b453e832f035?restype=container",
+      "RequestMethod": "PUT",
+      "RequestHeaders": {
+        "Authorization": "Sanitized",
+        "traceparent": "00-cf26dd57fff34d4cadc1e898aa76b3f1-2d2055ddf3e84648-00",
+        "User-Agent": [
+          "azsdk-net-Storage.Files.DataLake/12.1.0-dev.20200403.1",
+          "(.NET Core 4.6.28325.01; Microsoft Windows 10.0.18362 )"
         ],
         "x-ms-blob-public-access": "container",
         "x-ms-client-request-id": "a0bd794a-7313-1b81-c2b2-e150d69174d0",
-        "x-ms-date": "Thu, 05 Mar 2020 22:20:16 GMT",
-        "x-ms-return-client-request-id": "true",
-        "x-ms-version": "2019-10-10"
-=======
-      "RequestUri": "http://seannsecanary.blob.core.windows.net/test-filesystem-6c7cf68a-b1e3-6abc-43cb-b453e832f035?restype=container",
-      "RequestMethod": "PUT",
-      "RequestHeaders": {
-        "Authorization": "Sanitized",
-        "traceparent": "00-cf26dd57fff34d4cadc1e898aa76b3f1-2d2055ddf3e84648-00",
-        "User-Agent": [
-          "azsdk-net-Storage.Files.DataLake/12.1.0-dev.20200403.1",
-          "(.NET Core 4.6.28325.01; Microsoft Windows 10.0.18362 )"
-        ],
-        "x-ms-blob-public-access": "container",
-        "x-ms-client-request-id": "a0bd794a-7313-1b81-c2b2-e150d69174d0",
-        "x-ms-date": "Fri, 03 Apr 2020 21:01:59 GMT",
-        "x-ms-return-client-request-id": "true",
-        "x-ms-version": "2019-12-12"
->>>>>>> 32e373e2
-      },
-      "RequestBody": null,
-      "StatusCode": 201,
-      "ResponseHeaders": {
-        "Content-Length": "0",
-<<<<<<< HEAD
-        "Date": "Thu, 05 Mar 2020 22:20:16 GMT",
-        "ETag": "\u00220x8D7C153621240C4\u0022",
-        "Last-Modified": "Thu, 05 Mar 2020 22:20:16 GMT",
-=======
+        "x-ms-date": "Fri, 03 Apr 2020 21:01:59 GMT",
+        "x-ms-return-client-request-id": "true",
+        "x-ms-version": "2019-12-12"
+      },
+      "RequestBody": null,
+      "StatusCode": 201,
+      "ResponseHeaders": {
+        "Content-Length": "0",
         "Date": "Fri, 03 Apr 2020 21:01:57 GMT",
         "ETag": "\u00220x8D7D8123F664218\u0022",
         "Last-Modified": "Fri, 03 Apr 2020 21:01:58 GMT",
->>>>>>> 32e373e2
         "Server": [
           "Windows-Azure-Blob/1.0",
           "Microsoft-HTTPAPI/2.0"
         ],
         "x-ms-client-request-id": "a0bd794a-7313-1b81-c2b2-e150d69174d0",
-<<<<<<< HEAD
-        "x-ms-request-id": "958368d5-601e-0010-473c-f35753000000",
-        "x-ms-version": "2019-10-10"
-=======
         "x-ms-request-id": "962246bd-f01e-0012-19fb-093670000000",
         "x-ms-version": "2019-12-12"
->>>>>>> 32e373e2
-      },
-      "ResponseBody": []
-    },
-    {
-<<<<<<< HEAD
-      "RequestUri": "https://seanstagehierarchical.dfs.core.windows.net/test-filesystem-6c7cf68a-b1e3-6abc-43cb-b453e832f035/test-file-06212d95-9d11-abf6-087c-70b6e1bf5542?resource=file",
-      "RequestMethod": "PUT",
-      "RequestHeaders": {
-        "Authorization": "Sanitized",
-        "traceparent": "00-66ea082c4e23ff459ba941b8189d9841-7c40b3f93e76a843-00",
-        "User-Agent": [
-          "azsdk-net-Storage.Files.DataLake/12.0.0-dev.20200305.1",
-          "(.NET Core 4.6.28325.01; Microsoft Windows 10.0.18363 )"
+      },
+      "ResponseBody": []
+    },
+    {
+      "RequestUri": "http://seannsecanary.dfs.core.windows.net/test-filesystem-6c7cf68a-b1e3-6abc-43cb-b453e832f035/test-file-06212d95-9d11-abf6-087c-70b6e1bf5542?resource=file",
+      "RequestMethod": "PUT",
+      "RequestHeaders": {
+        "Authorization": "Sanitized",
+        "traceparent": "00-b82f854a78f34a4eb3b96904c34884f4-4b46ddf4ef03f44b-00",
+        "User-Agent": [
+          "azsdk-net-Storage.Files.DataLake/12.1.0-dev.20200403.1",
+          "(.NET Core 4.6.28325.01; Microsoft Windows 10.0.18362 )"
         ],
         "x-ms-client-request-id": "e666ffb7-7ddf-ad2a-8211-979703ca3a02",
-        "x-ms-date": "Thu, 05 Mar 2020 22:20:16 GMT",
-        "x-ms-return-client-request-id": "true",
-        "x-ms-version": "2019-10-10"
-=======
-      "RequestUri": "http://seannsecanary.dfs.core.windows.net/test-filesystem-6c7cf68a-b1e3-6abc-43cb-b453e832f035/test-file-06212d95-9d11-abf6-087c-70b6e1bf5542?resource=file",
-      "RequestMethod": "PUT",
-      "RequestHeaders": {
-        "Authorization": "Sanitized",
-        "traceparent": "00-b82f854a78f34a4eb3b96904c34884f4-4b46ddf4ef03f44b-00",
-        "User-Agent": [
-          "azsdk-net-Storage.Files.DataLake/12.1.0-dev.20200403.1",
-          "(.NET Core 4.6.28325.01; Microsoft Windows 10.0.18362 )"
-        ],
-        "x-ms-client-request-id": "e666ffb7-7ddf-ad2a-8211-979703ca3a02",
-        "x-ms-date": "Fri, 03 Apr 2020 21:01:59 GMT",
-        "x-ms-return-client-request-id": "true",
-        "x-ms-version": "2019-12-12"
->>>>>>> 32e373e2
-      },
-      "RequestBody": null,
-      "StatusCode": 201,
-      "ResponseHeaders": {
-        "Content-Length": "0",
-<<<<<<< HEAD
-        "Date": "Thu, 05 Mar 2020 22:20:16 GMT",
-        "ETag": "\u00220x8D7C15362470222\u0022",
-        "Last-Modified": "Thu, 05 Mar 2020 22:20:17 GMT",
-=======
+        "x-ms-date": "Fri, 03 Apr 2020 21:01:59 GMT",
+        "x-ms-return-client-request-id": "true",
+        "x-ms-version": "2019-12-12"
+      },
+      "RequestBody": null,
+      "StatusCode": 201,
+      "ResponseHeaders": {
+        "Content-Length": "0",
         "Date": "Fri, 03 Apr 2020 21:01:58 GMT",
         "ETag": "\u00220x8D7D8123F77A9BC\u0022",
         "Last-Modified": "Fri, 03 Apr 2020 21:01:58 GMT",
->>>>>>> 32e373e2
         "Server": [
           "Windows-Azure-HDFS/1.0",
           "Microsoft-HTTPAPI/2.0"
         ],
         "x-ms-client-request-id": "e666ffb7-7ddf-ad2a-8211-979703ca3a02",
-<<<<<<< HEAD
-        "x-ms-request-id": "7a82a4ec-e01f-001e-433c-f37ee3000000",
-        "x-ms-version": "2019-10-10"
-=======
         "x-ms-request-id": "fa4401b1-201f-0097-06fb-091bad000000",
         "x-ms-version": "2019-12-12"
->>>>>>> 32e373e2
-      },
-      "ResponseBody": []
-    },
-    {
-<<<<<<< HEAD
-      "RequestUri": "https://seanstagehierarchical.blob.core.windows.net/test-filesystem-6c7cf68a-b1e3-6abc-43cb-b453e832f035/test-file-06212d95-9d11-abf6-087c-70b6e1bf5542?comp=lease",
-      "RequestMethod": "PUT",
-      "RequestHeaders": {
-        "Authorization": "Sanitized",
-        "traceparent": "00-194cd74adea6934aa3e956689dd45acc-8831d176ea0c5249-00",
-        "User-Agent": [
-          "azsdk-net-Storage.Files.DataLake/12.0.0-dev.20200305.1",
-          "(.NET Core 4.6.28325.01; Microsoft Windows 10.0.18363 )"
+      },
+      "ResponseBody": []
+    },
+    {
+      "RequestUri": "http://seannsecanary.blob.core.windows.net/test-filesystem-6c7cf68a-b1e3-6abc-43cb-b453e832f035/test-file-06212d95-9d11-abf6-087c-70b6e1bf5542?comp=lease",
+      "RequestMethod": "PUT",
+      "RequestHeaders": {
+        "Authorization": "Sanitized",
+        "traceparent": "00-fa8bdc575180b347ad385589c1901111-8346066344946548-00",
+        "User-Agent": [
+          "azsdk-net-Storage.Files.DataLake/12.1.0-dev.20200403.1",
+          "(.NET Core 4.6.28325.01; Microsoft Windows 10.0.18362 )"
         ],
         "x-ms-client-request-id": "5df3b7b3-c993-b1e2-a220-db3f8f06c9dd",
-        "x-ms-date": "Thu, 05 Mar 2020 22:20:17 GMT",
-=======
-      "RequestUri": "http://seannsecanary.blob.core.windows.net/test-filesystem-6c7cf68a-b1e3-6abc-43cb-b453e832f035/test-file-06212d95-9d11-abf6-087c-70b6e1bf5542?comp=lease",
-      "RequestMethod": "PUT",
-      "RequestHeaders": {
-        "Authorization": "Sanitized",
-        "traceparent": "00-fa8bdc575180b347ad385589c1901111-8346066344946548-00",
-        "User-Agent": [
-          "azsdk-net-Storage.Files.DataLake/12.1.0-dev.20200403.1",
-          "(.NET Core 4.6.28325.01; Microsoft Windows 10.0.18362 )"
-        ],
-        "x-ms-client-request-id": "5df3b7b3-c993-b1e2-a220-db3f8f06c9dd",
-        "x-ms-date": "Fri, 03 Apr 2020 21:01:59 GMT",
->>>>>>> 32e373e2
+        "x-ms-date": "Fri, 03 Apr 2020 21:01:59 GMT",
         "x-ms-lease-action": "acquire",
         "x-ms-lease-duration": "-1",
         "x-ms-proposed-lease-id": "5f099f5d-0688-455c-0b9f-ee24e3a5ae6b",
         "x-ms-return-client-request-id": "true",
-<<<<<<< HEAD
-        "x-ms-version": "2019-10-10"
-=======
-        "x-ms-version": "2019-12-12"
->>>>>>> 32e373e2
-      },
-      "RequestBody": null,
-      "StatusCode": 201,
-      "ResponseHeaders": {
-        "Content-Length": "0",
-<<<<<<< HEAD
-        "Date": "Thu, 05 Mar 2020 22:20:16 GMT",
-        "ETag": "\u00220x8D7C15362470222\u0022",
-        "Last-Modified": "Thu, 05 Mar 2020 22:20:17 GMT",
-=======
+        "x-ms-version": "2019-12-12"
+      },
+      "RequestBody": null,
+      "StatusCode": 201,
+      "ResponseHeaders": {
+        "Content-Length": "0",
         "Date": "Fri, 03 Apr 2020 21:01:58 GMT",
         "ETag": "\u00220x8D7D8123F77A9BC\u0022",
         "Last-Modified": "Fri, 03 Apr 2020 21:01:58 GMT",
->>>>>>> 32e373e2
         "Server": [
           "Windows-Azure-Blob/1.0",
           "Microsoft-HTTPAPI/2.0"
         ],
         "x-ms-client-request-id": "5df3b7b3-c993-b1e2-a220-db3f8f06c9dd",
         "x-ms-lease-id": "5f099f5d-0688-455c-0b9f-ee24e3a5ae6b",
-<<<<<<< HEAD
-        "x-ms-request-id": "958368e0-601e-0010-4e3c-f35753000000",
-        "x-ms-version": "2019-10-10"
-=======
         "x-ms-request-id": "962246dc-f01e-0012-30fb-093670000000",
         "x-ms-version": "2019-12-12"
->>>>>>> 32e373e2
-      },
-      "ResponseBody": []
-    },
-    {
-<<<<<<< HEAD
-      "RequestUri": "https://seanstagehierarchical.dfs.core.windows.net/test-filesystem-6c7cf68a-b1e3-6abc-43cb-b453e832f035/test-file-06212d95-9d11-abf6-087c-70b6e1bf5542",
-=======
+      },
+      "ResponseBody": []
+    },
+    {
       "RequestUri": "http://seannsecanary.dfs.core.windows.net/test-filesystem-6c7cf68a-b1e3-6abc-43cb-b453e832f035/test-file-06212d95-9d11-abf6-087c-70b6e1bf5542",
->>>>>>> 32e373e2
-      "RequestMethod": "DELETE",
-      "RequestHeaders": {
-        "Authorization": "Sanitized",
-        "User-Agent": [
-<<<<<<< HEAD
-          "azsdk-net-Storage.Files.DataLake/12.0.0-dev.20200305.1",
-          "(.NET Core 4.6.28325.01; Microsoft Windows 10.0.18363 )"
+      "RequestMethod": "DELETE",
+      "RequestHeaders": {
+        "Authorization": "Sanitized",
+        "User-Agent": [
+          "azsdk-net-Storage.Files.DataLake/12.1.0-dev.20200403.1",
+          "(.NET Core 4.6.28325.01; Microsoft Windows 10.0.18362 )"
         ],
         "x-ms-client-request-id": "2c70a121-51b2-89d8-224d-3e3893233945",
-        "x-ms-date": "Thu, 05 Mar 2020 22:20:17 GMT",
+        "x-ms-date": "Fri, 03 Apr 2020 21:01:59 GMT",
         "x-ms-lease-id": "5f099f5d-0688-455c-0b9f-ee24e3a5ae6b",
         "x-ms-return-client-request-id": "true",
-        "x-ms-version": "2019-10-10"
-=======
-          "azsdk-net-Storage.Files.DataLake/12.1.0-dev.20200403.1",
-          "(.NET Core 4.6.28325.01; Microsoft Windows 10.0.18362 )"
+        "x-ms-version": "2019-12-12"
+      },
+      "RequestBody": null,
+      "StatusCode": 200,
+      "ResponseHeaders": {
+        "Content-Length": "0",
+        "Date": "Fri, 03 Apr 2020 21:01:58 GMT",
+        "Server": [
+          "Windows-Azure-HDFS/1.0",
+          "Microsoft-HTTPAPI/2.0"
         ],
         "x-ms-client-request-id": "2c70a121-51b2-89d8-224d-3e3893233945",
-        "x-ms-date": "Fri, 03 Apr 2020 21:01:59 GMT",
-        "x-ms-lease-id": "5f099f5d-0688-455c-0b9f-ee24e3a5ae6b",
-        "x-ms-return-client-request-id": "true",
-        "x-ms-version": "2019-12-12"
->>>>>>> 32e373e2
-      },
-      "RequestBody": null,
-      "StatusCode": 200,
-      "ResponseHeaders": {
-        "Content-Length": "0",
-<<<<<<< HEAD
-        "Date": "Thu, 05 Mar 2020 22:20:16 GMT",
-=======
+        "x-ms-request-id": "fa4401b2-201f-0097-07fb-091bad000000",
+        "x-ms-version": "2019-12-12"
+      },
+      "ResponseBody": []
+    },
+    {
+      "RequestUri": "http://seannsecanary.blob.core.windows.net/test-filesystem-6c7cf68a-b1e3-6abc-43cb-b453e832f035?restype=container",
+      "RequestMethod": "DELETE",
+      "RequestHeaders": {
+        "Authorization": "Sanitized",
+        "traceparent": "00-fc39026c583f944e92ac6cf56983b83a-4837e906ed4f324e-00",
+        "User-Agent": [
+          "azsdk-net-Storage.Files.DataLake/12.1.0-dev.20200403.1",
+          "(.NET Core 4.6.28325.01; Microsoft Windows 10.0.18362 )"
+        ],
+        "x-ms-client-request-id": "ee1e5993-9d96-122b-53bb-da7e1a715a18",
+        "x-ms-date": "Fri, 03 Apr 2020 21:01:59 GMT",
+        "x-ms-return-client-request-id": "true",
+        "x-ms-version": "2019-12-12"
+      },
+      "RequestBody": null,
+      "StatusCode": 202,
+      "ResponseHeaders": {
+        "Content-Length": "0",
         "Date": "Fri, 03 Apr 2020 21:01:58 GMT",
->>>>>>> 32e373e2
-        "Server": [
-          "Windows-Azure-HDFS/1.0",
-          "Microsoft-HTTPAPI/2.0"
-        ],
-        "x-ms-client-request-id": "2c70a121-51b2-89d8-224d-3e3893233945",
-<<<<<<< HEAD
-        "x-ms-request-id": "7a82a4ed-e01f-001e-443c-f37ee3000000",
-        "x-ms-version": "2019-10-10"
-=======
-        "x-ms-request-id": "fa4401b2-201f-0097-07fb-091bad000000",
-        "x-ms-version": "2019-12-12"
->>>>>>> 32e373e2
-      },
-      "ResponseBody": []
-    },
-    {
-<<<<<<< HEAD
-      "RequestUri": "https://seanstagehierarchical.blob.core.windows.net/test-filesystem-6c7cf68a-b1e3-6abc-43cb-b453e832f035?restype=container",
-      "RequestMethod": "DELETE",
-      "RequestHeaders": {
-        "Authorization": "Sanitized",
-        "traceparent": "00-82f38c3a5474864da0d479a9a988701f-ecb3bb2492b8d24e-00",
-        "User-Agent": [
-          "azsdk-net-Storage.Files.DataLake/12.0.0-dev.20200305.1",
-          "(.NET Core 4.6.28325.01; Microsoft Windows 10.0.18363 )"
+        "Server": [
+          "Windows-Azure-Blob/1.0",
+          "Microsoft-HTTPAPI/2.0"
         ],
         "x-ms-client-request-id": "ee1e5993-9d96-122b-53bb-da7e1a715a18",
-        "x-ms-date": "Thu, 05 Mar 2020 22:20:17 GMT",
-        "x-ms-return-client-request-id": "true",
-        "x-ms-version": "2019-10-10"
-=======
-      "RequestUri": "http://seannsecanary.blob.core.windows.net/test-filesystem-6c7cf68a-b1e3-6abc-43cb-b453e832f035?restype=container",
-      "RequestMethod": "DELETE",
-      "RequestHeaders": {
-        "Authorization": "Sanitized",
-        "traceparent": "00-fc39026c583f944e92ac6cf56983b83a-4837e906ed4f324e-00",
-        "User-Agent": [
-          "azsdk-net-Storage.Files.DataLake/12.1.0-dev.20200403.1",
-          "(.NET Core 4.6.28325.01; Microsoft Windows 10.0.18362 )"
-        ],
-        "x-ms-client-request-id": "ee1e5993-9d96-122b-53bb-da7e1a715a18",
-        "x-ms-date": "Fri, 03 Apr 2020 21:01:59 GMT",
-        "x-ms-return-client-request-id": "true",
-        "x-ms-version": "2019-12-12"
->>>>>>> 32e373e2
-      },
-      "RequestBody": null,
-      "StatusCode": 202,
-      "ResponseHeaders": {
-        "Content-Length": "0",
-<<<<<<< HEAD
-        "Date": "Thu, 05 Mar 2020 22:20:17 GMT",
-=======
-        "Date": "Fri, 03 Apr 2020 21:01:58 GMT",
->>>>>>> 32e373e2
-        "Server": [
-          "Windows-Azure-Blob/1.0",
-          "Microsoft-HTTPAPI/2.0"
-        ],
-        "x-ms-client-request-id": "ee1e5993-9d96-122b-53bb-da7e1a715a18",
-<<<<<<< HEAD
-        "x-ms-request-id": "958368e3-601e-0010-513c-f35753000000",
-        "x-ms-version": "2019-10-10"
-=======
         "x-ms-request-id": "962246e1-f01e-0012-34fb-093670000000",
         "x-ms-version": "2019-12-12"
->>>>>>> 32e373e2
       },
       "ResponseBody": []
     }
   ],
   "Variables": {
-<<<<<<< HEAD
-    "DateTimeOffsetNow": "2020-03-05T14:20:12.3293324-08:00",
-    "RandomSeed": "170129584",
-    "Storage_TestConfigHierarchicalNamespace": "NamespaceTenant\nseanstagehierarchical\nU2FuaXRpemVk\nhttps://seanstagehierarchical.blob.core.windows.net\nhttp://seanstagehierarchical.file.core.windows.net\nhttp://seanstagehierarchical.queue.core.windows.net\nhttp://seanstagehierarchical.table.core.windows.net\n\n\n\n\nhttp://seanstagehierarchical-secondary.blob.core.windows.net\nhttp://seanstagehierarchical-secondary.file.core.windows.net\nhttp://seanstagehierarchical-secondary.queue.core.windows.net\nhttp://seanstagehierarchical-secondary.table.core.windows.net\n68390a19-a643-458b-b726-408abf67b4fc\nSanitized\n72f988bf-86f1-41af-91ab-2d7cd011db47\nhttps://login.microsoftonline.com/\nCloud\nBlobEndpoint=https://seanstagehierarchical.blob.core.windows.net/;QueueEndpoint=http://seanstagehierarchical.queue.core.windows.net/;FileEndpoint=http://seanstagehierarchical.file.core.windows.net/;BlobSecondaryEndpoint=http://seanstagehierarchical-secondary.blob.core.windows.net/;QueueSecondaryEndpoint=http://seanstagehierarchical-secondary.queue.core.windows.net/;FileSecondaryEndpoint=http://seanstagehierarchical-secondary.file.core.windows.net/;AccountName=seanstagehierarchical;AccountKey=Sanitized\n"
-=======
     "DateTimeOffsetNow": "2020-04-03T14:01:57.5109240-07:00",
     "RandomSeed": "170129584",
     "Storage_TestConfigHierarchicalNamespace": "NamespaceTenant\nseannsecanary\nU2FuaXRpemVk\nhttp://seannsecanary.blob.core.windows.net\nhttp://seannsecanary.file.core.windows.net\nhttp://seannsecanary.queue.core.windows.net\nhttp://seannsecanary.table.core.windows.net\n\n\n\n\nhttp://seannsecanary-secondary.blob.core.windows.net\nhttp://seannsecanary-secondary.file.core.windows.net\nhttp://seannsecanary-secondary.queue.core.windows.net\nhttp://seannsecanary-secondary.table.core.windows.net\n68390a19-a643-458b-b726-408abf67b4fc\nSanitized\n72f988bf-86f1-41af-91ab-2d7cd011db47\nhttps://login.microsoftonline.com/\nCloud\nBlobEndpoint=http://seannsecanary.blob.core.windows.net/;QueueEndpoint=http://seannsecanary.queue.core.windows.net/;FileEndpoint=http://seannsecanary.file.core.windows.net/;BlobSecondaryEndpoint=http://seannsecanary-secondary.blob.core.windows.net/;QueueSecondaryEndpoint=http://seannsecanary-secondary.queue.core.windows.net/;FileSecondaryEndpoint=http://seannsecanary-secondary.file.core.windows.net/;AccountName=seannsecanary;AccountKey=Sanitized\n"
->>>>>>> 32e373e2
   }
 }