--- conflicted
+++ resolved
@@ -1,232 +1,143 @@
 {
   "Entries": [
     {
-      "RequestUri": "http://seannsecanary.blob.core.windows.net/test-filesystem-f04f4819-7901-2530-a6c7-5ce3c56faac7?restype=container",
-      "RequestMethod": "PUT",
-      "RequestHeaders": {
-        "Authorization": "Sanitized",
-<<<<<<< HEAD
-        "traceparent": "00-f713447323c4c148b21474e63c6bfa90-df46dfb5d979554a-00",
-        "User-Agent": [
-          "azsdk-net-Storage.Files.DataLake/12.1.0-dev.20200403.1",
-=======
-        "traceparent": "00-eaa89da3df6db746b6239d360510a28a-4291eabf28765044-00",
-        "User-Agent": [
-          "azsdk-net-Storage.Files.DataLake/12.2.0-dev.20200413.1",
->>>>>>> b9bd85cb
+      "RequestUri": "https://seannsecanary.blob.core.windows.net/test-filesystem-5dc46b66-daaa-dc1b-a97d-c68bc1a20d4f?restype=container",
+      "RequestMethod": "PUT",
+      "RequestHeaders": {
+        "Authorization": "Sanitized",
+        "traceparent": "00-2f3bba6b8afd5845afe09181777cf8f8-5fbfb050d4543c40-00",
+        "User-Agent": [
+          "azsdk-net-Storage.Files.DataLake/12.2.0-dev.20200430.1",
           "(.NET Core 4.6.28325.01; Microsoft Windows 10.0.18362 )"
         ],
         "x-ms-blob-public-access": "container",
-        "x-ms-client-request-id": "a4e729bf-83e3-0be0-61db-37e96cafbfd2",
-<<<<<<< HEAD
-        "x-ms-date": "Fri, 03 Apr 2020 21:02:49 GMT",
-=======
-        "x-ms-date": "Tue, 14 Apr 2020 00:03:29 GMT",
->>>>>>> b9bd85cb
-        "x-ms-return-client-request-id": "true",
-        "x-ms-version": "2019-12-12"
-      },
-      "RequestBody": null,
-      "StatusCode": 201,
-      "ResponseHeaders": {
-        "Content-Length": "0",
-<<<<<<< HEAD
-        "Date": "Fri, 03 Apr 2020 21:02:48 GMT",
-        "ETag": "\u00220x8D7D8125D5F71E0\u0022",
-        "Last-Modified": "Fri, 03 Apr 2020 21:02:48 GMT",
-=======
-        "Date": "Tue, 14 Apr 2020 00:03:29 GMT",
-        "ETag": "\u00220x8D7E007436B79CE\u0022",
-        "Last-Modified": "Tue, 14 Apr 2020 00:03:29 GMT",
->>>>>>> b9bd85cb
-        "Server": [
-          "Windows-Azure-Blob/1.0",
-          "Microsoft-HTTPAPI/2.0"
-        ],
-        "x-ms-client-request-id": "a4e729bf-83e3-0be0-61db-37e96cafbfd2",
-<<<<<<< HEAD
-        "x-ms-request-id": "96225d2d-f01e-0012-01fb-093670000000",
-        "x-ms-version": "2019-12-12"
-=======
-        "x-ms-request-id": "417c7608-b01e-002c-43f0-11a10f000000",
-        "x-ms-version": "2019-07-07"
->>>>>>> b9bd85cb
-      },
-      "ResponseBody": []
-    },
-    {
-      "RequestUri": "http://seannsecanary.dfs.core.windows.net/test-filesystem-f04f4819-7901-2530-a6c7-5ce3c56faac7/test-file-75c299f8-eb19-5947-112b-15ecd482c67d?resource=file",
-      "RequestMethod": "PUT",
-      "RequestHeaders": {
-        "Authorization": "Sanitized",
-<<<<<<< HEAD
-        "traceparent": "00-4d4f8e66737136458408d72ae99db497-eaf9a92e538ee040-00",
-        "User-Agent": [
-          "azsdk-net-Storage.Files.DataLake/12.1.0-dev.20200403.1",
-          "(.NET Core 4.6.28325.01; Microsoft Windows 10.0.18362 )"
-        ],
-        "x-ms-client-request-id": "c5b5d155-eb66-d313-e28e-92b76df337de",
-        "x-ms-date": "Fri, 03 Apr 2020 21:02:49 GMT",
-=======
-        "traceparent": "00-2701b980ef90c04388c278bd98133c7c-7cf1748855bb1742-00",
-        "User-Agent": [
-          "azsdk-net-Storage.Files.DataLake/12.2.0-dev.20200413.1",
-          "(.NET Core 4.6.28325.01; Microsoft Windows 10.0.18362 )"
-        ],
-        "x-ms-client-request-id": "c5b5d155-eb66-d313-e28e-92b76df337de",
-        "x-ms-date": "Tue, 14 Apr 2020 00:03:30 GMT",
->>>>>>> b9bd85cb
-        "x-ms-return-client-request-id": "true",
-        "x-ms-version": "2019-12-12"
-      },
-      "RequestBody": null,
-      "StatusCode": 201,
-      "ResponseHeaders": {
-        "Content-Length": "0",
-<<<<<<< HEAD
-        "Date": "Fri, 03 Apr 2020 21:02:48 GMT",
-        "ETag": "\u00220x8D7D8125D73B69C\u0022",
-        "Last-Modified": "Fri, 03 Apr 2020 21:02:48 GMT",
-=======
-        "Date": "Tue, 14 Apr 2020 00:03:30 GMT",
-        "ETag": "\u00220x8D7E007440E8620\u0022",
-        "Last-Modified": "Tue, 14 Apr 2020 00:03:30 GMT",
->>>>>>> b9bd85cb
-        "Server": [
-          "Windows-Azure-HDFS/1.0",
-          "Microsoft-HTTPAPI/2.0"
-        ],
-        "x-ms-client-request-id": "c5b5d155-eb66-d313-e28e-92b76df337de",
-<<<<<<< HEAD
-        "x-ms-request-id": "fa440294-201f-0097-47fb-091bad000000",
-        "x-ms-version": "2019-12-12"
-=======
-        "x-ms-request-id": "dcd60e75-901f-0014-3af0-1105cf000000",
-        "x-ms-version": "2019-07-07"
->>>>>>> b9bd85cb
-      },
-      "ResponseBody": []
-    },
-    {
-      "RequestUri": "http://seannsecanary.dfs.core.windows.net/test-filesystem-f04f4819-7901-2530-a6c7-5ce3c56faac7/test-file-3d83ba14-238b-f24a-b5c3-5091dfc4d0c3?resource=file",
-      "RequestMethod": "PUT",
-      "RequestHeaders": {
-        "Authorization": "Sanitized",
-<<<<<<< HEAD
-        "traceparent": "00-89226df45a733d4fac581875da42acce-4cc9337e7ca79d44-00",
-        "User-Agent": [
-          "azsdk-net-Storage.Files.DataLake/12.1.0-dev.20200403.1",
-          "(.NET Core 4.6.28325.01; Microsoft Windows 10.0.18362 )"
-        ],
-        "x-ms-client-request-id": "ce6e2d50-79ca-319f-87c3-0fa29b82f41e",
-        "x-ms-date": "Fri, 03 Apr 2020 21:02:50 GMT",
-=======
-        "traceparent": "00-7ce6b07e76faf44abb9a68ea7448da5c-f9d33d5f8501324f-00",
-        "User-Agent": [
-          "azsdk-net-Storage.Files.DataLake/12.2.0-dev.20200413.1",
-          "(.NET Core 4.6.28325.01; Microsoft Windows 10.0.18362 )"
-        ],
-        "x-ms-client-request-id": "ce6e2d50-79ca-319f-87c3-0fa29b82f41e",
-        "x-ms-date": "Tue, 14 Apr 2020 00:03:31 GMT",
->>>>>>> b9bd85cb
-        "x-ms-return-client-request-id": "true",
-        "x-ms-version": "2019-12-12"
-      },
-      "RequestBody": null,
-      "StatusCode": 201,
-      "ResponseHeaders": {
-        "Content-Length": "0",
-<<<<<<< HEAD
-        "Date": "Fri, 03 Apr 2020 21:02:48 GMT",
-        "ETag": "\u00220x8D7D8125D8FF920\u0022",
-        "Last-Modified": "Fri, 03 Apr 2020 21:02:48 GMT",
-=======
-        "Date": "Tue, 14 Apr 2020 00:03:30 GMT",
-        "ETag": "\u00220x8D7E007441D8CA0\u0022",
-        "Last-Modified": "Tue, 14 Apr 2020 00:03:30 GMT",
->>>>>>> b9bd85cb
-        "Server": [
-          "Windows-Azure-HDFS/1.0",
-          "Microsoft-HTTPAPI/2.0"
-        ],
-        "x-ms-client-request-id": "ce6e2d50-79ca-319f-87c3-0fa29b82f41e",
-<<<<<<< HEAD
-        "x-ms-request-id": "fa440295-201f-0097-48fb-091bad000000",
-        "x-ms-version": "2019-12-12"
-=======
-        "x-ms-request-id": "dcd60e77-901f-0014-3bf0-1105cf000000",
-        "x-ms-version": "2019-07-07"
->>>>>>> b9bd85cb
-      },
-      "ResponseBody": []
-    },
-    {
-      "RequestUri": "http://seannsecanary.dfs.core.windows.net/test-filesystem-f04f4819-7901-2530-a6c7-5ce3c56faac7/test-file-3d83ba14-238b-f24a-b5c3-5091dfc4d0c3?mode=legacy",
-      "RequestMethod": "PUT",
-      "RequestHeaders": {
-        "Authorization": "Sanitized",
-        "User-Agent": [
-<<<<<<< HEAD
-          "azsdk-net-Storage.Files.DataLake/12.1.0-dev.20200403.1",
-          "(.NET Core 4.6.28325.01; Microsoft Windows 10.0.18362 )"
-        ],
-        "x-ms-client-request-id": "b2401e32-0255-fcf8-4b64-7b09f274de99",
-        "x-ms-date": "Fri, 03 Apr 2020 21:02:50 GMT",
-        "x-ms-rename-source": "/test-filesystem-f04f4819-7901-2530-a6c7-5ce3c56faac7/test-file-75c299f8-eb19-5947-112b-15ecd482c67d",
-=======
-          "azsdk-net-Storage.Files.DataLake/12.2.0-dev.20200413.1",
-          "(.NET Core 4.6.28325.01; Microsoft Windows 10.0.18362 )"
-        ],
-        "x-ms-client-request-id": "b2401e32-0255-fcf8-4b64-7b09f274de99",
-        "x-ms-date": "Tue, 14 Apr 2020 00:03:31 GMT",
-        "x-ms-rename-source": "%2Ftest-filesystem-f04f4819-7901-2530-a6c7-5ce3c56faac7%2Ftest-file-75c299f8-eb19-5947-112b-15ecd482c67d=",
->>>>>>> b9bd85cb
-        "x-ms-return-client-request-id": "true",
-        "x-ms-version": "2019-12-12"
-      },
-      "RequestBody": null,
-      "StatusCode": 201,
-      "ResponseHeaders": {
-        "Content-Length": "0",
-<<<<<<< HEAD
-        "Date": "Fri, 03 Apr 2020 21:02:48 GMT",
-=======
-        "Date": "Tue, 14 Apr 2020 00:03:30 GMT",
->>>>>>> b9bd85cb
-        "Server": [
-          "Windows-Azure-HDFS/1.0",
-          "Microsoft-HTTPAPI/2.0"
-        ],
-        "x-ms-client-request-id": "b2401e32-0255-fcf8-4b64-7b09f274de99",
-<<<<<<< HEAD
-        "x-ms-request-id": "fa440297-201f-0097-49fb-091bad000000",
-        "x-ms-version": "2019-12-12"
-=======
-        "x-ms-request-id": "dcd60e78-901f-0014-3cf0-1105cf000000",
-        "x-ms-version": "2019-07-07"
->>>>>>> b9bd85cb
-      },
-      "ResponseBody": []
-    },
-    {
-      "RequestUri": "http://seannsecanary.blob.core.windows.net/test-filesystem-f04f4819-7901-2530-a6c7-5ce3c56faac7/test-file-3d83ba14-238b-f24a-b5c3-5091dfc4d0c3",
+        "x-ms-client-request-id": "cfc33ddc-7350-2ce0-d737-b367805ca9c7",
+        "x-ms-date": "Fri, 01 May 2020 01:05:25 GMT",
+        "x-ms-return-client-request-id": "true",
+        "x-ms-version": "2019-12-12"
+      },
+      "RequestBody": null,
+      "StatusCode": 201,
+      "ResponseHeaders": {
+        "Content-Length": "0",
+        "Date": "Fri, 01 May 2020 01:05:25 GMT",
+        "ETag": "\u00220x8D7ED6BBBA6E71F\u0022",
+        "Last-Modified": "Fri, 01 May 2020 01:05:26 GMT",
+        "Server": [
+          "Windows-Azure-Blob/1.0",
+          "Microsoft-HTTPAPI/2.0"
+        ],
+        "x-ms-client-request-id": "cfc33ddc-7350-2ce0-d737-b367805ca9c7",
+        "x-ms-request-id": "5e70f286-c01e-0036-2b54-1fc0d0000000",
+        "x-ms-version": "2019-12-12"
+      },
+      "ResponseBody": []
+    },
+    {
+      "RequestUri": "https://seannsecanary.dfs.core.windows.net/test-filesystem-5dc46b66-daaa-dc1b-a97d-c68bc1a20d4f/test-file-7b0e73ca-b310-3efd-cdb3-3833d230fb11?resource=file",
+      "RequestMethod": "PUT",
+      "RequestHeaders": {
+        "Authorization": "Sanitized",
+        "traceparent": "00-bcc9be585d2205458294925cd00c5b0f-6a801234397b0d44-00",
+        "User-Agent": [
+          "azsdk-net-Storage.Files.DataLake/12.2.0-dev.20200430.1",
+          "(.NET Core 4.6.28325.01; Microsoft Windows 10.0.18362 )"
+        ],
+        "x-ms-client-request-id": "6d2140ce-0189-2900-4084-019c3bad59a7",
+        "x-ms-date": "Fri, 01 May 2020 01:05:25 GMT",
+        "x-ms-return-client-request-id": "true",
+        "x-ms-version": "2019-12-12"
+      },
+      "RequestBody": null,
+      "StatusCode": 201,
+      "ResponseHeaders": {
+        "Content-Length": "0",
+        "Date": "Fri, 01 May 2020 01:05:26 GMT",
+        "ETag": "\u00220x8D7ED6BBBE32602\u0022",
+        "Last-Modified": "Fri, 01 May 2020 01:05:26 GMT",
+        "Server": [
+          "Windows-Azure-HDFS/1.0",
+          "Microsoft-HTTPAPI/2.0"
+        ],
+        "x-ms-client-request-id": "6d2140ce-0189-2900-4084-019c3bad59a7",
+        "x-ms-request-id": "e3e78dc6-b01f-003c-2954-1f6467000000",
+        "x-ms-version": "2019-12-12"
+      },
+      "ResponseBody": []
+    },
+    {
+      "RequestUri": "https://seannsecanary.dfs.core.windows.net/test-filesystem-5dc46b66-daaa-dc1b-a97d-c68bc1a20d4f/test-file-cb65a13b-25ad-8be9-73bf-4e731c0fca97?resource=file",
+      "RequestMethod": "PUT",
+      "RequestHeaders": {
+        "Authorization": "Sanitized",
+        "traceparent": "00-3b4b56b960434f459e96f170795cb8fa-ecc133e186a5534a-00",
+        "User-Agent": [
+          "azsdk-net-Storage.Files.DataLake/12.2.0-dev.20200430.1",
+          "(.NET Core 4.6.28325.01; Microsoft Windows 10.0.18362 )"
+        ],
+        "x-ms-client-request-id": "d2b1ef43-c5d0-a81b-5795-facab28d0c30",
+        "x-ms-date": "Fri, 01 May 2020 01:05:26 GMT",
+        "x-ms-return-client-request-id": "true",
+        "x-ms-version": "2019-12-12"
+      },
+      "RequestBody": null,
+      "StatusCode": 201,
+      "ResponseHeaders": {
+        "Content-Length": "0",
+        "Date": "Fri, 01 May 2020 01:05:26 GMT",
+        "ETag": "\u00220x8D7ED6BBBF0FEA5\u0022",
+        "Last-Modified": "Fri, 01 May 2020 01:05:26 GMT",
+        "Server": [
+          "Windows-Azure-HDFS/1.0",
+          "Microsoft-HTTPAPI/2.0"
+        ],
+        "x-ms-client-request-id": "d2b1ef43-c5d0-a81b-5795-facab28d0c30",
+        "x-ms-request-id": "e3e78dc8-b01f-003c-2b54-1f6467000000",
+        "x-ms-version": "2019-12-12"
+      },
+      "ResponseBody": []
+    },
+    {
+      "RequestUri": "https://seannsecanary.dfs.core.windows.net/test-filesystem-5dc46b66-daaa-dc1b-a97d-c68bc1a20d4f/test-file-cb65a13b-25ad-8be9-73bf-4e731c0fca97?mode=legacy",
+      "RequestMethod": "PUT",
+      "RequestHeaders": {
+        "Authorization": "Sanitized",
+        "User-Agent": [
+          "azsdk-net-Storage.Files.DataLake/12.2.0-dev.20200430.1",
+          "(.NET Core 4.6.28325.01; Microsoft Windows 10.0.18362 )"
+        ],
+        "x-ms-client-request-id": "2d30ceab-f75e-5ec7-53bc-3a7993be4d27",
+        "x-ms-date": "Fri, 01 May 2020 01:05:26 GMT",
+        "x-ms-rename-source": "%2Ftest-filesystem-5dc46b66-daaa-dc1b-a97d-c68bc1a20d4f%2Ftest-file-7b0e73ca-b310-3efd-cdb3-3833d230fb11=",
+        "x-ms-return-client-request-id": "true",
+        "x-ms-version": "2019-12-12"
+      },
+      "RequestBody": null,
+      "StatusCode": 201,
+      "ResponseHeaders": {
+        "Content-Length": "0",
+        "Date": "Fri, 01 May 2020 01:05:26 GMT",
+        "Server": [
+          "Windows-Azure-HDFS/1.0",
+          "Microsoft-HTTPAPI/2.0"
+        ],
+        "x-ms-client-request-id": "2d30ceab-f75e-5ec7-53bc-3a7993be4d27",
+        "x-ms-request-id": "e3e78dcc-b01f-003c-2f54-1f6467000000",
+        "x-ms-version": "2019-12-12"
+      },
+      "ResponseBody": []
+    },
+    {
+      "RequestUri": "https://seannsecanary.blob.core.windows.net/test-filesystem-5dc46b66-daaa-dc1b-a97d-c68bc1a20d4f/test-file-cb65a13b-25ad-8be9-73bf-4e731c0fca97",
       "RequestMethod": "HEAD",
       "RequestHeaders": {
         "Authorization": "Sanitized",
         "User-Agent": [
-<<<<<<< HEAD
-          "azsdk-net-Storage.Files.DataLake/12.1.0-dev.20200403.1",
-          "(.NET Core 4.6.28325.01; Microsoft Windows 10.0.18362 )"
-        ],
-        "x-ms-client-request-id": "7d708543-4241-bbc8-d646-37f8b908202e",
-        "x-ms-date": "Fri, 03 Apr 2020 21:02:50 GMT",
-=======
-          "azsdk-net-Storage.Files.DataLake/12.2.0-dev.20200413.1",
-          "(.NET Core 4.6.28325.01; Microsoft Windows 10.0.18362 )"
-        ],
-        "x-ms-client-request-id": "7d708543-4241-bbc8-d646-37f8b908202e",
-        "x-ms-date": "Tue, 14 Apr 2020 00:03:31 GMT",
->>>>>>> b9bd85cb
+          "azsdk-net-Storage.Files.DataLake/12.2.0-dev.20200430.1",
+          "(.NET Core 4.6.28325.01; Microsoft Windows 10.0.18362 )"
+        ],
+        "x-ms-client-request-id": "e31ee945-df5d-c2d2-a21b-788b8d1e195a",
+        "x-ms-date": "Fri, 01 May 2020 01:05:26 GMT",
         "x-ms-return-client-request-id": "true",
         "x-ms-version": "2019-12-12"
       },
@@ -236,15 +147,9 @@
         "Accept-Ranges": "bytes",
         "Content-Length": "0",
         "Content-Type": "application/octet-stream",
-<<<<<<< HEAD
-        "Date": "Fri, 03 Apr 2020 21:02:48 GMT",
-        "ETag": "\u00220x8D7D8125D73B69C\u0022",
-        "Last-Modified": "Fri, 03 Apr 2020 21:02:48 GMT",
-=======
-        "Date": "Tue, 14 Apr 2020 00:03:30 GMT",
-        "ETag": "\u00220x8D7E007440E8620\u0022",
-        "Last-Modified": "Tue, 14 Apr 2020 00:03:30 GMT",
->>>>>>> b9bd85cb
+        "Date": "Fri, 01 May 2020 01:05:26 GMT",
+        "ETag": "\u00220x8D7ED6BBBE32602\u0022",
+        "Last-Modified": "Fri, 01 May 2020 01:05:26 GMT",
         "Server": [
           "Windows-Azure-Blob/1.0",
           "Microsoft-HTTPAPI/2.0"
@@ -252,45 +157,28 @@
         "x-ms-access-tier": "Hot",
         "x-ms-access-tier-inferred": "true",
         "x-ms-blob-type": "BlockBlob",
-        "x-ms-client-request-id": "7d708543-4241-bbc8-d646-37f8b908202e",
-<<<<<<< HEAD
-        "x-ms-creation-time": "Fri, 03 Apr 2020 21:02:48 GMT",
+        "x-ms-client-request-id": "e31ee945-df5d-c2d2-a21b-788b8d1e195a",
+        "x-ms-creation-time": "Fri, 01 May 2020 01:05:26 GMT",
         "x-ms-lease-state": "available",
         "x-ms-lease-status": "unlocked",
-        "x-ms-request-id": "96225d66-f01e-0012-31fb-093670000000",
-=======
-        "x-ms-creation-time": "Tue, 14 Apr 2020 00:03:30 GMT",
-        "x-ms-lease-state": "available",
-        "x-ms-lease-status": "unlocked",
-        "x-ms-request-id": "417c76ad-b01e-002c-55f0-11a10f000000",
->>>>>>> b9bd85cb
+        "x-ms-request-id": "5e70f2bf-c01e-0036-5654-1fc0d0000000",
         "x-ms-server-encrypted": "true",
         "x-ms-version": "2019-12-12"
       },
       "ResponseBody": []
     },
     {
-      "RequestUri": "http://seannsecanary.blob.core.windows.net/test-filesystem-f04f4819-7901-2530-a6c7-5ce3c56faac7?restype=container",
+      "RequestUri": "https://seannsecanary.blob.core.windows.net/test-filesystem-5dc46b66-daaa-dc1b-a97d-c68bc1a20d4f?restype=container",
       "RequestMethod": "DELETE",
       "RequestHeaders": {
         "Authorization": "Sanitized",
-<<<<<<< HEAD
-        "traceparent": "00-137c0c3872909045bc324622b4a0195c-df6a4c5aa2d5c940-00",
-        "User-Agent": [
-          "azsdk-net-Storage.Files.DataLake/12.1.0-dev.20200403.1",
-          "(.NET Core 4.6.28325.01; Microsoft Windows 10.0.18362 )"
-        ],
-        "x-ms-client-request-id": "6cc5459d-6104-1a58-d27f-cca3d8db6213",
-        "x-ms-date": "Fri, 03 Apr 2020 21:02:50 GMT",
-=======
-        "traceparent": "00-3c5027620f705f42b9ac10f8be80c483-8136634c97ffcc4a-00",
-        "User-Agent": [
-          "azsdk-net-Storage.Files.DataLake/12.2.0-dev.20200413.1",
-          "(.NET Core 4.6.28325.01; Microsoft Windows 10.0.18362 )"
-        ],
-        "x-ms-client-request-id": "6cc5459d-6104-1a58-d27f-cca3d8db6213",
-        "x-ms-date": "Tue, 14 Apr 2020 00:03:31 GMT",
->>>>>>> b9bd85cb
+        "traceparent": "00-0b2b599f6aaad24f891498b36e372987-edd2f3f98c41ed42-00",
+        "User-Agent": [
+          "azsdk-net-Storage.Files.DataLake/12.2.0-dev.20200430.1",
+          "(.NET Core 4.6.28325.01; Microsoft Windows 10.0.18362 )"
+        ],
+        "x-ms-client-request-id": "aa3472f5-699f-99ca-40dd-30cecfacee37",
+        "x-ms-date": "Fri, 01 May 2020 01:05:26 GMT",
         "x-ms-return-client-request-id": "true",
         "x-ms-version": "2019-12-12"
       },
@@ -298,256 +186,156 @@
       "StatusCode": 202,
       "ResponseHeaders": {
         "Content-Length": "0",
-<<<<<<< HEAD
-        "Date": "Fri, 03 Apr 2020 21:02:48 GMT",
-=======
-        "Date": "Tue, 14 Apr 2020 00:03:30 GMT",
->>>>>>> b9bd85cb
-        "Server": [
-          "Windows-Azure-Blob/1.0",
-          "Microsoft-HTTPAPI/2.0"
-        ],
-        "x-ms-client-request-id": "6cc5459d-6104-1a58-d27f-cca3d8db6213",
-<<<<<<< HEAD
-        "x-ms-request-id": "96225d6e-f01e-0012-38fb-093670000000",
-        "x-ms-version": "2019-12-12"
-=======
-        "x-ms-request-id": "417c76bd-b01e-002c-64f0-11a10f000000",
-        "x-ms-version": "2019-07-07"
->>>>>>> b9bd85cb
-      },
-      "ResponseBody": []
-    },
-    {
-      "RequestUri": "http://seannsecanary.blob.core.windows.net/test-filesystem-cf97fc3b-f686-6820-e64d-331cabcee4a0?restype=container",
-      "RequestMethod": "PUT",
-      "RequestHeaders": {
-        "Authorization": "Sanitized",
-<<<<<<< HEAD
-        "traceparent": "00-91e0a8d6325ca44883d825d47ca63a77-aec9c99c996fce41-00",
-        "User-Agent": [
-          "azsdk-net-Storage.Files.DataLake/12.1.0-dev.20200403.1",
-=======
-        "traceparent": "00-031e49d5c0318849a79f25babead6080-056cbc7cda59d247-00",
-        "User-Agent": [
-          "azsdk-net-Storage.Files.DataLake/12.2.0-dev.20200413.1",
->>>>>>> b9bd85cb
+        "Date": "Fri, 01 May 2020 01:05:26 GMT",
+        "Server": [
+          "Windows-Azure-Blob/1.0",
+          "Microsoft-HTTPAPI/2.0"
+        ],
+        "x-ms-client-request-id": "aa3472f5-699f-99ca-40dd-30cecfacee37",
+        "x-ms-request-id": "5e70f2d0-c01e-0036-6454-1fc0d0000000",
+        "x-ms-version": "2019-12-12"
+      },
+      "ResponseBody": []
+    },
+    {
+      "RequestUri": "https://seannsecanary.blob.core.windows.net/test-filesystem-bf525ee9-f743-c9d8-c3bb-4ca808778345?restype=container",
+      "RequestMethod": "PUT",
+      "RequestHeaders": {
+        "Authorization": "Sanitized",
+        "traceparent": "00-d3afea02d2b5bb40bbae93bc58a2b601-428a0d120edf8f4e-00",
+        "User-Agent": [
+          "azsdk-net-Storage.Files.DataLake/12.2.0-dev.20200430.1",
           "(.NET Core 4.6.28325.01; Microsoft Windows 10.0.18362 )"
         ],
         "x-ms-blob-public-access": "container",
-        "x-ms-client-request-id": "dbbd83c2-d59f-a65f-255d-86b62e3b6e03",
-<<<<<<< HEAD
-        "x-ms-date": "Fri, 03 Apr 2020 21:02:50 GMT",
-=======
-        "x-ms-date": "Tue, 14 Apr 2020 00:03:32 GMT",
->>>>>>> b9bd85cb
-        "x-ms-return-client-request-id": "true",
-        "x-ms-version": "2019-12-12"
-      },
-      "RequestBody": null,
-      "StatusCode": 201,
-      "ResponseHeaders": {
-        "Content-Length": "0",
-<<<<<<< HEAD
-        "Date": "Fri, 03 Apr 2020 21:02:49 GMT",
-        "ETag": "\u00220x8D7D8125DDE2EF5\u0022",
-        "Last-Modified": "Fri, 03 Apr 2020 21:02:49 GMT",
-=======
-        "Date": "Tue, 14 Apr 2020 00:03:31 GMT",
-        "ETag": "\u00220x8D7E00744EC67E7\u0022",
-        "Last-Modified": "Tue, 14 Apr 2020 00:03:32 GMT",
->>>>>>> b9bd85cb
-        "Server": [
-          "Windows-Azure-Blob/1.0",
-          "Microsoft-HTTPAPI/2.0"
-        ],
-        "x-ms-client-request-id": "dbbd83c2-d59f-a65f-255d-86b62e3b6e03",
-<<<<<<< HEAD
-        "x-ms-request-id": "96225d8d-f01e-0012-56fb-093670000000",
-        "x-ms-version": "2019-12-12"
-=======
-        "x-ms-request-id": "f2927619-a01e-001f-6ef0-11fea4000000",
-        "x-ms-version": "2019-07-07"
->>>>>>> b9bd85cb
-      },
-      "ResponseBody": []
-    },
-    {
-      "RequestUri": "http://seannsecanary.dfs.core.windows.net/test-filesystem-cf97fc3b-f686-6820-e64d-331cabcee4a0/test-file-87022c9b-ee80-88d1-d1ce-9fc2f88a59ea?resource=file",
-      "RequestMethod": "PUT",
-      "RequestHeaders": {
-        "Authorization": "Sanitized",
-<<<<<<< HEAD
-        "traceparent": "00-53fd151dc78c504baa2503cb9020ea06-8e49e776a111b348-00",
-        "User-Agent": [
-          "azsdk-net-Storage.Files.DataLake/12.1.0-dev.20200403.1",
-          "(.NET Core 4.6.28325.01; Microsoft Windows 10.0.18362 )"
-        ],
-        "x-ms-client-request-id": "e2fafb55-c3f9-d4ed-b235-09d0359dae9b",
-        "x-ms-date": "Fri, 03 Apr 2020 21:02:50 GMT",
-=======
-        "traceparent": "00-5c1e2410d57eed45857660c8c78cfc38-aceeed5a307cd248-00",
-        "User-Agent": [
-          "azsdk-net-Storage.Files.DataLake/12.2.0-dev.20200413.1",
-          "(.NET Core 4.6.28325.01; Microsoft Windows 10.0.18362 )"
-        ],
-        "x-ms-client-request-id": "e2fafb55-c3f9-d4ed-b235-09d0359dae9b",
-        "x-ms-date": "Tue, 14 Apr 2020 00:03:33 GMT",
->>>>>>> b9bd85cb
-        "x-ms-return-client-request-id": "true",
-        "x-ms-version": "2019-12-12"
-      },
-      "RequestBody": null,
-      "StatusCode": 201,
-      "ResponseHeaders": {
-        "Content-Length": "0",
-<<<<<<< HEAD
-        "Date": "Fri, 03 Apr 2020 21:02:49 GMT",
-        "ETag": "\u00220x8D7D8125DF491E9\u0022",
-        "Last-Modified": "Fri, 03 Apr 2020 21:02:49 GMT",
-=======
-        "Date": "Tue, 14 Apr 2020 00:03:32 GMT",
-        "ETag": "\u00220x8D7E007452E4051\u0022",
-        "Last-Modified": "Tue, 14 Apr 2020 00:03:32 GMT",
->>>>>>> b9bd85cb
-        "Server": [
-          "Windows-Azure-HDFS/1.0",
-          "Microsoft-HTTPAPI/2.0"
-        ],
-        "x-ms-client-request-id": "e2fafb55-c3f9-d4ed-b235-09d0359dae9b",
-<<<<<<< HEAD
-        "x-ms-request-id": "fa440298-201f-0097-4afb-091bad000000",
-        "x-ms-version": "2019-12-12"
-=======
-        "x-ms-request-id": "cd6768cd-c01f-0009-45f0-110873000000",
-        "x-ms-version": "2019-07-07"
->>>>>>> b9bd85cb
-      },
-      "ResponseBody": []
-    },
-    {
-      "RequestUri": "http://seannsecanary.dfs.core.windows.net/test-filesystem-cf97fc3b-f686-6820-e64d-331cabcee4a0/test-file-69b39c04-46e1-92f1-2b35-96cc9fec5b5e?resource=file",
-      "RequestMethod": "PUT",
-      "RequestHeaders": {
-        "Authorization": "Sanitized",
-<<<<<<< HEAD
-        "traceparent": "00-e2a9d2c6dd7bea4c9928afca1dfe3f7b-3685897186c61349-00",
-        "User-Agent": [
-          "azsdk-net-Storage.Files.DataLake/12.1.0-dev.20200403.1",
-          "(.NET Core 4.6.28325.01; Microsoft Windows 10.0.18362 )"
-        ],
-        "x-ms-client-request-id": "90dfb305-31bf-0e13-0968-b6c32d2034c5",
-        "x-ms-date": "Fri, 03 Apr 2020 21:02:50 GMT",
-=======
-        "traceparent": "00-4340fbc334d2604f86adc8c6bbe4db27-8fa90eadda6ea140-00",
-        "User-Agent": [
-          "azsdk-net-Storage.Files.DataLake/12.2.0-dev.20200413.1",
-          "(.NET Core 4.6.28325.01; Microsoft Windows 10.0.18362 )"
-        ],
-        "x-ms-client-request-id": "90dfb305-31bf-0e13-0968-b6c32d2034c5",
-        "x-ms-date": "Tue, 14 Apr 2020 00:03:33 GMT",
->>>>>>> b9bd85cb
-        "x-ms-return-client-request-id": "true",
-        "x-ms-version": "2019-12-12"
-      },
-      "RequestBody": null,
-      "StatusCode": 201,
-      "ResponseHeaders": {
-        "Content-Length": "0",
-<<<<<<< HEAD
-        "Date": "Fri, 03 Apr 2020 21:02:49 GMT",
-        "ETag": "\u00220x8D7D8125E017722\u0022",
-        "Last-Modified": "Fri, 03 Apr 2020 21:02:49 GMT",
-=======
-        "Date": "Tue, 14 Apr 2020 00:03:32 GMT",
-        "ETag": "\u00220x8D7E007453B45E2\u0022",
-        "Last-Modified": "Tue, 14 Apr 2020 00:03:32 GMT",
->>>>>>> b9bd85cb
-        "Server": [
-          "Windows-Azure-HDFS/1.0",
-          "Microsoft-HTTPAPI/2.0"
-        ],
-        "x-ms-client-request-id": "90dfb305-31bf-0e13-0968-b6c32d2034c5",
-<<<<<<< HEAD
-        "x-ms-request-id": "fa44029a-201f-0097-4bfb-091bad000000",
-        "x-ms-version": "2019-12-12"
-=======
-        "x-ms-request-id": "cd6768ce-c01f-0009-46f0-110873000000",
-        "x-ms-version": "2019-07-07"
->>>>>>> b9bd85cb
-      },
-      "ResponseBody": []
-    },
-    {
-      "RequestUri": "http://seannsecanary.dfs.core.windows.net/test-filesystem-cf97fc3b-f686-6820-e64d-331cabcee4a0/test-file-69b39c04-46e1-92f1-2b35-96cc9fec5b5e?mode=legacy",
-      "RequestMethod": "PUT",
-      "RequestHeaders": {
-        "Authorization": "Sanitized",
-<<<<<<< HEAD
-        "If-Modified-Since": "Thu, 02 Apr 2020 21:02:49 GMT",
-        "User-Agent": [
-          "azsdk-net-Storage.Files.DataLake/12.1.0-dev.20200403.1",
-          "(.NET Core 4.6.28325.01; Microsoft Windows 10.0.18362 )"
-        ],
-        "x-ms-client-request-id": "ecc7429e-ca0c-029e-985e-f427c02d12b6",
-        "x-ms-date": "Fri, 03 Apr 2020 21:02:50 GMT",
-        "x-ms-rename-source": "/test-filesystem-cf97fc3b-f686-6820-e64d-331cabcee4a0/test-file-87022c9b-ee80-88d1-d1ce-9fc2f88a59ea",
-=======
-        "If-Modified-Since": "Mon, 13 Apr 2020 00:03:29 GMT",
-        "User-Agent": [
-          "azsdk-net-Storage.Files.DataLake/12.2.0-dev.20200413.1",
-          "(.NET Core 4.6.28325.01; Microsoft Windows 10.0.18362 )"
-        ],
-        "x-ms-client-request-id": "ecc7429e-ca0c-029e-985e-f427c02d12b6",
-        "x-ms-date": "Tue, 14 Apr 2020 00:03:33 GMT",
-        "x-ms-rename-source": "%2Ftest-filesystem-cf97fc3b-f686-6820-e64d-331cabcee4a0%2Ftest-file-87022c9b-ee80-88d1-d1ce-9fc2f88a59ea=",
->>>>>>> b9bd85cb
-        "x-ms-return-client-request-id": "true",
-        "x-ms-version": "2019-12-12"
-      },
-      "RequestBody": null,
-      "StatusCode": 201,
-      "ResponseHeaders": {
-        "Content-Length": "0",
-<<<<<<< HEAD
-        "Date": "Fri, 03 Apr 2020 21:02:49 GMT",
-=======
-        "Date": "Tue, 14 Apr 2020 00:03:32 GMT",
->>>>>>> b9bd85cb
-        "Server": [
-          "Windows-Azure-HDFS/1.0",
-          "Microsoft-HTTPAPI/2.0"
-        ],
-        "x-ms-client-request-id": "ecc7429e-ca0c-029e-985e-f427c02d12b6",
-<<<<<<< HEAD
-        "x-ms-request-id": "fa44029b-201f-0097-4cfb-091bad000000",
-        "x-ms-version": "2019-12-12"
-=======
-        "x-ms-request-id": "cd6768cf-c01f-0009-47f0-110873000000",
-        "x-ms-version": "2019-07-07"
->>>>>>> b9bd85cb
-      },
-      "ResponseBody": []
-    },
-    {
-      "RequestUri": "http://seannsecanary.blob.core.windows.net/test-filesystem-cf97fc3b-f686-6820-e64d-331cabcee4a0/test-file-69b39c04-46e1-92f1-2b35-96cc9fec5b5e",
+        "x-ms-client-request-id": "df709fc6-f00a-fd1d-996b-e6e41c2190c8",
+        "x-ms-date": "Fri, 01 May 2020 01:05:26 GMT",
+        "x-ms-return-client-request-id": "true",
+        "x-ms-version": "2019-12-12"
+      },
+      "RequestBody": null,
+      "StatusCode": 201,
+      "ResponseHeaders": {
+        "Content-Length": "0",
+        "Date": "Fri, 01 May 2020 01:05:26 GMT",
+        "ETag": "\u00220x8D7ED6BBC734C22\u0022",
+        "Last-Modified": "Fri, 01 May 2020 01:05:27 GMT",
+        "Server": [
+          "Windows-Azure-Blob/1.0",
+          "Microsoft-HTTPAPI/2.0"
+        ],
+        "x-ms-client-request-id": "df709fc6-f00a-fd1d-996b-e6e41c2190c8",
+        "x-ms-request-id": "dd730ee1-a01e-0020-5654-1f3607000000",
+        "x-ms-version": "2019-12-12"
+      },
+      "ResponseBody": []
+    },
+    {
+      "RequestUri": "https://seannsecanary.dfs.core.windows.net/test-filesystem-bf525ee9-f743-c9d8-c3bb-4ca808778345/test-file-b762eb59-d315-7a4d-a4a4-992c68c67d6b?resource=file",
+      "RequestMethod": "PUT",
+      "RequestHeaders": {
+        "Authorization": "Sanitized",
+        "traceparent": "00-7b2287845b85724f9fd0f87b39dfd390-6a64046fe1587f41-00",
+        "User-Agent": [
+          "azsdk-net-Storage.Files.DataLake/12.2.0-dev.20200430.1",
+          "(.NET Core 4.6.28325.01; Microsoft Windows 10.0.18362 )"
+        ],
+        "x-ms-client-request-id": "5fb9c786-ddf5-f3d5-51f6-3b6656f095d3",
+        "x-ms-date": "Fri, 01 May 2020 01:05:27 GMT",
+        "x-ms-return-client-request-id": "true",
+        "x-ms-version": "2019-12-12"
+      },
+      "RequestBody": null,
+      "StatusCode": 201,
+      "ResponseHeaders": {
+        "Content-Length": "0",
+        "Date": "Fri, 01 May 2020 01:05:26 GMT",
+        "ETag": "\u00220x8D7ED6BBCAB3D5A\u0022",
+        "Last-Modified": "Fri, 01 May 2020 01:05:27 GMT",
+        "Server": [
+          "Windows-Azure-HDFS/1.0",
+          "Microsoft-HTTPAPI/2.0"
+        ],
+        "x-ms-client-request-id": "5fb9c786-ddf5-f3d5-51f6-3b6656f095d3",
+        "x-ms-request-id": "a49add6e-101f-0057-0854-1fe393000000",
+        "x-ms-version": "2019-12-12"
+      },
+      "ResponseBody": []
+    },
+    {
+      "RequestUri": "https://seannsecanary.dfs.core.windows.net/test-filesystem-bf525ee9-f743-c9d8-c3bb-4ca808778345/test-file-babe7bed-263f-b5c1-b1e8-bc7c51cef0ce?resource=file",
+      "RequestMethod": "PUT",
+      "RequestHeaders": {
+        "Authorization": "Sanitized",
+        "traceparent": "00-f42e484518029142b018ea2739f55f95-47bcffd59df8d140-00",
+        "User-Agent": [
+          "azsdk-net-Storage.Files.DataLake/12.2.0-dev.20200430.1",
+          "(.NET Core 4.6.28325.01; Microsoft Windows 10.0.18362 )"
+        ],
+        "x-ms-client-request-id": "0d91ae04-d617-5fc4-0603-ae0d2059a183",
+        "x-ms-date": "Fri, 01 May 2020 01:05:27 GMT",
+        "x-ms-return-client-request-id": "true",
+        "x-ms-version": "2019-12-12"
+      },
+      "RequestBody": null,
+      "StatusCode": 201,
+      "ResponseHeaders": {
+        "Content-Length": "0",
+        "Date": "Fri, 01 May 2020 01:05:27 GMT",
+        "ETag": "\u00220x8D7ED6BBCB7F7C2\u0022",
+        "Last-Modified": "Fri, 01 May 2020 01:05:27 GMT",
+        "Server": [
+          "Windows-Azure-HDFS/1.0",
+          "Microsoft-HTTPAPI/2.0"
+        ],
+        "x-ms-client-request-id": "0d91ae04-d617-5fc4-0603-ae0d2059a183",
+        "x-ms-request-id": "a49add88-101f-0057-2254-1fe393000000",
+        "x-ms-version": "2019-12-12"
+      },
+      "ResponseBody": []
+    },
+    {
+      "RequestUri": "https://seannsecanary.dfs.core.windows.net/test-filesystem-bf525ee9-f743-c9d8-c3bb-4ca808778345/test-file-babe7bed-263f-b5c1-b1e8-bc7c51cef0ce?mode=legacy",
+      "RequestMethod": "PUT",
+      "RequestHeaders": {
+        "Authorization": "Sanitized",
+        "If-Modified-Since": "Thu, 30 Apr 2020 01:05:25 GMT",
+        "User-Agent": [
+          "azsdk-net-Storage.Files.DataLake/12.2.0-dev.20200430.1",
+          "(.NET Core 4.6.28325.01; Microsoft Windows 10.0.18362 )"
+        ],
+        "x-ms-client-request-id": "a277b3c3-e33c-3bb7-d247-9b096f692833",
+        "x-ms-date": "Fri, 01 May 2020 01:05:27 GMT",
+        "x-ms-rename-source": "%2Ftest-filesystem-bf525ee9-f743-c9d8-c3bb-4ca808778345%2Ftest-file-b762eb59-d315-7a4d-a4a4-992c68c67d6b=",
+        "x-ms-return-client-request-id": "true",
+        "x-ms-version": "2019-12-12"
+      },
+      "RequestBody": null,
+      "StatusCode": 201,
+      "ResponseHeaders": {
+        "Content-Length": "0",
+        "Date": "Fri, 01 May 2020 01:05:27 GMT",
+        "Server": [
+          "Windows-Azure-HDFS/1.0",
+          "Microsoft-HTTPAPI/2.0"
+        ],
+        "x-ms-client-request-id": "a277b3c3-e33c-3bb7-d247-9b096f692833",
+        "x-ms-request-id": "a49add99-101f-0057-3354-1fe393000000",
+        "x-ms-version": "2019-12-12"
+      },
+      "ResponseBody": []
+    },
+    {
+      "RequestUri": "https://seannsecanary.blob.core.windows.net/test-filesystem-bf525ee9-f743-c9d8-c3bb-4ca808778345/test-file-babe7bed-263f-b5c1-b1e8-bc7c51cef0ce",
       "RequestMethod": "HEAD",
       "RequestHeaders": {
         "Authorization": "Sanitized",
         "User-Agent": [
-<<<<<<< HEAD
-          "azsdk-net-Storage.Files.DataLake/12.1.0-dev.20200403.1",
-          "(.NET Core 4.6.28325.01; Microsoft Windows 10.0.18362 )"
-        ],
-        "x-ms-client-request-id": "ea25bad4-4859-0fb8-0d99-f1d2bce3cc7d",
-        "x-ms-date": "Fri, 03 Apr 2020 21:02:51 GMT",
-=======
-          "azsdk-net-Storage.Files.DataLake/12.2.0-dev.20200413.1",
-          "(.NET Core 4.6.28325.01; Microsoft Windows 10.0.18362 )"
-        ],
-        "x-ms-client-request-id": "ea25bad4-4859-0fb8-0d99-f1d2bce3cc7d",
-        "x-ms-date": "Tue, 14 Apr 2020 00:03:33 GMT",
->>>>>>> b9bd85cb
+          "azsdk-net-Storage.Files.DataLake/12.2.0-dev.20200430.1",
+          "(.NET Core 4.6.28325.01; Microsoft Windows 10.0.18362 )"
+        ],
+        "x-ms-client-request-id": "6c49d1b7-fee1-2246-b417-ed0358bd609c",
+        "x-ms-date": "Fri, 01 May 2020 01:05:27 GMT",
         "x-ms-return-client-request-id": "true",
         "x-ms-version": "2019-12-12"
       },
@@ -557,15 +345,9 @@
         "Accept-Ranges": "bytes",
         "Content-Length": "0",
         "Content-Type": "application/octet-stream",
-<<<<<<< HEAD
-        "Date": "Fri, 03 Apr 2020 21:02:49 GMT",
-        "ETag": "\u00220x8D7D8125DF491E9\u0022",
-        "Last-Modified": "Fri, 03 Apr 2020 21:02:49 GMT",
-=======
-        "Date": "Tue, 14 Apr 2020 00:03:32 GMT",
-        "ETag": "\u00220x8D7E007452E4051\u0022",
-        "Last-Modified": "Tue, 14 Apr 2020 00:03:32 GMT",
->>>>>>> b9bd85cb
+        "Date": "Fri, 01 May 2020 01:05:27 GMT",
+        "ETag": "\u00220x8D7ED6BBCAB3D5A\u0022",
+        "Last-Modified": "Fri, 01 May 2020 01:05:27 GMT",
         "Server": [
           "Windows-Azure-Blob/1.0",
           "Microsoft-HTTPAPI/2.0"
@@ -573,45 +355,28 @@
         "x-ms-access-tier": "Hot",
         "x-ms-access-tier-inferred": "true",
         "x-ms-blob-type": "BlockBlob",
-        "x-ms-client-request-id": "ea25bad4-4859-0fb8-0d99-f1d2bce3cc7d",
-<<<<<<< HEAD
-        "x-ms-creation-time": "Fri, 03 Apr 2020 21:02:49 GMT",
+        "x-ms-client-request-id": "6c49d1b7-fee1-2246-b417-ed0358bd609c",
+        "x-ms-creation-time": "Fri, 01 May 2020 01:05:27 GMT",
         "x-ms-lease-state": "available",
         "x-ms-lease-status": "unlocked",
-        "x-ms-request-id": "96225dd6-f01e-0012-1afb-093670000000",
-=======
-        "x-ms-creation-time": "Tue, 14 Apr 2020 00:03:32 GMT",
-        "x-ms-lease-state": "available",
-        "x-ms-lease-status": "unlocked",
-        "x-ms-request-id": "f2927696-a01e-001f-4bf0-11fea4000000",
->>>>>>> b9bd85cb
+        "x-ms-request-id": "dd730f70-a01e-0020-5454-1f3607000000",
         "x-ms-server-encrypted": "true",
         "x-ms-version": "2019-12-12"
       },
       "ResponseBody": []
     },
     {
-      "RequestUri": "http://seannsecanary.blob.core.windows.net/test-filesystem-cf97fc3b-f686-6820-e64d-331cabcee4a0?restype=container",
+      "RequestUri": "https://seannsecanary.blob.core.windows.net/test-filesystem-bf525ee9-f743-c9d8-c3bb-4ca808778345?restype=container",
       "RequestMethod": "DELETE",
       "RequestHeaders": {
         "Authorization": "Sanitized",
-<<<<<<< HEAD
-        "traceparent": "00-335450e951040e44ab9481b66cf66baa-8cc2b57149656749-00",
-        "User-Agent": [
-          "azsdk-net-Storage.Files.DataLake/12.1.0-dev.20200403.1",
-          "(.NET Core 4.6.28325.01; Microsoft Windows 10.0.18362 )"
-        ],
-        "x-ms-client-request-id": "0653011f-2708-095c-f8f2-46f91b5098c4",
-        "x-ms-date": "Fri, 03 Apr 2020 21:02:51 GMT",
-=======
-        "traceparent": "00-d49ec4263a9c3c4bae47759a47ea0b47-df2697ca20dd6446-00",
-        "User-Agent": [
-          "azsdk-net-Storage.Files.DataLake/12.2.0-dev.20200413.1",
-          "(.NET Core 4.6.28325.01; Microsoft Windows 10.0.18362 )"
-        ],
-        "x-ms-client-request-id": "0653011f-2708-095c-f8f2-46f91b5098c4",
-        "x-ms-date": "Tue, 14 Apr 2020 00:03:33 GMT",
->>>>>>> b9bd85cb
+        "traceparent": "00-7dc0aba53b0d5642923e17707429d0bb-1859fa848228a241-00",
+        "User-Agent": [
+          "azsdk-net-Storage.Files.DataLake/12.2.0-dev.20200430.1",
+          "(.NET Core 4.6.28325.01; Microsoft Windows 10.0.18362 )"
+        ],
+        "x-ms-client-request-id": "9d5145f6-bc1f-4e51-4de8-476876bbb72a",
+        "x-ms-date": "Fri, 01 May 2020 01:05:27 GMT",
         "x-ms-return-client-request-id": "true",
         "x-ms-version": "2019-12-12"
       },
@@ -619,256 +384,156 @@
       "StatusCode": 202,
       "ResponseHeaders": {
         "Content-Length": "0",
-<<<<<<< HEAD
-        "Date": "Fri, 03 Apr 2020 21:02:49 GMT",
-=======
-        "Date": "Tue, 14 Apr 2020 00:03:32 GMT",
->>>>>>> b9bd85cb
-        "Server": [
-          "Windows-Azure-Blob/1.0",
-          "Microsoft-HTTPAPI/2.0"
-        ],
-        "x-ms-client-request-id": "0653011f-2708-095c-f8f2-46f91b5098c4",
-<<<<<<< HEAD
-        "x-ms-request-id": "96225de1-f01e-0012-24fb-093670000000",
-        "x-ms-version": "2019-12-12"
-=======
-        "x-ms-request-id": "f29276a3-a01e-001f-56f0-11fea4000000",
-        "x-ms-version": "2019-07-07"
->>>>>>> b9bd85cb
-      },
-      "ResponseBody": []
-    },
-    {
-      "RequestUri": "http://seannsecanary.blob.core.windows.net/test-filesystem-c3ea6885-1eae-94de-5293-cae704fe29bb?restype=container",
-      "RequestMethod": "PUT",
-      "RequestHeaders": {
-        "Authorization": "Sanitized",
-<<<<<<< HEAD
-        "traceparent": "00-cc98cb12625a4842ab24c4663f6dadbf-518fec58114fdf4b-00",
-        "User-Agent": [
-          "azsdk-net-Storage.Files.DataLake/12.1.0-dev.20200403.1",
-=======
-        "traceparent": "00-2c7a52d12cf61248bf59015b71ee20c0-ca5815e2d0b3b04e-00",
-        "User-Agent": [
-          "azsdk-net-Storage.Files.DataLake/12.2.0-dev.20200413.1",
->>>>>>> b9bd85cb
+        "Date": "Fri, 01 May 2020 01:05:27 GMT",
+        "Server": [
+          "Windows-Azure-Blob/1.0",
+          "Microsoft-HTTPAPI/2.0"
+        ],
+        "x-ms-client-request-id": "9d5145f6-bc1f-4e51-4de8-476876bbb72a",
+        "x-ms-request-id": "dd730f80-a01e-0020-6454-1f3607000000",
+        "x-ms-version": "2019-12-12"
+      },
+      "ResponseBody": []
+    },
+    {
+      "RequestUri": "https://seannsecanary.blob.core.windows.net/test-filesystem-ad556c60-d571-68af-74e9-777944cb479f?restype=container",
+      "RequestMethod": "PUT",
+      "RequestHeaders": {
+        "Authorization": "Sanitized",
+        "traceparent": "00-49844be47e81c045bfe27877025dca89-16c4f49ad2f3fa4d-00",
+        "User-Agent": [
+          "azsdk-net-Storage.Files.DataLake/12.2.0-dev.20200430.1",
           "(.NET Core 4.6.28325.01; Microsoft Windows 10.0.18362 )"
         ],
         "x-ms-blob-public-access": "container",
-        "x-ms-client-request-id": "7d347fda-9f68-0131-23be-b4745d7505fa",
-<<<<<<< HEAD
-        "x-ms-date": "Fri, 03 Apr 2020 21:02:51 GMT",
-=======
-        "x-ms-date": "Tue, 14 Apr 2020 00:03:33 GMT",
->>>>>>> b9bd85cb
-        "x-ms-return-client-request-id": "true",
-        "x-ms-version": "2019-12-12"
-      },
-      "RequestBody": null,
-      "StatusCode": 201,
-      "ResponseHeaders": {
-        "Content-Length": "0",
-<<<<<<< HEAD
-        "Date": "Fri, 03 Apr 2020 21:02:49 GMT",
-        "ETag": "\u00220x8D7D8125E4875EF\u0022",
-        "Last-Modified": "Fri, 03 Apr 2020 21:02:49 GMT",
-=======
-        "Date": "Tue, 14 Apr 2020 00:03:32 GMT",
-        "ETag": "\u00220x8D7E007458E3566\u0022",
-        "Last-Modified": "Tue, 14 Apr 2020 00:03:33 GMT",
->>>>>>> b9bd85cb
-        "Server": [
-          "Windows-Azure-Blob/1.0",
-          "Microsoft-HTTPAPI/2.0"
-        ],
-        "x-ms-client-request-id": "7d347fda-9f68-0131-23be-b4745d7505fa",
-<<<<<<< HEAD
-        "x-ms-request-id": "96225dfa-f01e-0012-3afb-093670000000",
-        "x-ms-version": "2019-12-12"
-=======
-        "x-ms-request-id": "ef8dcf3a-b01e-0071-16f0-11ab8b000000",
-        "x-ms-version": "2019-07-07"
->>>>>>> b9bd85cb
-      },
-      "ResponseBody": []
-    },
-    {
-      "RequestUri": "http://seannsecanary.dfs.core.windows.net/test-filesystem-c3ea6885-1eae-94de-5293-cae704fe29bb/test-file-09c28ac8-dd9d-bf33-f2b0-44aff6bc9ae3?resource=file",
-      "RequestMethod": "PUT",
-      "RequestHeaders": {
-        "Authorization": "Sanitized",
-<<<<<<< HEAD
-        "traceparent": "00-d362e3228c6af0488ebd52abd3bb1550-659ddc7ee1aa8146-00",
-        "User-Agent": [
-          "azsdk-net-Storage.Files.DataLake/12.1.0-dev.20200403.1",
-          "(.NET Core 4.6.28325.01; Microsoft Windows 10.0.18362 )"
-        ],
-        "x-ms-client-request-id": "6f592df9-6cab-fc31-4c75-8ab75b820a67",
-        "x-ms-date": "Fri, 03 Apr 2020 21:02:51 GMT",
-=======
-        "traceparent": "00-086d1cda67d83f478f61c7346ad73040-d9d84da55e486848-00",
-        "User-Agent": [
-          "azsdk-net-Storage.Files.DataLake/12.2.0-dev.20200413.1",
-          "(.NET Core 4.6.28325.01; Microsoft Windows 10.0.18362 )"
-        ],
-        "x-ms-client-request-id": "6f592df9-6cab-fc31-4c75-8ab75b820a67",
-        "x-ms-date": "Tue, 14 Apr 2020 00:03:33 GMT",
->>>>>>> b9bd85cb
-        "x-ms-return-client-request-id": "true",
-        "x-ms-version": "2019-12-12"
-      },
-      "RequestBody": null,
-      "StatusCode": 201,
-      "ResponseHeaders": {
-        "Content-Length": "0",
-<<<<<<< HEAD
-        "Date": "Fri, 03 Apr 2020 21:02:50 GMT",
-        "ETag": "\u00220x8D7D8125E6B5480\u0022",
-        "Last-Modified": "Fri, 03 Apr 2020 21:02:50 GMT",
-=======
-        "Date": "Tue, 14 Apr 2020 00:03:32 GMT",
-        "ETag": "\u00220x8D7E00745A9D7C8\u0022",
-        "Last-Modified": "Tue, 14 Apr 2020 00:03:33 GMT",
->>>>>>> b9bd85cb
-        "Server": [
-          "Windows-Azure-HDFS/1.0",
-          "Microsoft-HTTPAPI/2.0"
-        ],
-        "x-ms-client-request-id": "6f592df9-6cab-fc31-4c75-8ab75b820a67",
-<<<<<<< HEAD
-        "x-ms-request-id": "fa44029e-201f-0097-4ffb-091bad000000",
-        "x-ms-version": "2019-12-12"
-=======
-        "x-ms-request-id": "457178ad-001f-0016-12f0-11bb77000000",
-        "x-ms-version": "2019-07-07"
->>>>>>> b9bd85cb
-      },
-      "ResponseBody": []
-    },
-    {
-      "RequestUri": "http://seannsecanary.dfs.core.windows.net/test-filesystem-c3ea6885-1eae-94de-5293-cae704fe29bb/test-file-6157d024-8168-1c30-382b-2aec4661acf2?resource=file",
-      "RequestMethod": "PUT",
-      "RequestHeaders": {
-        "Authorization": "Sanitized",
-<<<<<<< HEAD
-        "traceparent": "00-538d338f60cde041bf41e73bde09112a-6d9c160cd5c68140-00",
-        "User-Agent": [
-          "azsdk-net-Storage.Files.DataLake/12.1.0-dev.20200403.1",
-          "(.NET Core 4.6.28325.01; Microsoft Windows 10.0.18362 )"
-        ],
-        "x-ms-client-request-id": "42ad2fa6-7aa9-78a1-fc3d-37804244b6ea",
-        "x-ms-date": "Fri, 03 Apr 2020 21:02:51 GMT",
-=======
-        "traceparent": "00-a0bd8b990c73fb4dbb6e82b1ef7ca6d3-196839889cc7e243-00",
-        "User-Agent": [
-          "azsdk-net-Storage.Files.DataLake/12.2.0-dev.20200413.1",
-          "(.NET Core 4.6.28325.01; Microsoft Windows 10.0.18362 )"
-        ],
-        "x-ms-client-request-id": "42ad2fa6-7aa9-78a1-fc3d-37804244b6ea",
-        "x-ms-date": "Tue, 14 Apr 2020 00:03:34 GMT",
->>>>>>> b9bd85cb
-        "x-ms-return-client-request-id": "true",
-        "x-ms-version": "2019-12-12"
-      },
-      "RequestBody": null,
-      "StatusCode": 201,
-      "ResponseHeaders": {
-        "Content-Length": "0",
-<<<<<<< HEAD
-        "Date": "Fri, 03 Apr 2020 21:02:50 GMT",
-        "ETag": "\u00220x8D7D8125E7BBFE9\u0022",
-        "Last-Modified": "Fri, 03 Apr 2020 21:02:50 GMT",
-=======
-        "Date": "Tue, 14 Apr 2020 00:03:32 GMT",
-        "ETag": "\u00220x8D7E00745B7515E\u0022",
-        "Last-Modified": "Tue, 14 Apr 2020 00:03:33 GMT",
->>>>>>> b9bd85cb
-        "Server": [
-          "Windows-Azure-HDFS/1.0",
-          "Microsoft-HTTPAPI/2.0"
-        ],
-        "x-ms-client-request-id": "42ad2fa6-7aa9-78a1-fc3d-37804244b6ea",
-<<<<<<< HEAD
-        "x-ms-request-id": "fa44029f-201f-0097-50fb-091bad000000",
-        "x-ms-version": "2019-12-12"
-=======
-        "x-ms-request-id": "457178b0-001f-0016-15f0-11bb77000000",
-        "x-ms-version": "2019-07-07"
->>>>>>> b9bd85cb
-      },
-      "ResponseBody": []
-    },
-    {
-      "RequestUri": "http://seannsecanary.dfs.core.windows.net/test-filesystem-c3ea6885-1eae-94de-5293-cae704fe29bb/test-file-6157d024-8168-1c30-382b-2aec4661acf2?mode=legacy",
-      "RequestMethod": "PUT",
-      "RequestHeaders": {
-        "Authorization": "Sanitized",
-<<<<<<< HEAD
-        "If-Unmodified-Since": "Sat, 04 Apr 2020 21:02:49 GMT",
-        "User-Agent": [
-          "azsdk-net-Storage.Files.DataLake/12.1.0-dev.20200403.1",
-          "(.NET Core 4.6.28325.01; Microsoft Windows 10.0.18362 )"
-        ],
-        "x-ms-client-request-id": "1645ccee-6ab3-5948-993c-cc25f4b76f86",
-        "x-ms-date": "Fri, 03 Apr 2020 21:02:51 GMT",
-        "x-ms-rename-source": "/test-filesystem-c3ea6885-1eae-94de-5293-cae704fe29bb/test-file-09c28ac8-dd9d-bf33-f2b0-44aff6bc9ae3",
-=======
-        "If-Unmodified-Since": "Wed, 15 Apr 2020 00:03:29 GMT",
-        "User-Agent": [
-          "azsdk-net-Storage.Files.DataLake/12.2.0-dev.20200413.1",
-          "(.NET Core 4.6.28325.01; Microsoft Windows 10.0.18362 )"
-        ],
-        "x-ms-client-request-id": "1645ccee-6ab3-5948-993c-cc25f4b76f86",
-        "x-ms-date": "Tue, 14 Apr 2020 00:03:34 GMT",
-        "x-ms-rename-source": "%2Ftest-filesystem-c3ea6885-1eae-94de-5293-cae704fe29bb%2Ftest-file-09c28ac8-dd9d-bf33-f2b0-44aff6bc9ae3=",
->>>>>>> b9bd85cb
-        "x-ms-return-client-request-id": "true",
-        "x-ms-version": "2019-12-12"
-      },
-      "RequestBody": null,
-      "StatusCode": 201,
-      "ResponseHeaders": {
-        "Content-Length": "0",
-<<<<<<< HEAD
-        "Date": "Fri, 03 Apr 2020 21:02:50 GMT",
-=======
-        "Date": "Tue, 14 Apr 2020 00:03:32 GMT",
->>>>>>> b9bd85cb
-        "Server": [
-          "Windows-Azure-HDFS/1.0",
-          "Microsoft-HTTPAPI/2.0"
-        ],
-        "x-ms-client-request-id": "1645ccee-6ab3-5948-993c-cc25f4b76f86",
-<<<<<<< HEAD
-        "x-ms-request-id": "fa4402a0-201f-0097-51fb-091bad000000",
-        "x-ms-version": "2019-12-12"
-=======
-        "x-ms-request-id": "457178b1-001f-0016-16f0-11bb77000000",
-        "x-ms-version": "2019-07-07"
->>>>>>> b9bd85cb
-      },
-      "ResponseBody": []
-    },
-    {
-      "RequestUri": "http://seannsecanary.blob.core.windows.net/test-filesystem-c3ea6885-1eae-94de-5293-cae704fe29bb/test-file-6157d024-8168-1c30-382b-2aec4661acf2",
+        "x-ms-client-request-id": "6f1a8fb0-e5c0-21ec-96e8-293644d80a82",
+        "x-ms-date": "Fri, 01 May 2020 01:05:27 GMT",
+        "x-ms-return-client-request-id": "true",
+        "x-ms-version": "2019-12-12"
+      },
+      "RequestBody": null,
+      "StatusCode": 201,
+      "ResponseHeaders": {
+        "Content-Length": "0",
+        "Date": "Fri, 01 May 2020 01:05:27 GMT",
+        "ETag": "\u00220x8D7ED6BBD12E4C6\u0022",
+        "Last-Modified": "Fri, 01 May 2020 01:05:28 GMT",
+        "Server": [
+          "Windows-Azure-Blob/1.0",
+          "Microsoft-HTTPAPI/2.0"
+        ],
+        "x-ms-client-request-id": "6f1a8fb0-e5c0-21ec-96e8-293644d80a82",
+        "x-ms-request-id": "efc24e7d-901e-002b-2854-1fcd6c000000",
+        "x-ms-version": "2019-12-12"
+      },
+      "ResponseBody": []
+    },
+    {
+      "RequestUri": "https://seannsecanary.dfs.core.windows.net/test-filesystem-ad556c60-d571-68af-74e9-777944cb479f/test-file-e6e3a8a0-a4af-9dbe-efc5-04bea9f1607f?resource=file",
+      "RequestMethod": "PUT",
+      "RequestHeaders": {
+        "Authorization": "Sanitized",
+        "traceparent": "00-220852d156ae1246a2122497fc6f10c0-1a434aee36a6f745-00",
+        "User-Agent": [
+          "azsdk-net-Storage.Files.DataLake/12.2.0-dev.20200430.1",
+          "(.NET Core 4.6.28325.01; Microsoft Windows 10.0.18362 )"
+        ],
+        "x-ms-client-request-id": "5e1caaa8-0211-0c8a-d17d-7ffae02e78a4",
+        "x-ms-date": "Fri, 01 May 2020 01:05:28 GMT",
+        "x-ms-return-client-request-id": "true",
+        "x-ms-version": "2019-12-12"
+      },
+      "RequestBody": null,
+      "StatusCode": 201,
+      "ResponseHeaders": {
+        "Content-Length": "0",
+        "Date": "Fri, 01 May 2020 01:05:28 GMT",
+        "ETag": "\u00220x8D7ED6BBD4E3CD8\u0022",
+        "Last-Modified": "Fri, 01 May 2020 01:05:28 GMT",
+        "Server": [
+          "Windows-Azure-HDFS/1.0",
+          "Microsoft-HTTPAPI/2.0"
+        ],
+        "x-ms-client-request-id": "5e1caaa8-0211-0c8a-d17d-7ffae02e78a4",
+        "x-ms-request-id": "4a7fffdb-601f-0096-1254-1f4471000000",
+        "x-ms-version": "2019-12-12"
+      },
+      "ResponseBody": []
+    },
+    {
+      "RequestUri": "https://seannsecanary.dfs.core.windows.net/test-filesystem-ad556c60-d571-68af-74e9-777944cb479f/test-file-0537a987-560e-c8d1-ca44-44c3273b03a9?resource=file",
+      "RequestMethod": "PUT",
+      "RequestHeaders": {
+        "Authorization": "Sanitized",
+        "traceparent": "00-eb53f726873f124b89bf9a45edc09e7d-4938a1da06808743-00",
+        "User-Agent": [
+          "azsdk-net-Storage.Files.DataLake/12.2.0-dev.20200430.1",
+          "(.NET Core 4.6.28325.01; Microsoft Windows 10.0.18362 )"
+        ],
+        "x-ms-client-request-id": "effbd973-460e-52c1-d854-94ccbec6e495",
+        "x-ms-date": "Fri, 01 May 2020 01:05:28 GMT",
+        "x-ms-return-client-request-id": "true",
+        "x-ms-version": "2019-12-12"
+      },
+      "RequestBody": null,
+      "StatusCode": 201,
+      "ResponseHeaders": {
+        "Content-Length": "0",
+        "Date": "Fri, 01 May 2020 01:05:28 GMT",
+        "ETag": "\u00220x8D7ED6BBD5BE10A\u0022",
+        "Last-Modified": "Fri, 01 May 2020 01:05:29 GMT",
+        "Server": [
+          "Windows-Azure-HDFS/1.0",
+          "Microsoft-HTTPAPI/2.0"
+        ],
+        "x-ms-client-request-id": "effbd973-460e-52c1-d854-94ccbec6e495",
+        "x-ms-request-id": "4a7fffe2-601f-0096-1954-1f4471000000",
+        "x-ms-version": "2019-12-12"
+      },
+      "ResponseBody": []
+    },
+    {
+      "RequestUri": "https://seannsecanary.dfs.core.windows.net/test-filesystem-ad556c60-d571-68af-74e9-777944cb479f/test-file-0537a987-560e-c8d1-ca44-44c3273b03a9?mode=legacy",
+      "RequestMethod": "PUT",
+      "RequestHeaders": {
+        "Authorization": "Sanitized",
+        "If-Unmodified-Since": "Sat, 02 May 2020 01:05:25 GMT",
+        "User-Agent": [
+          "azsdk-net-Storage.Files.DataLake/12.2.0-dev.20200430.1",
+          "(.NET Core 4.6.28325.01; Microsoft Windows 10.0.18362 )"
+        ],
+        "x-ms-client-request-id": "4e50d085-1340-329b-71c3-26816da23eed",
+        "x-ms-date": "Fri, 01 May 2020 01:05:28 GMT",
+        "x-ms-rename-source": "%2Ftest-filesystem-ad556c60-d571-68af-74e9-777944cb479f%2Ftest-file-e6e3a8a0-a4af-9dbe-efc5-04bea9f1607f=",
+        "x-ms-return-client-request-id": "true",
+        "x-ms-version": "2019-12-12"
+      },
+      "RequestBody": null,
+      "StatusCode": 201,
+      "ResponseHeaders": {
+        "Content-Length": "0",
+        "Date": "Fri, 01 May 2020 01:05:28 GMT",
+        "Server": [
+          "Windows-Azure-HDFS/1.0",
+          "Microsoft-HTTPAPI/2.0"
+        ],
+        "x-ms-client-request-id": "4e50d085-1340-329b-71c3-26816da23eed",
+        "x-ms-request-id": "4a7fffed-601f-0096-2454-1f4471000000",
+        "x-ms-version": "2019-12-12"
+      },
+      "ResponseBody": []
+    },
+    {
+      "RequestUri": "https://seannsecanary.blob.core.windows.net/test-filesystem-ad556c60-d571-68af-74e9-777944cb479f/test-file-0537a987-560e-c8d1-ca44-44c3273b03a9",
       "RequestMethod": "HEAD",
       "RequestHeaders": {
         "Authorization": "Sanitized",
         "User-Agent": [
-<<<<<<< HEAD
-          "azsdk-net-Storage.Files.DataLake/12.1.0-dev.20200403.1",
-          "(.NET Core 4.6.28325.01; Microsoft Windows 10.0.18362 )"
-        ],
-        "x-ms-client-request-id": "75919a43-a0fe-5e36-4f89-879174de04e0",
-        "x-ms-date": "Fri, 03 Apr 2020 21:02:51 GMT",
-=======
-          "azsdk-net-Storage.Files.DataLake/12.2.0-dev.20200413.1",
-          "(.NET Core 4.6.28325.01; Microsoft Windows 10.0.18362 )"
-        ],
-        "x-ms-client-request-id": "75919a43-a0fe-5e36-4f89-879174de04e0",
-        "x-ms-date": "Tue, 14 Apr 2020 00:03:34 GMT",
->>>>>>> b9bd85cb
+          "azsdk-net-Storage.Files.DataLake/12.2.0-dev.20200430.1",
+          "(.NET Core 4.6.28325.01; Microsoft Windows 10.0.18362 )"
+        ],
+        "x-ms-client-request-id": "ee46aee4-9676-6555-3a4e-3b55524d1798",
+        "x-ms-date": "Fri, 01 May 2020 01:05:28 GMT",
         "x-ms-return-client-request-id": "true",
         "x-ms-version": "2019-12-12"
       },
@@ -878,15 +543,9 @@
         "Accept-Ranges": "bytes",
         "Content-Length": "0",
         "Content-Type": "application/octet-stream",
-<<<<<<< HEAD
-        "Date": "Fri, 03 Apr 2020 21:02:50 GMT",
-        "ETag": "\u00220x8D7D8125E6B5480\u0022",
-        "Last-Modified": "Fri, 03 Apr 2020 21:02:50 GMT",
-=======
-        "Date": "Tue, 14 Apr 2020 00:03:33 GMT",
-        "ETag": "\u00220x8D7E00745A9D7C8\u0022",
-        "Last-Modified": "Tue, 14 Apr 2020 00:03:33 GMT",
->>>>>>> b9bd85cb
+        "Date": "Fri, 01 May 2020 01:05:28 GMT",
+        "ETag": "\u00220x8D7ED6BBD4E3CD8\u0022",
+        "Last-Modified": "Fri, 01 May 2020 01:05:28 GMT",
         "Server": [
           "Windows-Azure-Blob/1.0",
           "Microsoft-HTTPAPI/2.0"
@@ -894,45 +553,28 @@
         "x-ms-access-tier": "Hot",
         "x-ms-access-tier-inferred": "true",
         "x-ms-blob-type": "BlockBlob",
-        "x-ms-client-request-id": "75919a43-a0fe-5e36-4f89-879174de04e0",
-<<<<<<< HEAD
-        "x-ms-creation-time": "Fri, 03 Apr 2020 21:02:50 GMT",
+        "x-ms-client-request-id": "ee46aee4-9676-6555-3a4e-3b55524d1798",
+        "x-ms-creation-time": "Fri, 01 May 2020 01:05:28 GMT",
         "x-ms-lease-state": "available",
         "x-ms-lease-status": "unlocked",
-        "x-ms-request-id": "96225e5a-f01e-0012-0bfb-093670000000",
-=======
-        "x-ms-creation-time": "Tue, 14 Apr 2020 00:03:33 GMT",
-        "x-ms-lease-state": "available",
-        "x-ms-lease-status": "unlocked",
-        "x-ms-request-id": "ef8dcf6f-b01e-0071-42f0-11ab8b000000",
->>>>>>> b9bd85cb
+        "x-ms-request-id": "efc24efd-901e-002b-1754-1fcd6c000000",
         "x-ms-server-encrypted": "true",
         "x-ms-version": "2019-12-12"
       },
       "ResponseBody": []
     },
     {
-      "RequestUri": "http://seannsecanary.blob.core.windows.net/test-filesystem-c3ea6885-1eae-94de-5293-cae704fe29bb?restype=container",
+      "RequestUri": "https://seannsecanary.blob.core.windows.net/test-filesystem-ad556c60-d571-68af-74e9-777944cb479f?restype=container",
       "RequestMethod": "DELETE",
       "RequestHeaders": {
         "Authorization": "Sanitized",
-<<<<<<< HEAD
-        "traceparent": "00-226fa6194fb7184d9601a4e28af039e9-5de403a9e9074847-00",
-        "User-Agent": [
-          "azsdk-net-Storage.Files.DataLake/12.1.0-dev.20200403.1",
-          "(.NET Core 4.6.28325.01; Microsoft Windows 10.0.18362 )"
-        ],
-        "x-ms-client-request-id": "59e2ad0b-fa26-b987-172b-3a2e94fef14c",
-        "x-ms-date": "Fri, 03 Apr 2020 21:02:52 GMT",
-=======
-        "traceparent": "00-224e1ab01a89ec448bac70f9459fd07e-76128fbf803a7748-00",
-        "User-Agent": [
-          "azsdk-net-Storage.Files.DataLake/12.2.0-dev.20200413.1",
-          "(.NET Core 4.6.28325.01; Microsoft Windows 10.0.18362 )"
-        ],
-        "x-ms-client-request-id": "59e2ad0b-fa26-b987-172b-3a2e94fef14c",
-        "x-ms-date": "Tue, 14 Apr 2020 00:03:34 GMT",
->>>>>>> b9bd85cb
+        "traceparent": "00-2f6ece4591c4be41844ef12b5cb9af57-6de48d51d190ed47-00",
+        "User-Agent": [
+          "azsdk-net-Storage.Files.DataLake/12.2.0-dev.20200430.1",
+          "(.NET Core 4.6.28325.01; Microsoft Windows 10.0.18362 )"
+        ],
+        "x-ms-client-request-id": "bf9cede4-505b-4177-f853-4913d605a7bc",
+        "x-ms-date": "Fri, 01 May 2020 01:05:28 GMT",
         "x-ms-return-client-request-id": "true",
         "x-ms-version": "2019-12-12"
       },
@@ -940,205 +582,125 @@
       "StatusCode": 202,
       "ResponseHeaders": {
         "Content-Length": "0",
-<<<<<<< HEAD
-        "Date": "Fri, 03 Apr 2020 21:02:50 GMT",
-=======
-        "Date": "Tue, 14 Apr 2020 00:03:33 GMT",
->>>>>>> b9bd85cb
-        "Server": [
-          "Windows-Azure-Blob/1.0",
-          "Microsoft-HTTPAPI/2.0"
-        ],
-        "x-ms-client-request-id": "59e2ad0b-fa26-b987-172b-3a2e94fef14c",
-<<<<<<< HEAD
-        "x-ms-request-id": "96225e69-f01e-0012-17fb-093670000000",
-        "x-ms-version": "2019-12-12"
-=======
-        "x-ms-request-id": "ef8dcf7a-b01e-0071-4af0-11ab8b000000",
-        "x-ms-version": "2019-07-07"
->>>>>>> b9bd85cb
-      },
-      "ResponseBody": []
-    },
-    {
-      "RequestUri": "http://seannsecanary.blob.core.windows.net/test-filesystem-d2ccc8af-354b-d2cb-b6be-381fb5379d0a?restype=container",
-      "RequestMethod": "PUT",
-      "RequestHeaders": {
-        "Authorization": "Sanitized",
-<<<<<<< HEAD
-        "traceparent": "00-c53a57b6b713e54092932d631cd1e3fd-484712ae889b2c41-00",
-        "User-Agent": [
-          "azsdk-net-Storage.Files.DataLake/12.1.0-dev.20200403.1",
-=======
-        "traceparent": "00-d0053a025a452c45b66564bf777ca549-1a0e1c9db28dba4f-00",
-        "User-Agent": [
-          "azsdk-net-Storage.Files.DataLake/12.2.0-dev.20200413.1",
->>>>>>> b9bd85cb
+        "Date": "Fri, 01 May 2020 01:05:28 GMT",
+        "Server": [
+          "Windows-Azure-Blob/1.0",
+          "Microsoft-HTTPAPI/2.0"
+        ],
+        "x-ms-client-request-id": "bf9cede4-505b-4177-f853-4913d605a7bc",
+        "x-ms-request-id": "efc24f09-901e-002b-2154-1fcd6c000000",
+        "x-ms-version": "2019-12-12"
+      },
+      "ResponseBody": []
+    },
+    {
+      "RequestUri": "https://seannsecanary.blob.core.windows.net/test-filesystem-90d81c5e-b9f6-f754-2ad2-791f538a0773?restype=container",
+      "RequestMethod": "PUT",
+      "RequestHeaders": {
+        "Authorization": "Sanitized",
+        "traceparent": "00-ede11dd9e4d24a45b8eb5ab560ca7b74-7a9596b912303a44-00",
+        "User-Agent": [
+          "azsdk-net-Storage.Files.DataLake/12.2.0-dev.20200430.1",
           "(.NET Core 4.6.28325.01; Microsoft Windows 10.0.18362 )"
         ],
         "x-ms-blob-public-access": "container",
-        "x-ms-client-request-id": "f84f9eee-a279-d503-e10f-a367c16704df",
-<<<<<<< HEAD
-        "x-ms-date": "Fri, 03 Apr 2020 21:02:52 GMT",
-=======
-        "x-ms-date": "Tue, 14 Apr 2020 00:03:34 GMT",
->>>>>>> b9bd85cb
-        "x-ms-return-client-request-id": "true",
-        "x-ms-version": "2019-12-12"
-      },
-      "RequestBody": null,
-      "StatusCode": 201,
-      "ResponseHeaders": {
-        "Content-Length": "0",
-<<<<<<< HEAD
-        "Date": "Fri, 03 Apr 2020 21:02:50 GMT",
-        "ETag": "\u00220x8D7D8125EBFDE8F\u0022",
-        "Last-Modified": "Fri, 03 Apr 2020 21:02:50 GMT",
-=======
-        "Date": "Tue, 14 Apr 2020 00:03:33 GMT",
-        "ETag": "\u00220x8D7E00745F865D0\u0022",
-        "Last-Modified": "Tue, 14 Apr 2020 00:03:33 GMT",
->>>>>>> b9bd85cb
-        "Server": [
-          "Windows-Azure-Blob/1.0",
-          "Microsoft-HTTPAPI/2.0"
-        ],
-        "x-ms-client-request-id": "f84f9eee-a279-d503-e10f-a367c16704df",
-<<<<<<< HEAD
-        "x-ms-request-id": "96225e7d-f01e-0012-2bfb-093670000000",
-        "x-ms-version": "2019-12-12"
-=======
-        "x-ms-request-id": "780b2510-e01e-0088-6ff0-11a8a9000000",
-        "x-ms-version": "2019-07-07"
->>>>>>> b9bd85cb
-      },
-      "ResponseBody": []
-    },
-    {
-      "RequestUri": "http://seannsecanary.dfs.core.windows.net/test-filesystem-d2ccc8af-354b-d2cb-b6be-381fb5379d0a/test-file-5c1a308d-2a79-0550-0d8f-490752a49c00?resource=file",
-      "RequestMethod": "PUT",
-      "RequestHeaders": {
-        "Authorization": "Sanitized",
-<<<<<<< HEAD
-        "traceparent": "00-9930cee939d8a045804c7128701fdd71-0a0b63598878024f-00",
-        "User-Agent": [
-          "azsdk-net-Storage.Files.DataLake/12.1.0-dev.20200403.1",
-          "(.NET Core 4.6.28325.01; Microsoft Windows 10.0.18362 )"
-        ],
-        "x-ms-client-request-id": "059a033f-e19a-c3c5-4e49-eaea59fc833d",
-        "x-ms-date": "Fri, 03 Apr 2020 21:02:52 GMT",
-=======
-        "traceparent": "00-c7b61dfbf3b1614e8232df0d0770232c-a8b63e3ed1677c46-00",
-        "User-Agent": [
-          "azsdk-net-Storage.Files.DataLake/12.2.0-dev.20200413.1",
-          "(.NET Core 4.6.28325.01; Microsoft Windows 10.0.18362 )"
-        ],
-        "x-ms-client-request-id": "059a033f-e19a-c3c5-4e49-eaea59fc833d",
-        "x-ms-date": "Tue, 14 Apr 2020 00:03:34 GMT",
->>>>>>> b9bd85cb
-        "x-ms-return-client-request-id": "true",
-        "x-ms-version": "2019-12-12"
-      },
-      "RequestBody": null,
-      "StatusCode": 201,
-      "ResponseHeaders": {
-        "Content-Length": "0",
-<<<<<<< HEAD
-        "Date": "Fri, 03 Apr 2020 21:02:50 GMT",
-        "ETag": "\u00220x8D7D8125ED2497A\u0022",
-        "Last-Modified": "Fri, 03 Apr 2020 21:02:50 GMT",
-=======
-        "Date": "Tue, 14 Apr 2020 00:03:33 GMT",
-        "ETag": "\u00220x8D7E0074624A06E\u0022",
-        "Last-Modified": "Tue, 14 Apr 2020 00:03:34 GMT",
->>>>>>> b9bd85cb
-        "Server": [
-          "Windows-Azure-HDFS/1.0",
-          "Microsoft-HTTPAPI/2.0"
-        ],
-        "x-ms-client-request-id": "059a033f-e19a-c3c5-4e49-eaea59fc833d",
-<<<<<<< HEAD
-        "x-ms-request-id": "fa4402a1-201f-0097-52fb-091bad000000",
-        "x-ms-version": "2019-12-12"
-=======
-        "x-ms-request-id": "16d23de8-401f-004a-12f0-11ee2f000000",
-        "x-ms-version": "2019-07-07"
->>>>>>> b9bd85cb
-      },
-      "ResponseBody": []
-    },
-    {
-      "RequestUri": "http://seannsecanary.dfs.core.windows.net/test-filesystem-d2ccc8af-354b-d2cb-b6be-381fb5379d0a/test-file-c8e7a272-ed36-e7f6-9fa9-28c94663fdba?resource=file",
-      "RequestMethod": "PUT",
-      "RequestHeaders": {
-        "Authorization": "Sanitized",
-<<<<<<< HEAD
-        "traceparent": "00-d08161e19f1d834980632b33e718eef0-77802cf07b963148-00",
-        "User-Agent": [
-          "azsdk-net-Storage.Files.DataLake/12.1.0-dev.20200403.1",
-          "(.NET Core 4.6.28325.01; Microsoft Windows 10.0.18362 )"
-        ],
-        "x-ms-client-request-id": "6479a62c-b26b-51ea-0cb2-66f1b9fb7cea",
-        "x-ms-date": "Fri, 03 Apr 2020 21:02:52 GMT",
-=======
-        "traceparent": "00-e23074290ff9a44eab275fb7d446b086-99805013f0c1a34c-00",
-        "User-Agent": [
-          "azsdk-net-Storage.Files.DataLake/12.2.0-dev.20200413.1",
-          "(.NET Core 4.6.28325.01; Microsoft Windows 10.0.18362 )"
-        ],
-        "x-ms-client-request-id": "6479a62c-b26b-51ea-0cb2-66f1b9fb7cea",
-        "x-ms-date": "Tue, 14 Apr 2020 00:03:34 GMT",
->>>>>>> b9bd85cb
-        "x-ms-return-client-request-id": "true",
-        "x-ms-version": "2019-12-12"
-      },
-      "RequestBody": null,
-      "StatusCode": 201,
-      "ResponseHeaders": {
-        "Content-Length": "0",
-<<<<<<< HEAD
-        "Date": "Fri, 03 Apr 2020 21:02:50 GMT",
-        "ETag": "\u00220x8D7D8125EE28D6A\u0022",
-        "Last-Modified": "Fri, 03 Apr 2020 21:02:50 GMT",
-=======
-        "Date": "Tue, 14 Apr 2020 00:03:34 GMT",
-        "ETag": "\u00220x8D7E0074635E3D9\u0022",
-        "Last-Modified": "Tue, 14 Apr 2020 00:03:34 GMT",
->>>>>>> b9bd85cb
-        "Server": [
-          "Windows-Azure-HDFS/1.0",
-          "Microsoft-HTTPAPI/2.0"
-        ],
-        "x-ms-client-request-id": "6479a62c-b26b-51ea-0cb2-66f1b9fb7cea",
-<<<<<<< HEAD
-        "x-ms-request-id": "fa4402a2-201f-0097-53fb-091bad000000",
-        "x-ms-version": "2019-12-12"
-=======
-        "x-ms-request-id": "16d23de9-401f-004a-13f0-11ee2f000000",
-        "x-ms-version": "2019-07-07"
->>>>>>> b9bd85cb
-      },
-      "ResponseBody": []
-    },
-    {
-      "RequestUri": "http://seannsecanary.blob.core.windows.net/test-filesystem-d2ccc8af-354b-d2cb-b6be-381fb5379d0a/test-file-c8e7a272-ed36-e7f6-9fa9-28c94663fdba",
+        "x-ms-client-request-id": "426c87ae-adee-2a0a-98a5-9589d657ee6d",
+        "x-ms-date": "Fri, 01 May 2020 01:05:28 GMT",
+        "x-ms-return-client-request-id": "true",
+        "x-ms-version": "2019-12-12"
+      },
+      "RequestBody": null,
+      "StatusCode": 201,
+      "ResponseHeaders": {
+        "Content-Length": "0",
+        "Date": "Fri, 01 May 2020 01:05:28 GMT",
+        "ETag": "\u00220x8D7ED6BBDC80DEC\u0022",
+        "Last-Modified": "Fri, 01 May 2020 01:05:29 GMT",
+        "Server": [
+          "Windows-Azure-Blob/1.0",
+          "Microsoft-HTTPAPI/2.0"
+        ],
+        "x-ms-client-request-id": "426c87ae-adee-2a0a-98a5-9589d657ee6d",
+        "x-ms-request-id": "ff670c1b-101e-0078-4454-1fee58000000",
+        "x-ms-version": "2019-12-12"
+      },
+      "ResponseBody": []
+    },
+    {
+      "RequestUri": "https://seannsecanary.dfs.core.windows.net/test-filesystem-90d81c5e-b9f6-f754-2ad2-791f538a0773/test-file-9c02d64c-4294-060b-de2c-a4be8cc254b9?resource=file",
+      "RequestMethod": "PUT",
+      "RequestHeaders": {
+        "Authorization": "Sanitized",
+        "traceparent": "00-cf41b91e1dfe1c42bb7625ee1ac52d46-5e624644e384f74f-00",
+        "User-Agent": [
+          "azsdk-net-Storage.Files.DataLake/12.2.0-dev.20200430.1",
+          "(.NET Core 4.6.28325.01; Microsoft Windows 10.0.18362 )"
+        ],
+        "x-ms-client-request-id": "cc45bf49-016e-6bda-7c66-63c2084b9ed6",
+        "x-ms-date": "Fri, 01 May 2020 01:05:29 GMT",
+        "x-ms-return-client-request-id": "true",
+        "x-ms-version": "2019-12-12"
+      },
+      "RequestBody": null,
+      "StatusCode": 201,
+      "ResponseHeaders": {
+        "Content-Length": "0",
+        "Date": "Fri, 01 May 2020 01:05:30 GMT",
+        "ETag": "\u00220x8D7ED6BBE02BDC7\u0022",
+        "Last-Modified": "Fri, 01 May 2020 01:05:30 GMT",
+        "Server": [
+          "Windows-Azure-HDFS/1.0",
+          "Microsoft-HTTPAPI/2.0"
+        ],
+        "x-ms-client-request-id": "cc45bf49-016e-6bda-7c66-63c2084b9ed6",
+        "x-ms-request-id": "6b5dd2c4-001f-0039-1054-1fb6bc000000",
+        "x-ms-version": "2019-12-12"
+      },
+      "ResponseBody": []
+    },
+    {
+      "RequestUri": "https://seannsecanary.dfs.core.windows.net/test-filesystem-90d81c5e-b9f6-f754-2ad2-791f538a0773/test-file-cc55db50-22e6-874f-529e-6e4e76ff432a?resource=file",
+      "RequestMethod": "PUT",
+      "RequestHeaders": {
+        "Authorization": "Sanitized",
+        "traceparent": "00-30c57c1159077043b921c52b3fc2ec5e-1e0c68d61b4d8e46-00",
+        "User-Agent": [
+          "azsdk-net-Storage.Files.DataLake/12.2.0-dev.20200430.1",
+          "(.NET Core 4.6.28325.01; Microsoft Windows 10.0.18362 )"
+        ],
+        "x-ms-client-request-id": "e6bbf5a7-085f-27ae-70be-7ad0938bf57c",
+        "x-ms-date": "Fri, 01 May 2020 01:05:29 GMT",
+        "x-ms-return-client-request-id": "true",
+        "x-ms-version": "2019-12-12"
+      },
+      "RequestBody": null,
+      "StatusCode": 201,
+      "ResponseHeaders": {
+        "Content-Length": "0",
+        "Date": "Fri, 01 May 2020 01:05:30 GMT",
+        "ETag": "\u00220x8D7ED6BBE0FE918\u0022",
+        "Last-Modified": "Fri, 01 May 2020 01:05:30 GMT",
+        "Server": [
+          "Windows-Azure-HDFS/1.0",
+          "Microsoft-HTTPAPI/2.0"
+        ],
+        "x-ms-client-request-id": "e6bbf5a7-085f-27ae-70be-7ad0938bf57c",
+        "x-ms-request-id": "6b5dd2c8-001f-0039-1454-1fb6bc000000",
+        "x-ms-version": "2019-12-12"
+      },
+      "ResponseBody": []
+    },
+    {
+      "RequestUri": "https://seannsecanary.blob.core.windows.net/test-filesystem-90d81c5e-b9f6-f754-2ad2-791f538a0773/test-file-cc55db50-22e6-874f-529e-6e4e76ff432a",
       "RequestMethod": "HEAD",
       "RequestHeaders": {
         "Authorization": "Sanitized",
         "User-Agent": [
-<<<<<<< HEAD
-          "azsdk-net-Storage.Files.DataLake/12.1.0-dev.20200403.1",
-          "(.NET Core 4.6.28325.01; Microsoft Windows 10.0.18362 )"
-        ],
-        "x-ms-client-request-id": "9f9cf091-99ea-614e-3c76-42573074e538",
-        "x-ms-date": "Fri, 03 Apr 2020 21:02:52 GMT",
-=======
-          "azsdk-net-Storage.Files.DataLake/12.2.0-dev.20200413.1",
-          "(.NET Core 4.6.28325.01; Microsoft Windows 10.0.18362 )"
-        ],
-        "x-ms-client-request-id": "9f9cf091-99ea-614e-3c76-42573074e538",
-        "x-ms-date": "Tue, 14 Apr 2020 00:03:34 GMT",
->>>>>>> b9bd85cb
+          "azsdk-net-Storage.Files.DataLake/12.2.0-dev.20200430.1",
+          "(.NET Core 4.6.28325.01; Microsoft Windows 10.0.18362 )"
+        ],
+        "x-ms-client-request-id": "80a78b42-5d43-4ecb-614d-5cbe0d7b9fa4",
+        "x-ms-date": "Fri, 01 May 2020 01:05:29 GMT",
         "x-ms-return-client-request-id": "true",
         "x-ms-version": "2019-12-12"
       },
@@ -1148,15 +710,9 @@
         "Accept-Ranges": "bytes",
         "Content-Length": "0",
         "Content-Type": "application/octet-stream",
-<<<<<<< HEAD
-        "Date": "Fri, 03 Apr 2020 21:02:50 GMT",
-        "ETag": "\u00220x8D7D8125EE28D6A\u0022",
-        "Last-Modified": "Fri, 03 Apr 2020 21:02:50 GMT",
-=======
-        "Date": "Tue, 14 Apr 2020 00:03:33 GMT",
-        "ETag": "\u00220x8D7E0074635E3D9\u0022",
-        "Last-Modified": "Tue, 14 Apr 2020 00:03:34 GMT",
->>>>>>> b9bd85cb
+        "Date": "Fri, 01 May 2020 01:05:29 GMT",
+        "ETag": "\u00220x8D7ED6BBE0FE918\u0022",
+        "Last-Modified": "Fri, 01 May 2020 01:05:30 GMT",
         "Server": [
           "Windows-Azure-Blob/1.0",
           "Microsoft-HTTPAPI/2.0"
@@ -1164,93 +720,58 @@
         "x-ms-access-tier": "Hot",
         "x-ms-access-tier-inferred": "true",
         "x-ms-blob-type": "BlockBlob",
-        "x-ms-client-request-id": "9f9cf091-99ea-614e-3c76-42573074e538",
-<<<<<<< HEAD
-        "x-ms-creation-time": "Fri, 03 Apr 2020 21:02:50 GMT",
+        "x-ms-client-request-id": "80a78b42-5d43-4ecb-614d-5cbe0d7b9fa4",
+        "x-ms-creation-time": "Fri, 01 May 2020 01:05:30 GMT",
         "x-ms-lease-state": "available",
         "x-ms-lease-status": "unlocked",
-        "x-ms-request-id": "96225ea2-f01e-0012-47fb-093670000000",
-=======
-        "x-ms-creation-time": "Tue, 14 Apr 2020 00:03:34 GMT",
-        "x-ms-lease-state": "available",
-        "x-ms-lease-status": "unlocked",
-        "x-ms-request-id": "780b25b3-e01e-0088-7af0-11a8a9000000",
->>>>>>> b9bd85cb
+        "x-ms-request-id": "ff670c85-101e-0078-0b54-1fee58000000",
         "x-ms-server-encrypted": "true",
         "x-ms-version": "2019-12-12"
       },
       "ResponseBody": []
     },
     {
-      "RequestUri": "http://seannsecanary.dfs.core.windows.net/test-filesystem-d2ccc8af-354b-d2cb-b6be-381fb5379d0a/test-file-c8e7a272-ed36-e7f6-9fa9-28c94663fdba?mode=legacy",
-      "RequestMethod": "PUT",
-      "RequestHeaders": {
-        "Authorization": "Sanitized",
-<<<<<<< HEAD
-        "If-Match": "\u00220x8D7D8125EE28D6A\u0022",
-        "User-Agent": [
-          "azsdk-net-Storage.Files.DataLake/12.1.0-dev.20200403.1",
-          "(.NET Core 4.6.28325.01; Microsoft Windows 10.0.18362 )"
-        ],
-        "x-ms-client-request-id": "c85f6d85-dd5e-b200-e173-f5bdf2dbabc9",
-        "x-ms-date": "Fri, 03 Apr 2020 21:02:52 GMT",
-        "x-ms-rename-source": "/test-filesystem-d2ccc8af-354b-d2cb-b6be-381fb5379d0a/test-file-5c1a308d-2a79-0550-0d8f-490752a49c00",
-=======
-        "If-Match": "\u00220x8D7E0074635E3D9\u0022",
-        "User-Agent": [
-          "azsdk-net-Storage.Files.DataLake/12.2.0-dev.20200413.1",
-          "(.NET Core 4.6.28325.01; Microsoft Windows 10.0.18362 )"
-        ],
-        "x-ms-client-request-id": "c85f6d85-dd5e-b200-e173-f5bdf2dbabc9",
-        "x-ms-date": "Tue, 14 Apr 2020 00:03:35 GMT",
-        "x-ms-rename-source": "%2Ftest-filesystem-d2ccc8af-354b-d2cb-b6be-381fb5379d0a%2Ftest-file-5c1a308d-2a79-0550-0d8f-490752a49c00=",
->>>>>>> b9bd85cb
-        "x-ms-return-client-request-id": "true",
-        "x-ms-version": "2019-12-12"
-      },
-      "RequestBody": null,
-      "StatusCode": 201,
-      "ResponseHeaders": {
-        "Content-Length": "0",
-<<<<<<< HEAD
-        "Date": "Fri, 03 Apr 2020 21:02:50 GMT",
-=======
-        "Date": "Tue, 14 Apr 2020 00:03:34 GMT",
->>>>>>> b9bd85cb
-        "Server": [
-          "Windows-Azure-HDFS/1.0",
-          "Microsoft-HTTPAPI/2.0"
-        ],
-        "x-ms-client-request-id": "c85f6d85-dd5e-b200-e173-f5bdf2dbabc9",
-<<<<<<< HEAD
-        "x-ms-request-id": "fa4402a3-201f-0097-54fb-091bad000000",
-        "x-ms-version": "2019-12-12"
-=======
-        "x-ms-request-id": "16d23dea-401f-004a-14f0-11ee2f000000",
-        "x-ms-version": "2019-07-07"
->>>>>>> b9bd85cb
-      },
-      "ResponseBody": []
-    },
-    {
-      "RequestUri": "http://seannsecanary.blob.core.windows.net/test-filesystem-d2ccc8af-354b-d2cb-b6be-381fb5379d0a/test-file-c8e7a272-ed36-e7f6-9fa9-28c94663fdba",
+      "RequestUri": "https://seannsecanary.dfs.core.windows.net/test-filesystem-90d81c5e-b9f6-f754-2ad2-791f538a0773/test-file-cc55db50-22e6-874f-529e-6e4e76ff432a?mode=legacy",
+      "RequestMethod": "PUT",
+      "RequestHeaders": {
+        "Authorization": "Sanitized",
+        "If-Match": "\u00220x8D7ED6BBE0FE918\u0022",
+        "User-Agent": [
+          "azsdk-net-Storage.Files.DataLake/12.2.0-dev.20200430.1",
+          "(.NET Core 4.6.28325.01; Microsoft Windows 10.0.18362 )"
+        ],
+        "x-ms-client-request-id": "078dea97-75e4-c439-6d1c-9788759bba15",
+        "x-ms-date": "Fri, 01 May 2020 01:05:29 GMT",
+        "x-ms-rename-source": "%2Ftest-filesystem-90d81c5e-b9f6-f754-2ad2-791f538a0773%2Ftest-file-9c02d64c-4294-060b-de2c-a4be8cc254b9=",
+        "x-ms-return-client-request-id": "true",
+        "x-ms-version": "2019-12-12"
+      },
+      "RequestBody": null,
+      "StatusCode": 201,
+      "ResponseHeaders": {
+        "Content-Length": "0",
+        "Date": "Fri, 01 May 2020 01:05:30 GMT",
+        "Server": [
+          "Windows-Azure-HDFS/1.0",
+          "Microsoft-HTTPAPI/2.0"
+        ],
+        "x-ms-client-request-id": "078dea97-75e4-c439-6d1c-9788759bba15",
+        "x-ms-request-id": "6b5dd2d2-001f-0039-1e54-1fb6bc000000",
+        "x-ms-version": "2019-12-12"
+      },
+      "ResponseBody": []
+    },
+    {
+      "RequestUri": "https://seannsecanary.blob.core.windows.net/test-filesystem-90d81c5e-b9f6-f754-2ad2-791f538a0773/test-file-cc55db50-22e6-874f-529e-6e4e76ff432a",
       "RequestMethod": "HEAD",
       "RequestHeaders": {
         "Authorization": "Sanitized",
         "User-Agent": [
-<<<<<<< HEAD
-          "azsdk-net-Storage.Files.DataLake/12.1.0-dev.20200403.1",
-          "(.NET Core 4.6.28325.01; Microsoft Windows 10.0.18362 )"
-        ],
-        "x-ms-client-request-id": "c3d18d4a-1c14-14d9-dd9f-aa5cef460696",
-        "x-ms-date": "Fri, 03 Apr 2020 21:02:52 GMT",
-=======
-          "azsdk-net-Storage.Files.DataLake/12.2.0-dev.20200413.1",
-          "(.NET Core 4.6.28325.01; Microsoft Windows 10.0.18362 )"
-        ],
-        "x-ms-client-request-id": "c3d18d4a-1c14-14d9-dd9f-aa5cef460696",
-        "x-ms-date": "Tue, 14 Apr 2020 00:03:35 GMT",
->>>>>>> b9bd85cb
+          "azsdk-net-Storage.Files.DataLake/12.2.0-dev.20200430.1",
+          "(.NET Core 4.6.28325.01; Microsoft Windows 10.0.18362 )"
+        ],
+        "x-ms-client-request-id": "232683fa-97ed-9ac0-99d0-b93acb836000",
+        "x-ms-date": "Fri, 01 May 2020 01:05:29 GMT",
         "x-ms-return-client-request-id": "true",
         "x-ms-version": "2019-12-12"
       },
@@ -1260,15 +781,9 @@
         "Accept-Ranges": "bytes",
         "Content-Length": "0",
         "Content-Type": "application/octet-stream",
-<<<<<<< HEAD
-        "Date": "Fri, 03 Apr 2020 21:02:50 GMT",
-        "ETag": "\u00220x8D7D8125ED2497A\u0022",
-        "Last-Modified": "Fri, 03 Apr 2020 21:02:50 GMT",
-=======
-        "Date": "Tue, 14 Apr 2020 00:03:33 GMT",
-        "ETag": "\u00220x8D7E0074624A06E\u0022",
-        "Last-Modified": "Tue, 14 Apr 2020 00:03:34 GMT",
->>>>>>> b9bd85cb
+        "Date": "Fri, 01 May 2020 01:05:29 GMT",
+        "ETag": "\u00220x8D7ED6BBE02BDC7\u0022",
+        "Last-Modified": "Fri, 01 May 2020 01:05:30 GMT",
         "Server": [
           "Windows-Azure-Blob/1.0",
           "Microsoft-HTTPAPI/2.0"
@@ -1276,45 +791,28 @@
         "x-ms-access-tier": "Hot",
         "x-ms-access-tier-inferred": "true",
         "x-ms-blob-type": "BlockBlob",
-        "x-ms-client-request-id": "c3d18d4a-1c14-14d9-dd9f-aa5cef460696",
-<<<<<<< HEAD
-        "x-ms-creation-time": "Fri, 03 Apr 2020 21:02:50 GMT",
+        "x-ms-client-request-id": "232683fa-97ed-9ac0-99d0-b93acb836000",
+        "x-ms-creation-time": "Fri, 01 May 2020 01:05:30 GMT",
         "x-ms-lease-state": "available",
         "x-ms-lease-status": "unlocked",
-        "x-ms-request-id": "96225eca-f01e-0012-68fb-093670000000",
-=======
-        "x-ms-creation-time": "Tue, 14 Apr 2020 00:03:34 GMT",
-        "x-ms-lease-state": "available",
-        "x-ms-lease-status": "unlocked",
-        "x-ms-request-id": "780b25ea-e01e-0088-27f0-11a8a9000000",
->>>>>>> b9bd85cb
+        "x-ms-request-id": "ff670cb0-101e-0078-2f54-1fee58000000",
         "x-ms-server-encrypted": "true",
         "x-ms-version": "2019-12-12"
       },
       "ResponseBody": []
     },
     {
-      "RequestUri": "http://seannsecanary.blob.core.windows.net/test-filesystem-d2ccc8af-354b-d2cb-b6be-381fb5379d0a?restype=container",
+      "RequestUri": "https://seannsecanary.blob.core.windows.net/test-filesystem-90d81c5e-b9f6-f754-2ad2-791f538a0773?restype=container",
       "RequestMethod": "DELETE",
       "RequestHeaders": {
         "Authorization": "Sanitized",
-<<<<<<< HEAD
-        "traceparent": "00-b61c38e838b3074f98a874b379742fee-a37ef645a0c9014d-00",
-        "User-Agent": [
-          "azsdk-net-Storage.Files.DataLake/12.1.0-dev.20200403.1",
-          "(.NET Core 4.6.28325.01; Microsoft Windows 10.0.18362 )"
-        ],
-        "x-ms-client-request-id": "6472da31-e80a-47b4-81c3-6a66f6cbbca6",
-        "x-ms-date": "Fri, 03 Apr 2020 21:02:52 GMT",
-=======
-        "traceparent": "00-cd835bb44acfb246993add14ec3770cc-78ed283c90ff1d47-00",
-        "User-Agent": [
-          "azsdk-net-Storage.Files.DataLake/12.2.0-dev.20200413.1",
-          "(.NET Core 4.6.28325.01; Microsoft Windows 10.0.18362 )"
-        ],
-        "x-ms-client-request-id": "6472da31-e80a-47b4-81c3-6a66f6cbbca6",
-        "x-ms-date": "Tue, 14 Apr 2020 00:03:35 GMT",
->>>>>>> b9bd85cb
+        "traceparent": "00-7f8472adcdca234c8e65c94eff444014-2b10d8bc94b81a47-00",
+        "User-Agent": [
+          "azsdk-net-Storage.Files.DataLake/12.2.0-dev.20200430.1",
+          "(.NET Core 4.6.28325.01; Microsoft Windows 10.0.18362 )"
+        ],
+        "x-ms-client-request-id": "f28e0339-9775-ec27-3636-673044ff14fc",
+        "x-ms-date": "Fri, 01 May 2020 01:05:30 GMT",
         "x-ms-return-client-request-id": "true",
         "x-ms-version": "2019-12-12"
       },
@@ -1322,254 +820,156 @@
       "StatusCode": 202,
       "ResponseHeaders": {
         "Content-Length": "0",
-<<<<<<< HEAD
-        "Date": "Fri, 03 Apr 2020 21:02:51 GMT",
-=======
-        "Date": "Tue, 14 Apr 2020 00:03:34 GMT",
->>>>>>> b9bd85cb
-        "Server": [
-          "Windows-Azure-Blob/1.0",
-          "Microsoft-HTTPAPI/2.0"
-        ],
-        "x-ms-client-request-id": "6472da31-e80a-47b4-81c3-6a66f6cbbca6",
-<<<<<<< HEAD
-        "x-ms-request-id": "96225ed3-f01e-0012-70fb-093670000000",
-        "x-ms-version": "2019-12-12"
-=======
-        "x-ms-request-id": "780b25f7-e01e-0088-34f0-11a8a9000000",
-        "x-ms-version": "2019-07-07"
->>>>>>> b9bd85cb
-      },
-      "ResponseBody": []
-    },
-    {
-      "RequestUri": "http://seannsecanary.blob.core.windows.net/test-filesystem-1359969d-7e6e-67d0-deed-7d60411f6329?restype=container",
-      "RequestMethod": "PUT",
-      "RequestHeaders": {
-        "Authorization": "Sanitized",
-<<<<<<< HEAD
-        "traceparent": "00-8c24d8bd4baf044da5424335247e8115-fea3db13d9d12149-00",
-        "User-Agent": [
-          "azsdk-net-Storage.Files.DataLake/12.1.0-dev.20200403.1",
-=======
-        "traceparent": "00-fa3339e0e307124e8b443d7c05c2d416-cbc2390e9b1c6b46-00",
-        "User-Agent": [
-          "azsdk-net-Storage.Files.DataLake/12.2.0-dev.20200413.1",
->>>>>>> b9bd85cb
+        "Date": "Fri, 01 May 2020 01:05:29 GMT",
+        "Server": [
+          "Windows-Azure-Blob/1.0",
+          "Microsoft-HTTPAPI/2.0"
+        ],
+        "x-ms-client-request-id": "f28e0339-9775-ec27-3636-673044ff14fc",
+        "x-ms-request-id": "ff670cbb-101e-0078-3754-1fee58000000",
+        "x-ms-version": "2019-12-12"
+      },
+      "ResponseBody": []
+    },
+    {
+      "RequestUri": "https://seannsecanary.blob.core.windows.net/test-filesystem-c817e471-6dd6-a797-ab8d-73400ead09b0?restype=container",
+      "RequestMethod": "PUT",
+      "RequestHeaders": {
+        "Authorization": "Sanitized",
+        "traceparent": "00-57c3e56a602f9743b6d487cc5b74610c-1d77722094d86344-00",
+        "User-Agent": [
+          "azsdk-net-Storage.Files.DataLake/12.2.0-dev.20200430.1",
           "(.NET Core 4.6.28325.01; Microsoft Windows 10.0.18362 )"
         ],
         "x-ms-blob-public-access": "container",
-        "x-ms-client-request-id": "1a1c34f7-2c59-b245-090b-861c6a540562",
-<<<<<<< HEAD
-        "x-ms-date": "Fri, 03 Apr 2020 21:02:52 GMT",
-=======
-        "x-ms-date": "Tue, 14 Apr 2020 00:03:35 GMT",
->>>>>>> b9bd85cb
-        "x-ms-return-client-request-id": "true",
-        "x-ms-version": "2019-12-12"
-      },
-      "RequestBody": null,
-      "StatusCode": 201,
-      "ResponseHeaders": {
-        "Content-Length": "0",
-<<<<<<< HEAD
-        "Date": "Fri, 03 Apr 2020 21:02:51 GMT",
-        "ETag": "\u00220x8D7D8125F280214\u0022",
-        "Last-Modified": "Fri, 03 Apr 2020 21:02:51 GMT",
-=======
-        "Date": "Tue, 14 Apr 2020 00:03:34 GMT",
-        "ETag": "\u00220x8D7E007468F2637\u0022",
-        "Last-Modified": "Tue, 14 Apr 2020 00:03:34 GMT",
->>>>>>> b9bd85cb
-        "Server": [
-          "Windows-Azure-Blob/1.0",
-          "Microsoft-HTTPAPI/2.0"
-        ],
-        "x-ms-client-request-id": "1a1c34f7-2c59-b245-090b-861c6a540562",
-<<<<<<< HEAD
-        "x-ms-request-id": "96225ede-f01e-0012-7afb-093670000000",
-        "x-ms-version": "2019-12-12"
-=======
-        "x-ms-request-id": "97b4cd00-b01e-004e-80f0-116328000000",
-        "x-ms-version": "2019-07-07"
->>>>>>> b9bd85cb
-      },
-      "ResponseBody": []
-    },
-    {
-      "RequestUri": "http://seannsecanary.dfs.core.windows.net/test-filesystem-1359969d-7e6e-67d0-deed-7d60411f6329/test-file-01074060-a69f-fcd3-094f-6af83b4bed95?resource=file",
-      "RequestMethod": "PUT",
-      "RequestHeaders": {
-        "Authorization": "Sanitized",
-<<<<<<< HEAD
-        "traceparent": "00-efb2aec76db8d545b453f2e8ec775c37-99fadf6bcc9f0a4a-00",
-        "User-Agent": [
-          "azsdk-net-Storage.Files.DataLake/12.1.0-dev.20200403.1",
-          "(.NET Core 4.6.28325.01; Microsoft Windows 10.0.18362 )"
-        ],
-        "x-ms-client-request-id": "3825e070-ec41-50da-6120-100ac24d76be",
-        "x-ms-date": "Fri, 03 Apr 2020 21:02:52 GMT",
-=======
-        "traceparent": "00-eb29d61da641af48b5931945bc0b1fbc-42af0b67a5fbec43-00",
-        "User-Agent": [
-          "azsdk-net-Storage.Files.DataLake/12.2.0-dev.20200413.1",
-          "(.NET Core 4.6.28325.01; Microsoft Windows 10.0.18362 )"
-        ],
-        "x-ms-client-request-id": "3825e070-ec41-50da-6120-100ac24d76be",
-        "x-ms-date": "Tue, 14 Apr 2020 00:03:35 GMT",
->>>>>>> b9bd85cb
-        "x-ms-return-client-request-id": "true",
-        "x-ms-version": "2019-12-12"
-      },
-      "RequestBody": null,
-      "StatusCode": 201,
-      "ResponseHeaders": {
-        "Content-Length": "0",
-<<<<<<< HEAD
-        "Date": "Fri, 03 Apr 2020 21:02:51 GMT",
-        "ETag": "\u00220x8D7D8125F3D76F0\u0022",
-        "Last-Modified": "Fri, 03 Apr 2020 21:02:51 GMT",
-=======
-        "Date": "Tue, 14 Apr 2020 00:03:42 GMT",
-        "ETag": "\u00220x8D7E0074A9D2178\u0022",
-        "Last-Modified": "Tue, 14 Apr 2020 00:03:41 GMT",
->>>>>>> b9bd85cb
-        "Server": [
-          "Windows-Azure-HDFS/1.0",
-          "Microsoft-HTTPAPI/2.0"
-        ],
-        "x-ms-client-request-id": "3825e070-ec41-50da-6120-100ac24d76be",
-<<<<<<< HEAD
-        "x-ms-request-id": "fa4402a4-201f-0097-55fb-091bad000000",
-        "x-ms-version": "2019-12-12"
-=======
-        "x-ms-request-id": "551e2099-e01f-0043-6af0-11abfc000000",
-        "x-ms-version": "2019-07-07"
->>>>>>> b9bd85cb
-      },
-      "ResponseBody": []
-    },
-    {
-      "RequestUri": "http://seannsecanary.dfs.core.windows.net/test-filesystem-1359969d-7e6e-67d0-deed-7d60411f6329/test-file-661df01d-f8ec-165f-71d5-51269b0be099?resource=file",
-      "RequestMethod": "PUT",
-      "RequestHeaders": {
-        "Authorization": "Sanitized",
-<<<<<<< HEAD
-        "traceparent": "00-a71170b92176004e954627f7b4d27116-803d844ceb94a04b-00",
-        "User-Agent": [
-          "azsdk-net-Storage.Files.DataLake/12.1.0-dev.20200403.1",
-          "(.NET Core 4.6.28325.01; Microsoft Windows 10.0.18362 )"
-        ],
-        "x-ms-client-request-id": "2aa94c02-3951-7768-800f-c76b9ab4b555",
-        "x-ms-date": "Fri, 03 Apr 2020 21:02:53 GMT",
-=======
-        "traceparent": "00-075a463cb1ebc343a28fa76c441963d0-91b9d0b75dd6f64d-00",
-        "User-Agent": [
-          "azsdk-net-Storage.Files.DataLake/12.2.0-dev.20200413.1",
-          "(.NET Core 4.6.28325.01; Microsoft Windows 10.0.18362 )"
-        ],
-        "x-ms-client-request-id": "2aa94c02-3951-7768-800f-c76b9ab4b555",
-        "x-ms-date": "Tue, 14 Apr 2020 00:03:43 GMT",
->>>>>>> b9bd85cb
-        "x-ms-return-client-request-id": "true",
-        "x-ms-version": "2019-12-12"
-      },
-      "RequestBody": null,
-      "StatusCode": 201,
-      "ResponseHeaders": {
-        "Content-Length": "0",
-<<<<<<< HEAD
-        "Date": "Fri, 03 Apr 2020 21:02:51 GMT",
-        "ETag": "\u00220x8D7D8125F4A59C2\u0022",
-        "Last-Modified": "Fri, 03 Apr 2020 21:02:51 GMT",
-=======
-        "Date": "Tue, 14 Apr 2020 00:03:42 GMT",
-        "ETag": "\u00220x8D7E0074B27C376\u0022",
-        "Last-Modified": "Tue, 14 Apr 2020 00:03:42 GMT",
->>>>>>> b9bd85cb
-        "Server": [
-          "Windows-Azure-HDFS/1.0",
-          "Microsoft-HTTPAPI/2.0"
-        ],
-        "x-ms-client-request-id": "2aa94c02-3951-7768-800f-c76b9ab4b555",
-<<<<<<< HEAD
-        "x-ms-request-id": "fa4402a5-201f-0097-56fb-091bad000000",
-        "x-ms-version": "2019-12-12"
-=======
-        "x-ms-request-id": "551e20a0-e01f-0043-6cf0-11abfc000000",
-        "x-ms-version": "2019-07-07"
->>>>>>> b9bd85cb
-      },
-      "ResponseBody": []
-    },
-    {
-      "RequestUri": "http://seannsecanary.dfs.core.windows.net/test-filesystem-1359969d-7e6e-67d0-deed-7d60411f6329/test-file-661df01d-f8ec-165f-71d5-51269b0be099?mode=legacy",
+        "x-ms-client-request-id": "aba18c99-f4d1-cb07-6ce7-46e724e7dd88",
+        "x-ms-date": "Fri, 01 May 2020 01:05:30 GMT",
+        "x-ms-return-client-request-id": "true",
+        "x-ms-version": "2019-12-12"
+      },
+      "RequestBody": null,
+      "StatusCode": 201,
+      "ResponseHeaders": {
+        "Content-Length": "0",
+        "Date": "Fri, 01 May 2020 01:05:30 GMT",
+        "ETag": "\u00220x8D7ED6BBE8785F8\u0022",
+        "Last-Modified": "Fri, 01 May 2020 01:05:31 GMT",
+        "Server": [
+          "Windows-Azure-Blob/1.0",
+          "Microsoft-HTTPAPI/2.0"
+        ],
+        "x-ms-client-request-id": "aba18c99-f4d1-cb07-6ce7-46e724e7dd88",
+        "x-ms-request-id": "98ee40bd-601e-004d-1b54-1f824c000000",
+        "x-ms-version": "2019-12-12"
+      },
+      "ResponseBody": []
+    },
+    {
+      "RequestUri": "https://seannsecanary.dfs.core.windows.net/test-filesystem-c817e471-6dd6-a797-ab8d-73400ead09b0/test-file-691cb72c-4bff-0307-5976-b00a2fd1bc05?resource=file",
+      "RequestMethod": "PUT",
+      "RequestHeaders": {
+        "Authorization": "Sanitized",
+        "traceparent": "00-52dfeabb4f04fb4689f7f8186c585a94-58b97187c2149c44-00",
+        "User-Agent": [
+          "azsdk-net-Storage.Files.DataLake/12.2.0-dev.20200430.1",
+          "(.NET Core 4.6.28325.01; Microsoft Windows 10.0.18362 )"
+        ],
+        "x-ms-client-request-id": "3299b5ee-ea89-4db0-849e-525a44fc9c9a",
+        "x-ms-date": "Fri, 01 May 2020 01:05:30 GMT",
+        "x-ms-return-client-request-id": "true",
+        "x-ms-version": "2019-12-12"
+      },
+      "RequestBody": null,
+      "StatusCode": 201,
+      "ResponseHeaders": {
+        "Content-Length": "0",
+        "Date": "Fri, 01 May 2020 01:05:31 GMT",
+        "ETag": "\u00220x8D7ED6BBECE919F\u0022",
+        "Last-Modified": "Fri, 01 May 2020 01:05:31 GMT",
+        "Server": [
+          "Windows-Azure-HDFS/1.0",
+          "Microsoft-HTTPAPI/2.0"
+        ],
+        "x-ms-client-request-id": "3299b5ee-ea89-4db0-849e-525a44fc9c9a",
+        "x-ms-request-id": "7f0573ca-801f-0018-7954-1f92c7000000",
+        "x-ms-version": "2019-12-12"
+      },
+      "ResponseBody": []
+    },
+    {
+      "RequestUri": "https://seannsecanary.dfs.core.windows.net/test-filesystem-c817e471-6dd6-a797-ab8d-73400ead09b0/test-file-61af412a-5b3f-ce7c-d9fd-96cbeffadbb6?resource=file",
+      "RequestMethod": "PUT",
+      "RequestHeaders": {
+        "Authorization": "Sanitized",
+        "traceparent": "00-4f7904ac2cbcab4983571cc28d4b6640-ac962f2f6ef77c40-00",
+        "User-Agent": [
+          "azsdk-net-Storage.Files.DataLake/12.2.0-dev.20200430.1",
+          "(.NET Core 4.6.28325.01; Microsoft Windows 10.0.18362 )"
+        ],
+        "x-ms-client-request-id": "e6e2c198-1af4-92f0-38ca-598b54e55e89",
+        "x-ms-date": "Fri, 01 May 2020 01:05:30 GMT",
+        "x-ms-return-client-request-id": "true",
+        "x-ms-version": "2019-12-12"
+      },
+      "RequestBody": null,
+      "StatusCode": 201,
+      "ResponseHeaders": {
+        "Content-Length": "0",
+        "Date": "Fri, 01 May 2020 01:05:31 GMT",
+        "ETag": "\u00220x8D7ED6BBEDC7C65\u0022",
+        "Last-Modified": "Fri, 01 May 2020 01:05:31 GMT",
+        "Server": [
+          "Windows-Azure-HDFS/1.0",
+          "Microsoft-HTTPAPI/2.0"
+        ],
+        "x-ms-client-request-id": "e6e2c198-1af4-92f0-38ca-598b54e55e89",
+        "x-ms-request-id": "7f0573e0-801f-0018-0f54-1f92c7000000",
+        "x-ms-version": "2019-12-12"
+      },
+      "ResponseBody": []
+    },
+    {
+      "RequestUri": "https://seannsecanary.dfs.core.windows.net/test-filesystem-c817e471-6dd6-a797-ab8d-73400ead09b0/test-file-61af412a-5b3f-ce7c-d9fd-96cbeffadbb6?mode=legacy",
       "RequestMethod": "PUT",
       "RequestHeaders": {
         "Authorization": "Sanitized",
         "If-None-Match": "\u0022garbage\u0022",
         "User-Agent": [
-<<<<<<< HEAD
-          "azsdk-net-Storage.Files.DataLake/12.1.0-dev.20200403.1",
-          "(.NET Core 4.6.28325.01; Microsoft Windows 10.0.18362 )"
-        ],
-        "x-ms-client-request-id": "4f23ef65-b661-7647-ad10-da15eee87775",
-        "x-ms-date": "Fri, 03 Apr 2020 21:02:53 GMT",
-        "x-ms-rename-source": "/test-filesystem-1359969d-7e6e-67d0-deed-7d60411f6329/test-file-01074060-a69f-fcd3-094f-6af83b4bed95",
-=======
-          "azsdk-net-Storage.Files.DataLake/12.2.0-dev.20200413.1",
-          "(.NET Core 4.6.28325.01; Microsoft Windows 10.0.18362 )"
-        ],
-        "x-ms-client-request-id": "4f23ef65-b661-7647-ad10-da15eee87775",
-        "x-ms-date": "Tue, 14 Apr 2020 00:03:43 GMT",
-        "x-ms-rename-source": "%2Ftest-filesystem-1359969d-7e6e-67d0-deed-7d60411f6329%2Ftest-file-01074060-a69f-fcd3-094f-6af83b4bed95=",
->>>>>>> b9bd85cb
-        "x-ms-return-client-request-id": "true",
-        "x-ms-version": "2019-12-12"
-      },
-      "RequestBody": null,
-      "StatusCode": 201,
-      "ResponseHeaders": {
-        "Content-Length": "0",
-<<<<<<< HEAD
-        "Date": "Fri, 03 Apr 2020 21:02:51 GMT",
-=======
-        "Date": "Tue, 14 Apr 2020 00:03:45 GMT",
->>>>>>> b9bd85cb
-        "Server": [
-          "Windows-Azure-HDFS/1.0",
-          "Microsoft-HTTPAPI/2.0"
-        ],
-        "x-ms-client-request-id": "4f23ef65-b661-7647-ad10-da15eee87775",
-<<<<<<< HEAD
-        "x-ms-request-id": "fa4402a6-201f-0097-57fb-091bad000000",
-        "x-ms-version": "2019-12-12"
-=======
-        "x-ms-request-id": "551e20a1-e01f-0043-6df0-11abfc000000",
-        "x-ms-version": "2019-07-07"
->>>>>>> b9bd85cb
-      },
-      "ResponseBody": []
-    },
-    {
-      "RequestUri": "http://seannsecanary.blob.core.windows.net/test-filesystem-1359969d-7e6e-67d0-deed-7d60411f6329/test-file-661df01d-f8ec-165f-71d5-51269b0be099",
+          "azsdk-net-Storage.Files.DataLake/12.2.0-dev.20200430.1",
+          "(.NET Core 4.6.28325.01; Microsoft Windows 10.0.18362 )"
+        ],
+        "x-ms-client-request-id": "2e32bf23-f518-dfc2-8e8a-416d30eff92d",
+        "x-ms-date": "Fri, 01 May 2020 01:05:31 GMT",
+        "x-ms-rename-source": "%2Ftest-filesystem-c817e471-6dd6-a797-ab8d-73400ead09b0%2Ftest-file-691cb72c-4bff-0307-5976-b00a2fd1bc05=",
+        "x-ms-return-client-request-id": "true",
+        "x-ms-version": "2019-12-12"
+      },
+      "RequestBody": null,
+      "StatusCode": 201,
+      "ResponseHeaders": {
+        "Content-Length": "0",
+        "Date": "Fri, 01 May 2020 01:05:31 GMT",
+        "Server": [
+          "Windows-Azure-HDFS/1.0",
+          "Microsoft-HTTPAPI/2.0"
+        ],
+        "x-ms-client-request-id": "2e32bf23-f518-dfc2-8e8a-416d30eff92d",
+        "x-ms-request-id": "7f0573ee-801f-0018-1d54-1f92c7000000",
+        "x-ms-version": "2019-12-12"
+      },
+      "ResponseBody": []
+    },
+    {
+      "RequestUri": "https://seannsecanary.blob.core.windows.net/test-filesystem-c817e471-6dd6-a797-ab8d-73400ead09b0/test-file-61af412a-5b3f-ce7c-d9fd-96cbeffadbb6",
       "RequestMethod": "HEAD",
       "RequestHeaders": {
         "Authorization": "Sanitized",
         "User-Agent": [
-<<<<<<< HEAD
-          "azsdk-net-Storage.Files.DataLake/12.1.0-dev.20200403.1",
-          "(.NET Core 4.6.28325.01; Microsoft Windows 10.0.18362 )"
-        ],
-        "x-ms-client-request-id": "ab061b31-6690-8af4-30e4-fdb541837ab3",
-        "x-ms-date": "Fri, 03 Apr 2020 21:02:53 GMT",
-=======
-          "azsdk-net-Storage.Files.DataLake/12.2.0-dev.20200413.1",
-          "(.NET Core 4.6.28325.01; Microsoft Windows 10.0.18362 )"
-        ],
-        "x-ms-client-request-id": "ab061b31-6690-8af4-30e4-fdb541837ab3",
-        "x-ms-date": "Tue, 14 Apr 2020 00:03:46 GMT",
->>>>>>> b9bd85cb
+          "azsdk-net-Storage.Files.DataLake/12.2.0-dev.20200430.1",
+          "(.NET Core 4.6.28325.01; Microsoft Windows 10.0.18362 )"
+        ],
+        "x-ms-client-request-id": "95680407-2fb2-cd71-d880-3655e1f570d5",
+        "x-ms-date": "Fri, 01 May 2020 01:05:31 GMT",
         "x-ms-return-client-request-id": "true",
         "x-ms-version": "2019-12-12"
       },
@@ -1579,15 +979,9 @@
         "Accept-Ranges": "bytes",
         "Content-Length": "0",
         "Content-Type": "application/octet-stream",
-<<<<<<< HEAD
-        "Date": "Fri, 03 Apr 2020 21:02:51 GMT",
-        "ETag": "\u00220x8D7D8125F3D76F0\u0022",
-        "Last-Modified": "Fri, 03 Apr 2020 21:02:51 GMT",
-=======
-        "Date": "Tue, 14 Apr 2020 00:03:45 GMT",
-        "ETag": "\u00220x8D7E0074A9D2178\u0022",
-        "Last-Modified": "Tue, 14 Apr 2020 00:03:41 GMT",
->>>>>>> b9bd85cb
+        "Date": "Fri, 01 May 2020 01:05:31 GMT",
+        "ETag": "\u00220x8D7ED6BBECE919F\u0022",
+        "Last-Modified": "Fri, 01 May 2020 01:05:31 GMT",
         "Server": [
           "Windows-Azure-Blob/1.0",
           "Microsoft-HTTPAPI/2.0"
@@ -1595,45 +989,28 @@
         "x-ms-access-tier": "Hot",
         "x-ms-access-tier-inferred": "true",
         "x-ms-blob-type": "BlockBlob",
-        "x-ms-client-request-id": "ab061b31-6690-8af4-30e4-fdb541837ab3",
-<<<<<<< HEAD
-        "x-ms-creation-time": "Fri, 03 Apr 2020 21:02:51 GMT",
+        "x-ms-client-request-id": "95680407-2fb2-cd71-d880-3655e1f570d5",
+        "x-ms-creation-time": "Fri, 01 May 2020 01:05:31 GMT",
         "x-ms-lease-state": "available",
         "x-ms-lease-status": "unlocked",
-        "x-ms-request-id": "96225f11-f01e-0012-21fb-093670000000",
-=======
-        "x-ms-creation-time": "Tue, 14 Apr 2020 00:03:41 GMT",
-        "x-ms-lease-state": "available",
-        "x-ms-lease-status": "unlocked",
-        "x-ms-request-id": "97b4d028-b01e-004e-4cf0-116328000000",
->>>>>>> b9bd85cb
+        "x-ms-request-id": "98ee4119-601e-004d-6654-1f824c000000",
         "x-ms-server-encrypted": "true",
         "x-ms-version": "2019-12-12"
       },
       "ResponseBody": []
     },
     {
-      "RequestUri": "http://seannsecanary.blob.core.windows.net/test-filesystem-1359969d-7e6e-67d0-deed-7d60411f6329?restype=container",
+      "RequestUri": "https://seannsecanary.blob.core.windows.net/test-filesystem-c817e471-6dd6-a797-ab8d-73400ead09b0?restype=container",
       "RequestMethod": "DELETE",
       "RequestHeaders": {
         "Authorization": "Sanitized",
-<<<<<<< HEAD
-        "traceparent": "00-50a1556fc7eaf047973073cdf15e90b5-9a2fed8c646df04f-00",
-        "User-Agent": [
-          "azsdk-net-Storage.Files.DataLake/12.1.0-dev.20200403.1",
-          "(.NET Core 4.6.28325.01; Microsoft Windows 10.0.18362 )"
-        ],
-        "x-ms-client-request-id": "d2e3d7e5-cce2-fce4-6117-9086c6e7a52e",
-        "x-ms-date": "Fri, 03 Apr 2020 21:02:53 GMT",
-=======
-        "traceparent": "00-9c7ac9b42b31584b91530a7cbacab789-18fd382d2a2f0f44-00",
-        "User-Agent": [
-          "azsdk-net-Storage.Files.DataLake/12.2.0-dev.20200413.1",
-          "(.NET Core 4.6.28325.01; Microsoft Windows 10.0.18362 )"
-        ],
-        "x-ms-client-request-id": "d2e3d7e5-cce2-fce4-6117-9086c6e7a52e",
-        "x-ms-date": "Tue, 14 Apr 2020 00:03:46 GMT",
->>>>>>> b9bd85cb
+        "traceparent": "00-2c06ca984cabc54fb97b8e913bd3f4cb-d67fbfc02b093048-00",
+        "User-Agent": [
+          "azsdk-net-Storage.Files.DataLake/12.2.0-dev.20200430.1",
+          "(.NET Core 4.6.28325.01; Microsoft Windows 10.0.18362 )"
+        ],
+        "x-ms-client-request-id": "2b651756-6486-cb7a-02dd-97a4dfa19369",
+        "x-ms-date": "Fri, 01 May 2020 01:05:31 GMT",
         "x-ms-return-client-request-id": "true",
         "x-ms-version": "2019-12-12"
       },
@@ -1641,310 +1018,192 @@
       "StatusCode": 202,
       "ResponseHeaders": {
         "Content-Length": "0",
-<<<<<<< HEAD
-        "Date": "Fri, 03 Apr 2020 21:02:51 GMT",
-=======
-        "Date": "Tue, 14 Apr 2020 00:03:45 GMT",
->>>>>>> b9bd85cb
-        "Server": [
-          "Windows-Azure-Blob/1.0",
-          "Microsoft-HTTPAPI/2.0"
-        ],
-        "x-ms-client-request-id": "d2e3d7e5-cce2-fce4-6117-9086c6e7a52e",
-<<<<<<< HEAD
-        "x-ms-request-id": "96225f1e-f01e-0012-28fb-093670000000",
-        "x-ms-version": "2019-12-12"
-=======
-        "x-ms-request-id": "97b4d046-b01e-004e-64f0-116328000000",
-        "x-ms-version": "2019-07-07"
->>>>>>> b9bd85cb
-      },
-      "ResponseBody": []
-    },
-    {
-      "RequestUri": "http://seannsecanary.blob.core.windows.net/test-filesystem-35b2dac7-3321-1525-db64-5854c9d4622f?restype=container",
-      "RequestMethod": "PUT",
-      "RequestHeaders": {
-        "Authorization": "Sanitized",
-<<<<<<< HEAD
-        "traceparent": "00-af04a5af50f2924f92dfbf676ad3407b-83fa8be730401c44-00",
-        "User-Agent": [
-          "azsdk-net-Storage.Files.DataLake/12.1.0-dev.20200403.1",
-=======
-        "traceparent": "00-86f0f0ccdef5be4394250207b40bee2f-e3c87110bff98a4e-00",
-        "User-Agent": [
-          "azsdk-net-Storage.Files.DataLake/12.2.0-dev.20200413.1",
->>>>>>> b9bd85cb
+        "Date": "Fri, 01 May 2020 01:05:31 GMT",
+        "Server": [
+          "Windows-Azure-Blob/1.0",
+          "Microsoft-HTTPAPI/2.0"
+        ],
+        "x-ms-client-request-id": "2b651756-6486-cb7a-02dd-97a4dfa19369",
+        "x-ms-request-id": "98ee4127-601e-004d-6f54-1f824c000000",
+        "x-ms-version": "2019-12-12"
+      },
+      "ResponseBody": []
+    },
+    {
+      "RequestUri": "https://seannsecanary.blob.core.windows.net/test-filesystem-ab2b4bd2-4920-b5c5-d45b-ccf4609af9a9?restype=container",
+      "RequestMethod": "PUT",
+      "RequestHeaders": {
+        "Authorization": "Sanitized",
+        "traceparent": "00-951a7b85539644488858d73e0e99e6f0-277356ec1dd1ec4d-00",
+        "User-Agent": [
+          "azsdk-net-Storage.Files.DataLake/12.2.0-dev.20200430.1",
           "(.NET Core 4.6.28325.01; Microsoft Windows 10.0.18362 )"
         ],
         "x-ms-blob-public-access": "container",
-        "x-ms-client-request-id": "4d596d96-444e-b2f9-b2ce-f77e738f328c",
-<<<<<<< HEAD
-        "x-ms-date": "Fri, 03 Apr 2020 21:02:53 GMT",
-=======
-        "x-ms-date": "Tue, 14 Apr 2020 00:03:46 GMT",
->>>>>>> b9bd85cb
-        "x-ms-return-client-request-id": "true",
-        "x-ms-version": "2019-12-12"
-      },
-      "RequestBody": null,
-      "StatusCode": 201,
-      "ResponseHeaders": {
-        "Content-Length": "0",
-<<<<<<< HEAD
-        "Date": "Fri, 03 Apr 2020 21:02:51 GMT",
-        "ETag": "\u00220x8D7D8125F8D6602\u0022",
-        "Last-Modified": "Fri, 03 Apr 2020 21:02:52 GMT",
-=======
-        "Date": "Tue, 14 Apr 2020 00:03:46 GMT",
-        "ETag": "\u00220x8D7E0074D707CDD\u0022",
-        "Last-Modified": "Tue, 14 Apr 2020 00:03:46 GMT",
->>>>>>> b9bd85cb
-        "Server": [
-          "Windows-Azure-Blob/1.0",
-          "Microsoft-HTTPAPI/2.0"
-        ],
-        "x-ms-client-request-id": "4d596d96-444e-b2f9-b2ce-f77e738f328c",
-<<<<<<< HEAD
-        "x-ms-request-id": "96225f24-f01e-0012-2efb-093670000000",
-        "x-ms-version": "2019-12-12"
-=======
-        "x-ms-request-id": "512aa6e8-201e-0097-24f0-111bad000000",
-        "x-ms-version": "2019-07-07"
->>>>>>> b9bd85cb
-      },
-      "ResponseBody": []
-    },
-    {
-      "RequestUri": "http://seannsecanary.dfs.core.windows.net/test-filesystem-35b2dac7-3321-1525-db64-5854c9d4622f/test-file-e21b61b5-3c18-1f8e-08ea-52aa9d5f8921?resource=file",
-      "RequestMethod": "PUT",
-      "RequestHeaders": {
-        "Authorization": "Sanitized",
-<<<<<<< HEAD
-        "traceparent": "00-a2038bd1a86b8b48a80a9a04afa93afd-0de7e7de7d937840-00",
-        "User-Agent": [
-          "azsdk-net-Storage.Files.DataLake/12.1.0-dev.20200403.1",
-          "(.NET Core 4.6.28325.01; Microsoft Windows 10.0.18362 )"
-        ],
-        "x-ms-client-request-id": "2a100944-f89d-5a52-de39-4464f24e1453",
-        "x-ms-date": "Fri, 03 Apr 2020 21:02:53 GMT",
-=======
-        "traceparent": "00-18a047853199a047bc677527d37a7223-dc797f02fa6b934d-00",
-        "User-Agent": [
-          "azsdk-net-Storage.Files.DataLake/12.2.0-dev.20200413.1",
-          "(.NET Core 4.6.28325.01; Microsoft Windows 10.0.18362 )"
-        ],
-        "x-ms-client-request-id": "2a100944-f89d-5a52-de39-4464f24e1453",
-        "x-ms-date": "Tue, 14 Apr 2020 00:03:47 GMT",
->>>>>>> b9bd85cb
-        "x-ms-return-client-request-id": "true",
-        "x-ms-version": "2019-12-12"
-      },
-      "RequestBody": null,
-      "StatusCode": 201,
-      "ResponseHeaders": {
-        "Content-Length": "0",
-<<<<<<< HEAD
-        "Date": "Fri, 03 Apr 2020 21:02:52 GMT",
-        "ETag": "\u00220x8D7D8125FB349B1\u0022",
-        "Last-Modified": "Fri, 03 Apr 2020 21:02:52 GMT",
-=======
-        "Date": "Tue, 14 Apr 2020 00:03:45 GMT",
-        "ETag": "\u00220x8D7E0074D91C3D4\u0022",
-        "Last-Modified": "Tue, 14 Apr 2020 00:03:46 GMT",
->>>>>>> b9bd85cb
-        "Server": [
-          "Windows-Azure-HDFS/1.0",
-          "Microsoft-HTTPAPI/2.0"
-        ],
-        "x-ms-client-request-id": "2a100944-f89d-5a52-de39-4464f24e1453",
-<<<<<<< HEAD
-        "x-ms-request-id": "fa4402a8-201f-0097-58fb-091bad000000",
-        "x-ms-version": "2019-12-12"
-=======
-        "x-ms-request-id": "77f945cf-201f-0087-30f0-11dec5000000",
-        "x-ms-version": "2019-07-07"
->>>>>>> b9bd85cb
-      },
-      "ResponseBody": []
-    },
-    {
-      "RequestUri": "http://seannsecanary.dfs.core.windows.net/test-filesystem-35b2dac7-3321-1525-db64-5854c9d4622f/test-file-85f5d645-d6d1-a011-81f5-f8fb85bd6eb5?resource=file",
-      "RequestMethod": "PUT",
-      "RequestHeaders": {
-        "Authorization": "Sanitized",
-<<<<<<< HEAD
-        "traceparent": "00-24691f7b88c474499ec9d626cc0bdf36-74a51a434bc40f47-00",
-        "User-Agent": [
-          "azsdk-net-Storage.Files.DataLake/12.1.0-dev.20200403.1",
-          "(.NET Core 4.6.28325.01; Microsoft Windows 10.0.18362 )"
-        ],
-        "x-ms-client-request-id": "da8b6308-cf5e-6e81-f770-a9a80057d521",
-        "x-ms-date": "Fri, 03 Apr 2020 21:02:53 GMT",
-=======
-        "traceparent": "00-15d04926c177db47acc8ad68b653fdd9-fa34e0c93efa0943-00",
-        "User-Agent": [
-          "azsdk-net-Storage.Files.DataLake/12.2.0-dev.20200413.1",
-          "(.NET Core 4.6.28325.01; Microsoft Windows 10.0.18362 )"
-        ],
-        "x-ms-client-request-id": "da8b6308-cf5e-6e81-f770-a9a80057d521",
-        "x-ms-date": "Tue, 14 Apr 2020 00:03:47 GMT",
->>>>>>> b9bd85cb
-        "x-ms-return-client-request-id": "true",
-        "x-ms-version": "2019-12-12"
-      },
-      "RequestBody": null,
-      "StatusCode": 201,
-      "ResponseHeaders": {
-        "Content-Length": "0",
-<<<<<<< HEAD
-        "Date": "Fri, 03 Apr 2020 21:02:52 GMT",
-        "ETag": "\u00220x8D7D8125FC45569\u0022",
-        "Last-Modified": "Fri, 03 Apr 2020 21:02:52 GMT",
-=======
-        "Date": "Tue, 14 Apr 2020 00:03:45 GMT",
-        "ETag": "\u00220x8D7E0074D9F68E0\u0022",
-        "Last-Modified": "Tue, 14 Apr 2020 00:03:46 GMT",
->>>>>>> b9bd85cb
-        "Server": [
-          "Windows-Azure-HDFS/1.0",
-          "Microsoft-HTTPAPI/2.0"
-        ],
-        "x-ms-client-request-id": "da8b6308-cf5e-6e81-f770-a9a80057d521",
-<<<<<<< HEAD
-        "x-ms-request-id": "fa4402a9-201f-0097-59fb-091bad000000",
-        "x-ms-version": "2019-12-12"
-=======
-        "x-ms-request-id": "77f945d0-201f-0087-31f0-11dec5000000",
-        "x-ms-version": "2019-07-07"
->>>>>>> b9bd85cb
-      },
-      "ResponseBody": []
-    },
-    {
-      "RequestUri": "http://seannsecanary.blob.core.windows.net/test-filesystem-35b2dac7-3321-1525-db64-5854c9d4622f/test-file-85f5d645-d6d1-a011-81f5-f8fb85bd6eb5?comp=lease",
-      "RequestMethod": "PUT",
-      "RequestHeaders": {
-        "Authorization": "Sanitized",
-<<<<<<< HEAD
-        "traceparent": "00-bed08f9cf9cef14f9adc05165fd338f6-077045d28a5a4a49-00",
-        "User-Agent": [
-          "azsdk-net-Storage.Files.DataLake/12.1.0-dev.20200403.1",
-          "(.NET Core 4.6.28325.01; Microsoft Windows 10.0.18362 )"
-        ],
-        "x-ms-client-request-id": "3f765b8e-41ac-87b3-5ea5-87f9e6131527",
-        "x-ms-date": "Fri, 03 Apr 2020 21:02:53 GMT",
-=======
-        "traceparent": "00-a31ebe7f1ec8d04f8641956ff91eb569-d4faa8c386228847-00",
-        "User-Agent": [
-          "azsdk-net-Storage.Files.DataLake/12.2.0-dev.20200413.1",
-          "(.NET Core 4.6.28325.01; Microsoft Windows 10.0.18362 )"
-        ],
-        "x-ms-client-request-id": "3f765b8e-41ac-87b3-5ea5-87f9e6131527",
-        "x-ms-date": "Tue, 14 Apr 2020 00:03:47 GMT",
->>>>>>> b9bd85cb
+        "x-ms-client-request-id": "88046629-6804-0d63-51b0-572b98856b68",
+        "x-ms-date": "Fri, 01 May 2020 01:05:31 GMT",
+        "x-ms-return-client-request-id": "true",
+        "x-ms-version": "2019-12-12"
+      },
+      "RequestBody": null,
+      "StatusCode": 201,
+      "ResponseHeaders": {
+        "Content-Length": "0",
+        "Date": "Fri, 01 May 2020 01:05:32 GMT",
+        "ETag": "\u00220x8D7ED6BBF407AFB\u0022",
+        "Last-Modified": "Fri, 01 May 2020 01:05:32 GMT",
+        "Server": [
+          "Windows-Azure-Blob/1.0",
+          "Microsoft-HTTPAPI/2.0"
+        ],
+        "x-ms-client-request-id": "88046629-6804-0d63-51b0-572b98856b68",
+        "x-ms-request-id": "1996aae0-e01e-000e-2d54-1f6410000000",
+        "x-ms-version": "2019-12-12"
+      },
+      "ResponseBody": []
+    },
+    {
+      "RequestUri": "https://seannsecanary.dfs.core.windows.net/test-filesystem-ab2b4bd2-4920-b5c5-d45b-ccf4609af9a9/test-file-2d37eee4-c9a2-8dda-fc28-0402613efb48?resource=file",
+      "RequestMethod": "PUT",
+      "RequestHeaders": {
+        "Authorization": "Sanitized",
+        "traceparent": "00-83b4f019a66e304eac9753648953a056-d56ea97cd49b3e4e-00",
+        "User-Agent": [
+          "azsdk-net-Storage.Files.DataLake/12.2.0-dev.20200430.1",
+          "(.NET Core 4.6.28325.01; Microsoft Windows 10.0.18362 )"
+        ],
+        "x-ms-client-request-id": "cba27fb2-ff53-5f84-8c76-8cdc6360ab12",
+        "x-ms-date": "Fri, 01 May 2020 01:05:31 GMT",
+        "x-ms-return-client-request-id": "true",
+        "x-ms-version": "2019-12-12"
+      },
+      "RequestBody": null,
+      "StatusCode": 201,
+      "ResponseHeaders": {
+        "Content-Length": "0",
+        "Date": "Fri, 01 May 2020 01:05:32 GMT",
+        "ETag": "\u00220x8D7ED6BBF7A632F\u0022",
+        "Last-Modified": "Fri, 01 May 2020 01:05:32 GMT",
+        "Server": [
+          "Windows-Azure-HDFS/1.0",
+          "Microsoft-HTTPAPI/2.0"
+        ],
+        "x-ms-client-request-id": "cba27fb2-ff53-5f84-8c76-8cdc6360ab12",
+        "x-ms-request-id": "2afbd46a-701f-0033-4e54-1f120b000000",
+        "x-ms-version": "2019-12-12"
+      },
+      "ResponseBody": []
+    },
+    {
+      "RequestUri": "https://seannsecanary.dfs.core.windows.net/test-filesystem-ab2b4bd2-4920-b5c5-d45b-ccf4609af9a9/test-file-f3fd0eb4-70ba-73d2-4933-dfb151faa0d9?resource=file",
+      "RequestMethod": "PUT",
+      "RequestHeaders": {
+        "Authorization": "Sanitized",
+        "traceparent": "00-069ff81cbd6f8c4bbbda835ca0263a9a-cb1700ba028f2242-00",
+        "User-Agent": [
+          "azsdk-net-Storage.Files.DataLake/12.2.0-dev.20200430.1",
+          "(.NET Core 4.6.28325.01; Microsoft Windows 10.0.18362 )"
+        ],
+        "x-ms-client-request-id": "de2a6545-7725-4166-ad2f-822020d20e91",
+        "x-ms-date": "Fri, 01 May 2020 01:05:32 GMT",
+        "x-ms-return-client-request-id": "true",
+        "x-ms-version": "2019-12-12"
+      },
+      "RequestBody": null,
+      "StatusCode": 201,
+      "ResponseHeaders": {
+        "Content-Length": "0",
+        "Date": "Fri, 01 May 2020 01:05:32 GMT",
+        "ETag": "\u00220x8D7ED6BBF880BCE\u0022",
+        "Last-Modified": "Fri, 01 May 2020 01:05:32 GMT",
+        "Server": [
+          "Windows-Azure-HDFS/1.0",
+          "Microsoft-HTTPAPI/2.0"
+        ],
+        "x-ms-client-request-id": "de2a6545-7725-4166-ad2f-822020d20e91",
+        "x-ms-request-id": "2afbd475-701f-0033-5854-1f120b000000",
+        "x-ms-version": "2019-12-12"
+      },
+      "ResponseBody": []
+    },
+    {
+      "RequestUri": "https://seannsecanary.blob.core.windows.net/test-filesystem-ab2b4bd2-4920-b5c5-d45b-ccf4609af9a9/test-file-f3fd0eb4-70ba-73d2-4933-dfb151faa0d9?comp=lease",
+      "RequestMethod": "PUT",
+      "RequestHeaders": {
+        "Authorization": "Sanitized",
+        "traceparent": "00-2445d4555fda224b9e153b0be9dd9b55-a32e8f0b3d66c349-00",
+        "User-Agent": [
+          "azsdk-net-Storage.Files.DataLake/12.2.0-dev.20200430.1",
+          "(.NET Core 4.6.28325.01; Microsoft Windows 10.0.18362 )"
+        ],
+        "x-ms-client-request-id": "3148dd5c-20a9-7cdc-eea4-c557a3163ffa",
+        "x-ms-date": "Fri, 01 May 2020 01:05:32 GMT",
         "x-ms-lease-action": "acquire",
         "x-ms-lease-duration": "-1",
-        "x-ms-proposed-lease-id": "f3cf8fca-80e8-e604-5265-e96e58cfd005",
-        "x-ms-return-client-request-id": "true",
-        "x-ms-version": "2019-12-12"
-      },
-      "RequestBody": null,
-      "StatusCode": 201,
-      "ResponseHeaders": {
-        "Content-Length": "0",
-<<<<<<< HEAD
-        "Date": "Fri, 03 Apr 2020 21:02:52 GMT",
-        "ETag": "\u00220x8D7D8125FC45569\u0022",
-        "Last-Modified": "Fri, 03 Apr 2020 21:02:52 GMT",
-=======
-        "Date": "Tue, 14 Apr 2020 00:03:46 GMT",
-        "ETag": "\u00220x8D7E0074D9F68E0\u0022",
-        "Last-Modified": "Tue, 14 Apr 2020 00:03:46 GMT",
->>>>>>> b9bd85cb
-        "Server": [
-          "Windows-Azure-Blob/1.0",
-          "Microsoft-HTTPAPI/2.0"
-        ],
-        "x-ms-client-request-id": "3f765b8e-41ac-87b3-5ea5-87f9e6131527",
-        "x-ms-lease-id": "f3cf8fca-80e8-e604-5265-e96e58cfd005",
-<<<<<<< HEAD
-        "x-ms-request-id": "96225f76-f01e-0012-6efb-093670000000",
-        "x-ms-version": "2019-12-12"
-=======
-        "x-ms-request-id": "512aa738-201e-0097-67f0-111bad000000",
-        "x-ms-version": "2019-07-07"
->>>>>>> b9bd85cb
-      },
-      "ResponseBody": []
-    },
-    {
-      "RequestUri": "http://seannsecanary.dfs.core.windows.net/test-filesystem-35b2dac7-3321-1525-db64-5854c9d4622f/test-file-85f5d645-d6d1-a011-81f5-f8fb85bd6eb5?mode=legacy",
-      "RequestMethod": "PUT",
-      "RequestHeaders": {
-        "Authorization": "Sanitized",
-        "User-Agent": [
-<<<<<<< HEAD
-          "azsdk-net-Storage.Files.DataLake/12.1.0-dev.20200403.1",
-          "(.NET Core 4.6.28325.01; Microsoft Windows 10.0.18362 )"
-        ],
-        "x-ms-client-request-id": "fddfa4d5-9159-7f59-aa6a-c28c0c5dde69",
-        "x-ms-date": "Fri, 03 Apr 2020 21:02:54 GMT",
-=======
-          "azsdk-net-Storage.Files.DataLake/12.2.0-dev.20200413.1",
-          "(.NET Core 4.6.28325.01; Microsoft Windows 10.0.18362 )"
-        ],
-        "x-ms-client-request-id": "fddfa4d5-9159-7f59-aa6a-c28c0c5dde69",
-        "x-ms-date": "Tue, 14 Apr 2020 00:03:47 GMT",
->>>>>>> b9bd85cb
-        "x-ms-lease-id": "f3cf8fca-80e8-e604-5265-e96e58cfd005",
-        "x-ms-rename-source": "%2Ftest-filesystem-35b2dac7-3321-1525-db64-5854c9d4622f%2Ftest-file-e21b61b5-3c18-1f8e-08ea-52aa9d5f8921=",
-        "x-ms-return-client-request-id": "true",
-        "x-ms-version": "2019-12-12"
-      },
-      "RequestBody": null,
-      "StatusCode": 201,
-      "ResponseHeaders": {
-        "Content-Length": "0",
-<<<<<<< HEAD
-        "Date": "Fri, 03 Apr 2020 21:02:52 GMT",
-=======
-        "Date": "Tue, 14 Apr 2020 00:03:46 GMT",
->>>>>>> b9bd85cb
-        "Server": [
-          "Windows-Azure-HDFS/1.0",
-          "Microsoft-HTTPAPI/2.0"
-        ],
-        "x-ms-client-request-id": "fddfa4d5-9159-7f59-aa6a-c28c0c5dde69",
-<<<<<<< HEAD
-        "x-ms-request-id": "fa4402aa-201f-0097-5afb-091bad000000",
-        "x-ms-version": "2019-12-12"
-=======
-        "x-ms-request-id": "77f945d1-201f-0087-32f0-11dec5000000",
-        "x-ms-version": "2019-07-07"
->>>>>>> b9bd85cb
-      },
-      "ResponseBody": []
-    },
-    {
-      "RequestUri": "http://seannsecanary.blob.core.windows.net/test-filesystem-35b2dac7-3321-1525-db64-5854c9d4622f/test-file-85f5d645-d6d1-a011-81f5-f8fb85bd6eb5",
+        "x-ms-proposed-lease-id": "801fb2d6-c911-8576-19ce-d44f02b28f80",
+        "x-ms-return-client-request-id": "true",
+        "x-ms-version": "2019-12-12"
+      },
+      "RequestBody": null,
+      "StatusCode": 201,
+      "ResponseHeaders": {
+        "Content-Length": "0",
+        "Date": "Fri, 01 May 2020 01:05:32 GMT",
+        "ETag": "\u00220x8D7ED6BBF880BCE\u0022",
+        "Last-Modified": "Fri, 01 May 2020 01:05:32 GMT",
+        "Server": [
+          "Windows-Azure-Blob/1.0",
+          "Microsoft-HTTPAPI/2.0"
+        ],
+        "x-ms-client-request-id": "3148dd5c-20a9-7cdc-eea4-c557a3163ffa",
+        "x-ms-lease-id": "801fb2d6-c911-8576-19ce-d44f02b28f80",
+        "x-ms-request-id": "1996ab48-e01e-000e-0854-1f6410000000",
+        "x-ms-version": "2019-12-12"
+      },
+      "ResponseBody": []
+    },
+    {
+      "RequestUri": "https://seannsecanary.dfs.core.windows.net/test-filesystem-ab2b4bd2-4920-b5c5-d45b-ccf4609af9a9/test-file-f3fd0eb4-70ba-73d2-4933-dfb151faa0d9?mode=legacy",
+      "RequestMethod": "PUT",
+      "RequestHeaders": {
+        "Authorization": "Sanitized",
+        "User-Agent": [
+          "azsdk-net-Storage.Files.DataLake/12.2.0-dev.20200430.1",
+          "(.NET Core 4.6.28325.01; Microsoft Windows 10.0.18362 )"
+        ],
+        "x-ms-client-request-id": "25f287c0-5d69-71d6-15f0-fc2bfb5ca267",
+        "x-ms-date": "Fri, 01 May 2020 01:05:32 GMT",
+        "x-ms-lease-id": "801fb2d6-c911-8576-19ce-d44f02b28f80",
+        "x-ms-rename-source": "%2Ftest-filesystem-ab2b4bd2-4920-b5c5-d45b-ccf4609af9a9%2Ftest-file-2d37eee4-c9a2-8dda-fc28-0402613efb48=",
+        "x-ms-return-client-request-id": "true",
+        "x-ms-version": "2019-12-12"
+      },
+      "RequestBody": null,
+      "StatusCode": 201,
+      "ResponseHeaders": {
+        "Content-Length": "0",
+        "Date": "Fri, 01 May 2020 01:05:32 GMT",
+        "Server": [
+          "Windows-Azure-HDFS/1.0",
+          "Microsoft-HTTPAPI/2.0"
+        ],
+        "x-ms-client-request-id": "25f287c0-5d69-71d6-15f0-fc2bfb5ca267",
+        "x-ms-request-id": "2afbd4b6-701f-0033-1954-1f120b000000",
+        "x-ms-version": "2019-12-12"
+      },
+      "ResponseBody": []
+    },
+    {
+      "RequestUri": "https://seannsecanary.blob.core.windows.net/test-filesystem-ab2b4bd2-4920-b5c5-d45b-ccf4609af9a9/test-file-f3fd0eb4-70ba-73d2-4933-dfb151faa0d9",
       "RequestMethod": "HEAD",
       "RequestHeaders": {
         "Authorization": "Sanitized",
         "User-Agent": [
-<<<<<<< HEAD
-          "azsdk-net-Storage.Files.DataLake/12.1.0-dev.20200403.1",
-          "(.NET Core 4.6.28325.01; Microsoft Windows 10.0.18362 )"
-        ],
-        "x-ms-client-request-id": "42231074-1733-0ece-4a68-f9f9f16329db",
-        "x-ms-date": "Fri, 03 Apr 2020 21:02:54 GMT",
-=======
-          "azsdk-net-Storage.Files.DataLake/12.2.0-dev.20200413.1",
-          "(.NET Core 4.6.28325.01; Microsoft Windows 10.0.18362 )"
-        ],
-        "x-ms-client-request-id": "42231074-1733-0ece-4a68-f9f9f16329db",
-        "x-ms-date": "Tue, 14 Apr 2020 00:03:47 GMT",
->>>>>>> b9bd85cb
+          "azsdk-net-Storage.Files.DataLake/12.2.0-dev.20200430.1",
+          "(.NET Core 4.6.28325.01; Microsoft Windows 10.0.18362 )"
+        ],
+        "x-ms-client-request-id": "1b9680cc-1a23-4291-2b1b-1976259419a2",
+        "x-ms-date": "Fri, 01 May 2020 01:05:32 GMT",
         "x-ms-return-client-request-id": "true",
         "x-ms-version": "2019-12-12"
       },
@@ -1954,15 +1213,9 @@
         "Accept-Ranges": "bytes",
         "Content-Length": "0",
         "Content-Type": "application/octet-stream",
-<<<<<<< HEAD
-        "Date": "Fri, 03 Apr 2020 21:02:52 GMT",
-        "ETag": "\u00220x8D7D8125FB349B1\u0022",
-        "Last-Modified": "Fri, 03 Apr 2020 21:02:52 GMT",
-=======
-        "Date": "Tue, 14 Apr 2020 00:03:46 GMT",
-        "ETag": "\u00220x8D7E0074D91C3D4\u0022",
-        "Last-Modified": "Tue, 14 Apr 2020 00:03:46 GMT",
->>>>>>> b9bd85cb
+        "Date": "Fri, 01 May 2020 01:05:33 GMT",
+        "ETag": "\u00220x8D7ED6BBF7A632F\u0022",
+        "Last-Modified": "Fri, 01 May 2020 01:05:32 GMT",
         "Server": [
           "Windows-Azure-Blob/1.0",
           "Microsoft-HTTPAPI/2.0"
@@ -1970,47 +1223,29 @@
         "x-ms-access-tier": "Hot",
         "x-ms-access-tier-inferred": "true",
         "x-ms-blob-type": "BlockBlob",
-        "x-ms-client-request-id": "42231074-1733-0ece-4a68-f9f9f16329db",
-<<<<<<< HEAD
-        "x-ms-creation-time": "Fri, 03 Apr 2020 21:02:52 GMT",
+        "x-ms-client-request-id": "1b9680cc-1a23-4291-2b1b-1976259419a2",
+        "x-ms-creation-time": "Fri, 01 May 2020 01:05:32 GMT",
         "x-ms-lease-duration": "infinite",
         "x-ms-lease-state": "leased",
         "x-ms-lease-status": "locked",
-        "x-ms-request-id": "96225f92-f01e-0012-04fb-093670000000",
-=======
-        "x-ms-creation-time": "Tue, 14 Apr 2020 00:03:46 GMT",
-        "x-ms-lease-duration": "infinite",
-        "x-ms-lease-state": "leased",
-        "x-ms-lease-status": "locked",
-        "x-ms-request-id": "512aa790-201e-0097-36f0-111bad000000",
->>>>>>> b9bd85cb
+        "x-ms-request-id": "1996ab91-e01e-000e-4754-1f6410000000",
         "x-ms-server-encrypted": "true",
         "x-ms-version": "2019-12-12"
       },
       "ResponseBody": []
     },
     {
-      "RequestUri": "http://seannsecanary.blob.core.windows.net/test-filesystem-35b2dac7-3321-1525-db64-5854c9d4622f?restype=container",
+      "RequestUri": "https://seannsecanary.blob.core.windows.net/test-filesystem-ab2b4bd2-4920-b5c5-d45b-ccf4609af9a9?restype=container",
       "RequestMethod": "DELETE",
       "RequestHeaders": {
         "Authorization": "Sanitized",
-<<<<<<< HEAD
-        "traceparent": "00-e68af3ffdf91444783fd17de44f011a4-a4450e7e7ad2f646-00",
-        "User-Agent": [
-          "azsdk-net-Storage.Files.DataLake/12.1.0-dev.20200403.1",
-          "(.NET Core 4.6.28325.01; Microsoft Windows 10.0.18362 )"
-        ],
-        "x-ms-client-request-id": "fc178ac6-9c3a-cb36-a630-c88af3e6e807",
-        "x-ms-date": "Fri, 03 Apr 2020 21:02:54 GMT",
-=======
-        "traceparent": "00-2e2806689e0ec8418b54b535a7500958-aad23fdcea7ab247-00",
-        "User-Agent": [
-          "azsdk-net-Storage.Files.DataLake/12.2.0-dev.20200413.1",
-          "(.NET Core 4.6.28325.01; Microsoft Windows 10.0.18362 )"
-        ],
-        "x-ms-client-request-id": "fc178ac6-9c3a-cb36-a630-c88af3e6e807",
-        "x-ms-date": "Tue, 14 Apr 2020 00:03:47 GMT",
->>>>>>> b9bd85cb
+        "traceparent": "00-3cba05824f56374aa9845ae68e70f076-4f8cb02f50e31b46-00",
+        "User-Agent": [
+          "azsdk-net-Storage.Files.DataLake/12.2.0-dev.20200430.1",
+          "(.NET Core 4.6.28325.01; Microsoft Windows 10.0.18362 )"
+        ],
+        "x-ms-client-request-id": "7a5f1708-86c5-b343-a98a-802ac6701388",
+        "x-ms-date": "Fri, 01 May 2020 01:05:32 GMT",
         "x-ms-return-client-request-id": "true",
         "x-ms-version": "2019-12-12"
       },
@@ -2018,34 +1253,21 @@
       "StatusCode": 202,
       "ResponseHeaders": {
         "Content-Length": "0",
-<<<<<<< HEAD
-        "Date": "Fri, 03 Apr 2020 21:02:52 GMT",
-=======
-        "Date": "Tue, 14 Apr 2020 00:03:47 GMT",
->>>>>>> b9bd85cb
-        "Server": [
-          "Windows-Azure-Blob/1.0",
-          "Microsoft-HTTPAPI/2.0"
-        ],
-        "x-ms-client-request-id": "fc178ac6-9c3a-cb36-a630-c88af3e6e807",
-<<<<<<< HEAD
-        "x-ms-request-id": "96225f9e-f01e-0012-0ffb-093670000000",
-        "x-ms-version": "2019-12-12"
-=======
-        "x-ms-request-id": "512aa797-201e-0097-3cf0-111bad000000",
-        "x-ms-version": "2019-07-07"
->>>>>>> b9bd85cb
+        "Date": "Fri, 01 May 2020 01:05:33 GMT",
+        "Server": [
+          "Windows-Azure-Blob/1.0",
+          "Microsoft-HTTPAPI/2.0"
+        ],
+        "x-ms-client-request-id": "7a5f1708-86c5-b343-a98a-802ac6701388",
+        "x-ms-request-id": "1996abb2-e01e-000e-6554-1f6410000000",
+        "x-ms-version": "2019-12-12"
       },
       "ResponseBody": []
     }
   ],
   "Variables": {
-<<<<<<< HEAD
-    "DateTimeOffsetNow": "2020-04-03T14:02:49.8172282-07:00",
-=======
-    "DateTimeOffsetNow": "2020-04-13T17:03:29.8354140-07:00",
->>>>>>> b9bd85cb
-    "RandomSeed": "503863611",
-    "Storage_TestConfigHierarchicalNamespace": "NamespaceTenant\nseannsecanary\nU2FuaXRpemVk\nhttp://seannsecanary.blob.core.windows.net\nhttp://seannsecanary.file.core.windows.net\nhttp://seannsecanary.queue.core.windows.net\nhttp://seannsecanary.table.core.windows.net\n\n\n\n\nhttp://seannsecanary-secondary.blob.core.windows.net\nhttp://seannsecanary-secondary.file.core.windows.net\nhttp://seannsecanary-secondary.queue.core.windows.net\nhttp://seannsecanary-secondary.table.core.windows.net\n68390a19-a643-458b-b726-408abf67b4fc\nSanitized\n72f988bf-86f1-41af-91ab-2d7cd011db47\nhttps://login.microsoftonline.com/\nCloud\nBlobEndpoint=http://seannsecanary.blob.core.windows.net/;QueueEndpoint=http://seannsecanary.queue.core.windows.net/;FileEndpoint=http://seannsecanary.file.core.windows.net/;BlobSecondaryEndpoint=http://seannsecanary-secondary.blob.core.windows.net/;QueueSecondaryEndpoint=http://seannsecanary-secondary.queue.core.windows.net/;FileSecondaryEndpoint=http://seannsecanary-secondary.file.core.windows.net/;AccountName=seannsecanary;AccountKey=Sanitized\n"
+    "DateTimeOffsetNow": "2020-04-30T18:05:25.2224968-07:00",
+    "RandomSeed": "1330411428",
+    "Storage_TestConfigHierarchicalNamespace": "NamespaceTenant\nseannsecanary\nU2FuaXRpemVk\nhttps://seannsecanary.blob.core.windows.net\nhttps://seannsecanary.file.core.windows.net\nhttps://seannsecanary.queue.core.windows.net\nhttps://seannsecanary.table.core.windows.net\n\n\n\n\nhttps://seannsecanary-secondary.blob.core.windows.net\nhttps://seannsecanary-secondary.file.core.windows.net\nhttps://seannsecanary-secondary.queue.core.windows.net\nhttps://seannsecanary-secondary.table.core.windows.net\n68390a19-a643-458b-b726-408abf67b4fc\nSanitized\n72f988bf-86f1-41af-91ab-2d7cd011db47\nhttps://login.microsoftonline.com/\nCloud\nBlobEndpoint=https://seannsecanary.blob.core.windows.net/;QueueEndpoint=https://seannsecanary.queue.core.windows.net/;FileEndpoint=https://seannsecanary.file.core.windows.net/;BlobSecondaryEndpoint=https://seannsecanary-secondary.blob.core.windows.net/;QueueSecondaryEndpoint=https://seannsecanary-secondary.queue.core.windows.net/;FileSecondaryEndpoint=https://seannsecanary-secondary.file.core.windows.net/;AccountName=seannsecanary;AccountKey=Sanitized\n"
   }
 }