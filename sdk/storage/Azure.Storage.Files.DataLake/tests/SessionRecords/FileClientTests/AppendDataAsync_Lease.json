--- conflicted
+++ resolved
@@ -1,22 +1,6 @@
 {
   "Entries": [
     {
-<<<<<<< HEAD
-      "RequestUri": "https://seanstagehierarchical.blob.core.windows.net/test-filesystem-008441ac-6b70-71d6-55db-2bf046a58d5c?restype=container",
-      "RequestMethod": "PUT",
-      "RequestHeaders": {
-        "Authorization": "Sanitized",
-        "traceparent": "00-4fe666394d940d479300390e323151c2-e2123875be5a4d45-00",
-        "User-Agent": [
-          "azsdk-net-Storage.Files.DataLake/12.0.0-dev.20200305.1",
-          "(.NET Core 4.6.28325.01; Microsoft Windows 10.0.18363 )"
-        ],
-        "x-ms-blob-public-access": "container",
-        "x-ms-client-request-id": "4a35d824-3023-ed5e-8bf5-6e19709328f9",
-        "x-ms-date": "Thu, 05 Mar 2020 22:15:21 GMT",
-        "x-ms-return-client-request-id": "true",
-        "x-ms-version": "2019-10-10"
-=======
       "RequestUri": "http://seannsecanary.blob.core.windows.net/test-filesystem-008441ac-6b70-71d6-55db-2bf046a58d5c?restype=container",
       "RequestMethod": "PUT",
       "RequestHeaders": {
@@ -31,52 +15,25 @@
         "x-ms-date": "Fri, 03 Apr 2020 20:58:52 GMT",
         "x-ms-return-client-request-id": "true",
         "x-ms-version": "2019-12-12"
->>>>>>> 32e373e2
       },
       "RequestBody": null,
       "StatusCode": 201,
       "ResponseHeaders": {
         "Content-Length": "0",
-<<<<<<< HEAD
-        "Date": "Thu, 05 Mar 2020 22:15:21 GMT",
-        "ETag": "\u00220x8D7C152B244118E\u0022",
-        "Last-Modified": "Thu, 05 Mar 2020 22:15:21 GMT",
-=======
         "Date": "Fri, 03 Apr 2020 20:58:50 GMT",
         "ETag": "\u00220x8D7D811CFE61DDD\u0022",
         "Last-Modified": "Fri, 03 Apr 2020 20:58:51 GMT",
->>>>>>> 32e373e2
         "Server": [
           "Windows-Azure-Blob/1.0",
           "Microsoft-HTTPAPI/2.0"
         ],
         "x-ms-client-request-id": "4a35d824-3023-ed5e-8bf5-6e19709328f9",
-<<<<<<< HEAD
-        "x-ms-request-id": "4281d871-601e-003f-243b-f35a98000000",
-        "x-ms-version": "2019-10-10"
-=======
         "x-ms-request-id": "9621f6dc-f01e-0012-14fa-093670000000",
         "x-ms-version": "2019-12-12"
->>>>>>> 32e373e2
       },
       "ResponseBody": []
     },
     {
-<<<<<<< HEAD
-      "RequestUri": "https://seanstagehierarchical.dfs.core.windows.net/test-filesystem-008441ac-6b70-71d6-55db-2bf046a58d5c/test-file-e227eefa-24c3-0b22-e04e-d6f343ddff28?resource=file",
-      "RequestMethod": "PUT",
-      "RequestHeaders": {
-        "Authorization": "Sanitized",
-        "traceparent": "00-06d450f7e21fc54cad61656352c77729-aa893494e895704f-00",
-        "User-Agent": [
-          "azsdk-net-Storage.Files.DataLake/12.0.0-dev.20200305.1",
-          "(.NET Core 4.6.28325.01; Microsoft Windows 10.0.18363 )"
-        ],
-        "x-ms-client-request-id": "82fd2e55-5c05-007a-b629-69d4596ba9ad",
-        "x-ms-date": "Thu, 05 Mar 2020 22:15:21 GMT",
-        "x-ms-return-client-request-id": "true",
-        "x-ms-version": "2019-10-10"
-=======
       "RequestUri": "http://seannsecanary.dfs.core.windows.net/test-filesystem-008441ac-6b70-71d6-55db-2bf046a58d5c/test-file-e227eefa-24c3-0b22-e04e-d6f343ddff28?resource=file",
       "RequestMethod": "PUT",
       "RequestHeaders": {
@@ -90,50 +47,25 @@
         "x-ms-date": "Fri, 03 Apr 2020 20:58:52 GMT",
         "x-ms-return-client-request-id": "true",
         "x-ms-version": "2019-12-12"
->>>>>>> 32e373e2
       },
       "RequestBody": null,
       "StatusCode": 201,
       "ResponseHeaders": {
         "Content-Length": "0",
-<<<<<<< HEAD
-        "Date": "Thu, 05 Mar 2020 22:15:22 GMT",
-        "ETag": "\u00220x8D7C152B27E15A5\u0022",
-        "Last-Modified": "Thu, 05 Mar 2020 22:15:22 GMT",
-=======
         "Date": "Fri, 03 Apr 2020 20:58:50 GMT",
         "ETag": "\u00220x8D7D811CFF55CF5\u0022",
         "Last-Modified": "Fri, 03 Apr 2020 20:58:51 GMT",
->>>>>>> 32e373e2
         "Server": [
           "Windows-Azure-HDFS/1.0",
           "Microsoft-HTTPAPI/2.0"
         ],
         "x-ms-client-request-id": "82fd2e55-5c05-007a-b629-69d4596ba9ad",
-<<<<<<< HEAD
-        "x-ms-request-id": "b61269b0-c01f-0026-463b-f3da23000000",
-        "x-ms-version": "2019-10-10"
-=======
         "x-ms-request-id": "fa43febe-201f-0097-1afa-091bad000000",
         "x-ms-version": "2019-12-12"
->>>>>>> 32e373e2
       },
       "ResponseBody": []
     },
     {
-<<<<<<< HEAD
-      "RequestUri": "https://seanstagehierarchical.blob.core.windows.net/test-filesystem-008441ac-6b70-71d6-55db-2bf046a58d5c/test-file-e227eefa-24c3-0b22-e04e-d6f343ddff28?comp=lease",
-      "RequestMethod": "PUT",
-      "RequestHeaders": {
-        "Authorization": "Sanitized",
-        "traceparent": "00-dedb1c2a52b6714f80fc6b017f37f3d3-9a00c8e27b290442-00",
-        "User-Agent": [
-          "azsdk-net-Storage.Files.DataLake/12.0.0-dev.20200305.1",
-          "(.NET Core 4.6.28325.01; Microsoft Windows 10.0.18363 )"
-        ],
-        "x-ms-client-request-id": "0e23db28-92b7-22f9-6841-092e403eb813",
-        "x-ms-date": "Thu, 05 Mar 2020 22:15:22 GMT",
-=======
       "RequestUri": "http://seannsecanary.blob.core.windows.net/test-filesystem-008441ac-6b70-71d6-55db-2bf046a58d5c/test-file-e227eefa-24c3-0b22-e04e-d6f343ddff28?comp=lease",
       "RequestMethod": "PUT",
       "RequestHeaders": {
@@ -145,68 +77,36 @@
         ],
         "x-ms-client-request-id": "0e23db28-92b7-22f9-6841-092e403eb813",
         "x-ms-date": "Fri, 03 Apr 2020 20:58:52 GMT",
->>>>>>> 32e373e2
         "x-ms-lease-action": "acquire",
         "x-ms-lease-duration": "15",
         "x-ms-proposed-lease-id": "fe5473a5-e724-7c37-b922-7ebe6a669c11",
         "x-ms-return-client-request-id": "true",
-<<<<<<< HEAD
-        "x-ms-version": "2019-10-10"
-=======
         "x-ms-version": "2019-12-12"
->>>>>>> 32e373e2
       },
       "RequestBody": null,
       "StatusCode": 201,
       "ResponseHeaders": {
         "Content-Length": "0",
-<<<<<<< HEAD
-        "Date": "Thu, 05 Mar 2020 22:15:21 GMT",
-        "ETag": "\u00220x8D7C152B27E15A5\u0022",
-        "Last-Modified": "Thu, 05 Mar 2020 22:15:22 GMT",
-=======
         "Date": "Fri, 03 Apr 2020 20:58:50 GMT",
         "ETag": "\u00220x8D7D811CFF55CF5\u0022",
         "Last-Modified": "Fri, 03 Apr 2020 20:58:51 GMT",
->>>>>>> 32e373e2
         "Server": [
           "Windows-Azure-Blob/1.0",
           "Microsoft-HTTPAPI/2.0"
         ],
         "x-ms-client-request-id": "0e23db28-92b7-22f9-6841-092e403eb813",
         "x-ms-lease-id": "fe5473a5-e724-7c37-b922-7ebe6a669c11",
-<<<<<<< HEAD
-        "x-ms-request-id": "4281d875-601e-003f-273b-f35a98000000",
-        "x-ms-version": "2019-10-10"
-=======
         "x-ms-request-id": "9621f701-f01e-0012-35fa-093670000000",
         "x-ms-version": "2019-12-12"
->>>>>>> 32e373e2
       },
       "ResponseBody": []
     },
     {
-<<<<<<< HEAD
-      "RequestUri": "https://seanstagehierarchical.dfs.core.windows.net/test-filesystem-008441ac-6b70-71d6-55db-2bf046a58d5c/test-file-e227eefa-24c3-0b22-e04e-d6f343ddff28?action=append\u0026position=0",
-=======
       "RequestUri": "http://seannsecanary.dfs.core.windows.net/test-filesystem-008441ac-6b70-71d6-55db-2bf046a58d5c/test-file-e227eefa-24c3-0b22-e04e-d6f343ddff28?action=append\u0026position=0",
->>>>>>> 32e373e2
       "RequestMethod": "PATCH",
       "RequestHeaders": {
         "Authorization": "Sanitized",
         "Content-Length": "4096",
-<<<<<<< HEAD
-        "traceparent": "00-26372e1d6862f24fa594197d47972aa7-4107528c98bf3048-00",
-        "User-Agent": [
-          "azsdk-net-Storage.Files.DataLake/12.0.0-dev.20200305.1",
-          "(.NET Core 4.6.28325.01; Microsoft Windows 10.0.18363 )"
-        ],
-        "x-ms-client-request-id": "8f95de37-8d43-3359-dd9a-ddc72c5b423a",
-        "x-ms-date": "Thu, 05 Mar 2020 22:15:22 GMT",
-        "x-ms-lease-id": "fe5473a5-e724-7c37-b922-7ebe6a669c11",
-        "x-ms-return-client-request-id": "true",
-        "x-ms-version": "2019-10-10"
-=======
         "traceparent": "00-0e473f3ec19397439cf5ad8bb4859cf5-f2841e01f56a3a4e-00",
         "User-Agent": [
           "azsdk-net-Storage.Files.DataLake/12.1.0-dev.20200403.1",
@@ -217,50 +117,24 @@
         "x-ms-lease-id": "fe5473a5-e724-7c37-b922-7ebe6a669c11",
         "x-ms-return-client-request-id": "true",
         "x-ms-version": "2019-12-12"
->>>>>>> 32e373e2
       },
       "RequestBody": "9UZ8gse6ibe15XysCI3amYdAnRXgfCNBc8u3Rtlk5/ptbZ/ry0POm6RFzCDfzfgpT9BMGc2UzXkiOw/8AkLeUf2CP5rt781EcgJwmq8DYaXSjfcJF84s2aAlyI800ZhiZ3oiXY5dO18CCKfKIzLJH9lpKnVL1TovVWb5xyc\u002BD6BqDjI04AMXdVKXBg4nYbVuXKi2y6cjFpJA8wgoY3M3xPkGYBQAlD/WUbQis84sCPOwi2t/h0P5R/if9O377xHeX0IVIAGgbcho33nyAGLEE\u002BsUd9cIuDy1DRgcYJ9S22KjRFSMF\u002BfxDx2iFqjKB0eV2\u002BEC5nc51aYFXxPphA0pFgQXTrsON/wDI2e6ZaKU6wXQhoS\u002BT/TqaW6thrfUCIsQef\u002BjsriMh6Pl/sIQf28EcXQNGP6Ja8YQLORMYLBELhvcqeyi8ThNRP7g2FAx2ur\u002BqBVDxu\u002BNhg44k4bTPybzoNCnM9WDYYA8wNP/qJJ13lL6TriaAWgrTyLeaV2yeQXY7TiAiqYUe0aVBwYbjt57w7Uz2PFuWJ9oe\u002BSypfgiiUbOJ7pa9FSr5tJxBflhEMFEYqaofqAUaZWYGA7CYdVOc32/TWYjIc5giPIe/VOlBmsibkJReQumub0lwttF6IT9IpF8osNaIUDYR/au9mtC8hKjoPOS/flyGZOp/V/yG6BtIdvBKWSoyE0CeTIV\u002BMNS48/JokiRaiWXCYkvsSPh5SxVQNWQgMiu\u002B9emkIPHXSHPVhmPKXlX3Le2KR/aeBcpIZMFv7fuwWMGGqdw6tmh0KxnX1oJUbyz/WMd2lap04LAfG/vwZ5p4ZW2iQ7S5/HdFFlzcxi8INDXUsFU0OcMXUckr21qsg4O/n7FUseu4RZxQMX9NmBpA1yfGG/dFRCtqivGrTeEc2JKZXSZ980IKXGq4pAiDifmuqsRypqeMeluF6ib5zPe7cxjstDr0AyPlu7\u002BMjOAi5sE4POLcqjIrDOLK98lbEE9zPTDv1tW\u002BuqfgjOroP617owMlwdAUnokmgacYKQsaiqtwGY\u002BvMs/ruUI7PB0HQs11TxSGNU6/Xl5nyRVuZpFchgJ/t\u002BYdzHBzOkiOGaKr337Z4po2lFVcsPsxB2n6vRKw3nYax8rnF4KkUvrGMUS7\u002B\u002BmWVEQ3ZjGs4scq7IUGeL013TsskNez8ssXUgGaVn\u002B2tUtAJCjOuXhEbeTD/Cr9ndp90BQJjyrSIqF44BPwEoxHdHc5hlRUJ2PC6CLysDbgWbQnHEZrrOZgbcGHVZlkVBtYfEezhBeGKajwBqbIH7KqmIZfiTYGG8eQ2RhSjNGKXlPHmjOvbJWcYPKdu2Y/WE5PHP0TBMslUmCAIqr/c5zXJahTAEV\u002B\u002B2vwgygDaKBhUYCJw2/Ud1mIogfTLwoq3S1VxlW97BgJEGFRIkGjIinAHtDqNXAtAq5Oyl59a4whxeY6raJKo2VogLMOQ1UX5YAeEtB5AKe9aIOnbyH5i\u002BSVb1xbaLRHtXtrQbS9Hr9ZduSeHxi7qMV\u002BfUTeozRDrvTOeRP4vL0L1p2VDb7ywEoEDjg9G6yL2YZXHSsvqNIHJ9K/7qWrYLpnkki7JpsGS706mpU8BlMIQp9NoV9R3C3LTiXsMxGkmK191Ylj0PLrUNFuNM49CuG/d2wGHf9a1bYa79i1WhirVgHnvnCJ5HHsolCOI\u002BdfjgMELPulnrquIz/TCSDaNfa4wp6MVYyw9ZM6WbuujLHOuyGVsS1cxfeHeVsw9tsQ0mxZ1SEIk3i2k3doq0U\u002B/1ZNxE3/RISJW/znBNwxQD636YcPVPdQxifpHt32NFpySHoE4vJNUY2nkLlkIY5cRVM4sMH976qe/T5mFiXm0yeidLyiLF0Mapf5Z4Q\u002BLORZTJlKvYOYtJiPZiXz5ztnwL1RwazRulk17AZpxEfmYJBZzImMXBWjyYAj0oZ3WENckabG7Gs3h9JAVJF9bvAQqQVVmhqx26Snrffs7aeSvpOCzTLg37RlIkT3C8eEZprP02mA4f5oqvYCXz5zCpoq7dY9umG9L8lQ8HeV\u002Bo\u002BdI0ddHNp90ZyVWmJ83kB18heqzF4xRqw5EqNgL/GGkvAmZXv3Fi2/rNw5aGA/QFFJGz5f6y5xq5zbI8p3HaHrDoeyFrkEvtwqK19COB5MOZJSFxTzZqeB9LnfG/IjSE96TlmYjSnYBFwiNf/PL7O\u002BTyo35MZM96ff8GH/JaLpxqLQB\u002BmEs6youdL4kTDn8sUGYIzH66OI7VaxuJzH2R65eG9dPyfJ\u002Bdu9j2szlCa3N/2cuMUWIhs/BxpS0vrPoKD0P1jBSvOdfGbxShw4lVkv\u002BoDfKyAZoxYUXffNdubgre7KP1TN9ezJ/3yeZNg\u002BxrHBIxh6MLVA2pwCrO070AV/0JwtblXEYgST1Svje35\u002BFZcGDBPOZr15SWT4iwj/zi93HlQ70Zgb/IDTphtJXV8dxJdV9cPxcane8\u002BUwy9c708c8rF0qAkP/Kg\u002BTOoBiMCwFmsaxahhrRayqXR2zKzDp19JUDLECM4JTlsu0XnbpvMP5K3EQSmnu0Wawf\u002BUmS/8eqWLuDeN7A6dEHdMMtyd1wOBZ\u002Bf\u002B/mU1oZXtKUfOdLQrMlbUUO27gvieJzCyWolo/On8EzFH/Xw/VRain8LGzpzCIP\u002BFyYcVxeXvYNc0g0cMhC1d0mCC5DXalPrXGeI12FiU7zqJ4zNi5k5MV52kC9LPlhqUafs7PzzKqzWMPqsCuYd\u002BoJMNgqH6\u002BusSNoyXNognB4PHoW9dWK/9vjf91qiiSZ4VJWs\u002BwhN4mm4PKQmwMnWsZDYoOhgYIUfjD8Rq/CRDb\u002BztghAd6EVwTwYATS6mTIzCUXFyeg6F/AMjW7JODp5KzLkcwrBkjnvwt\u002BsSGNQYPcM4qKqy0fXeaIUM\u002Bo2SIUBntoB0ionbXcP2gcIjcuQvCh3vFmb0l/vEPloqWJPtXpaqq2FTo7M5XErmvFAyuvWg3O9wowvacx6FsEsvsQQvCCIseMeD3GZqtrobDdurkYNliXukfbqK0DdDzfNnCapGt7MtBkItHQCJBexRvmVC2h7IyieJi4pooaePPw5yAqwP1VYnfYtAN2x6GnfOORHSAPPVnz\u002BDvCspxWSbnd3yFgNAQekPG1ySh5K7DnASmmeVvT8anWNsixgq/rgmpZqOiAR0jfgowuWXQhetyK27Fiv9BeCe13if07XQ5RyjbOL4LIZsngxvbfpag1pLvsNqbuiNKZ\u002B68LCL1LlCV93I89Y1tZsnT3gejpflRFQeVBXyZXY0FUNCPTzV4MlSLBYdkY\u002BEFQkoQx9wb5oH1KxcbYCkUPFmlN2T8ndfUW6uzGGBx7LEmT8LySJXxKaoO2iQeXNJrdwlt/2y8SKRyfKwwaI5hg35mNNAmIbODs836rcPztj7ZR6EWxC1EqgcegAvpgIDbrRbluCfCBVWVqgtewZrgvoatVuEtSr8RIYrJB2Fn2jMM3wCszf3W10JLgVoh5ahsPgGFfCnf7mKX1Jac\u002BP30Lc/YEiKac7CI1n\u002Be4clk7zvinMlf4l3JbPDeFPlnOh5EV1NKSdOF0cpQ/KXqQMyZMuWa\u002Blv0lAtyDqUx/F63YZxhGkp2GqVoHMs\u002BzyX4HywkBSITjH\u002BCT8MH2Dsuk9Wr2ZrJSSZCIxhAMp2Q9YUlui\u002B5Dbd8o5VcnsqHLgJqOUj1kzVLLpXFoiHJk1miMZo\u002BIl4LdYZebzXFbKpb\u002BzTV1jlU2yKPmktZs2uVcxA7\u002Bq1wSQukHsPCV2P/hYHrqabs871gTRZ3rkgS8YIayPwlibH867Ipcfc1koO\u002BkBTJbgnEqH9Sm22W\u002BJqDkW0Bp05n2fvQLr40w4HGKrqSuR4zCUO4VmC8ky4EZjLXZeBKNCs1VrYY\u002BX9Lj\u002BT9jHDyxD\u002B8UEfpSREt60bNi4iLHV2hfDaPXWJn2hAEbMZ7/wa9UWHzWtVYoOraB2tvS222wHKHHBB6I2adVHZ35NxK8ewAEDoml8JISNtL9VX2\u002BI7iTaxT9OM2A237VcZfILvOjxW/bzszkChwPtN1Li4Q5lvnVVdv9v0JCgzMK0I76SgffSYAd4lTrv1EI7YPgRU/6m\u002Bqt4tkXtgYdiUuZ2TmdFWrFbEH0G7Sk6aZ65NG\u002BUj3jADSkXFc\u002Bx5N58FkJUdYne9gZKtkOBoAl\u002BQkirME0XzcNpskE6LkDlqS\u002Beitbm5fAU3kJpTdk1Pm0flNeDBrCRZEh\u002B7sNIoMfBYQkX5xU2m1hUklYOroPqMHPUHpltYqJ7CSKOa/cszD16p\u002BjMIVtX6P17KnRagrXIlLpTdIIuVAJmmNn2pDNlK8YYlAqXGhMYfDWf8jguIIZoxdM83Vu7TFPqZYR9YUDOFgKuQe6vMX6rNvRMjmHGOHhTieJcKEpuYUe2rLCKmx7wzdw1g96bvZBUkaZnbr3uIC0MLddebe24Q\u002BCq9IDKIJ/VW7yFkLSZu8hOC5agCvaJyIyDfm1LlmPyfUP97MUTinEKjhL9aI90cnIPDGZXFDTuHS/0SqIujcVckxd0n8sDPn0hmXjjjF/9Cw//OIX5m2ULE9OZH0PO2ABNnNV7/9KnC83lMXq8CpDP9z\u002BWM1E/YvuubY/7aiM9VsF4le\u002BKhQ85VDC0EGXqTwU\u002BySQAOKSzDjnZyZJGr52uq965R3SlRW4wWN8ci1KVwCKKuJz7ORoYyYexrL949qSXCWiHMQeMmYe509/FkobrRAVvu/L8s27EoH3s85iut2Y2iX3mEpMa\u002BiMZQWk\u002BUzcAymS6DTq1lln9woyJo6XrCxx1jwkFBTVyUMHT43IFhk1G7Ckz9KorgPMn6EwCjVZ5MjZIxMQt\u002B8EzR7h04bbr9DhDRrd8txJyTgoZ4Rzlb8NrWrE7uMGFGPBkALDttqM8P/AXv0qi\u002BHsj2nq6FBqkSdf1DYsBrD92uinDGLJhgJtq2aUozax4xF42F\u002BJKzwTZv7rY\u002BKUUOo\u002B0nQUg4\u002BPEvlXjTzp1f3grfEUsy5hZL\u002B8k6Vj7iIvyUqMVdDCrW\u002BR6bVWMZ3/OYEA\u002BrXxj6273W20V\u002B/aGzTXN8PybXAtLfCRcsl5CzMRvWoUYuNsLjmswIhjDkV/x86AjwnaDMwQ49zFYBzUQtI6oqqFtbhRawmKRaz3uh\u002BrEbr66Hw5R6CeA38Gps4cyH22KGuq6gIWPxPwT8cvKSm9Gk5R6WpWAVr557I5SsQ7bY0vMYGz8De45LloOPfpfupVWYyPyt8TUCcAsPJP3PRfxOI5/\u002BeYCRoWqQSg/chjAHjX4\u002BE3u6KuG\u002BFqs081eQfFCHQVr37yvVByeRHaYmJunaB5Z\u002BkDGAk/m\u002BQGPUXK0T/86\u002BVUXVEJ1TaQxUKQw6l\u002B/BWuvAEewfBq1hOK/HAKp5fh3YaNCkBPb4KyYlK2rshKhzEwLBUu3hn06YdNjui2lh2qrvYS8fHVX0x\u002BbF\u002BdpDdbMGVO2nuCsw98iCDJAeCqC9w1G//SJ5VPaszIoHGw==",
       "StatusCode": 202,
       "ResponseHeaders": {
         "Content-Length": "0",
-<<<<<<< HEAD
-        "Date": "Thu, 05 Mar 2020 22:15:22 GMT",
-=======
         "Date": "Fri, 03 Apr 2020 20:58:50 GMT",
->>>>>>> 32e373e2
         "Server": [
           "Windows-Azure-HDFS/1.0",
           "Microsoft-HTTPAPI/2.0"
         ],
         "x-ms-client-request-id": "8f95de37-8d43-3359-dd9a-ddc72c5b423a",
-<<<<<<< HEAD
-        "x-ms-request-id": "b61269b1-c01f-0026-473b-f3da23000000",
-        "x-ms-request-server-encrypted": "true",
-        "x-ms-version": "2019-10-10"
-=======
         "x-ms-request-id": "fa43febf-201f-0097-1bfa-091bad000000",
         "x-ms-request-server-encrypted": "true",
         "x-ms-version": "2019-12-12"
->>>>>>> 32e373e2
       },
       "ResponseBody": []
     },
     {
-<<<<<<< HEAD
-      "RequestUri": "https://seanstagehierarchical.blob.core.windows.net/test-filesystem-008441ac-6b70-71d6-55db-2bf046a58d5c?restype=container",
-      "RequestMethod": "DELETE",
-      "RequestHeaders": {
-        "Authorization": "Sanitized",
-        "traceparent": "00-57ff4e246021b9458642e70984821cee-c80f1936ae612a46-00",
-        "User-Agent": [
-          "azsdk-net-Storage.Files.DataLake/12.0.0-dev.20200305.1",
-          "(.NET Core 4.6.28325.01; Microsoft Windows 10.0.18363 )"
-        ],
-        "x-ms-client-request-id": "62f64abc-28a8-29d0-8ab4-1832e34c428d",
-        "x-ms-date": "Thu, 05 Mar 2020 22:15:22 GMT",
-        "x-ms-return-client-request-id": "true",
-        "x-ms-version": "2019-10-10"
-=======
       "RequestUri": "http://seannsecanary.blob.core.windows.net/test-filesystem-008441ac-6b70-71d6-55db-2bf046a58d5c?restype=container",
       "RequestMethod": "DELETE",
       "RequestHeaders": {
@@ -274,39 +148,25 @@
         "x-ms-date": "Fri, 03 Apr 2020 20:58:52 GMT",
         "x-ms-return-client-request-id": "true",
         "x-ms-version": "2019-12-12"
->>>>>>> 32e373e2
       },
       "RequestBody": null,
       "StatusCode": 202,
       "ResponseHeaders": {
         "Content-Length": "0",
-<<<<<<< HEAD
-        "Date": "Thu, 05 Mar 2020 22:15:21 GMT",
-=======
         "Date": "Fri, 03 Apr 2020 20:58:50 GMT",
->>>>>>> 32e373e2
         "Server": [
           "Windows-Azure-Blob/1.0",
           "Microsoft-HTTPAPI/2.0"
         ],
         "x-ms-client-request-id": "62f64abc-28a8-29d0-8ab4-1832e34c428d",
-<<<<<<< HEAD
-        "x-ms-request-id": "4281d879-601e-003f-293b-f35a98000000",
-        "x-ms-version": "2019-10-10"
-=======
         "x-ms-request-id": "9621f70f-f01e-0012-43fa-093670000000",
         "x-ms-version": "2019-12-12"
->>>>>>> 32e373e2
       },
       "ResponseBody": []
     }
   ],
   "Variables": {
     "RandomSeed": "93869378",
-<<<<<<< HEAD
-    "Storage_TestConfigHierarchicalNamespace": "NamespaceTenant\nseanstagehierarchical\nU2FuaXRpemVk\nhttps://seanstagehierarchical.blob.core.windows.net\nhttp://seanstagehierarchical.file.core.windows.net\nhttp://seanstagehierarchical.queue.core.windows.net\nhttp://seanstagehierarchical.table.core.windows.net\n\n\n\n\nhttp://seanstagehierarchical-secondary.blob.core.windows.net\nhttp://seanstagehierarchical-secondary.file.core.windows.net\nhttp://seanstagehierarchical-secondary.queue.core.windows.net\nhttp://seanstagehierarchical-secondary.table.core.windows.net\n68390a19-a643-458b-b726-408abf67b4fc\nSanitized\n72f988bf-86f1-41af-91ab-2d7cd011db47\nhttps://login.microsoftonline.com/\nCloud\nBlobEndpoint=https://seanstagehierarchical.blob.core.windows.net/;QueueEndpoint=http://seanstagehierarchical.queue.core.windows.net/;FileEndpoint=http://seanstagehierarchical.file.core.windows.net/;BlobSecondaryEndpoint=http://seanstagehierarchical-secondary.blob.core.windows.net/;QueueSecondaryEndpoint=http://seanstagehierarchical-secondary.queue.core.windows.net/;FileSecondaryEndpoint=http://seanstagehierarchical-secondary.file.core.windows.net/;AccountName=seanstagehierarchical;AccountKey=Sanitized\n"
-=======
     "Storage_TestConfigHierarchicalNamespace": "NamespaceTenant\nseannsecanary\nU2FuaXRpemVk\nhttp://seannsecanary.blob.core.windows.net\nhttp://seannsecanary.file.core.windows.net\nhttp://seannsecanary.queue.core.windows.net\nhttp://seannsecanary.table.core.windows.net\n\n\n\n\nhttp://seannsecanary-secondary.blob.core.windows.net\nhttp://seannsecanary-secondary.file.core.windows.net\nhttp://seannsecanary-secondary.queue.core.windows.net\nhttp://seannsecanary-secondary.table.core.windows.net\n68390a19-a643-458b-b726-408abf67b4fc\nSanitized\n72f988bf-86f1-41af-91ab-2d7cd011db47\nhttps://login.microsoftonline.com/\nCloud\nBlobEndpoint=http://seannsecanary.blob.core.windows.net/;QueueEndpoint=http://seannsecanary.queue.core.windows.net/;FileEndpoint=http://seannsecanary.file.core.windows.net/;BlobSecondaryEndpoint=http://seannsecanary-secondary.blob.core.windows.net/;QueueSecondaryEndpoint=http://seannsecanary-secondary.queue.core.windows.net/;FileSecondaryEndpoint=http://seannsecanary-secondary.file.core.windows.net/;AccountName=seannsecanary;AccountKey=Sanitized\n"
->>>>>>> 32e373e2
   }
 }