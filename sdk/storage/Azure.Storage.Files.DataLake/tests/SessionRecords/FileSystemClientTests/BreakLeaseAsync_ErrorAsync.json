{
  "Entries": [
    {
<<<<<<< HEAD
      "RequestUri": "https://seanstagehierarchical.blob.core.windows.net/test-filesystem-0f86bd0e-b952-9524-05dd-206dfb7cb219?comp=lease\u0026restype=container",
      "RequestMethod": "PUT",
      "RequestHeaders": {
        "Authorization": "Sanitized",
        "traceparent": "00-70bb03d358c04e47aa3a661f760b4638-1e06d710a909e44f-00",
        "User-Agent": [
          "azsdk-net-Storage.Files.DataLake/12.0.0-dev.20200305.1",
          "(.NET Core 4.6.28325.01; Microsoft Windows 10.0.18363 )"
        ],
        "x-ms-client-request-id": "6c84a0d0-4ad7-897e-952e-76cc892b7c2c",
        "x-ms-date": "Thu, 05 Mar 2020 21:59:00 GMT",
        "x-ms-lease-action": "break",
        "x-ms-return-client-request-id": "true",
        "x-ms-version": "2019-10-10"
=======
      "RequestUri": "http://seannsecanary.blob.core.windows.net/test-filesystem-0f86bd0e-b952-9524-05dd-206dfb7cb219?comp=lease\u0026restype=container",
      "RequestMethod": "PUT",
      "RequestHeaders": {
        "Authorization": "Sanitized",
        "traceparent": "00-51c553104af0604f946d7985d1681ad4-0359eb11826d5945-00",
        "User-Agent": [
          "azsdk-net-Storage.Files.DataLake/12.1.0-dev.20200403.1",
          "(.NET Core 4.6.28325.01; Microsoft Windows 10.0.18362 )"
        ],
        "x-ms-client-request-id": "6c84a0d0-4ad7-897e-952e-76cc892b7c2c",
        "x-ms-date": "Fri, 03 Apr 2020 21:04:52 GMT",
        "x-ms-lease-action": "break",
        "x-ms-return-client-request-id": "true",
        "x-ms-version": "2019-12-12"
>>>>>>> 32e373e2
      },
      "RequestBody": null,
      "StatusCode": 404,
      "ResponseHeaders": {
        "Content-Length": "225",
        "Content-Type": "application/xml",
<<<<<<< HEAD
        "Date": "Thu, 05 Mar 2020 21:58:59 GMT",
=======
        "Date": "Fri, 03 Apr 2020 21:04:50 GMT",
>>>>>>> 32e373e2
        "Server": [
          "Windows-Azure-Blob/1.0",
          "Microsoft-HTTPAPI/2.0"
        ],
        "x-ms-client-request-id": "6c84a0d0-4ad7-897e-952e-76cc892b7c2c",
        "x-ms-error-code": "ContainerNotFound",
<<<<<<< HEAD
        "x-ms-request-id": "959f535a-b01e-003c-2339-f3bbfc000000",
        "x-ms-version": "2019-10-10"
      },
      "ResponseBody": [
        "\uFEFF\u003C?xml version=\u00221.0\u0022 encoding=\u0022utf-8\u0022?\u003E\u003CError\u003E\u003CCode\u003EContainerNotFound\u003C/Code\u003E\u003CMessage\u003EThe specified container does not exist.\n",
        "RequestId:959f535a-b01e-003c-2339-f3bbfc000000\n",
        "Time:2020-03-05T21:59:00.2075466Z\u003C/Message\u003E\u003C/Error\u003E"
=======
        "x-ms-request-id": "96229e48-f01e-0012-78fb-093670000000",
        "x-ms-version": "2019-12-12"
      },
      "ResponseBody": [
        "\uFEFF\u003C?xml version=\u00221.0\u0022 encoding=\u0022utf-8\u0022?\u003E\u003CError\u003E\u003CCode\u003EContainerNotFound\u003C/Code\u003E\u003CMessage\u003EThe specified container does not exist.\n",
        "RequestId:96229e48-f01e-0012-78fb-093670000000\n",
        "Time:2020-04-03T21:04:51.4098234Z\u003C/Message\u003E\u003C/Error\u003E"
>>>>>>> 32e373e2
      ]
    }
  ],
  "Variables": {
    "RandomSeed": "1408778555",
<<<<<<< HEAD
    "Storage_TestConfigHierarchicalNamespace": "NamespaceTenant\nseanstagehierarchical\nU2FuaXRpemVk\nhttps://seanstagehierarchical.blob.core.windows.net\nhttp://seanstagehierarchical.file.core.windows.net\nhttp://seanstagehierarchical.queue.core.windows.net\nhttp://seanstagehierarchical.table.core.windows.net\n\n\n\n\nhttp://seanstagehierarchical-secondary.blob.core.windows.net\nhttp://seanstagehierarchical-secondary.file.core.windows.net\nhttp://seanstagehierarchical-secondary.queue.core.windows.net\nhttp://seanstagehierarchical-secondary.table.core.windows.net\n68390a19-a643-458b-b726-408abf67b4fc\nSanitized\n72f988bf-86f1-41af-91ab-2d7cd011db47\nhttps://login.microsoftonline.com/\nCloud\nBlobEndpoint=https://seanstagehierarchical.blob.core.windows.net/;QueueEndpoint=http://seanstagehierarchical.queue.core.windows.net/;FileEndpoint=http://seanstagehierarchical.file.core.windows.net/;BlobSecondaryEndpoint=http://seanstagehierarchical-secondary.blob.core.windows.net/;QueueSecondaryEndpoint=http://seanstagehierarchical-secondary.queue.core.windows.net/;FileSecondaryEndpoint=http://seanstagehierarchical-secondary.file.core.windows.net/;AccountName=seanstagehierarchical;AccountKey=Sanitized\n"
=======
    "Storage_TestConfigHierarchicalNamespace": "NamespaceTenant\nseannsecanary\nU2FuaXRpemVk\nhttp://seannsecanary.blob.core.windows.net\nhttp://seannsecanary.file.core.windows.net\nhttp://seannsecanary.queue.core.windows.net\nhttp://seannsecanary.table.core.windows.net\n\n\n\n\nhttp://seannsecanary-secondary.blob.core.windows.net\nhttp://seannsecanary-secondary.file.core.windows.net\nhttp://seannsecanary-secondary.queue.core.windows.net\nhttp://seannsecanary-secondary.table.core.windows.net\n68390a19-a643-458b-b726-408abf67b4fc\nSanitized\n72f988bf-86f1-41af-91ab-2d7cd011db47\nhttps://login.microsoftonline.com/\nCloud\nBlobEndpoint=http://seannsecanary.blob.core.windows.net/;QueueEndpoint=http://seannsecanary.queue.core.windows.net/;FileEndpoint=http://seannsecanary.file.core.windows.net/;BlobSecondaryEndpoint=http://seannsecanary-secondary.blob.core.windows.net/;QueueSecondaryEndpoint=http://seannsecanary-secondary.queue.core.windows.net/;FileSecondaryEndpoint=http://seannsecanary-secondary.file.core.windows.net/;AccountName=seannsecanary;AccountKey=Sanitized\n"
>>>>>>> 32e373e2
  }
}<|MERGE_RESOLUTION|>--- conflicted
+++ resolved
@@ -1,22 +1,6 @@
 {
   "Entries": [
     {
-<<<<<<< HEAD
-      "RequestUri": "https://seanstagehierarchical.blob.core.windows.net/test-filesystem-0f86bd0e-b952-9524-05dd-206dfb7cb219?comp=lease\u0026restype=container",
-      "RequestMethod": "PUT",
-      "RequestHeaders": {
-        "Authorization": "Sanitized",
-        "traceparent": "00-70bb03d358c04e47aa3a661f760b4638-1e06d710a909e44f-00",
-        "User-Agent": [
-          "azsdk-net-Storage.Files.DataLake/12.0.0-dev.20200305.1",
-          "(.NET Core 4.6.28325.01; Microsoft Windows 10.0.18363 )"
-        ],
-        "x-ms-client-request-id": "6c84a0d0-4ad7-897e-952e-76cc892b7c2c",
-        "x-ms-date": "Thu, 05 Mar 2020 21:59:00 GMT",
-        "x-ms-lease-action": "break",
-        "x-ms-return-client-request-id": "true",
-        "x-ms-version": "2019-10-10"
-=======
       "RequestUri": "http://seannsecanary.blob.core.windows.net/test-filesystem-0f86bd0e-b952-9524-05dd-206dfb7cb219?comp=lease\u0026restype=container",
       "RequestMethod": "PUT",
       "RequestHeaders": {
@@ -31,33 +15,19 @@
         "x-ms-lease-action": "break",
         "x-ms-return-client-request-id": "true",
         "x-ms-version": "2019-12-12"
->>>>>>> 32e373e2
       },
       "RequestBody": null,
       "StatusCode": 404,
       "ResponseHeaders": {
         "Content-Length": "225",
         "Content-Type": "application/xml",
-<<<<<<< HEAD
-        "Date": "Thu, 05 Mar 2020 21:58:59 GMT",
-=======
         "Date": "Fri, 03 Apr 2020 21:04:50 GMT",
->>>>>>> 32e373e2
         "Server": [
           "Windows-Azure-Blob/1.0",
           "Microsoft-HTTPAPI/2.0"
         ],
         "x-ms-client-request-id": "6c84a0d0-4ad7-897e-952e-76cc892b7c2c",
         "x-ms-error-code": "ContainerNotFound",
-<<<<<<< HEAD
-        "x-ms-request-id": "959f535a-b01e-003c-2339-f3bbfc000000",
-        "x-ms-version": "2019-10-10"
-      },
-      "ResponseBody": [
-        "\uFEFF\u003C?xml version=\u00221.0\u0022 encoding=\u0022utf-8\u0022?\u003E\u003CError\u003E\u003CCode\u003EContainerNotFound\u003C/Code\u003E\u003CMessage\u003EThe specified container does not exist.\n",
-        "RequestId:959f535a-b01e-003c-2339-f3bbfc000000\n",
-        "Time:2020-03-05T21:59:00.2075466Z\u003C/Message\u003E\u003C/Error\u003E"
-=======
         "x-ms-request-id": "96229e48-f01e-0012-78fb-093670000000",
         "x-ms-version": "2019-12-12"
       },
@@ -65,16 +35,11 @@
         "\uFEFF\u003C?xml version=\u00221.0\u0022 encoding=\u0022utf-8\u0022?\u003E\u003CError\u003E\u003CCode\u003EContainerNotFound\u003C/Code\u003E\u003CMessage\u003EThe specified container does not exist.\n",
         "RequestId:96229e48-f01e-0012-78fb-093670000000\n",
         "Time:2020-04-03T21:04:51.4098234Z\u003C/Message\u003E\u003C/Error\u003E"
->>>>>>> 32e373e2
       ]
     }
   ],
   "Variables": {
     "RandomSeed": "1408778555",
-<<<<<<< HEAD
-    "Storage_TestConfigHierarchicalNamespace": "NamespaceTenant\nseanstagehierarchical\nU2FuaXRpemVk\nhttps://seanstagehierarchical.blob.core.windows.net\nhttp://seanstagehierarchical.file.core.windows.net\nhttp://seanstagehierarchical.queue.core.windows.net\nhttp://seanstagehierarchical.table.core.windows.net\n\n\n\n\nhttp://seanstagehierarchical-secondary.blob.core.windows.net\nhttp://seanstagehierarchical-secondary.file.core.windows.net\nhttp://seanstagehierarchical-secondary.queue.core.windows.net\nhttp://seanstagehierarchical-secondary.table.core.windows.net\n68390a19-a643-458b-b726-408abf67b4fc\nSanitized\n72f988bf-86f1-41af-91ab-2d7cd011db47\nhttps://login.microsoftonline.com/\nCloud\nBlobEndpoint=https://seanstagehierarchical.blob.core.windows.net/;QueueEndpoint=http://seanstagehierarchical.queue.core.windows.net/;FileEndpoint=http://seanstagehierarchical.file.core.windows.net/;BlobSecondaryEndpoint=http://seanstagehierarchical-secondary.blob.core.windows.net/;QueueSecondaryEndpoint=http://seanstagehierarchical-secondary.queue.core.windows.net/;FileSecondaryEndpoint=http://seanstagehierarchical-secondary.file.core.windows.net/;AccountName=seanstagehierarchical;AccountKey=Sanitized\n"
-=======
     "Storage_TestConfigHierarchicalNamespace": "NamespaceTenant\nseannsecanary\nU2FuaXRpemVk\nhttp://seannsecanary.blob.core.windows.net\nhttp://seannsecanary.file.core.windows.net\nhttp://seannsecanary.queue.core.windows.net\nhttp://seannsecanary.table.core.windows.net\n\n\n\n\nhttp://seannsecanary-secondary.blob.core.windows.net\nhttp://seannsecanary-secondary.file.core.windows.net\nhttp://seannsecanary-secondary.queue.core.windows.net\nhttp://seannsecanary-secondary.table.core.windows.net\n68390a19-a643-458b-b726-408abf67b4fc\nSanitized\n72f988bf-86f1-41af-91ab-2d7cd011db47\nhttps://login.microsoftonline.com/\nCloud\nBlobEndpoint=http://seannsecanary.blob.core.windows.net/;QueueEndpoint=http://seannsecanary.queue.core.windows.net/;FileEndpoint=http://seannsecanary.file.core.windows.net/;BlobSecondaryEndpoint=http://seannsecanary-secondary.blob.core.windows.net/;QueueSecondaryEndpoint=http://seannsecanary-secondary.queue.core.windows.net/;FileSecondaryEndpoint=http://seannsecanary-secondary.file.core.windows.net/;AccountName=seannsecanary;AccountKey=Sanitized\n"
->>>>>>> 32e373e2
   }
 }