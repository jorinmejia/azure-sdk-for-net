--- conflicted
+++ resolved
@@ -1,22 +1,6 @@
 {
   "Entries": [
     {
-<<<<<<< HEAD
-      "RequestUri": "https://seanstagehierarchical.blob.core.windows.net/test-filesystem-88390bc8-f2ae-4f07-d28a-645a93927be5?restype=container",
-      "RequestMethod": "PUT",
-      "RequestHeaders": {
-        "Authorization": "Sanitized",
-        "traceparent": "00-f219212f1136664f84958942534d162e-72a5390e0b884c4f-00",
-        "User-Agent": [
-          "azsdk-net-Storage.Files.DataLake/12.0.0-dev.20200305.1",
-          "(.NET Core 4.6.28325.01; Microsoft Windows 10.0.18363 )"
-        ],
-        "x-ms-blob-public-access": "container",
-        "x-ms-client-request-id": "d19d9a60-a9fb-aca4-f101-1d89c33f962c",
-        "x-ms-date": "Thu, 05 Mar 2020 21:58:13 GMT",
-        "x-ms-return-client-request-id": "true",
-        "x-ms-version": "2019-10-10"
-=======
       "RequestUri": "http://seannsecanary.blob.core.windows.net/test-filesystem-88390bc8-f2ae-4f07-d28a-645a93927be5?restype=container",
       "RequestMethod": "PUT",
       "RequestHeaders": {
@@ -31,52 +15,25 @@
         "x-ms-date": "Fri, 03 Apr 2020 21:04:28 GMT",
         "x-ms-return-client-request-id": "true",
         "x-ms-version": "2019-12-12"
->>>>>>> 32e373e2
       },
       "RequestBody": null,
       "StatusCode": 201,
       "ResponseHeaders": {
         "Content-Length": "0",
-<<<<<<< HEAD
-        "Date": "Thu, 05 Mar 2020 21:58:13 GMT",
-        "ETag": "\u00220x8D7C1504D6C0547\u0022",
-        "Last-Modified": "Thu, 05 Mar 2020 21:58:13 GMT",
-=======
         "Date": "Fri, 03 Apr 2020 21:04:26 GMT",
         "ETag": "\u00220x8D7D8129800FE7D\u0022",
         "Last-Modified": "Fri, 03 Apr 2020 21:04:26 GMT",
->>>>>>> 32e373e2
         "Server": [
           "Windows-Azure-Blob/1.0",
           "Microsoft-HTTPAPI/2.0"
         ],
         "x-ms-client-request-id": "d19d9a60-a9fb-aca4-f101-1d89c33f962c",
-<<<<<<< HEAD
-        "x-ms-request-id": "050914db-b01e-002c-7839-f37e94000000",
-        "x-ms-version": "2019-10-10"
-=======
         "x-ms-request-id": "96229160-f01e-0012-39fb-093670000000",
         "x-ms-version": "2019-12-12"
->>>>>>> 32e373e2
       },
       "ResponseBody": []
     },
     {
-<<<<<<< HEAD
-      "RequestUri": "https://seanstagehierarchical.dfs.core.windows.net/test-filesystem-88390bc8-f2ae-4f07-d28a-645a93927be5/test-directory-80173251-af2e-6055-5cb1-2c75cded70cd?resource=directory",
-      "RequestMethod": "PUT",
-      "RequestHeaders": {
-        "Authorization": "Sanitized",
-        "traceparent": "00-8167ca82e6129041934f74a2091a5de5-774825c0b216f94b-00",
-        "User-Agent": [
-          "azsdk-net-Storage.Files.DataLake/12.0.0-dev.20200305.1",
-          "(.NET Core 4.6.28325.01; Microsoft Windows 10.0.18363 )"
-        ],
-        "x-ms-client-request-id": "acc8f7a2-26ee-b117-453c-75497c2fde04",
-        "x-ms-date": "Thu, 05 Mar 2020 21:58:13 GMT",
-        "x-ms-return-client-request-id": "true",
-        "x-ms-version": "2019-10-10"
-=======
       "RequestUri": "http://seannsecanary.dfs.core.windows.net/test-filesystem-88390bc8-f2ae-4f07-d28a-645a93927be5/test-directory-80173251-af2e-6055-5cb1-2c75cded70cd?resource=directory",
       "RequestMethod": "PUT",
       "RequestHeaders": {
@@ -90,52 +47,25 @@
         "x-ms-date": "Fri, 03 Apr 2020 21:04:28 GMT",
         "x-ms-return-client-request-id": "true",
         "x-ms-version": "2019-12-12"
->>>>>>> 32e373e2
       },
       "RequestBody": null,
       "StatusCode": 201,
       "ResponseHeaders": {
         "Content-Length": "0",
-<<<<<<< HEAD
-        "Date": "Thu, 05 Mar 2020 21:58:13 GMT",
-        "ETag": "\u00220x8D7C1504DA00A10\u0022",
-        "Last-Modified": "Thu, 05 Mar 2020 21:58:14 GMT",
-=======
         "Date": "Fri, 03 Apr 2020 21:04:26 GMT",
         "ETag": "\u00220x8D7D81298215068\u0022",
         "Last-Modified": "Fri, 03 Apr 2020 21:04:26 GMT",
->>>>>>> 32e373e2
         "Server": [
           "Windows-Azure-HDFS/1.0",
           "Microsoft-HTTPAPI/2.0"
         ],
         "x-ms-client-request-id": "acc8f7a2-26ee-b117-453c-75497c2fde04",
-<<<<<<< HEAD
-        "x-ms-request-id": "3ab45b91-601f-002f-5339-f39ff0000000",
-        "x-ms-version": "2019-10-10"
-=======
         "x-ms-request-id": "fa4403a8-201f-0097-17fb-091bad000000",
         "x-ms-version": "2019-12-12"
->>>>>>> 32e373e2
       },
       "ResponseBody": []
     },
     {
-<<<<<<< HEAD
-      "RequestUri": "https://seanstagehierarchical.dfs.core.windows.net/test-filesystem-88390bc8-f2ae-4f07-d28a-645a93927be5/test-directory-80173251-af2e-6055-5cb1-2c75cded70cd?recursive=true",
-      "RequestMethod": "DELETE",
-      "RequestHeaders": {
-        "Authorization": "Sanitized",
-        "traceparent": "00-cfcbc70e835968488bb4c106c6fa9e5f-f039354dfbe6d044-00",
-        "User-Agent": [
-          "azsdk-net-Storage.Files.DataLake/12.0.0-dev.20200305.1",
-          "(.NET Core 4.6.28325.01; Microsoft Windows 10.0.18363 )"
-        ],
-        "x-ms-client-request-id": "d5d211ec-c324-bbdf-0749-b3b834a08f1d",
-        "x-ms-date": "Thu, 05 Mar 2020 21:58:14 GMT",
-        "x-ms-return-client-request-id": "true",
-        "x-ms-version": "2019-10-10"
-=======
       "RequestUri": "http://seannsecanary.dfs.core.windows.net/test-filesystem-88390bc8-f2ae-4f07-d28a-645a93927be5/test-directory-80173251-af2e-6055-5cb1-2c75cded70cd?recursive=true",
       "RequestMethod": "DELETE",
       "RequestHeaders": {
@@ -149,48 +79,23 @@
         "x-ms-date": "Fri, 03 Apr 2020 21:04:28 GMT",
         "x-ms-return-client-request-id": "true",
         "x-ms-version": "2019-12-12"
->>>>>>> 32e373e2
       },
       "RequestBody": null,
       "StatusCode": 200,
       "ResponseHeaders": {
         "Content-Length": "0",
-<<<<<<< HEAD
-        "Date": "Thu, 05 Mar 2020 21:58:13 GMT",
-=======
         "Date": "Fri, 03 Apr 2020 21:04:26 GMT",
->>>>>>> 32e373e2
         "Server": [
           "Windows-Azure-HDFS/1.0",
           "Microsoft-HTTPAPI/2.0"
         ],
         "x-ms-client-request-id": "d5d211ec-c324-bbdf-0749-b3b834a08f1d",
-<<<<<<< HEAD
-        "x-ms-request-id": "3ab45b92-601f-002f-5439-f39ff0000000",
-        "x-ms-version": "2019-10-10"
-=======
         "x-ms-request-id": "fa4403a9-201f-0097-18fb-091bad000000",
         "x-ms-version": "2019-12-12"
->>>>>>> 32e373e2
       },
       "ResponseBody": []
     },
     {
-<<<<<<< HEAD
-      "RequestUri": "https://seanstagehierarchical.blob.core.windows.net/test-filesystem-88390bc8-f2ae-4f07-d28a-645a93927be5?restype=container",
-      "RequestMethod": "DELETE",
-      "RequestHeaders": {
-        "Authorization": "Sanitized",
-        "traceparent": "00-c21258d7679e254da11507ebe5f2a99d-cf0eafd30ae81c47-00",
-        "User-Agent": [
-          "azsdk-net-Storage.Files.DataLake/12.0.0-dev.20200305.1",
-          "(.NET Core 4.6.28325.01; Microsoft Windows 10.0.18363 )"
-        ],
-        "x-ms-client-request-id": "6b5c3e25-095d-cee0-71ea-9dfce87f73a7",
-        "x-ms-date": "Thu, 05 Mar 2020 21:58:14 GMT",
-        "x-ms-return-client-request-id": "true",
-        "x-ms-version": "2019-10-10"
-=======
       "RequestUri": "http://seannsecanary.blob.core.windows.net/test-filesystem-88390bc8-f2ae-4f07-d28a-645a93927be5?restype=container",
       "RequestMethod": "DELETE",
       "RequestHeaders": {
@@ -204,39 +109,25 @@
         "x-ms-date": "Fri, 03 Apr 2020 21:04:28 GMT",
         "x-ms-return-client-request-id": "true",
         "x-ms-version": "2019-12-12"
->>>>>>> 32e373e2
       },
       "RequestBody": null,
       "StatusCode": 202,
       "ResponseHeaders": {
         "Content-Length": "0",
-<<<<<<< HEAD
-        "Date": "Thu, 05 Mar 2020 21:58:14 GMT",
-=======
         "Date": "Fri, 03 Apr 2020 21:04:26 GMT",
->>>>>>> 32e373e2
         "Server": [
           "Windows-Azure-Blob/1.0",
           "Microsoft-HTTPAPI/2.0"
         ],
         "x-ms-client-request-id": "6b5c3e25-095d-cee0-71ea-9dfce87f73a7",
-<<<<<<< HEAD
-        "x-ms-request-id": "050914e9-b01e-002c-8039-f37e94000000",
-        "x-ms-version": "2019-10-10"
-=======
         "x-ms-request-id": "962291b4-f01e-0012-05fb-093670000000",
         "x-ms-version": "2019-12-12"
->>>>>>> 32e373e2
       },
       "ResponseBody": []
     }
   ],
   "Variables": {
     "RandomSeed": "1779699953",
-<<<<<<< HEAD
-    "Storage_TestConfigHierarchicalNamespace": "NamespaceTenant\nseanstagehierarchical\nU2FuaXRpemVk\nhttps://seanstagehierarchical.blob.core.windows.net\nhttp://seanstagehierarchical.file.core.windows.net\nhttp://seanstagehierarchical.queue.core.windows.net\nhttp://seanstagehierarchical.table.core.windows.net\n\n\n\n\nhttp://seanstagehierarchical-secondary.blob.core.windows.net\nhttp://seanstagehierarchical-secondary.file.core.windows.net\nhttp://seanstagehierarchical-secondary.queue.core.windows.net\nhttp://seanstagehierarchical-secondary.table.core.windows.net\n68390a19-a643-458b-b726-408abf67b4fc\nSanitized\n72f988bf-86f1-41af-91ab-2d7cd011db47\nhttps://login.microsoftonline.com/\nCloud\nBlobEndpoint=https://seanstagehierarchical.blob.core.windows.net/;QueueEndpoint=http://seanstagehierarchical.queue.core.windows.net/;FileEndpoint=http://seanstagehierarchical.file.core.windows.net/;BlobSecondaryEndpoint=http://seanstagehierarchical-secondary.blob.core.windows.net/;QueueSecondaryEndpoint=http://seanstagehierarchical-secondary.queue.core.windows.net/;FileSecondaryEndpoint=http://seanstagehierarchical-secondary.file.core.windows.net/;AccountName=seanstagehierarchical;AccountKey=Sanitized\n"
-=======
     "Storage_TestConfigHierarchicalNamespace": "NamespaceTenant\nseannsecanary\nU2FuaXRpemVk\nhttp://seannsecanary.blob.core.windows.net\nhttp://seannsecanary.file.core.windows.net\nhttp://seannsecanary.queue.core.windows.net\nhttp://seannsecanary.table.core.windows.net\n\n\n\n\nhttp://seannsecanary-secondary.blob.core.windows.net\nhttp://seannsecanary-secondary.file.core.windows.net\nhttp://seannsecanary-secondary.queue.core.windows.net\nhttp://seannsecanary-secondary.table.core.windows.net\n68390a19-a643-458b-b726-408abf67b4fc\nSanitized\n72f988bf-86f1-41af-91ab-2d7cd011db47\nhttps://login.microsoftonline.com/\nCloud\nBlobEndpoint=http://seannsecanary.blob.core.windows.net/;QueueEndpoint=http://seannsecanary.queue.core.windows.net/;FileEndpoint=http://seannsecanary.file.core.windows.net/;BlobSecondaryEndpoint=http://seannsecanary-secondary.blob.core.windows.net/;QueueSecondaryEndpoint=http://seannsecanary-secondary.queue.core.windows.net/;FileSecondaryEndpoint=http://seannsecanary-secondary.file.core.windows.net/;AccountName=seannsecanary;AccountKey=Sanitized\n"
->>>>>>> 32e373e2
   }
 }