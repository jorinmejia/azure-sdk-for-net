--- conflicted
+++ resolved
@@ -1,145 +1,74 @@
 {
   "Entries": [
     {
-<<<<<<< HEAD
-      "RequestUri": "https://seanstagehierarchical.blob.core.windows.net/test-filesystem-13ba1cc1-68c9-08dc-354e-16cc491e7951?restype=container",
-      "RequestMethod": "PUT",
-      "RequestHeaders": {
-        "Authorization": "Sanitized",
-        "traceparent": "00-71655ac6346e8148a82293d146d7103f-0a1fc7d4d594c74d-00",
-        "User-Agent": [
-          "azsdk-net-Storage.Files.DataLake/12.0.0-dev.20200305.1",
-          "(.NET Core 4.6.28325.01; Microsoft Windows 10.0.18363 )"
+      "RequestUri": "http://seannsecanary.blob.core.windows.net/test-filesystem-13ba1cc1-68c9-08dc-354e-16cc491e7951?restype=container",
+      "RequestMethod": "PUT",
+      "RequestHeaders": {
+        "Authorization": "Sanitized",
+        "traceparent": "00-94a356790c4734458d639d7eabf54730-27759ef4dc40354b-00",
+        "User-Agent": [
+          "azsdk-net-Storage.Files.DataLake/12.1.0-dev.20200403.1",
+          "(.NET Core 4.6.28325.01; Microsoft Windows 10.0.18362 )"
         ],
         "x-ms-client-request-id": "769228cd-f958-4523-a5b2-164cb09e4c1b",
-        "x-ms-date": "Thu, 05 Mar 2020 21:59:58 GMT",
-        "x-ms-return-client-request-id": "true",
-        "x-ms-version": "2019-10-10"
-=======
-      "RequestUri": "http://seannsecanary.blob.core.windows.net/test-filesystem-13ba1cc1-68c9-08dc-354e-16cc491e7951?restype=container",
-      "RequestMethod": "PUT",
-      "RequestHeaders": {
-        "Authorization": "Sanitized",
-        "traceparent": "00-94a356790c4734458d639d7eabf54730-27759ef4dc40354b-00",
-        "User-Agent": [
-          "azsdk-net-Storage.Files.DataLake/12.1.0-dev.20200403.1",
-          "(.NET Core 4.6.28325.01; Microsoft Windows 10.0.18362 )"
-        ],
-        "x-ms-client-request-id": "769228cd-f958-4523-a5b2-164cb09e4c1b",
-        "x-ms-date": "Fri, 03 Apr 2020 21:05:23 GMT",
-        "x-ms-return-client-request-id": "true",
-        "x-ms-version": "2019-12-12"
->>>>>>> 32e373e2
+        "x-ms-date": "Fri, 03 Apr 2020 21:05:23 GMT",
+        "x-ms-return-client-request-id": "true",
+        "x-ms-version": "2019-12-12"
       },
       "RequestBody": null,
       "StatusCode": 201,
       "ResponseHeaders": {
         "Content-Length": "0",
-<<<<<<< HEAD
-        "Date": "Thu, 05 Mar 2020 21:59:59 GMT",
-        "ETag": "\u00220x8D7C1508C522E7E\u0022",
-        "Last-Modified": "Thu, 05 Mar 2020 21:59:59 GMT",
-=======
         "Date": "Fri, 03 Apr 2020 21:05:21 GMT",
         "ETag": "\u00220x8D7D812B8CC1434\u0022",
         "Last-Modified": "Fri, 03 Apr 2020 21:05:21 GMT",
->>>>>>> 32e373e2
         "Server": [
           "Windows-Azure-Blob/1.0",
           "Microsoft-HTTPAPI/2.0"
         ],
         "x-ms-client-request-id": "769228cd-f958-4523-a5b2-164cb09e4c1b",
-<<<<<<< HEAD
-        "x-ms-request-id": "96266f05-f01e-002d-5a39-f32148000000",
-        "x-ms-version": "2019-10-10"
-=======
         "x-ms-request-id": "9622ae07-f01e-0012-4ffb-093670000000",
         "x-ms-version": "2019-12-12"
->>>>>>> 32e373e2
-      },
-      "ResponseBody": []
-    },
-    {
-<<<<<<< HEAD
-      "RequestUri": "https://seanstagehierarchical.blob.core.windows.net/test-filesystem-13ba1cc1-68c9-08dc-354e-16cc491e7951?restype=container\u0026comp=metadata",
-      "RequestMethod": "PUT",
-      "RequestHeaders": {
-        "Authorization": "Sanitized",
-        "traceparent": "00-7bb54fa4316e964b90a4756780fdaffd-287b1b798364ae43-00",
-        "User-Agent": [
-          "azsdk-net-Storage.Files.DataLake/12.0.0-dev.20200305.1",
-          "(.NET Core 4.6.28325.01; Microsoft Windows 10.0.18363 )"
+      },
+      "ResponseBody": []
+    },
+    {
+      "RequestUri": "http://seannsecanary.blob.core.windows.net/test-filesystem-13ba1cc1-68c9-08dc-354e-16cc491e7951?restype=container\u0026comp=metadata",
+      "RequestMethod": "PUT",
+      "RequestHeaders": {
+        "Authorization": "Sanitized",
+        "traceparent": "00-85149a607f8866428b90cec638428389-180427655aa4e74c-00",
+        "User-Agent": [
+          "azsdk-net-Storage.Files.DataLake/12.1.0-dev.20200403.1",
+          "(.NET Core 4.6.28325.01; Microsoft Windows 10.0.18362 )"
         ],
         "x-ms-client-request-id": "21ff5be1-028c-b5f9-e1a4-c5d30c7bbb18",
-        "x-ms-date": "Thu, 05 Mar 2020 21:59:59 GMT",
-=======
-      "RequestUri": "http://seannsecanary.blob.core.windows.net/test-filesystem-13ba1cc1-68c9-08dc-354e-16cc491e7951?restype=container\u0026comp=metadata",
-      "RequestMethod": "PUT",
-      "RequestHeaders": {
-        "Authorization": "Sanitized",
-        "traceparent": "00-85149a607f8866428b90cec638428389-180427655aa4e74c-00",
-        "User-Agent": [
-          "azsdk-net-Storage.Files.DataLake/12.1.0-dev.20200403.1",
-          "(.NET Core 4.6.28325.01; Microsoft Windows 10.0.18362 )"
-        ],
-        "x-ms-client-request-id": "21ff5be1-028c-b5f9-e1a4-c5d30c7bbb18",
-        "x-ms-date": "Fri, 03 Apr 2020 21:05:23 GMT",
->>>>>>> 32e373e2
+        "x-ms-date": "Fri, 03 Apr 2020 21:05:23 GMT",
         "x-ms-meta-Capital": "letter",
         "x-ms-meta-foo": "bar",
         "x-ms-meta-meta": "data",
         "x-ms-meta-UPPER": "case",
         "x-ms-return-client-request-id": "true",
-<<<<<<< HEAD
-        "x-ms-version": "2019-10-10"
-=======
-        "x-ms-version": "2019-12-12"
->>>>>>> 32e373e2
+        "x-ms-version": "2019-12-12"
       },
       "RequestBody": null,
       "StatusCode": 200,
       "ResponseHeaders": {
         "Content-Length": "0",
-<<<<<<< HEAD
-        "Date": "Thu, 05 Mar 2020 21:59:59 GMT",
-        "ETag": "\u00220x8D7C1508C61D158\u0022",
-        "Last-Modified": "Thu, 05 Mar 2020 21:59:59 GMT",
-=======
         "Date": "Fri, 03 Apr 2020 21:05:21 GMT",
         "ETag": "\u00220x8D7D812B8DCD4E6\u0022",
         "Last-Modified": "Fri, 03 Apr 2020 21:05:21 GMT",
->>>>>>> 32e373e2
         "Server": [
           "Windows-Azure-Blob/1.0",
           "Microsoft-HTTPAPI/2.0"
         ],
         "x-ms-client-request-id": "21ff5be1-028c-b5f9-e1a4-c5d30c7bbb18",
-<<<<<<< HEAD
-        "x-ms-request-id": "96266f0e-f01e-002d-5f39-f32148000000",
-        "x-ms-version": "2019-10-10"
-=======
         "x-ms-request-id": "9622ae15-f01e-0012-5afb-093670000000",
         "x-ms-version": "2019-12-12"
->>>>>>> 32e373e2
-      },
-      "ResponseBody": []
-    },
-    {
-<<<<<<< HEAD
-      "RequestUri": "https://seanstagehierarchical.blob.core.windows.net/test-filesystem-13ba1cc1-68c9-08dc-354e-16cc491e7951?restype=container",
-      "RequestMethod": "DELETE",
-      "RequestHeaders": {
-        "Authorization": "Sanitized",
-        "traceparent": "00-7794a14b83c2f44a8ef302ee21e28876-0ce315acfbfc9048-00",
-        "User-Agent": [
-          "azsdk-net-Storage.Files.DataLake/12.0.0-dev.20200305.1",
-          "(.NET Core 4.6.28325.01; Microsoft Windows 10.0.18363 )"
-        ],
-        "x-ms-client-request-id": "556b2485-2b9f-228e-ceda-1bbc5a6591d8",
-        "x-ms-date": "Thu, 05 Mar 2020 21:59:59 GMT",
-        "x-ms-return-client-request-id": "true",
-        "x-ms-version": "2019-10-10"
-=======
+      },
+      "ResponseBody": []
+    },
+    {
       "RequestUri": "http://seannsecanary.blob.core.windows.net/test-filesystem-13ba1cc1-68c9-08dc-354e-16cc491e7951?restype=container",
       "RequestMethod": "DELETE",
       "RequestHeaders": {
@@ -153,106 +82,55 @@
         "x-ms-date": "Fri, 03 Apr 2020 21:05:23 GMT",
         "x-ms-return-client-request-id": "true",
         "x-ms-version": "2019-12-12"
->>>>>>> 32e373e2
       },
       "RequestBody": null,
       "StatusCode": 202,
       "ResponseHeaders": {
         "Content-Length": "0",
-<<<<<<< HEAD
-        "Date": "Thu, 05 Mar 2020 21:59:59 GMT",
-=======
-        "Date": "Fri, 03 Apr 2020 21:05:21 GMT",
->>>>>>> 32e373e2
+        "Date": "Fri, 03 Apr 2020 21:05:21 GMT",
         "Server": [
           "Windows-Azure-Blob/1.0",
           "Microsoft-HTTPAPI/2.0"
         ],
         "x-ms-client-request-id": "556b2485-2b9f-228e-ceda-1bbc5a6591d8",
-<<<<<<< HEAD
-        "x-ms-request-id": "96266f12-f01e-002d-6339-f32148000000",
-        "x-ms-version": "2019-10-10"
-=======
         "x-ms-request-id": "9622ae49-f01e-0012-05fb-093670000000",
         "x-ms-version": "2019-12-12"
->>>>>>> 32e373e2
-      },
-      "ResponseBody": []
-    },
-    {
-<<<<<<< HEAD
-      "RequestUri": "https://seanstagehierarchical.blob.core.windows.net/test-filesystem-21664292-1b00-713d-0151-3199e0ee17b1?restype=container",
-      "RequestMethod": "PUT",
-      "RequestHeaders": {
-        "Authorization": "Sanitized",
-        "traceparent": "00-d99e9ec61bfab84ea68c7a0e0ac16f95-cd4d4155d2b8814b-00",
-        "User-Agent": [
-          "azsdk-net-Storage.Files.DataLake/12.0.0-dev.20200305.1",
-          "(.NET Core 4.6.28325.01; Microsoft Windows 10.0.18363 )"
+      },
+      "ResponseBody": []
+    },
+    {
+      "RequestUri": "http://seannsecanary.blob.core.windows.net/test-filesystem-21664292-1b00-713d-0151-3199e0ee17b1?restype=container",
+      "RequestMethod": "PUT",
+      "RequestHeaders": {
+        "Authorization": "Sanitized",
+        "traceparent": "00-4f575eb8d1998b448d9d531528a70122-086c0084a12ea749-00",
+        "User-Agent": [
+          "azsdk-net-Storage.Files.DataLake/12.1.0-dev.20200403.1",
+          "(.NET Core 4.6.28325.01; Microsoft Windows 10.0.18362 )"
         ],
         "x-ms-client-request-id": "5a784a61-6dca-6948-e6fa-534df9f541e0",
-        "x-ms-date": "Thu, 05 Mar 2020 21:59:59 GMT",
-        "x-ms-return-client-request-id": "true",
-        "x-ms-version": "2019-10-10"
-=======
-      "RequestUri": "http://seannsecanary.blob.core.windows.net/test-filesystem-21664292-1b00-713d-0151-3199e0ee17b1?restype=container",
-      "RequestMethod": "PUT",
-      "RequestHeaders": {
-        "Authorization": "Sanitized",
-        "traceparent": "00-4f575eb8d1998b448d9d531528a70122-086c0084a12ea749-00",
-        "User-Agent": [
-          "azsdk-net-Storage.Files.DataLake/12.1.0-dev.20200403.1",
-          "(.NET Core 4.6.28325.01; Microsoft Windows 10.0.18362 )"
+        "x-ms-date": "Fri, 03 Apr 2020 21:05:23 GMT",
+        "x-ms-return-client-request-id": "true",
+        "x-ms-version": "2019-12-12"
+      },
+      "RequestBody": null,
+      "StatusCode": 201,
+      "ResponseHeaders": {
+        "Content-Length": "0",
+        "Date": "Fri, 03 Apr 2020 21:05:21 GMT",
+        "ETag": "\u00220x8D7D812B925B651\u0022",
+        "Last-Modified": "Fri, 03 Apr 2020 21:05:22 GMT",
+        "Server": [
+          "Windows-Azure-Blob/1.0",
+          "Microsoft-HTTPAPI/2.0"
         ],
         "x-ms-client-request-id": "5a784a61-6dca-6948-e6fa-534df9f541e0",
-        "x-ms-date": "Fri, 03 Apr 2020 21:05:23 GMT",
-        "x-ms-return-client-request-id": "true",
-        "x-ms-version": "2019-12-12"
->>>>>>> 32e373e2
-      },
-      "RequestBody": null,
-      "StatusCode": 201,
-      "ResponseHeaders": {
-        "Content-Length": "0",
-<<<<<<< HEAD
-        "Date": "Thu, 05 Mar 2020 21:59:59 GMT",
-        "ETag": "\u00220x8D7C1508CA137ED\u0022",
-        "Last-Modified": "Thu, 05 Mar 2020 21:59:59 GMT",
-=======
-        "Date": "Fri, 03 Apr 2020 21:05:21 GMT",
-        "ETag": "\u00220x8D7D812B925B651\u0022",
-        "Last-Modified": "Fri, 03 Apr 2020 21:05:22 GMT",
->>>>>>> 32e373e2
-        "Server": [
-          "Windows-Azure-Blob/1.0",
-          "Microsoft-HTTPAPI/2.0"
-        ],
-        "x-ms-client-request-id": "5a784a61-6dca-6948-e6fa-534df9f541e0",
-<<<<<<< HEAD
-        "x-ms-request-id": "f7bf3c8b-001e-0029-0139-f3ac4f000000",
-        "x-ms-version": "2019-10-10"
-=======
         "x-ms-request-id": "9622ae50-f01e-0012-0cfb-093670000000",
         "x-ms-version": "2019-12-12"
->>>>>>> 32e373e2
-      },
-      "ResponseBody": []
-    },
-    {
-<<<<<<< HEAD
-      "RequestUri": "https://seanstagehierarchical.blob.core.windows.net/test-filesystem-21664292-1b00-713d-0151-3199e0ee17b1?restype=container\u0026comp=metadata",
-      "RequestMethod": "PUT",
-      "RequestHeaders": {
-        "Authorization": "Sanitized",
-        "If-Modified-Since": "Wed, 04 Mar 2020 21:59:58 GMT",
-        "traceparent": "00-f9bfdf1dc000aa4dad64ed8697792cef-8a83e08e024f394a-00",
-        "User-Agent": [
-          "azsdk-net-Storage.Files.DataLake/12.0.0-dev.20200305.1",
-          "(.NET Core 4.6.28325.01; Microsoft Windows 10.0.18363 )"
-        ],
-        "x-ms-client-request-id": "9637a6ff-bc76-a8e6-33e4-0116122c6611",
-        "x-ms-date": "Thu, 05 Mar 2020 21:59:59 GMT",
-=======
+      },
+      "ResponseBody": []
+    },
+    {
       "RequestUri": "http://seannsecanary.blob.core.windows.net/test-filesystem-21664292-1b00-713d-0151-3199e0ee17b1?restype=container\u0026comp=metadata",
       "RequestMethod": "PUT",
       "RequestHeaders": {
@@ -265,62 +143,31 @@
         ],
         "x-ms-client-request-id": "9637a6ff-bc76-a8e6-33e4-0116122c6611",
         "x-ms-date": "Fri, 03 Apr 2020 21:05:23 GMT",
->>>>>>> 32e373e2
         "x-ms-meta-Capital": "letter",
         "x-ms-meta-foo": "bar",
         "x-ms-meta-meta": "data",
         "x-ms-meta-UPPER": "case",
         "x-ms-return-client-request-id": "true",
-<<<<<<< HEAD
-        "x-ms-version": "2019-10-10"
-=======
-        "x-ms-version": "2019-12-12"
->>>>>>> 32e373e2
+        "x-ms-version": "2019-12-12"
       },
       "RequestBody": null,
       "StatusCode": 200,
       "ResponseHeaders": {
         "Content-Length": "0",
-<<<<<<< HEAD
-        "Date": "Thu, 05 Mar 2020 21:59:59 GMT",
-        "ETag": "\u00220x8D7C1508CB08DC2\u0022",
-        "Last-Modified": "Thu, 05 Mar 2020 21:59:59 GMT",
-=======
         "Date": "Fri, 03 Apr 2020 21:05:21 GMT",
         "ETag": "\u00220x8D7D812B9347AAD\u0022",
         "Last-Modified": "Fri, 03 Apr 2020 21:05:22 GMT",
->>>>>>> 32e373e2
         "Server": [
           "Windows-Azure-Blob/1.0",
           "Microsoft-HTTPAPI/2.0"
         ],
         "x-ms-client-request-id": "9637a6ff-bc76-a8e6-33e4-0116122c6611",
-<<<<<<< HEAD
-        "x-ms-request-id": "f7bf3c9a-001e-0029-0e39-f3ac4f000000",
-        "x-ms-version": "2019-10-10"
-=======
         "x-ms-request-id": "9622ae59-f01e-0012-13fb-093670000000",
         "x-ms-version": "2019-12-12"
->>>>>>> 32e373e2
-      },
-      "ResponseBody": []
-    },
-    {
-<<<<<<< HEAD
-      "RequestUri": "https://seanstagehierarchical.blob.core.windows.net/test-filesystem-21664292-1b00-713d-0151-3199e0ee17b1?restype=container",
-      "RequestMethod": "DELETE",
-      "RequestHeaders": {
-        "Authorization": "Sanitized",
-        "traceparent": "00-9cf7970e8f272d4e803f623fdda8bf2b-b394547de1cbab4e-00",
-        "User-Agent": [
-          "azsdk-net-Storage.Files.DataLake/12.0.0-dev.20200305.1",
-          "(.NET Core 4.6.28325.01; Microsoft Windows 10.0.18363 )"
-        ],
-        "x-ms-client-request-id": "524eeedc-abbd-0669-84fd-aa32a8b1189c",
-        "x-ms-date": "Thu, 05 Mar 2020 21:59:59 GMT",
-        "x-ms-return-client-request-id": "true",
-        "x-ms-version": "2019-10-10"
-=======
+      },
+      "ResponseBody": []
+    },
+    {
       "RequestUri": "http://seannsecanary.blob.core.windows.net/test-filesystem-21664292-1b00-713d-0151-3199e0ee17b1?restype=container",
       "RequestMethod": "DELETE",
       "RequestHeaders": {
@@ -334,172 +181,91 @@
         "x-ms-date": "Fri, 03 Apr 2020 21:05:23 GMT",
         "x-ms-return-client-request-id": "true",
         "x-ms-version": "2019-12-12"
->>>>>>> 32e373e2
       },
       "RequestBody": null,
       "StatusCode": 202,
       "ResponseHeaders": {
         "Content-Length": "0",
-<<<<<<< HEAD
-        "Date": "Thu, 05 Mar 2020 21:59:59 GMT",
-=======
-        "Date": "Fri, 03 Apr 2020 21:05:21 GMT",
->>>>>>> 32e373e2
+        "Date": "Fri, 03 Apr 2020 21:05:21 GMT",
         "Server": [
           "Windows-Azure-Blob/1.0",
           "Microsoft-HTTPAPI/2.0"
         ],
         "x-ms-client-request-id": "524eeedc-abbd-0669-84fd-aa32a8b1189c",
-<<<<<<< HEAD
-        "x-ms-request-id": "f7bf3ca2-001e-0029-1539-f3ac4f000000",
-        "x-ms-version": "2019-10-10"
-=======
         "x-ms-request-id": "9622ae60-f01e-0012-1afb-093670000000",
         "x-ms-version": "2019-12-12"
->>>>>>> 32e373e2
-      },
-      "ResponseBody": []
-    },
-    {
-<<<<<<< HEAD
-      "RequestUri": "https://seanstagehierarchical.blob.core.windows.net/test-filesystem-74ce089f-344e-8b6e-3380-132a2b2255b2?restype=container",
-      "RequestMethod": "PUT",
-      "RequestHeaders": {
-        "Authorization": "Sanitized",
-        "traceparent": "00-89793bba38cc8e4181092cc6a4824969-c8eb4e1b0428e442-00",
-        "User-Agent": [
-          "azsdk-net-Storage.Files.DataLake/12.0.0-dev.20200305.1",
-          "(.NET Core 4.6.28325.01; Microsoft Windows 10.0.18363 )"
+      },
+      "ResponseBody": []
+    },
+    {
+      "RequestUri": "http://seannsecanary.blob.core.windows.net/test-filesystem-74ce089f-344e-8b6e-3380-132a2b2255b2?restype=container",
+      "RequestMethod": "PUT",
+      "RequestHeaders": {
+        "Authorization": "Sanitized",
+        "traceparent": "00-8c8897757351a04ab54a304a778a5c68-68da21a8ce49504f-00",
+        "User-Agent": [
+          "azsdk-net-Storage.Files.DataLake/12.1.0-dev.20200403.1",
+          "(.NET Core 4.6.28325.01; Microsoft Windows 10.0.18362 )"
         ],
         "x-ms-client-request-id": "4a25f433-1cb2-a833-80c2-1f3d973edb61",
-        "x-ms-date": "Thu, 05 Mar 2020 22:00:00 GMT",
-        "x-ms-return-client-request-id": "true",
-        "x-ms-version": "2019-10-10"
-=======
-      "RequestUri": "http://seannsecanary.blob.core.windows.net/test-filesystem-74ce089f-344e-8b6e-3380-132a2b2255b2?restype=container",
-      "RequestMethod": "PUT",
-      "RequestHeaders": {
-        "Authorization": "Sanitized",
-        "traceparent": "00-8c8897757351a04ab54a304a778a5c68-68da21a8ce49504f-00",
-        "User-Agent": [
-          "azsdk-net-Storage.Files.DataLake/12.1.0-dev.20200403.1",
-          "(.NET Core 4.6.28325.01; Microsoft Windows 10.0.18362 )"
+        "x-ms-date": "Fri, 03 Apr 2020 21:05:24 GMT",
+        "x-ms-return-client-request-id": "true",
+        "x-ms-version": "2019-12-12"
+      },
+      "RequestBody": null,
+      "StatusCode": 201,
+      "ResponseHeaders": {
+        "Content-Length": "0",
+        "Date": "Fri, 03 Apr 2020 21:05:22 GMT",
+        "ETag": "\u00220x8D7D812B9509EBE\u0022",
+        "Last-Modified": "Fri, 03 Apr 2020 21:05:22 GMT",
+        "Server": [
+          "Windows-Azure-Blob/1.0",
+          "Microsoft-HTTPAPI/2.0"
         ],
         "x-ms-client-request-id": "4a25f433-1cb2-a833-80c2-1f3d973edb61",
-        "x-ms-date": "Fri, 03 Apr 2020 21:05:24 GMT",
-        "x-ms-return-client-request-id": "true",
-        "x-ms-version": "2019-12-12"
->>>>>>> 32e373e2
-      },
-      "RequestBody": null,
-      "StatusCode": 201,
-      "ResponseHeaders": {
-        "Content-Length": "0",
-<<<<<<< HEAD
-        "Date": "Thu, 05 Mar 2020 21:59:59 GMT",
-        "ETag": "\u00220x8D7C1508CECF4F6\u0022",
-        "Last-Modified": "Thu, 05 Mar 2020 22:00:00 GMT",
-=======
-        "Date": "Fri, 03 Apr 2020 21:05:22 GMT",
-        "ETag": "\u00220x8D7D812B9509EBE\u0022",
-        "Last-Modified": "Fri, 03 Apr 2020 21:05:22 GMT",
->>>>>>> 32e373e2
-        "Server": [
-          "Windows-Azure-Blob/1.0",
-          "Microsoft-HTTPAPI/2.0"
-        ],
-        "x-ms-client-request-id": "4a25f433-1cb2-a833-80c2-1f3d973edb61",
-<<<<<<< HEAD
-        "x-ms-request-id": "27aa4abf-e01e-000e-7439-f3bb8b000000",
-        "x-ms-version": "2019-10-10"
-=======
         "x-ms-request-id": "9622ae6a-f01e-0012-22fb-093670000000",
         "x-ms-version": "2019-12-12"
->>>>>>> 32e373e2
-      },
-      "ResponseBody": []
-    },
-    {
-<<<<<<< HEAD
-      "RequestUri": "https://seanstagehierarchical.blob.core.windows.net/test-filesystem-74ce089f-344e-8b6e-3380-132a2b2255b2?restype=container\u0026comp=metadata",
-      "RequestMethod": "PUT",
-      "RequestHeaders": {
-        "Authorization": "Sanitized",
-        "traceparent": "00-d834facd22bea24d9352d26433bcf039-9b5cf1c4e24c6945-00",
-        "User-Agent": [
-          "azsdk-net-Storage.Files.DataLake/12.0.0-dev.20200305.1",
-          "(.NET Core 4.6.28325.01; Microsoft Windows 10.0.18363 )"
+      },
+      "ResponseBody": []
+    },
+    {
+      "RequestUri": "http://seannsecanary.blob.core.windows.net/test-filesystem-74ce089f-344e-8b6e-3380-132a2b2255b2?restype=container\u0026comp=metadata",
+      "RequestMethod": "PUT",
+      "RequestHeaders": {
+        "Authorization": "Sanitized",
+        "traceparent": "00-0254cf75f3911b4e92155f2c31b602c6-bdba0e08a7c0704b-00",
+        "User-Agent": [
+          "azsdk-net-Storage.Files.DataLake/12.1.0-dev.20200403.1",
+          "(.NET Core 4.6.28325.01; Microsoft Windows 10.0.18362 )"
         ],
         "x-ms-client-request-id": "36f64271-0bfd-35ff-4b90-a31bf416b5bb",
-        "x-ms-date": "Thu, 05 Mar 2020 22:00:00 GMT",
-=======
-      "RequestUri": "http://seannsecanary.blob.core.windows.net/test-filesystem-74ce089f-344e-8b6e-3380-132a2b2255b2?restype=container\u0026comp=metadata",
-      "RequestMethod": "PUT",
-      "RequestHeaders": {
-        "Authorization": "Sanitized",
-        "traceparent": "00-0254cf75f3911b4e92155f2c31b602c6-bdba0e08a7c0704b-00",
-        "User-Agent": [
-          "azsdk-net-Storage.Files.DataLake/12.1.0-dev.20200403.1",
-          "(.NET Core 4.6.28325.01; Microsoft Windows 10.0.18362 )"
-        ],
-        "x-ms-client-request-id": "36f64271-0bfd-35ff-4b90-a31bf416b5bb",
-        "x-ms-date": "Fri, 03 Apr 2020 21:05:24 GMT",
->>>>>>> 32e373e2
+        "x-ms-date": "Fri, 03 Apr 2020 21:05:24 GMT",
         "x-ms-meta-Capital": "letter",
         "x-ms-meta-foo": "bar",
         "x-ms-meta-meta": "data",
         "x-ms-meta-UPPER": "case",
         "x-ms-return-client-request-id": "true",
-<<<<<<< HEAD
-        "x-ms-version": "2019-10-10"
-=======
-        "x-ms-version": "2019-12-12"
->>>>>>> 32e373e2
+        "x-ms-version": "2019-12-12"
       },
       "RequestBody": null,
       "StatusCode": 200,
       "ResponseHeaders": {
         "Content-Length": "0",
-<<<<<<< HEAD
-        "Date": "Thu, 05 Mar 2020 21:59:59 GMT",
-        "ETag": "\u00220x8D7C1508CFBA0A1\u0022",
-        "Last-Modified": "Thu, 05 Mar 2020 22:00:00 GMT",
-=======
         "Date": "Fri, 03 Apr 2020 21:05:22 GMT",
         "ETag": "\u00220x8D7D812B96297F0\u0022",
         "Last-Modified": "Fri, 03 Apr 2020 21:05:22 GMT",
->>>>>>> 32e373e2
         "Server": [
           "Windows-Azure-Blob/1.0",
           "Microsoft-HTTPAPI/2.0"
         ],
         "x-ms-client-request-id": "36f64271-0bfd-35ff-4b90-a31bf416b5bb",
-<<<<<<< HEAD
-        "x-ms-request-id": "27aa4ac8-e01e-000e-7839-f3bb8b000000",
-        "x-ms-version": "2019-10-10"
-=======
         "x-ms-request-id": "9622ae71-f01e-0012-28fb-093670000000",
         "x-ms-version": "2019-12-12"
->>>>>>> 32e373e2
-      },
-      "ResponseBody": []
-    },
-    {
-<<<<<<< HEAD
-      "RequestUri": "https://seanstagehierarchical.blob.core.windows.net/test-filesystem-74ce089f-344e-8b6e-3380-132a2b2255b2?restype=container",
-      "RequestMethod": "DELETE",
-      "RequestHeaders": {
-        "Authorization": "Sanitized",
-        "traceparent": "00-b2c9ebe6f0760f48a7d670f7907829c7-1d7adcfa5cd2c147-00",
-        "User-Agent": [
-          "azsdk-net-Storage.Files.DataLake/12.0.0-dev.20200305.1",
-          "(.NET Core 4.6.28325.01; Microsoft Windows 10.0.18363 )"
-        ],
-        "x-ms-client-request-id": "54cb2d00-a548-9b64-f9a9-dee750a3979e",
-        "x-ms-date": "Thu, 05 Mar 2020 22:00:00 GMT",
-        "x-ms-return-client-request-id": "true",
-        "x-ms-version": "2019-10-10"
-=======
+      },
+      "ResponseBody": []
+    },
+    {
       "RequestUri": "http://seannsecanary.blob.core.windows.net/test-filesystem-74ce089f-344e-8b6e-3380-132a2b2255b2?restype=container",
       "RequestMethod": "DELETE",
       "RequestHeaders": {
@@ -513,239 +279,128 @@
         "x-ms-date": "Fri, 03 Apr 2020 21:05:24 GMT",
         "x-ms-return-client-request-id": "true",
         "x-ms-version": "2019-12-12"
->>>>>>> 32e373e2
       },
       "RequestBody": null,
       "StatusCode": 202,
       "ResponseHeaders": {
         "Content-Length": "0",
-<<<<<<< HEAD
-        "Date": "Thu, 05 Mar 2020 21:59:59 GMT",
-=======
-        "Date": "Fri, 03 Apr 2020 21:05:22 GMT",
->>>>>>> 32e373e2
+        "Date": "Fri, 03 Apr 2020 21:05:22 GMT",
         "Server": [
           "Windows-Azure-Blob/1.0",
           "Microsoft-HTTPAPI/2.0"
         ],
         "x-ms-client-request-id": "54cb2d00-a548-9b64-f9a9-dee750a3979e",
-<<<<<<< HEAD
-        "x-ms-request-id": "27aa4acc-e01e-000e-7b39-f3bb8b000000",
-        "x-ms-version": "2019-10-10"
-=======
         "x-ms-request-id": "9622ae79-f01e-0012-30fb-093670000000",
         "x-ms-version": "2019-12-12"
->>>>>>> 32e373e2
-      },
-      "ResponseBody": []
-    },
-    {
-<<<<<<< HEAD
-      "RequestUri": "https://seanstagehierarchical.blob.core.windows.net/test-filesystem-cc0abfcc-f123-8c90-eab7-006376ce9356?restype=container",
-      "RequestMethod": "PUT",
-      "RequestHeaders": {
-        "Authorization": "Sanitized",
-        "traceparent": "00-a73a8f6531857e40b3ff96a7039ebe31-74a22ad45a22fd47-00",
-        "User-Agent": [
-          "azsdk-net-Storage.Files.DataLake/12.0.0-dev.20200305.1",
-          "(.NET Core 4.6.28325.01; Microsoft Windows 10.0.18363 )"
+      },
+      "ResponseBody": []
+    },
+    {
+      "RequestUri": "http://seannsecanary.blob.core.windows.net/test-filesystem-cc0abfcc-f123-8c90-eab7-006376ce9356?restype=container",
+      "RequestMethod": "PUT",
+      "RequestHeaders": {
+        "Authorization": "Sanitized",
+        "traceparent": "00-80750d9a70c1044f9f18c1bb284742f8-7f0fa3311c90e748-00",
+        "User-Agent": [
+          "azsdk-net-Storage.Files.DataLake/12.1.0-dev.20200403.1",
+          "(.NET Core 4.6.28325.01; Microsoft Windows 10.0.18362 )"
         ],
         "x-ms-client-request-id": "e264f602-0dea-0fe7-9d3f-6a91a500252a",
-        "x-ms-date": "Thu, 05 Mar 2020 22:00:00 GMT",
-        "x-ms-return-client-request-id": "true",
-        "x-ms-version": "2019-10-10"
-=======
-      "RequestUri": "http://seannsecanary.blob.core.windows.net/test-filesystem-cc0abfcc-f123-8c90-eab7-006376ce9356?restype=container",
-      "RequestMethod": "PUT",
-      "RequestHeaders": {
-        "Authorization": "Sanitized",
-        "traceparent": "00-80750d9a70c1044f9f18c1bb284742f8-7f0fa3311c90e748-00",
-        "User-Agent": [
-          "azsdk-net-Storage.Files.DataLake/12.1.0-dev.20200403.1",
-          "(.NET Core 4.6.28325.01; Microsoft Windows 10.0.18362 )"
+        "x-ms-date": "Fri, 03 Apr 2020 21:05:24 GMT",
+        "x-ms-return-client-request-id": "true",
+        "x-ms-version": "2019-12-12"
+      },
+      "RequestBody": null,
+      "StatusCode": 201,
+      "ResponseHeaders": {
+        "Content-Length": "0",
+        "Date": "Fri, 03 Apr 2020 21:05:22 GMT",
+        "ETag": "\u00220x8D7D812B9846266\u0022",
+        "Last-Modified": "Fri, 03 Apr 2020 21:05:22 GMT",
+        "Server": [
+          "Windows-Azure-Blob/1.0",
+          "Microsoft-HTTPAPI/2.0"
         ],
         "x-ms-client-request-id": "e264f602-0dea-0fe7-9d3f-6a91a500252a",
-        "x-ms-date": "Fri, 03 Apr 2020 21:05:24 GMT",
-        "x-ms-return-client-request-id": "true",
-        "x-ms-version": "2019-12-12"
->>>>>>> 32e373e2
-      },
-      "RequestBody": null,
-      "StatusCode": 201,
-      "ResponseHeaders": {
-        "Content-Length": "0",
-<<<<<<< HEAD
-        "Date": "Thu, 05 Mar 2020 21:59:59 GMT",
-        "ETag": "\u00220x8D7C1508D37116F\u0022",
-        "Last-Modified": "Thu, 05 Mar 2020 22:00:00 GMT",
-=======
-        "Date": "Fri, 03 Apr 2020 21:05:22 GMT",
-        "ETag": "\u00220x8D7D812B9846266\u0022",
-        "Last-Modified": "Fri, 03 Apr 2020 21:05:22 GMT",
->>>>>>> 32e373e2
-        "Server": [
-          "Windows-Azure-Blob/1.0",
-          "Microsoft-HTTPAPI/2.0"
-        ],
-        "x-ms-client-request-id": "e264f602-0dea-0fe7-9d3f-6a91a500252a",
-<<<<<<< HEAD
-        "x-ms-request-id": "fcb32a9d-001e-0039-5439-f36927000000",
-        "x-ms-version": "2019-10-10"
-=======
         "x-ms-request-id": "9622ae84-f01e-0012-3afb-093670000000",
         "x-ms-version": "2019-12-12"
->>>>>>> 32e373e2
-      },
-      "ResponseBody": []
-    },
-    {
-<<<<<<< HEAD
-      "RequestUri": "https://seanstagehierarchical.blob.core.windows.net/test-filesystem-cc0abfcc-f123-8c90-eab7-006376ce9356?comp=lease\u0026restype=container",
-      "RequestMethod": "PUT",
-      "RequestHeaders": {
-        "Authorization": "Sanitized",
-        "traceparent": "00-958cc99722fa5841adae5d9f81566257-d8a7c4796af57248-00",
-        "User-Agent": [
-          "azsdk-net-Storage.Files.DataLake/12.0.0-dev.20200305.1",
-          "(.NET Core 4.6.28325.01; Microsoft Windows 10.0.18363 )"
+      },
+      "ResponseBody": []
+    },
+    {
+      "RequestUri": "http://seannsecanary.blob.core.windows.net/test-filesystem-cc0abfcc-f123-8c90-eab7-006376ce9356?comp=lease\u0026restype=container",
+      "RequestMethod": "PUT",
+      "RequestHeaders": {
+        "Authorization": "Sanitized",
+        "traceparent": "00-813b3ea56dad6c46bf0f2cd2e3a64f31-82e4359dd8487c4d-00",
+        "User-Agent": [
+          "azsdk-net-Storage.Files.DataLake/12.1.0-dev.20200403.1",
+          "(.NET Core 4.6.28325.01; Microsoft Windows 10.0.18362 )"
         ],
         "x-ms-client-request-id": "7ea1ac90-3640-310a-a2f9-966edf78f6c4",
-        "x-ms-date": "Thu, 05 Mar 2020 22:00:00 GMT",
-=======
-      "RequestUri": "http://seannsecanary.blob.core.windows.net/test-filesystem-cc0abfcc-f123-8c90-eab7-006376ce9356?comp=lease\u0026restype=container",
-      "RequestMethod": "PUT",
-      "RequestHeaders": {
-        "Authorization": "Sanitized",
-        "traceparent": "00-813b3ea56dad6c46bf0f2cd2e3a64f31-82e4359dd8487c4d-00",
-        "User-Agent": [
-          "azsdk-net-Storage.Files.DataLake/12.1.0-dev.20200403.1",
-          "(.NET Core 4.6.28325.01; Microsoft Windows 10.0.18362 )"
-        ],
-        "x-ms-client-request-id": "7ea1ac90-3640-310a-a2f9-966edf78f6c4",
-        "x-ms-date": "Fri, 03 Apr 2020 21:05:24 GMT",
->>>>>>> 32e373e2
+        "x-ms-date": "Fri, 03 Apr 2020 21:05:24 GMT",
         "x-ms-lease-action": "acquire",
         "x-ms-lease-duration": "-1",
         "x-ms-proposed-lease-id": "b8308816-d088-6a53-4c7b-2d6e19d98679",
         "x-ms-return-client-request-id": "true",
-<<<<<<< HEAD
-        "x-ms-version": "2019-10-10"
-=======
-        "x-ms-version": "2019-12-12"
->>>>>>> 32e373e2
+        "x-ms-version": "2019-12-12"
       },
       "RequestBody": null,
       "StatusCode": 201,
       "ResponseHeaders": {
         "Content-Length": "0",
-<<<<<<< HEAD
-        "Date": "Thu, 05 Mar 2020 21:59:59 GMT",
-        "ETag": "\u00220x8D7C1508D37116F\u0022",
-        "Last-Modified": "Thu, 05 Mar 2020 22:00:00 GMT",
-=======
         "Date": "Fri, 03 Apr 2020 21:05:22 GMT",
         "ETag": "\u00220x8D7D812B9846266\u0022",
         "Last-Modified": "Fri, 03 Apr 2020 21:05:22 GMT",
->>>>>>> 32e373e2
         "Server": [
           "Windows-Azure-Blob/1.0",
           "Microsoft-HTTPAPI/2.0"
         ],
         "x-ms-client-request-id": "7ea1ac90-3640-310a-a2f9-966edf78f6c4",
         "x-ms-lease-id": "b8308816-d088-6a53-4c7b-2d6e19d98679",
-<<<<<<< HEAD
-        "x-ms-request-id": "fcb32aa6-001e-0039-5a39-f36927000000",
-        "x-ms-version": "2019-10-10"
-=======
         "x-ms-request-id": "9622ae9c-f01e-0012-4ffb-093670000000",
         "x-ms-version": "2019-12-12"
->>>>>>> 32e373e2
-      },
-      "ResponseBody": []
-    },
-    {
-<<<<<<< HEAD
-      "RequestUri": "https://seanstagehierarchical.blob.core.windows.net/test-filesystem-cc0abfcc-f123-8c90-eab7-006376ce9356?restype=container\u0026comp=metadata",
-      "RequestMethod": "PUT",
-      "RequestHeaders": {
-        "Authorization": "Sanitized",
-        "traceparent": "00-eabb2c7598a66c45b10fdf9139b37756-8aff13e61db58d45-00",
-        "User-Agent": [
-          "azsdk-net-Storage.Files.DataLake/12.0.0-dev.20200305.1",
-          "(.NET Core 4.6.28325.01; Microsoft Windows 10.0.18363 )"
+      },
+      "ResponseBody": []
+    },
+    {
+      "RequestUri": "http://seannsecanary.blob.core.windows.net/test-filesystem-cc0abfcc-f123-8c90-eab7-006376ce9356?restype=container\u0026comp=metadata",
+      "RequestMethod": "PUT",
+      "RequestHeaders": {
+        "Authorization": "Sanitized",
+        "traceparent": "00-1ab100696a059642b9d5e70b03394572-445eb97753837747-00",
+        "User-Agent": [
+          "azsdk-net-Storage.Files.DataLake/12.1.0-dev.20200403.1",
+          "(.NET Core 4.6.28325.01; Microsoft Windows 10.0.18362 )"
         ],
         "x-ms-client-request-id": "6cde8f92-0837-9238-622f-de701afdca38",
-        "x-ms-date": "Thu, 05 Mar 2020 22:00:00 GMT",
-=======
-      "RequestUri": "http://seannsecanary.blob.core.windows.net/test-filesystem-cc0abfcc-f123-8c90-eab7-006376ce9356?restype=container\u0026comp=metadata",
-      "RequestMethod": "PUT",
-      "RequestHeaders": {
-        "Authorization": "Sanitized",
-        "traceparent": "00-1ab100696a059642b9d5e70b03394572-445eb97753837747-00",
-        "User-Agent": [
-          "azsdk-net-Storage.Files.DataLake/12.1.0-dev.20200403.1",
-          "(.NET Core 4.6.28325.01; Microsoft Windows 10.0.18362 )"
-        ],
-        "x-ms-client-request-id": "6cde8f92-0837-9238-622f-de701afdca38",
-        "x-ms-date": "Fri, 03 Apr 2020 21:05:24 GMT",
->>>>>>> 32e373e2
+        "x-ms-date": "Fri, 03 Apr 2020 21:05:24 GMT",
         "x-ms-lease-id": "b8308816-d088-6a53-4c7b-2d6e19d98679",
         "x-ms-meta-Capital": "letter",
         "x-ms-meta-foo": "bar",
         "x-ms-meta-meta": "data",
         "x-ms-meta-UPPER": "case",
         "x-ms-return-client-request-id": "true",
-<<<<<<< HEAD
-        "x-ms-version": "2019-10-10"
-=======
-        "x-ms-version": "2019-12-12"
->>>>>>> 32e373e2
+        "x-ms-version": "2019-12-12"
       },
       "RequestBody": null,
       "StatusCode": 200,
       "ResponseHeaders": {
         "Content-Length": "0",
-<<<<<<< HEAD
-        "Date": "Thu, 05 Mar 2020 22:00:00 GMT",
-        "ETag": "\u00220x8D7C1508D588DE0\u0022",
-        "Last-Modified": "Thu, 05 Mar 2020 22:00:00 GMT",
-=======
         "Date": "Fri, 03 Apr 2020 21:05:22 GMT",
         "ETag": "\u00220x8D7D812B9A2E0F5\u0022",
         "Last-Modified": "Fri, 03 Apr 2020 21:05:23 GMT",
->>>>>>> 32e373e2
         "Server": [
           "Windows-Azure-Blob/1.0",
           "Microsoft-HTTPAPI/2.0"
         ],
         "x-ms-client-request-id": "6cde8f92-0837-9238-622f-de701afdca38",
-<<<<<<< HEAD
-        "x-ms-request-id": "fcb32aaa-001e-0039-5e39-f36927000000",
-        "x-ms-version": "2019-10-10"
-=======
         "x-ms-request-id": "9622aea5-f01e-0012-57fb-093670000000",
         "x-ms-version": "2019-12-12"
->>>>>>> 32e373e2
-      },
-      "ResponseBody": []
-    },
-    {
-<<<<<<< HEAD
-      "RequestUri": "https://seanstagehierarchical.blob.core.windows.net/test-filesystem-cc0abfcc-f123-8c90-eab7-006376ce9356?restype=container",
-      "RequestMethod": "DELETE",
-      "RequestHeaders": {
-        "Authorization": "Sanitized",
-        "traceparent": "00-83f40b5dfcd76448b5c27546beaca7d7-07a004257575414c-00",
-        "User-Agent": [
-          "azsdk-net-Storage.Files.DataLake/12.0.0-dev.20200305.1",
-          "(.NET Core 4.6.28325.01; Microsoft Windows 10.0.18363 )"
-        ],
-        "x-ms-client-request-id": "50db2b86-899a-b08c-b836-d570c5504a1e",
-        "x-ms-date": "Thu, 05 Mar 2020 22:00:01 GMT",
-        "x-ms-lease-id": "b8308816-d088-6a53-4c7b-2d6e19d98679",
-        "x-ms-return-client-request-id": "true",
-        "x-ms-version": "2019-10-10"
-=======
+      },
+      "ResponseBody": []
+    },
+    {
       "RequestUri": "http://seannsecanary.blob.core.windows.net/test-filesystem-cc0abfcc-f123-8c90-eab7-006376ce9356?restype=container",
       "RequestMethod": "DELETE",
       "RequestHeaders": {
@@ -760,42 +415,26 @@
         "x-ms-lease-id": "b8308816-d088-6a53-4c7b-2d6e19d98679",
         "x-ms-return-client-request-id": "true",
         "x-ms-version": "2019-12-12"
->>>>>>> 32e373e2
       },
       "RequestBody": null,
       "StatusCode": 202,
       "ResponseHeaders": {
         "Content-Length": "0",
-<<<<<<< HEAD
-        "Date": "Thu, 05 Mar 2020 22:00:00 GMT",
-=======
-        "Date": "Fri, 03 Apr 2020 21:05:22 GMT",
->>>>>>> 32e373e2
+        "Date": "Fri, 03 Apr 2020 21:05:22 GMT",
         "Server": [
           "Windows-Azure-Blob/1.0",
           "Microsoft-HTTPAPI/2.0"
         ],
         "x-ms-client-request-id": "50db2b86-899a-b08c-b836-d570c5504a1e",
-<<<<<<< HEAD
-        "x-ms-request-id": "fcb32aad-001e-0039-6139-f36927000000",
-        "x-ms-version": "2019-10-10"
-=======
         "x-ms-request-id": "9622aeb7-f01e-0012-64fb-093670000000",
         "x-ms-version": "2019-12-12"
->>>>>>> 32e373e2
       },
       "ResponseBody": []
     }
   ],
   "Variables": {
-<<<<<<< HEAD
-    "DateTimeOffsetNow": "2020-03-05T13:59:58.9810329-08:00",
-    "RandomSeed": "787143331",
-    "Storage_TestConfigHierarchicalNamespace": "NamespaceTenant\nseanstagehierarchical\nU2FuaXRpemVk\nhttps://seanstagehierarchical.blob.core.windows.net\nhttp://seanstagehierarchical.file.core.windows.net\nhttp://seanstagehierarchical.queue.core.windows.net\nhttp://seanstagehierarchical.table.core.windows.net\n\n\n\n\nhttp://seanstagehierarchical-secondary.blob.core.windows.net\nhttp://seanstagehierarchical-secondary.file.core.windows.net\nhttp://seanstagehierarchical-secondary.queue.core.windows.net\nhttp://seanstagehierarchical-secondary.table.core.windows.net\n68390a19-a643-458b-b726-408abf67b4fc\nSanitized\n72f988bf-86f1-41af-91ab-2d7cd011db47\nhttps://login.microsoftonline.com/\nCloud\nBlobEndpoint=https://seanstagehierarchical.blob.core.windows.net/;QueueEndpoint=http://seanstagehierarchical.queue.core.windows.net/;FileEndpoint=http://seanstagehierarchical.file.core.windows.net/;BlobSecondaryEndpoint=http://seanstagehierarchical-secondary.blob.core.windows.net/;QueueSecondaryEndpoint=http://seanstagehierarchical-secondary.queue.core.windows.net/;FileSecondaryEndpoint=http://seanstagehierarchical-secondary.file.core.windows.net/;AccountName=seanstagehierarchical;AccountKey=Sanitized\n"
-=======
     "DateTimeOffsetNow": "2020-04-03T14:05:23.2048889-07:00",
     "RandomSeed": "787143331",
     "Storage_TestConfigHierarchicalNamespace": "NamespaceTenant\nseannsecanary\nU2FuaXRpemVk\nhttp://seannsecanary.blob.core.windows.net\nhttp://seannsecanary.file.core.windows.net\nhttp://seannsecanary.queue.core.windows.net\nhttp://seannsecanary.table.core.windows.net\n\n\n\n\nhttp://seannsecanary-secondary.blob.core.windows.net\nhttp://seannsecanary-secondary.file.core.windows.net\nhttp://seannsecanary-secondary.queue.core.windows.net\nhttp://seannsecanary-secondary.table.core.windows.net\n68390a19-a643-458b-b726-408abf67b4fc\nSanitized\n72f988bf-86f1-41af-91ab-2d7cd011db47\nhttps://login.microsoftonline.com/\nCloud\nBlobEndpoint=http://seannsecanary.blob.core.windows.net/;QueueEndpoint=http://seannsecanary.queue.core.windows.net/;FileEndpoint=http://seannsecanary.file.core.windows.net/;BlobSecondaryEndpoint=http://seannsecanary-secondary.blob.core.windows.net/;QueueSecondaryEndpoint=http://seannsecanary-secondary.queue.core.windows.net/;FileSecondaryEndpoint=http://seannsecanary-secondary.file.core.windows.net/;AccountName=seannsecanary;AccountKey=Sanitized\n"
->>>>>>> 32e373e2
   }
 }