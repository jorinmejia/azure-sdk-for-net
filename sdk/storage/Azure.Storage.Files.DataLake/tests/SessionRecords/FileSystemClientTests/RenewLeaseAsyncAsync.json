--- conflicted
+++ resolved
@@ -1,21 +1,6 @@
 {
   "Entries": [
     {
-<<<<<<< HEAD
-      "RequestUri": "https://seanstagehierarchical.blob.core.windows.net/test-filesystem-e227c2ce-1529-41e2-3482-f72097925237?restype=container",
-      "RequestMethod": "PUT",
-      "RequestHeaders": {
-        "Authorization": "Sanitized",
-        "traceparent": "00-c315cd6e6c4803489403ced5ace687c6-f8cc8788b957ae45-00",
-        "User-Agent": [
-          "azsdk-net-Storage.Files.DataLake/12.0.0-dev.20200305.1",
-          "(.NET Core 4.6.28325.01; Microsoft Windows 10.0.18363 )"
-        ],
-        "x-ms-client-request-id": "c94a0b6e-6f6d-30f3-730b-a8d5421d1cef",
-        "x-ms-date": "Thu, 05 Mar 2020 21:59:49 GMT",
-        "x-ms-return-client-request-id": "true",
-        "x-ms-version": "2019-10-10"
-=======
       "RequestUri": "http://seannsecanary.blob.core.windows.net/test-filesystem-e227c2ce-1529-41e2-3482-f72097925237?restype=container",
       "RequestMethod": "PUT",
       "RequestHeaders": {
@@ -29,50 +14,25 @@
         "x-ms-date": "Fri, 03 Apr 2020 21:05:17 GMT",
         "x-ms-return-client-request-id": "true",
         "x-ms-version": "2019-12-12"
->>>>>>> 32e373e2
       },
       "RequestBody": null,
       "StatusCode": 201,
       "ResponseHeaders": {
         "Content-Length": "0",
-<<<<<<< HEAD
-        "Date": "Thu, 05 Mar 2020 21:59:48 GMT",
-        "ETag": "\u00220x8D7C15086B2686D\u0022",
-        "Last-Modified": "Thu, 05 Mar 2020 21:59:49 GMT",
-=======
         "Date": "Fri, 03 Apr 2020 21:05:15 GMT",
         "ETag": "\u00220x8D7D812B5745D25\u0022",
         "Last-Modified": "Fri, 03 Apr 2020 21:05:16 GMT",
->>>>>>> 32e373e2
         "Server": [
           "Windows-Azure-Blob/1.0",
           "Microsoft-HTTPAPI/2.0"
         ],
         "x-ms-client-request-id": "c94a0b6e-6f6d-30f3-730b-a8d5421d1cef",
-<<<<<<< HEAD
-        "x-ms-request-id": "815fd8ed-d01e-002a-4939-f34d2b000000",
-        "x-ms-version": "2019-10-10"
-=======
         "x-ms-request-id": "9622ab36-f01e-0012-69fb-093670000000",
         "x-ms-version": "2019-12-12"
->>>>>>> 32e373e2
       },
       "ResponseBody": []
     },
     {
-<<<<<<< HEAD
-      "RequestUri": "https://seanstagehierarchical.blob.core.windows.net/test-filesystem-e227c2ce-1529-41e2-3482-f72097925237?comp=lease\u0026restype=container",
-      "RequestMethod": "PUT",
-      "RequestHeaders": {
-        "Authorization": "Sanitized",
-        "traceparent": "00-6e90049423ae4543b2fc211546d1e215-142c2c6e22b18348-00",
-        "User-Agent": [
-          "azsdk-net-Storage.Files.DataLake/12.0.0-dev.20200305.1",
-          "(.NET Core 4.6.28325.01; Microsoft Windows 10.0.18363 )"
-        ],
-        "x-ms-client-request-id": "9bcb0fd3-c4bb-113e-6cce-0110a3ba1969",
-        "x-ms-date": "Thu, 05 Mar 2020 21:59:49 GMT",
-=======
       "RequestUri": "http://seannsecanary.blob.core.windows.net/test-filesystem-e227c2ce-1529-41e2-3482-f72097925237?comp=lease\u0026restype=container",
       "RequestMethod": "PUT",
       "RequestHeaders": {
@@ -84,64 +44,31 @@
         ],
         "x-ms-client-request-id": "9bcb0fd3-c4bb-113e-6cce-0110a3ba1969",
         "x-ms-date": "Fri, 03 Apr 2020 21:05:17 GMT",
->>>>>>> 32e373e2
         "x-ms-lease-action": "acquire",
         "x-ms-lease-duration": "15",
         "x-ms-proposed-lease-id": "8445c50d-5da2-7c9e-c85c-cc39160ae033",
         "x-ms-return-client-request-id": "true",
-<<<<<<< HEAD
-        "x-ms-version": "2019-10-10"
-=======
         "x-ms-version": "2019-12-12"
->>>>>>> 32e373e2
       },
       "RequestBody": null,
       "StatusCode": 201,
       "ResponseHeaders": {
         "Content-Length": "0",
-<<<<<<< HEAD
-        "Date": "Thu, 05 Mar 2020 21:59:48 GMT",
-        "ETag": "\u00220x8D7C15086B2686D\u0022",
-        "Last-Modified": "Thu, 05 Mar 2020 21:59:49 GMT",
-=======
         "Date": "Fri, 03 Apr 2020 21:05:15 GMT",
         "ETag": "\u00220x8D7D812B5745D25\u0022",
         "Last-Modified": "Fri, 03 Apr 2020 21:05:16 GMT",
->>>>>>> 32e373e2
         "Server": [
           "Windows-Azure-Blob/1.0",
           "Microsoft-HTTPAPI/2.0"
         ],
         "x-ms-client-request-id": "9bcb0fd3-c4bb-113e-6cce-0110a3ba1969",
         "x-ms-lease-id": "8445c50d-5da2-7c9e-c85c-cc39160ae033",
-<<<<<<< HEAD
-        "x-ms-request-id": "815fd8fa-d01e-002a-5439-f34d2b000000",
-        "x-ms-version": "2019-10-10"
-=======
         "x-ms-request-id": "9622ab44-f01e-0012-74fb-093670000000",
         "x-ms-version": "2019-12-12"
->>>>>>> 32e373e2
       },
       "ResponseBody": []
     },
     {
-<<<<<<< HEAD
-      "RequestUri": "https://seanstagehierarchical.blob.core.windows.net/test-filesystem-e227c2ce-1529-41e2-3482-f72097925237?comp=lease\u0026restype=container",
-      "RequestMethod": "PUT",
-      "RequestHeaders": {
-        "Authorization": "Sanitized",
-        "traceparent": "00-c1997cf49aadbe42b682bcd93556d14c-5d8f6efe719ab244-00",
-        "User-Agent": [
-          "azsdk-net-Storage.Files.DataLake/12.0.0-dev.20200305.1",
-          "(.NET Core 4.6.28325.01; Microsoft Windows 10.0.18363 )"
-        ],
-        "x-ms-client-request-id": "0766d3d5-443f-7677-d8a0-1f7a87b89fd3",
-        "x-ms-date": "Thu, 05 Mar 2020 21:59:49 GMT",
-        "x-ms-lease-action": "renew",
-        "x-ms-lease-id": "8445c50d-5da2-7c9e-c85c-cc39160ae033",
-        "x-ms-return-client-request-id": "true",
-        "x-ms-version": "2019-10-10"
-=======
       "RequestUri": "http://seannsecanary.blob.core.windows.net/test-filesystem-e227c2ce-1529-41e2-3482-f72097925237?comp=lease\u0026restype=container",
       "RequestMethod": "PUT",
       "RequestHeaders": {
@@ -157,54 +84,26 @@
         "x-ms-lease-id": "8445c50d-5da2-7c9e-c85c-cc39160ae033",
         "x-ms-return-client-request-id": "true",
         "x-ms-version": "2019-12-12"
->>>>>>> 32e373e2
       },
       "RequestBody": null,
       "StatusCode": 200,
       "ResponseHeaders": {
         "Content-Length": "0",
-<<<<<<< HEAD
-        "Date": "Thu, 05 Mar 2020 21:59:49 GMT",
-        "ETag": "\u00220x8D7C15086B2686D\u0022",
-        "Last-Modified": "Thu, 05 Mar 2020 21:59:49 GMT",
-=======
         "Date": "Fri, 03 Apr 2020 21:05:15 GMT",
         "ETag": "\u00220x8D7D812B5745D25\u0022",
         "Last-Modified": "Fri, 03 Apr 2020 21:05:16 GMT",
->>>>>>> 32e373e2
         "Server": [
           "Windows-Azure-Blob/1.0",
           "Microsoft-HTTPAPI/2.0"
         ],
         "x-ms-client-request-id": "0766d3d5-443f-7677-d8a0-1f7a87b89fd3",
         "x-ms-lease-id": "8445c50d-5da2-7c9e-c85c-cc39160ae033",
-<<<<<<< HEAD
-        "x-ms-request-id": "815fd903-d01e-002a-5d39-f34d2b000000",
-        "x-ms-version": "2019-10-10"
-=======
         "x-ms-request-id": "9622ab4d-f01e-0012-7dfb-093670000000",
         "x-ms-version": "2019-12-12"
->>>>>>> 32e373e2
       },
       "ResponseBody": []
     },
     {
-<<<<<<< HEAD
-      "RequestUri": "https://seanstagehierarchical.blob.core.windows.net/test-filesystem-e227c2ce-1529-41e2-3482-f72097925237?restype=container",
-      "RequestMethod": "DELETE",
-      "RequestHeaders": {
-        "Authorization": "Sanitized",
-        "traceparent": "00-3e3c6fb097f9984e830391e1961fd5c5-084933742fa65f40-00",
-        "User-Agent": [
-          "azsdk-net-Storage.Files.DataLake/12.0.0-dev.20200305.1",
-          "(.NET Core 4.6.28325.01; Microsoft Windows 10.0.18363 )"
-        ],
-        "x-ms-client-request-id": "cf3b5efc-1253-e629-fd24-52ca712dfd43",
-        "x-ms-date": "Thu, 05 Mar 2020 21:59:50 GMT",
-        "x-ms-lease-id": "8445c50d-5da2-7c9e-c85c-cc39160ae033",
-        "x-ms-return-client-request-id": "true",
-        "x-ms-version": "2019-10-10"
-=======
       "RequestUri": "http://seannsecanary.blob.core.windows.net/test-filesystem-e227c2ce-1529-41e2-3482-f72097925237?restype=container",
       "RequestMethod": "DELETE",
       "RequestHeaders": {
@@ -219,39 +118,25 @@
         "x-ms-lease-id": "8445c50d-5da2-7c9e-c85c-cc39160ae033",
         "x-ms-return-client-request-id": "true",
         "x-ms-version": "2019-12-12"
->>>>>>> 32e373e2
       },
       "RequestBody": null,
       "StatusCode": 202,
       "ResponseHeaders": {
         "Content-Length": "0",
-<<<<<<< HEAD
-        "Date": "Thu, 05 Mar 2020 21:59:49 GMT",
-=======
         "Date": "Fri, 03 Apr 2020 21:05:15 GMT",
->>>>>>> 32e373e2
         "Server": [
           "Windows-Azure-Blob/1.0",
           "Microsoft-HTTPAPI/2.0"
         ],
         "x-ms-client-request-id": "cf3b5efc-1253-e629-fd24-52ca712dfd43",
-<<<<<<< HEAD
-        "x-ms-request-id": "815fd90f-d01e-002a-6939-f34d2b000000",
-        "x-ms-version": "2019-10-10"
-=======
         "x-ms-request-id": "9622ab54-f01e-0012-04fb-093670000000",
         "x-ms-version": "2019-12-12"
->>>>>>> 32e373e2
       },
       "ResponseBody": []
     }
   ],
   "Variables": {
     "RandomSeed": "359075958",
-<<<<<<< HEAD
-    "Storage_TestConfigHierarchicalNamespace": "NamespaceTenant\nseanstagehierarchical\nU2FuaXRpemVk\nhttps://seanstagehierarchical.blob.core.windows.net\nhttp://seanstagehierarchical.file.core.windows.net\nhttp://seanstagehierarchical.queue.core.windows.net\nhttp://seanstagehierarchical.table.core.windows.net\n\n\n\n\nhttp://seanstagehierarchical-secondary.blob.core.windows.net\nhttp://seanstagehierarchical-secondary.file.core.windows.net\nhttp://seanstagehierarchical-secondary.queue.core.windows.net\nhttp://seanstagehierarchical-secondary.table.core.windows.net\n68390a19-a643-458b-b726-408abf67b4fc\nSanitized\n72f988bf-86f1-41af-91ab-2d7cd011db47\nhttps://login.microsoftonline.com/\nCloud\nBlobEndpoint=https://seanstagehierarchical.blob.core.windows.net/;QueueEndpoint=http://seanstagehierarchical.queue.core.windows.net/;FileEndpoint=http://seanstagehierarchical.file.core.windows.net/;BlobSecondaryEndpoint=http://seanstagehierarchical-secondary.blob.core.windows.net/;QueueSecondaryEndpoint=http://seanstagehierarchical-secondary.queue.core.windows.net/;FileSecondaryEndpoint=http://seanstagehierarchical-secondary.file.core.windows.net/;AccountName=seanstagehierarchical;AccountKey=Sanitized\n"
-=======
     "Storage_TestConfigHierarchicalNamespace": "NamespaceTenant\nseannsecanary\nU2FuaXRpemVk\nhttp://seannsecanary.blob.core.windows.net\nhttp://seannsecanary.file.core.windows.net\nhttp://seannsecanary.queue.core.windows.net\nhttp://seannsecanary.table.core.windows.net\n\n\n\n\nhttp://seannsecanary-secondary.blob.core.windows.net\nhttp://seannsecanary-secondary.file.core.windows.net\nhttp://seannsecanary-secondary.queue.core.windows.net\nhttp://seannsecanary-secondary.table.core.windows.net\n68390a19-a643-458b-b726-408abf67b4fc\nSanitized\n72f988bf-86f1-41af-91ab-2d7cd011db47\nhttps://login.microsoftonline.com/\nCloud\nBlobEndpoint=http://seannsecanary.blob.core.windows.net/;QueueEndpoint=http://seannsecanary.queue.core.windows.net/;FileEndpoint=http://seannsecanary.file.core.windows.net/;BlobSecondaryEndpoint=http://seannsecanary-secondary.blob.core.windows.net/;QueueSecondaryEndpoint=http://seannsecanary-secondary.queue.core.windows.net/;FileSecondaryEndpoint=http://seannsecanary-secondary.file.core.windows.net/;AccountName=seannsecanary;AccountKey=Sanitized\n"
->>>>>>> 32e373e2
   }
 }