--- conflicted
+++ resolved
@@ -1,147 +1,74 @@
 {
   "Entries": [
     {
-<<<<<<< HEAD
-      "RequestUri": "https://seanstagehierarchical.blob.core.windows.net/test-filesystem-9615e23d-419c-1db0-6dfc-2ad6669ebc79?restype=container",
-      "RequestMethod": "PUT",
-      "RequestHeaders": {
-        "Authorization": "Sanitized",
-        "traceparent": "00-c6ced2c4affbec4ea06e7746a0c98fa4-c08a6b9e2b1c3f4b-00",
-        "User-Agent": [
-          "azsdk-net-Storage.Files.DataLake/12.0.0-dev.20200305.1",
-          "(.NET Core 4.6.28325.01; Microsoft Windows 10.0.18363 )"
+      "RequestUri": "http://seannsecanary.blob.core.windows.net/test-filesystem-9615e23d-419c-1db0-6dfc-2ad6669ebc79?restype=container",
+      "RequestMethod": "PUT",
+      "RequestHeaders": {
+        "Authorization": "Sanitized",
+        "traceparent": "00-a286bc4e9229ca4c94d4304f268e12e3-23fc03c1148c294d-00",
+        "User-Agent": [
+          "azsdk-net-Storage.Files.DataLake/12.1.0-dev.20200403.1",
+          "(.NET Core 4.6.28325.01; Microsoft Windows 10.0.18362 )"
         ],
         "x-ms-client-request-id": "cb5063e2-a28c-a6ab-08e4-f057997579ee",
-        "x-ms-date": "Thu, 05 Mar 2020 21:57:38 GMT",
-        "x-ms-return-client-request-id": "true",
-        "x-ms-version": "2019-10-10"
-=======
-      "RequestUri": "http://seannsecanary.blob.core.windows.net/test-filesystem-9615e23d-419c-1db0-6dfc-2ad6669ebc79?restype=container",
-      "RequestMethod": "PUT",
-      "RequestHeaders": {
-        "Authorization": "Sanitized",
-        "traceparent": "00-a286bc4e9229ca4c94d4304f268e12e3-23fc03c1148c294d-00",
-        "User-Agent": [
-          "azsdk-net-Storage.Files.DataLake/12.1.0-dev.20200403.1",
-          "(.NET Core 4.6.28325.01; Microsoft Windows 10.0.18362 )"
+        "x-ms-date": "Fri, 03 Apr 2020 21:04:11 GMT",
+        "x-ms-return-client-request-id": "true",
+        "x-ms-version": "2019-12-12"
+      },
+      "RequestBody": null,
+      "StatusCode": 201,
+      "ResponseHeaders": {
+        "Content-Length": "0",
+        "Date": "Fri, 03 Apr 2020 21:04:09 GMT",
+        "ETag": "\u00220x8D7D8128E1D2F18\u0022",
+        "Last-Modified": "Fri, 03 Apr 2020 21:04:10 GMT",
+        "Server": [
+          "Windows-Azure-Blob/1.0",
+          "Microsoft-HTTPAPI/2.0"
         ],
         "x-ms-client-request-id": "cb5063e2-a28c-a6ab-08e4-f057997579ee",
-        "x-ms-date": "Fri, 03 Apr 2020 21:04:11 GMT",
-        "x-ms-return-client-request-id": "true",
-        "x-ms-version": "2019-12-12"
->>>>>>> 32e373e2
-      },
-      "RequestBody": null,
-      "StatusCode": 201,
-      "ResponseHeaders": {
-        "Content-Length": "0",
-<<<<<<< HEAD
-        "Date": "Thu, 05 Mar 2020 21:57:37 GMT",
-        "ETag": "\u00220x8D7C1503850B689\u0022",
-        "Last-Modified": "Thu, 05 Mar 2020 21:57:38 GMT",
-=======
-        "Date": "Fri, 03 Apr 2020 21:04:09 GMT",
-        "ETag": "\u00220x8D7D8128E1D2F18\u0022",
-        "Last-Modified": "Fri, 03 Apr 2020 21:04:10 GMT",
->>>>>>> 32e373e2
-        "Server": [
-          "Windows-Azure-Blob/1.0",
-          "Microsoft-HTTPAPI/2.0"
-        ],
-        "x-ms-client-request-id": "cb5063e2-a28c-a6ab-08e4-f057997579ee",
-<<<<<<< HEAD
-        "x-ms-request-id": "fa0310eb-101e-001a-5139-f3f3e4000000",
-        "x-ms-version": "2019-10-10"
-=======
         "x-ms-request-id": "9622879d-f01e-0012-52fb-093670000000",
         "x-ms-version": "2019-12-12"
->>>>>>> 32e373e2
-      },
-      "ResponseBody": []
-    },
-    {
-<<<<<<< HEAD
-      "RequestUri": "https://seanstagehierarchical.blob.core.windows.net/test-filesystem-9615e23d-419c-1db0-6dfc-2ad6669ebc79?comp=lease\u0026restype=container",
-      "RequestMethod": "PUT",
-      "RequestHeaders": {
-        "Authorization": "Sanitized",
-        "traceparent": "00-f61baafa5c6e3442a27a775198d1e1be-0b08144b6a3b8e4a-00",
-        "User-Agent": [
-          "azsdk-net-Storage.Files.DataLake/12.0.0-dev.20200305.1",
-          "(.NET Core 4.6.28325.01; Microsoft Windows 10.0.18363 )"
+      },
+      "ResponseBody": []
+    },
+    {
+      "RequestUri": "http://seannsecanary.blob.core.windows.net/test-filesystem-9615e23d-419c-1db0-6dfc-2ad6669ebc79?comp=lease\u0026restype=container",
+      "RequestMethod": "PUT",
+      "RequestHeaders": {
+        "Authorization": "Sanitized",
+        "traceparent": "00-c652e3f35f342045b845a7069febcded-1f845c5926312e46-00",
+        "User-Agent": [
+          "azsdk-net-Storage.Files.DataLake/12.1.0-dev.20200403.1",
+          "(.NET Core 4.6.28325.01; Microsoft Windows 10.0.18362 )"
         ],
         "x-ms-client-request-id": "2dfeedcd-d362-3d0d-c074-d257ce55417b",
-        "x-ms-date": "Thu, 05 Mar 2020 21:57:38 GMT",
-=======
-      "RequestUri": "http://seannsecanary.blob.core.windows.net/test-filesystem-9615e23d-419c-1db0-6dfc-2ad6669ebc79?comp=lease\u0026restype=container",
-      "RequestMethod": "PUT",
-      "RequestHeaders": {
-        "Authorization": "Sanitized",
-        "traceparent": "00-c652e3f35f342045b845a7069febcded-1f845c5926312e46-00",
-        "User-Agent": [
-          "azsdk-net-Storage.Files.DataLake/12.1.0-dev.20200403.1",
-          "(.NET Core 4.6.28325.01; Microsoft Windows 10.0.18362 )"
-        ],
-        "x-ms-client-request-id": "2dfeedcd-d362-3d0d-c074-d257ce55417b",
-        "x-ms-date": "Fri, 03 Apr 2020 21:04:11 GMT",
->>>>>>> 32e373e2
+        "x-ms-date": "Fri, 03 Apr 2020 21:04:11 GMT",
         "x-ms-lease-action": "acquire",
         "x-ms-lease-duration": "15",
         "x-ms-proposed-lease-id": "23674225-a47d-dba3-f934-d355658caca3",
         "x-ms-return-client-request-id": "true",
-<<<<<<< HEAD
-        "x-ms-version": "2019-10-10"
-=======
-        "x-ms-version": "2019-12-12"
->>>>>>> 32e373e2
-      },
-      "RequestBody": null,
-      "StatusCode": 201,
-      "ResponseHeaders": {
-        "Content-Length": "0",
-<<<<<<< HEAD
-        "Date": "Thu, 05 Mar 2020 21:57:37 GMT",
-        "ETag": "\u00220x8D7C1503850B689\u0022",
-        "Last-Modified": "Thu, 05 Mar 2020 21:57:38 GMT",
-=======
+        "x-ms-version": "2019-12-12"
+      },
+      "RequestBody": null,
+      "StatusCode": 201,
+      "ResponseHeaders": {
+        "Content-Length": "0",
         "Date": "Fri, 03 Apr 2020 21:04:09 GMT",
         "ETag": "\u00220x8D7D8128E1D2F18\u0022",
         "Last-Modified": "Fri, 03 Apr 2020 21:04:10 GMT",
->>>>>>> 32e373e2
         "Server": [
           "Windows-Azure-Blob/1.0",
           "Microsoft-HTTPAPI/2.0"
         ],
         "x-ms-client-request-id": "2dfeedcd-d362-3d0d-c074-d257ce55417b",
         "x-ms-lease-id": "23674225-a47d-dba3-f934-d355658caca3",
-<<<<<<< HEAD
-        "x-ms-request-id": "fa0310f0-101e-001a-5439-f3f3e4000000",
-        "x-ms-version": "2019-10-10"
-=======
         "x-ms-request-id": "962287ae-f01e-0012-5efb-093670000000",
         "x-ms-version": "2019-12-12"
->>>>>>> 32e373e2
-      },
-      "ResponseBody": []
-    },
-    {
-<<<<<<< HEAD
-      "RequestUri": "https://seanstagehierarchical.blob.core.windows.net/test-filesystem-9615e23d-419c-1db0-6dfc-2ad6669ebc79?comp=lease\u0026restype=container",
-      "RequestMethod": "PUT",
-      "RequestHeaders": {
-        "Authorization": "Sanitized",
-        "If-Modified-Since": "Fri, 06 Mar 2020 21:57:38 GMT",
-        "traceparent": "00-f8e63cd2fe593a4ea9e66d72117def65-7abd467283d26c45-00",
-        "User-Agent": [
-          "azsdk-net-Storage.Files.DataLake/12.0.0-dev.20200305.1",
-          "(.NET Core 4.6.28325.01; Microsoft Windows 10.0.18363 )"
-        ],
-        "x-ms-client-request-id": "778786ec-7e8e-3041-93b6-43d91e951014",
-        "x-ms-date": "Thu, 05 Mar 2020 21:57:38 GMT",
-        "x-ms-lease-action": "break",
-        "x-ms-return-client-request-id": "true",
-        "x-ms-version": "2019-10-10"
-=======
+      },
+      "ResponseBody": []
+    },
+    {
       "RequestUri": "http://seannsecanary.blob.core.windows.net/test-filesystem-9615e23d-419c-1db0-6dfc-2ad6669ebc79?comp=lease\u0026restype=container",
       "RequestMethod": "PUT",
       "RequestHeaders": {
@@ -157,50 +84,19 @@
         "x-ms-lease-action": "break",
         "x-ms-return-client-request-id": "true",
         "x-ms-version": "2019-12-12"
->>>>>>> 32e373e2
       },
       "RequestBody": null,
       "StatusCode": 412,
       "ResponseHeaders": {
         "Content-Length": "252",
         "Content-Type": "application/xml",
-<<<<<<< HEAD
-        "Date": "Thu, 05 Mar 2020 21:57:38 GMT",
-=======
-        "Date": "Fri, 03 Apr 2020 21:04:09 GMT",
->>>>>>> 32e373e2
+        "Date": "Fri, 03 Apr 2020 21:04:09 GMT",
         "Server": [
           "Windows-Azure-Blob/1.0",
           "Microsoft-HTTPAPI/2.0"
         ],
         "x-ms-client-request-id": "778786ec-7e8e-3041-93b6-43d91e951014",
         "x-ms-error-code": "ConditionNotMet",
-<<<<<<< HEAD
-        "x-ms-request-id": "fa0310f1-101e-001a-5539-f3f3e4000000",
-        "x-ms-version": "2019-10-10"
-      },
-      "ResponseBody": [
-        "\uFEFF\u003C?xml version=\u00221.0\u0022 encoding=\u0022utf-8\u0022?\u003E\u003CError\u003E\u003CCode\u003EConditionNotMet\u003C/Code\u003E\u003CMessage\u003EThe condition specified using HTTP conditional header(s) is not met.\n",
-        "RequestId:fa0310f1-101e-001a-5539-f3f3e4000000\n",
-        "Time:2020-03-05T21:57:38.4822674Z\u003C/Message\u003E\u003C/Error\u003E"
-      ]
-    },
-    {
-      "RequestUri": "https://seanstagehierarchical.blob.core.windows.net/test-filesystem-9615e23d-419c-1db0-6dfc-2ad6669ebc79?restype=container",
-      "RequestMethod": "DELETE",
-      "RequestHeaders": {
-        "Authorization": "Sanitized",
-        "traceparent": "00-a4698c698b393a4ca0fcba17f8d236a9-cd84da405103724e-00",
-        "User-Agent": [
-          "azsdk-net-Storage.Files.DataLake/12.0.0-dev.20200305.1",
-          "(.NET Core 4.6.28325.01; Microsoft Windows 10.0.18363 )"
-        ],
-        "x-ms-client-request-id": "486b6b0a-c9ce-b9ed-0b22-65cb33c716bf",
-        "x-ms-date": "Thu, 05 Mar 2020 21:57:38 GMT",
-        "x-ms-lease-id": "23674225-a47d-dba3-f934-d355658caca3",
-        "x-ms-return-client-request-id": "true",
-        "x-ms-version": "2019-10-10"
-=======
         "x-ms-request-id": "962287b7-f01e-0012-66fb-093670000000",
         "x-ms-version": "2019-12-12"
       },
@@ -225,105 +121,55 @@
         "x-ms-lease-id": "23674225-a47d-dba3-f934-d355658caca3",
         "x-ms-return-client-request-id": "true",
         "x-ms-version": "2019-12-12"
->>>>>>> 32e373e2
       },
       "RequestBody": null,
       "StatusCode": 202,
       "ResponseHeaders": {
         "Content-Length": "0",
-<<<<<<< HEAD
-        "Date": "Thu, 05 Mar 2020 21:57:38 GMT",
-=======
-        "Date": "Fri, 03 Apr 2020 21:04:09 GMT",
->>>>>>> 32e373e2
+        "Date": "Fri, 03 Apr 2020 21:04:09 GMT",
         "Server": [
           "Windows-Azure-Blob/1.0",
           "Microsoft-HTTPAPI/2.0"
         ],
         "x-ms-client-request-id": "486b6b0a-c9ce-b9ed-0b22-65cb33c716bf",
-<<<<<<< HEAD
-        "x-ms-request-id": "fa0310f3-101e-001a-5739-f3f3e4000000",
-        "x-ms-version": "2019-10-10"
-=======
         "x-ms-request-id": "962287be-f01e-0012-6dfb-093670000000",
         "x-ms-version": "2019-12-12"
->>>>>>> 32e373e2
-      },
-      "ResponseBody": []
-    },
-    {
-<<<<<<< HEAD
-      "RequestUri": "https://seanstagehierarchical.blob.core.windows.net/test-filesystem-82b1a478-4692-9d28-bb31-29c4a66816fc?restype=container",
-      "RequestMethod": "PUT",
-      "RequestHeaders": {
-        "Authorization": "Sanitized",
-        "traceparent": "00-ef1fc09063038b42b023f8e24ea81912-d65e97210c76394d-00",
-        "User-Agent": [
-          "azsdk-net-Storage.Files.DataLake/12.0.0-dev.20200305.1",
-          "(.NET Core 4.6.28325.01; Microsoft Windows 10.0.18363 )"
+      },
+      "ResponseBody": []
+    },
+    {
+      "RequestUri": "http://seannsecanary.blob.core.windows.net/test-filesystem-82b1a478-4692-9d28-bb31-29c4a66816fc?restype=container",
+      "RequestMethod": "PUT",
+      "RequestHeaders": {
+        "Authorization": "Sanitized",
+        "traceparent": "00-aa33a878d28bf148828a8e966556a7a9-7468b48b1f294e4f-00",
+        "User-Agent": [
+          "azsdk-net-Storage.Files.DataLake/12.1.0-dev.20200403.1",
+          "(.NET Core 4.6.28325.01; Microsoft Windows 10.0.18362 )"
         ],
         "x-ms-client-request-id": "766019b3-e5e4-c3ae-42cd-8c9c9f2813a3",
-        "x-ms-date": "Thu, 05 Mar 2020 21:57:38 GMT",
-        "x-ms-return-client-request-id": "true",
-        "x-ms-version": "2019-10-10"
-=======
-      "RequestUri": "http://seannsecanary.blob.core.windows.net/test-filesystem-82b1a478-4692-9d28-bb31-29c4a66816fc?restype=container",
-      "RequestMethod": "PUT",
-      "RequestHeaders": {
-        "Authorization": "Sanitized",
-        "traceparent": "00-aa33a878d28bf148828a8e966556a7a9-7468b48b1f294e4f-00",
-        "User-Agent": [
-          "azsdk-net-Storage.Files.DataLake/12.1.0-dev.20200403.1",
-          "(.NET Core 4.6.28325.01; Microsoft Windows 10.0.18362 )"
+        "x-ms-date": "Fri, 03 Apr 2020 21:04:11 GMT",
+        "x-ms-return-client-request-id": "true",
+        "x-ms-version": "2019-12-12"
+      },
+      "RequestBody": null,
+      "StatusCode": 201,
+      "ResponseHeaders": {
+        "Content-Length": "0",
+        "Date": "Fri, 03 Apr 2020 21:04:10 GMT",
+        "ETag": "\u00220x8D7D8128E5119DF\u0022",
+        "Last-Modified": "Fri, 03 Apr 2020 21:04:10 GMT",
+        "Server": [
+          "Windows-Azure-Blob/1.0",
+          "Microsoft-HTTPAPI/2.0"
         ],
         "x-ms-client-request-id": "766019b3-e5e4-c3ae-42cd-8c9c9f2813a3",
-        "x-ms-date": "Fri, 03 Apr 2020 21:04:11 GMT",
-        "x-ms-return-client-request-id": "true",
-        "x-ms-version": "2019-12-12"
->>>>>>> 32e373e2
-      },
-      "RequestBody": null,
-      "StatusCode": 201,
-      "ResponseHeaders": {
-        "Content-Length": "0",
-<<<<<<< HEAD
-        "Date": "Thu, 05 Mar 2020 21:57:39 GMT",
-        "ETag": "\u00220x8D7C15038DAA22F\u0022",
-        "Last-Modified": "Thu, 05 Mar 2020 21:57:39 GMT",
-=======
-        "Date": "Fri, 03 Apr 2020 21:04:10 GMT",
-        "ETag": "\u00220x8D7D8128E5119DF\u0022",
-        "Last-Modified": "Fri, 03 Apr 2020 21:04:10 GMT",
->>>>>>> 32e373e2
-        "Server": [
-          "Windows-Azure-Blob/1.0",
-          "Microsoft-HTTPAPI/2.0"
-        ],
-        "x-ms-client-request-id": "766019b3-e5e4-c3ae-42cd-8c9c9f2813a3",
-<<<<<<< HEAD
-        "x-ms-request-id": "1984a9dd-201e-0011-0a39-f3088f000000",
-        "x-ms-version": "2019-10-10"
-=======
         "x-ms-request-id": "962287c2-f01e-0012-70fb-093670000000",
         "x-ms-version": "2019-12-12"
->>>>>>> 32e373e2
-      },
-      "ResponseBody": []
-    },
-    {
-<<<<<<< HEAD
-      "RequestUri": "https://seanstagehierarchical.blob.core.windows.net/test-filesystem-82b1a478-4692-9d28-bb31-29c4a66816fc?comp=lease\u0026restype=container",
-      "RequestMethod": "PUT",
-      "RequestHeaders": {
-        "Authorization": "Sanitized",
-        "traceparent": "00-50ef9975371c7e4787ae7f811c11c1ec-2169c569036e8a4d-00",
-        "User-Agent": [
-          "azsdk-net-Storage.Files.DataLake/12.0.0-dev.20200305.1",
-          "(.NET Core 4.6.28325.01; Microsoft Windows 10.0.18363 )"
-        ],
-        "x-ms-client-request-id": "80117620-f281-4f8e-83af-182dc84e9637",
-        "x-ms-date": "Thu, 05 Mar 2020 21:57:39 GMT",
-=======
+      },
+      "ResponseBody": []
+    },
+    {
       "RequestUri": "http://seannsecanary.blob.core.windows.net/test-filesystem-82b1a478-4692-9d28-bb31-29c4a66816fc?comp=lease\u0026restype=container",
       "RequestMethod": "PUT",
       "RequestHeaders": {
@@ -335,64 +181,31 @@
         ],
         "x-ms-client-request-id": "80117620-f281-4f8e-83af-182dc84e9637",
         "x-ms-date": "Fri, 03 Apr 2020 21:04:12 GMT",
->>>>>>> 32e373e2
         "x-ms-lease-action": "acquire",
         "x-ms-lease-duration": "15",
         "x-ms-proposed-lease-id": "317d680b-63f8-b095-5eb6-1d5f2d0bb4bb",
         "x-ms-return-client-request-id": "true",
-<<<<<<< HEAD
-        "x-ms-version": "2019-10-10"
-=======
-        "x-ms-version": "2019-12-12"
->>>>>>> 32e373e2
-      },
-      "RequestBody": null,
-      "StatusCode": 201,
-      "ResponseHeaders": {
-        "Content-Length": "0",
-<<<<<<< HEAD
-        "Date": "Thu, 05 Mar 2020 21:57:39 GMT",
-        "ETag": "\u00220x8D7C15038DAA22F\u0022",
-        "Last-Modified": "Thu, 05 Mar 2020 21:57:39 GMT",
-=======
+        "x-ms-version": "2019-12-12"
+      },
+      "RequestBody": null,
+      "StatusCode": 201,
+      "ResponseHeaders": {
+        "Content-Length": "0",
         "Date": "Fri, 03 Apr 2020 21:04:10 GMT",
         "ETag": "\u00220x8D7D8128E5119DF\u0022",
         "Last-Modified": "Fri, 03 Apr 2020 21:04:10 GMT",
->>>>>>> 32e373e2
         "Server": [
           "Windows-Azure-Blob/1.0",
           "Microsoft-HTTPAPI/2.0"
         ],
         "x-ms-client-request-id": "80117620-f281-4f8e-83af-182dc84e9637",
         "x-ms-lease-id": "317d680b-63f8-b095-5eb6-1d5f2d0bb4bb",
-<<<<<<< HEAD
-        "x-ms-request-id": "1984a9e7-201e-0011-1339-f3088f000000",
-        "x-ms-version": "2019-10-10"
-=======
         "x-ms-request-id": "962287cd-f01e-0012-7afb-093670000000",
         "x-ms-version": "2019-12-12"
->>>>>>> 32e373e2
-      },
-      "ResponseBody": []
-    },
-    {
-<<<<<<< HEAD
-      "RequestUri": "https://seanstagehierarchical.blob.core.windows.net/test-filesystem-82b1a478-4692-9d28-bb31-29c4a66816fc?comp=lease\u0026restype=container",
-      "RequestMethod": "PUT",
-      "RequestHeaders": {
-        "Authorization": "Sanitized",
-        "If-Unmodified-Since": "Wed, 04 Mar 2020 21:57:38 GMT",
-        "traceparent": "00-71b5652756ff1841a5ad559779144d7d-1e3b337cfb95514f-00",
-        "User-Agent": [
-          "azsdk-net-Storage.Files.DataLake/12.0.0-dev.20200305.1",
-          "(.NET Core 4.6.28325.01; Microsoft Windows 10.0.18363 )"
-        ],
-        "x-ms-client-request-id": "b63fe15b-33fa-1b39-15c1-095887ea9f05",
-        "x-ms-date": "Thu, 05 Mar 2020 21:57:39 GMT",
-        "x-ms-lease-action": "break",
-        "x-ms-return-client-request-id": "true",
-        "x-ms-version": "2019-10-10"
-=======
+      },
+      "ResponseBody": []
+    },
+    {
       "RequestUri": "http://seannsecanary.blob.core.windows.net/test-filesystem-82b1a478-4692-9d28-bb31-29c4a66816fc?comp=lease\u0026restype=container",
       "RequestMethod": "PUT",
       "RequestHeaders": {
@@ -408,50 +221,19 @@
         "x-ms-lease-action": "break",
         "x-ms-return-client-request-id": "true",
         "x-ms-version": "2019-12-12"
->>>>>>> 32e373e2
       },
       "RequestBody": null,
       "StatusCode": 412,
       "ResponseHeaders": {
         "Content-Length": "252",
         "Content-Type": "application/xml",
-<<<<<<< HEAD
-        "Date": "Thu, 05 Mar 2020 21:57:39 GMT",
-=======
-        "Date": "Fri, 03 Apr 2020 21:04:10 GMT",
->>>>>>> 32e373e2
+        "Date": "Fri, 03 Apr 2020 21:04:10 GMT",
         "Server": [
           "Windows-Azure-Blob/1.0",
           "Microsoft-HTTPAPI/2.0"
         ],
         "x-ms-client-request-id": "b63fe15b-33fa-1b39-15c1-095887ea9f05",
         "x-ms-error-code": "ConditionNotMet",
-<<<<<<< HEAD
-        "x-ms-request-id": "1984a9eb-201e-0011-1739-f3088f000000",
-        "x-ms-version": "2019-10-10"
-      },
-      "ResponseBody": [
-        "\uFEFF\u003C?xml version=\u00221.0\u0022 encoding=\u0022utf-8\u0022?\u003E\u003CError\u003E\u003CCode\u003EConditionNotMet\u003C/Code\u003E\u003CMessage\u003EThe condition specified using HTTP conditional header(s) is not met.\n",
-        "RequestId:1984a9eb-201e-0011-1739-f3088f000000\n",
-        "Time:2020-03-05T21:57:39.4191386Z\u003C/Message\u003E\u003C/Error\u003E"
-      ]
-    },
-    {
-      "RequestUri": "https://seanstagehierarchical.blob.core.windows.net/test-filesystem-82b1a478-4692-9d28-bb31-29c4a66816fc?restype=container",
-      "RequestMethod": "DELETE",
-      "RequestHeaders": {
-        "Authorization": "Sanitized",
-        "traceparent": "00-5aef61f6e7f2bd4c9369d0cf46a31fd1-31556f4991889742-00",
-        "User-Agent": [
-          "azsdk-net-Storage.Files.DataLake/12.0.0-dev.20200305.1",
-          "(.NET Core 4.6.28325.01; Microsoft Windows 10.0.18363 )"
-        ],
-        "x-ms-client-request-id": "e7d2633a-e00e-e63c-9773-e6557c43e365",
-        "x-ms-date": "Thu, 05 Mar 2020 21:57:39 GMT",
-        "x-ms-lease-id": "317d680b-63f8-b095-5eb6-1d5f2d0bb4bb",
-        "x-ms-return-client-request-id": "true",
-        "x-ms-version": "2019-10-10"
-=======
         "x-ms-request-id": "962287dd-f01e-0012-09fb-093670000000",
         "x-ms-version": "2019-12-12"
       },
@@ -476,42 +258,26 @@
         "x-ms-lease-id": "317d680b-63f8-b095-5eb6-1d5f2d0bb4bb",
         "x-ms-return-client-request-id": "true",
         "x-ms-version": "2019-12-12"
->>>>>>> 32e373e2
       },
       "RequestBody": null,
       "StatusCode": 202,
       "ResponseHeaders": {
         "Content-Length": "0",
-<<<<<<< HEAD
-        "Date": "Thu, 05 Mar 2020 21:57:39 GMT",
-=======
-        "Date": "Fri, 03 Apr 2020 21:04:10 GMT",
->>>>>>> 32e373e2
+        "Date": "Fri, 03 Apr 2020 21:04:10 GMT",
         "Server": [
           "Windows-Azure-Blob/1.0",
           "Microsoft-HTTPAPI/2.0"
         ],
         "x-ms-client-request-id": "e7d2633a-e00e-e63c-9773-e6557c43e365",
-<<<<<<< HEAD
-        "x-ms-request-id": "1984a9f7-201e-0011-2339-f3088f000000",
-        "x-ms-version": "2019-10-10"
-=======
         "x-ms-request-id": "962287e6-f01e-0012-10fb-093670000000",
         "x-ms-version": "2019-12-12"
->>>>>>> 32e373e2
       },
       "ResponseBody": []
     }
   ],
   "Variables": {
-<<<<<<< HEAD
-    "DateTimeOffsetNow": "2020-03-05T13:57:38.0850197-08:00",
-    "RandomSeed": "777571903",
-    "Storage_TestConfigHierarchicalNamespace": "NamespaceTenant\nseanstagehierarchical\nU2FuaXRpemVk\nhttps://seanstagehierarchical.blob.core.windows.net\nhttp://seanstagehierarchical.file.core.windows.net\nhttp://seanstagehierarchical.queue.core.windows.net\nhttp://seanstagehierarchical.table.core.windows.net\n\n\n\n\nhttp://seanstagehierarchical-secondary.blob.core.windows.net\nhttp://seanstagehierarchical-secondary.file.core.windows.net\nhttp://seanstagehierarchical-secondary.queue.core.windows.net\nhttp://seanstagehierarchical-secondary.table.core.windows.net\n68390a19-a643-458b-b726-408abf67b4fc\nSanitized\n72f988bf-86f1-41af-91ab-2d7cd011db47\nhttps://login.microsoftonline.com/\nCloud\nBlobEndpoint=https://seanstagehierarchical.blob.core.windows.net/;QueueEndpoint=http://seanstagehierarchical.queue.core.windows.net/;FileEndpoint=http://seanstagehierarchical.file.core.windows.net/;BlobSecondaryEndpoint=http://seanstagehierarchical-secondary.blob.core.windows.net/;QueueSecondaryEndpoint=http://seanstagehierarchical-secondary.queue.core.windows.net/;FileSecondaryEndpoint=http://seanstagehierarchical-secondary.file.core.windows.net/;AccountName=seanstagehierarchical;AccountKey=Sanitized\n"
-=======
     "DateTimeOffsetNow": "2020-04-03T14:04:11.5951414-07:00",
     "RandomSeed": "777571903",
     "Storage_TestConfigHierarchicalNamespace": "NamespaceTenant\nseannsecanary\nU2FuaXRpemVk\nhttp://seannsecanary.blob.core.windows.net\nhttp://seannsecanary.file.core.windows.net\nhttp://seannsecanary.queue.core.windows.net\nhttp://seannsecanary.table.core.windows.net\n\n\n\n\nhttp://seannsecanary-secondary.blob.core.windows.net\nhttp://seannsecanary-secondary.file.core.windows.net\nhttp://seannsecanary-secondary.queue.core.windows.net\nhttp://seannsecanary-secondary.table.core.windows.net\n68390a19-a643-458b-b726-408abf67b4fc\nSanitized\n72f988bf-86f1-41af-91ab-2d7cd011db47\nhttps://login.microsoftonline.com/\nCloud\nBlobEndpoint=http://seannsecanary.blob.core.windows.net/;QueueEndpoint=http://seannsecanary.queue.core.windows.net/;FileEndpoint=http://seannsecanary.file.core.windows.net/;BlobSecondaryEndpoint=http://seannsecanary-secondary.blob.core.windows.net/;QueueSecondaryEndpoint=http://seannsecanary-secondary.queue.core.windows.net/;FileSecondaryEndpoint=http://seannsecanary-secondary.file.core.windows.net/;AccountName=seannsecanary;AccountKey=Sanitized\n"
->>>>>>> 32e373e2
   }
 }