{
  "Entries": [
    {
<<<<<<< HEAD
      "RequestUri": "https://seanstagehierarchical.blob.core.windows.net/test-filesystem-18b8c113-6327-ea79-b44c-36338c72ecba?restype=container",
      "RequestMethod": "PUT",
      "RequestHeaders": {
        "Authorization": "Sanitized",
        "traceparent": "00-6a4102f4d44e274abedff550bf948067-4bda1073d9a25b4f-00",
        "User-Agent": [
          "azsdk-net-Storage.Files.DataLake/12.0.0-dev.20200305.1",
          "(.NET Core 4.6.28325.01; Microsoft Windows 10.0.18363 )"
        ],
        "x-ms-client-request-id": "3e3581c4-d806-4d3a-b830-e93643aa749f",
        "x-ms-date": "Thu, 05 Mar 2020 21:58:52 GMT",
        "x-ms-return-client-request-id": "true",
        "x-ms-version": "2019-10-10"
=======
      "RequestUri": "http://seannsecanary.blob.core.windows.net/test-filesystem-18b8c113-6327-ea79-b44c-36338c72ecba?restype=container",
      "RequestMethod": "PUT",
      "RequestHeaders": {
        "Authorization": "Sanitized",
        "traceparent": "00-5d48e37ef9f1934288cf980a744ab335-bf647e4b347fc540-00",
        "User-Agent": [
          "azsdk-net-Storage.Files.DataLake/12.1.0-dev.20200403.1",
          "(.NET Core 4.6.28325.01; Microsoft Windows 10.0.18362 )"
        ],
        "x-ms-client-request-id": "3e3581c4-d806-4d3a-b830-e93643aa749f",
        "x-ms-date": "Fri, 03 Apr 2020 21:04:48 GMT",
        "x-ms-return-client-request-id": "true",
        "x-ms-version": "2019-12-12"
>>>>>>> 32e373e2
      },
      "RequestBody": null,
      "StatusCode": 201,
      "ResponseHeaders": {
        "Content-Length": "0",
<<<<<<< HEAD
        "Date": "Thu, 05 Mar 2020 21:58:52 GMT",
        "ETag": "\u00220x8D7C15064A7B97C\u0022",
        "Last-Modified": "Thu, 05 Mar 2020 21:58:52 GMT",
=======
        "Date": "Fri, 03 Apr 2020 21:04:46 GMT",
        "ETag": "\u00220x8D7D812A40EC128\u0022",
        "Last-Modified": "Fri, 03 Apr 2020 21:04:46 GMT",
>>>>>>> 32e373e2
        "Server": [
          "Windows-Azure-Blob/1.0",
          "Microsoft-HTTPAPI/2.0"
        ],
        "x-ms-client-request-id": "3e3581c4-d806-4d3a-b830-e93643aa749f",
<<<<<<< HEAD
        "x-ms-request-id": "9d995ffa-f01e-0002-3e39-f32c83000000",
        "x-ms-version": "2019-10-10"
=======
        "x-ms-request-id": "96229baf-f01e-0012-5cfb-093670000000",
        "x-ms-version": "2019-12-12"
>>>>>>> 32e373e2
      },
      "ResponseBody": []
    },
    {
<<<<<<< HEAD
      "RequestUri": "https://seanstagehierarchical.blob.core.windows.net/test-filesystem-18b8c113-6327-ea79-b44c-36338c72ecba?comp=lease\u0026restype=container",
      "RequestMethod": "PUT",
      "RequestHeaders": {
        "Authorization": "Sanitized",
        "traceparent": "00-86672fc7020fc3448bae70f2aa10b7d0-9c4c15a17dbd5f42-00",
        "User-Agent": [
          "azsdk-net-Storage.Files.DataLake/12.0.0-dev.20200305.1",
          "(.NET Core 4.6.28325.01; Microsoft Windows 10.0.18363 )"
        ],
        "x-ms-client-request-id": "1f2b78f9-129c-d874-85ac-a10b98800254",
        "x-ms-date": "Thu, 05 Mar 2020 21:58:52 GMT",
=======
      "RequestUri": "http://seannsecanary.blob.core.windows.net/test-filesystem-18b8c113-6327-ea79-b44c-36338c72ecba?comp=lease\u0026restype=container",
      "RequestMethod": "PUT",
      "RequestHeaders": {
        "Authorization": "Sanitized",
        "traceparent": "00-85f8fb4cb9732544a82daf43b3e2c18f-06647920583f2947-00",
        "User-Agent": [
          "azsdk-net-Storage.Files.DataLake/12.1.0-dev.20200403.1",
          "(.NET Core 4.6.28325.01; Microsoft Windows 10.0.18362 )"
        ],
        "x-ms-client-request-id": "1f2b78f9-129c-d874-85ac-a10b98800254",
        "x-ms-date": "Fri, 03 Apr 2020 21:04:48 GMT",
>>>>>>> 32e373e2
        "x-ms-lease-action": "acquire",
        "x-ms-lease-duration": "15",
        "x-ms-proposed-lease-id": "d29e0cea-ec91-88fb-9cfa-40b94b64be79",
        "x-ms-return-client-request-id": "true",
<<<<<<< HEAD
        "x-ms-version": "2019-10-10"
=======
        "x-ms-version": "2019-12-12"
>>>>>>> 32e373e2
      },
      "RequestBody": null,
      "StatusCode": 201,
      "ResponseHeaders": {
        "Content-Length": "0",
<<<<<<< HEAD
        "Date": "Thu, 05 Mar 2020 21:58:52 GMT",
        "ETag": "\u00220x8D7C15064A7B97C\u0022",
        "Last-Modified": "Thu, 05 Mar 2020 21:58:52 GMT",
=======
        "Date": "Fri, 03 Apr 2020 21:04:46 GMT",
        "ETag": "\u00220x8D7D812A40EC128\u0022",
        "Last-Modified": "Fri, 03 Apr 2020 21:04:46 GMT",
>>>>>>> 32e373e2
        "Server": [
          "Windows-Azure-Blob/1.0",
          "Microsoft-HTTPAPI/2.0"
        ],
        "x-ms-client-request-id": "1f2b78f9-129c-d874-85ac-a10b98800254",
        "x-ms-lease-id": "d29e0cea-ec91-88fb-9cfa-40b94b64be79",
<<<<<<< HEAD
        "x-ms-request-id": "9d996001-f01e-0002-4239-f32c83000000",
        "x-ms-version": "2019-10-10"
=======
        "x-ms-request-id": "96229bbc-f01e-0012-66fb-093670000000",
        "x-ms-version": "2019-12-12"
>>>>>>> 32e373e2
      },
      "ResponseBody": []
    },
    {
<<<<<<< HEAD
      "RequestUri": "https://seanstagehierarchical.blob.core.windows.net/test-filesystem-18b8c113-6327-ea79-b44c-36338c72ecba?restype=container",
      "RequestMethod": "DELETE",
      "RequestHeaders": {
        "Authorization": "Sanitized",
        "traceparent": "00-0f44ced9e3ba6a41b840732d3bf48e6e-e61b71d54ff00f47-00",
        "User-Agent": [
          "azsdk-net-Storage.Files.DataLake/12.0.0-dev.20200305.1",
          "(.NET Core 4.6.28325.01; Microsoft Windows 10.0.18363 )"
        ],
        "x-ms-client-request-id": "d2c01380-9f38-55dc-bb96-858f0da85061",
        "x-ms-date": "Thu, 05 Mar 2020 21:58:52 GMT",
        "x-ms-lease-id": "d29e0cea-ec91-88fb-9cfa-40b94b64be79",
        "x-ms-return-client-request-id": "true",
        "x-ms-version": "2019-10-10"
=======
      "RequestUri": "http://seannsecanary.blob.core.windows.net/test-filesystem-18b8c113-6327-ea79-b44c-36338c72ecba?restype=container",
      "RequestMethod": "DELETE",
      "RequestHeaders": {
        "Authorization": "Sanitized",
        "traceparent": "00-d50b861649a5d44aa8ab985dd70c791e-b01054e7251b8349-00",
        "User-Agent": [
          "azsdk-net-Storage.Files.DataLake/12.1.0-dev.20200403.1",
          "(.NET Core 4.6.28325.01; Microsoft Windows 10.0.18362 )"
        ],
        "x-ms-client-request-id": "d2c01380-9f38-55dc-bb96-858f0da85061",
        "x-ms-date": "Fri, 03 Apr 2020 21:04:48 GMT",
        "x-ms-lease-id": "d29e0cea-ec91-88fb-9cfa-40b94b64be79",
        "x-ms-return-client-request-id": "true",
        "x-ms-version": "2019-12-12"
>>>>>>> 32e373e2
      },
      "RequestBody": null,
      "StatusCode": 202,
      "ResponseHeaders": {
        "Content-Length": "0",
<<<<<<< HEAD
        "Date": "Thu, 05 Mar 2020 21:58:52 GMT",
=======
        "Date": "Fri, 03 Apr 2020 21:04:46 GMT",
>>>>>>> 32e373e2
        "Server": [
          "Windows-Azure-Blob/1.0",
          "Microsoft-HTTPAPI/2.0"
        ],
        "x-ms-client-request-id": "d2c01380-9f38-55dc-bb96-858f0da85061",
<<<<<<< HEAD
        "x-ms-request-id": "9d996006-f01e-0002-4739-f32c83000000",
        "x-ms-version": "2019-10-10"
=======
        "x-ms-request-id": "96229bd8-f01e-0012-7cfb-093670000000",
        "x-ms-version": "2019-12-12"
>>>>>>> 32e373e2
      },
      "ResponseBody": []
    },
    {
<<<<<<< HEAD
      "RequestUri": "https://seanstagehierarchical.blob.core.windows.net/test-filesystem-304aae60-6720-90f1-16ef-c6e72246ef47?restype=container",
      "RequestMethod": "PUT",
      "RequestHeaders": {
        "Authorization": "Sanitized",
        "traceparent": "00-5756aaefbdb81b4e8c8c245b9de4907b-b8d56c957dc56647-00",
        "User-Agent": [
          "azsdk-net-Storage.Files.DataLake/12.0.0-dev.20200305.1",
          "(.NET Core 4.6.28325.01; Microsoft Windows 10.0.18363 )"
        ],
        "x-ms-client-request-id": "3acd8d64-b7f3-188e-212f-bc49d8f43274",
        "x-ms-date": "Thu, 05 Mar 2020 21:58:52 GMT",
        "x-ms-return-client-request-id": "true",
        "x-ms-version": "2019-10-10"
=======
      "RequestUri": "http://seannsecanary.blob.core.windows.net/test-filesystem-304aae60-6720-90f1-16ef-c6e72246ef47?restype=container",
      "RequestMethod": "PUT",
      "RequestHeaders": {
        "Authorization": "Sanitized",
        "traceparent": "00-555387b0d2160a459dc0b8d358f5672c-a02ecd4ba54bdb43-00",
        "User-Agent": [
          "azsdk-net-Storage.Files.DataLake/12.1.0-dev.20200403.1",
          "(.NET Core 4.6.28325.01; Microsoft Windows 10.0.18362 )"
        ],
        "x-ms-client-request-id": "3acd8d64-b7f3-188e-212f-bc49d8f43274",
        "x-ms-date": "Fri, 03 Apr 2020 21:04:48 GMT",
        "x-ms-return-client-request-id": "true",
        "x-ms-version": "2019-12-12"
>>>>>>> 32e373e2
      },
      "RequestBody": null,
      "StatusCode": 201,
      "ResponseHeaders": {
        "Content-Length": "0",
<<<<<<< HEAD
        "Date": "Thu, 05 Mar 2020 21:58:52 GMT",
        "ETag": "\u00220x8D7C15064F6208D\u0022",
        "Last-Modified": "Thu, 05 Mar 2020 21:58:53 GMT",
=======
        "Date": "Fri, 03 Apr 2020 21:04:46 GMT",
        "ETag": "\u00220x8D7D812A43DC932\u0022",
        "Last-Modified": "Fri, 03 Apr 2020 21:04:47 GMT",
>>>>>>> 32e373e2
        "Server": [
          "Windows-Azure-Blob/1.0",
          "Microsoft-HTTPAPI/2.0"
        ],
        "x-ms-client-request-id": "3acd8d64-b7f3-188e-212f-bc49d8f43274",
<<<<<<< HEAD
        "x-ms-request-id": "50f66a78-701e-0041-4539-f3cadf000000",
        "x-ms-version": "2019-10-10"
=======
        "x-ms-request-id": "96229be2-f01e-0012-04fb-093670000000",
        "x-ms-version": "2019-12-12"
>>>>>>> 32e373e2
      },
      "ResponseBody": []
    },
    {
<<<<<<< HEAD
      "RequestUri": "https://seanstagehierarchical.blob.core.windows.net/test-filesystem-304aae60-6720-90f1-16ef-c6e72246ef47?comp=lease\u0026restype=container",
      "RequestMethod": "PUT",
      "RequestHeaders": {
        "Authorization": "Sanitized",
        "If-Modified-Since": "Wed, 04 Mar 2020 21:58:52 GMT",
        "traceparent": "00-91f74536fd1ba1469d02bb6d7fb4eb89-c05be8d948a58347-00",
        "User-Agent": [
          "azsdk-net-Storage.Files.DataLake/12.0.0-dev.20200305.1",
          "(.NET Core 4.6.28325.01; Microsoft Windows 10.0.18363 )"
        ],
        "x-ms-client-request-id": "a5fde346-1307-9892-ec9c-a77a1ae709d5",
        "x-ms-date": "Thu, 05 Mar 2020 21:58:53 GMT",
=======
      "RequestUri": "http://seannsecanary.blob.core.windows.net/test-filesystem-304aae60-6720-90f1-16ef-c6e72246ef47?comp=lease\u0026restype=container",
      "RequestMethod": "PUT",
      "RequestHeaders": {
        "Authorization": "Sanitized",
        "If-Modified-Since": "Thu, 02 Apr 2020 21:04:48 GMT",
        "traceparent": "00-fa80fea075a0514eb8c9c26ff68b11ff-9625d2a8d492654c-00",
        "User-Agent": [
          "azsdk-net-Storage.Files.DataLake/12.1.0-dev.20200403.1",
          "(.NET Core 4.6.28325.01; Microsoft Windows 10.0.18362 )"
        ],
        "x-ms-client-request-id": "a5fde346-1307-9892-ec9c-a77a1ae709d5",
        "x-ms-date": "Fri, 03 Apr 2020 21:04:48 GMT",
>>>>>>> 32e373e2
        "x-ms-lease-action": "acquire",
        "x-ms-lease-duration": "15",
        "x-ms-proposed-lease-id": "1acb3da7-cb1d-30a1-9378-9da70f4cac43",
        "x-ms-return-client-request-id": "true",
<<<<<<< HEAD
        "x-ms-version": "2019-10-10"
=======
        "x-ms-version": "2019-12-12"
>>>>>>> 32e373e2
      },
      "RequestBody": null,
      "StatusCode": 201,
      "ResponseHeaders": {
        "Content-Length": "0",
<<<<<<< HEAD
        "Date": "Thu, 05 Mar 2020 21:58:52 GMT",
        "ETag": "\u00220x8D7C15064F6208D\u0022",
        "Last-Modified": "Thu, 05 Mar 2020 21:58:53 GMT",
=======
        "Date": "Fri, 03 Apr 2020 21:04:46 GMT",
        "ETag": "\u00220x8D7D812A43DC932\u0022",
        "Last-Modified": "Fri, 03 Apr 2020 21:04:47 GMT",
>>>>>>> 32e373e2
        "Server": [
          "Windows-Azure-Blob/1.0",
          "Microsoft-HTTPAPI/2.0"
        ],
        "x-ms-client-request-id": "a5fde346-1307-9892-ec9c-a77a1ae709d5",
        "x-ms-lease-id": "1acb3da7-cb1d-30a1-9378-9da70f4cac43",
<<<<<<< HEAD
        "x-ms-request-id": "50f66a86-701e-0041-5039-f3cadf000000",
        "x-ms-version": "2019-10-10"
=======
        "x-ms-request-id": "96229bf7-f01e-0012-12fb-093670000000",
        "x-ms-version": "2019-12-12"
>>>>>>> 32e373e2
      },
      "ResponseBody": []
    },
    {
<<<<<<< HEAD
      "RequestUri": "https://seanstagehierarchical.blob.core.windows.net/test-filesystem-304aae60-6720-90f1-16ef-c6e72246ef47?restype=container",
      "RequestMethod": "DELETE",
      "RequestHeaders": {
        "Authorization": "Sanitized",
        "traceparent": "00-43868099091e514a828b8aa53ac79c1a-091ec0536af19341-00",
        "User-Agent": [
          "azsdk-net-Storage.Files.DataLake/12.0.0-dev.20200305.1",
          "(.NET Core 4.6.28325.01; Microsoft Windows 10.0.18363 )"
        ],
        "x-ms-client-request-id": "2b61ff7e-064e-ae3c-85eb-a8db0dd9f17c",
        "x-ms-date": "Thu, 05 Mar 2020 21:58:53 GMT",
        "x-ms-lease-id": "1acb3da7-cb1d-30a1-9378-9da70f4cac43",
        "x-ms-return-client-request-id": "true",
        "x-ms-version": "2019-10-10"
=======
      "RequestUri": "http://seannsecanary.blob.core.windows.net/test-filesystem-304aae60-6720-90f1-16ef-c6e72246ef47?restype=container",
      "RequestMethod": "DELETE",
      "RequestHeaders": {
        "Authorization": "Sanitized",
        "traceparent": "00-d6f621f46ab52846b3720e00be0231fd-86fb44ffa6fb0143-00",
        "User-Agent": [
          "azsdk-net-Storage.Files.DataLake/12.1.0-dev.20200403.1",
          "(.NET Core 4.6.28325.01; Microsoft Windows 10.0.18362 )"
        ],
        "x-ms-client-request-id": "2b61ff7e-064e-ae3c-85eb-a8db0dd9f17c",
        "x-ms-date": "Fri, 03 Apr 2020 21:04:48 GMT",
        "x-ms-lease-id": "1acb3da7-cb1d-30a1-9378-9da70f4cac43",
        "x-ms-return-client-request-id": "true",
        "x-ms-version": "2019-12-12"
>>>>>>> 32e373e2
      },
      "RequestBody": null,
      "StatusCode": 202,
      "ResponseHeaders": {
        "Content-Length": "0",
<<<<<<< HEAD
        "Date": "Thu, 05 Mar 2020 21:58:53 GMT",
=======
        "Date": "Fri, 03 Apr 2020 21:04:46 GMT",
>>>>>>> 32e373e2
        "Server": [
          "Windows-Azure-Blob/1.0",
          "Microsoft-HTTPAPI/2.0"
        ],
        "x-ms-client-request-id": "2b61ff7e-064e-ae3c-85eb-a8db0dd9f17c",
<<<<<<< HEAD
        "x-ms-request-id": "50f66a8d-701e-0041-5739-f3cadf000000",
        "x-ms-version": "2019-10-10"
=======
        "x-ms-request-id": "96229c01-f01e-0012-18fb-093670000000",
        "x-ms-version": "2019-12-12"
>>>>>>> 32e373e2
      },
      "ResponseBody": []
    },
    {
<<<<<<< HEAD
      "RequestUri": "https://seanstagehierarchical.blob.core.windows.net/test-filesystem-fa0d8e68-394a-a82c-e70a-bc475de830dc?restype=container",
      "RequestMethod": "PUT",
      "RequestHeaders": {
        "Authorization": "Sanitized",
        "traceparent": "00-46cc55a2789222408aecb3957e9f19b8-f37baee04c5d8346-00",
        "User-Agent": [
          "azsdk-net-Storage.Files.DataLake/12.0.0-dev.20200305.1",
          "(.NET Core 4.6.28325.01; Microsoft Windows 10.0.18363 )"
        ],
        "x-ms-client-request-id": "d94139cd-c302-4476-d2b8-43434af4519d",
        "x-ms-date": "Thu, 05 Mar 2020 21:58:53 GMT",
        "x-ms-return-client-request-id": "true",
        "x-ms-version": "2019-10-10"
=======
      "RequestUri": "http://seannsecanary.blob.core.windows.net/test-filesystem-fa0d8e68-394a-a82c-e70a-bc475de830dc?restype=container",
      "RequestMethod": "PUT",
      "RequestHeaders": {
        "Authorization": "Sanitized",
        "traceparent": "00-7d11dbd94184b444afa597a44cfb1690-da73ac9b4fe96c4e-00",
        "User-Agent": [
          "azsdk-net-Storage.Files.DataLake/12.1.0-dev.20200403.1",
          "(.NET Core 4.6.28325.01; Microsoft Windows 10.0.18362 )"
        ],
        "x-ms-client-request-id": "d94139cd-c302-4476-d2b8-43434af4519d",
        "x-ms-date": "Fri, 03 Apr 2020 21:04:49 GMT",
        "x-ms-return-client-request-id": "true",
        "x-ms-version": "2019-12-12"
>>>>>>> 32e373e2
      },
      "RequestBody": null,
      "StatusCode": 201,
      "ResponseHeaders": {
        "Content-Length": "0",
<<<<<<< HEAD
        "Date": "Thu, 05 Mar 2020 21:58:53 GMT",
        "ETag": "\u00220x8D7C1506542F0FD\u0022",
        "Last-Modified": "Thu, 05 Mar 2020 21:58:53 GMT",
=======
        "Date": "Fri, 03 Apr 2020 21:04:47 GMT",
        "ETag": "\u00220x8D7D812A46AFC18\u0022",
        "Last-Modified": "Fri, 03 Apr 2020 21:04:47 GMT",
>>>>>>> 32e373e2
        "Server": [
          "Windows-Azure-Blob/1.0",
          "Microsoft-HTTPAPI/2.0"
        ],
        "x-ms-client-request-id": "d94139cd-c302-4476-d2b8-43434af4519d",
<<<<<<< HEAD
        "x-ms-request-id": "9c495877-601e-0000-0739-f3923b000000",
        "x-ms-version": "2019-10-10"
=======
        "x-ms-request-id": "96229c0b-f01e-0012-20fb-093670000000",
        "x-ms-version": "2019-12-12"
>>>>>>> 32e373e2
      },
      "ResponseBody": []
    },
    {
<<<<<<< HEAD
      "RequestUri": "https://seanstagehierarchical.blob.core.windows.net/test-filesystem-fa0d8e68-394a-a82c-e70a-bc475de830dc?comp=lease\u0026restype=container",
      "RequestMethod": "PUT",
      "RequestHeaders": {
        "Authorization": "Sanitized",
        "If-Unmodified-Since": "Fri, 06 Mar 2020 21:58:52 GMT",
        "traceparent": "00-cae3e354b4be1f44bf026cb053c68ca7-29c532014de7db4b-00",
        "User-Agent": [
          "azsdk-net-Storage.Files.DataLake/12.0.0-dev.20200305.1",
          "(.NET Core 4.6.28325.01; Microsoft Windows 10.0.18363 )"
        ],
        "x-ms-client-request-id": "29ca9e88-be23-f632-42b7-d1700604472b",
        "x-ms-date": "Thu, 05 Mar 2020 21:58:53 GMT",
=======
      "RequestUri": "http://seannsecanary.blob.core.windows.net/test-filesystem-fa0d8e68-394a-a82c-e70a-bc475de830dc?comp=lease\u0026restype=container",
      "RequestMethod": "PUT",
      "RequestHeaders": {
        "Authorization": "Sanitized",
        "If-Unmodified-Since": "Sat, 04 Apr 2020 21:04:48 GMT",
        "traceparent": "00-40b78dea5c60e347b4647cbfaf49329a-c8af95d6904e7044-00",
        "User-Agent": [
          "azsdk-net-Storage.Files.DataLake/12.1.0-dev.20200403.1",
          "(.NET Core 4.6.28325.01; Microsoft Windows 10.0.18362 )"
        ],
        "x-ms-client-request-id": "29ca9e88-be23-f632-42b7-d1700604472b",
        "x-ms-date": "Fri, 03 Apr 2020 21:04:49 GMT",
>>>>>>> 32e373e2
        "x-ms-lease-action": "acquire",
        "x-ms-lease-duration": "15",
        "x-ms-proposed-lease-id": "26fcccba-d6dc-8af6-0891-bd71fda6b2c7",
        "x-ms-return-client-request-id": "true",
<<<<<<< HEAD
        "x-ms-version": "2019-10-10"
=======
        "x-ms-version": "2019-12-12"
>>>>>>> 32e373e2
      },
      "RequestBody": null,
      "StatusCode": 201,
      "ResponseHeaders": {
        "Content-Length": "0",
<<<<<<< HEAD
        "Date": "Thu, 05 Mar 2020 21:58:53 GMT",
        "ETag": "\u00220x8D7C1506542F0FD\u0022",
        "Last-Modified": "Thu, 05 Mar 2020 21:58:53 GMT",
=======
        "Date": "Fri, 03 Apr 2020 21:04:47 GMT",
        "ETag": "\u00220x8D7D812A46AFC18\u0022",
        "Last-Modified": "Fri, 03 Apr 2020 21:04:47 GMT",
>>>>>>> 32e373e2
        "Server": [
          "Windows-Azure-Blob/1.0",
          "Microsoft-HTTPAPI/2.0"
        ],
        "x-ms-client-request-id": "29ca9e88-be23-f632-42b7-d1700604472b",
        "x-ms-lease-id": "26fcccba-d6dc-8af6-0891-bd71fda6b2c7",
<<<<<<< HEAD
        "x-ms-request-id": "9c49587b-601e-0000-0a39-f3923b000000",
        "x-ms-version": "2019-10-10"
=======
        "x-ms-request-id": "96229c19-f01e-0012-2cfb-093670000000",
        "x-ms-version": "2019-12-12"
>>>>>>> 32e373e2
      },
      "ResponseBody": []
    },
    {
<<<<<<< HEAD
      "RequestUri": "https://seanstagehierarchical.blob.core.windows.net/test-filesystem-fa0d8e68-394a-a82c-e70a-bc475de830dc?restype=container",
      "RequestMethod": "DELETE",
      "RequestHeaders": {
        "Authorization": "Sanitized",
        "traceparent": "00-b38143c32fbec44a80a0e1edf3d675bd-57520350fec37a4e-00",
        "User-Agent": [
          "azsdk-net-Storage.Files.DataLake/12.0.0-dev.20200305.1",
          "(.NET Core 4.6.28325.01; Microsoft Windows 10.0.18363 )"
        ],
        "x-ms-client-request-id": "5ee9745f-89dc-66a3-7983-e0ef8568156b",
        "x-ms-date": "Thu, 05 Mar 2020 21:58:53 GMT",
        "x-ms-lease-id": "26fcccba-d6dc-8af6-0891-bd71fda6b2c7",
        "x-ms-return-client-request-id": "true",
        "x-ms-version": "2019-10-10"
=======
      "RequestUri": "http://seannsecanary.blob.core.windows.net/test-filesystem-fa0d8e68-394a-a82c-e70a-bc475de830dc?restype=container",
      "RequestMethod": "DELETE",
      "RequestHeaders": {
        "Authorization": "Sanitized",
        "traceparent": "00-325ec95dbd4ab04ca7f73a90c92157d2-47a3ae818ceb104d-00",
        "User-Agent": [
          "azsdk-net-Storage.Files.DataLake/12.1.0-dev.20200403.1",
          "(.NET Core 4.6.28325.01; Microsoft Windows 10.0.18362 )"
        ],
        "x-ms-client-request-id": "5ee9745f-89dc-66a3-7983-e0ef8568156b",
        "x-ms-date": "Fri, 03 Apr 2020 21:04:49 GMT",
        "x-ms-lease-id": "26fcccba-d6dc-8af6-0891-bd71fda6b2c7",
        "x-ms-return-client-request-id": "true",
        "x-ms-version": "2019-12-12"
>>>>>>> 32e373e2
      },
      "RequestBody": null,
      "StatusCode": 202,
      "ResponseHeaders": {
        "Content-Length": "0",
<<<<<<< HEAD
        "Date": "Thu, 05 Mar 2020 21:58:53 GMT",
=======
        "Date": "Fri, 03 Apr 2020 21:04:47 GMT",
>>>>>>> 32e373e2
        "Server": [
          "Windows-Azure-Blob/1.0",
          "Microsoft-HTTPAPI/2.0"
        ],
        "x-ms-client-request-id": "5ee9745f-89dc-66a3-7983-e0ef8568156b",
<<<<<<< HEAD
        "x-ms-request-id": "9c49587f-601e-0000-0e39-f3923b000000",
        "x-ms-version": "2019-10-10"
=======
        "x-ms-request-id": "96229c23-f01e-0012-35fb-093670000000",
        "x-ms-version": "2019-12-12"
>>>>>>> 32e373e2
      },
      "ResponseBody": []
    }
  ],
  "Variables": {
<<<<<<< HEAD
    "DateTimeOffsetNow": "2020-03-05T13:58:52.4618505-08:00",
    "RandomSeed": "53428987",
    "Storage_TestConfigHierarchicalNamespace": "NamespaceTenant\nseanstagehierarchical\nU2FuaXRpemVk\nhttps://seanstagehierarchical.blob.core.windows.net\nhttp://seanstagehierarchical.file.core.windows.net\nhttp://seanstagehierarchical.queue.core.windows.net\nhttp://seanstagehierarchical.table.core.windows.net\n\n\n\n\nhttp://seanstagehierarchical-secondary.blob.core.windows.net\nhttp://seanstagehierarchical-secondary.file.core.windows.net\nhttp://seanstagehierarchical-secondary.queue.core.windows.net\nhttp://seanstagehierarchical-secondary.table.core.windows.net\n68390a19-a643-458b-b726-408abf67b4fc\nSanitized\n72f988bf-86f1-41af-91ab-2d7cd011db47\nhttps://login.microsoftonline.com/\nCloud\nBlobEndpoint=https://seanstagehierarchical.blob.core.windows.net/;QueueEndpoint=http://seanstagehierarchical.queue.core.windows.net/;FileEndpoint=http://seanstagehierarchical.file.core.windows.net/;BlobSecondaryEndpoint=http://seanstagehierarchical-secondary.blob.core.windows.net/;QueueSecondaryEndpoint=http://seanstagehierarchical-secondary.queue.core.windows.net/;FileSecondaryEndpoint=http://seanstagehierarchical-secondary.file.core.windows.net/;AccountName=seanstagehierarchical;AccountKey=Sanitized\n"
=======
    "DateTimeOffsetNow": "2020-04-03T14:04:48.4101269-07:00",
    "RandomSeed": "53428987",
    "Storage_TestConfigHierarchicalNamespace": "NamespaceTenant\nseannsecanary\nU2FuaXRpemVk\nhttp://seannsecanary.blob.core.windows.net\nhttp://seannsecanary.file.core.windows.net\nhttp://seannsecanary.queue.core.windows.net\nhttp://seannsecanary.table.core.windows.net\n\n\n\n\nhttp://seannsecanary-secondary.blob.core.windows.net\nhttp://seannsecanary-secondary.file.core.windows.net\nhttp://seannsecanary-secondary.queue.core.windows.net\nhttp://seannsecanary-secondary.table.core.windows.net\n68390a19-a643-458b-b726-408abf67b4fc\nSanitized\n72f988bf-86f1-41af-91ab-2d7cd011db47\nhttps://login.microsoftonline.com/\nCloud\nBlobEndpoint=http://seannsecanary.blob.core.windows.net/;QueueEndpoint=http://seannsecanary.queue.core.windows.net/;FileEndpoint=http://seannsecanary.file.core.windows.net/;BlobSecondaryEndpoint=http://seannsecanary-secondary.blob.core.windows.net/;QueueSecondaryEndpoint=http://seannsecanary-secondary.queue.core.windows.net/;FileSecondaryEndpoint=http://seannsecanary-secondary.file.core.windows.net/;AccountName=seannsecanary;AccountKey=Sanitized\n"
>>>>>>> 32e373e2
  }
}<|MERGE_RESOLUTION|>--- conflicted
+++ resolved
@@ -1,146 +1,74 @@
 {
   "Entries": [
     {
-<<<<<<< HEAD
-      "RequestUri": "https://seanstagehierarchical.blob.core.windows.net/test-filesystem-18b8c113-6327-ea79-b44c-36338c72ecba?restype=container",
-      "RequestMethod": "PUT",
-      "RequestHeaders": {
-        "Authorization": "Sanitized",
-        "traceparent": "00-6a4102f4d44e274abedff550bf948067-4bda1073d9a25b4f-00",
-        "User-Agent": [
-          "azsdk-net-Storage.Files.DataLake/12.0.0-dev.20200305.1",
-          "(.NET Core 4.6.28325.01; Microsoft Windows 10.0.18363 )"
+      "RequestUri": "http://seannsecanary.blob.core.windows.net/test-filesystem-18b8c113-6327-ea79-b44c-36338c72ecba?restype=container",
+      "RequestMethod": "PUT",
+      "RequestHeaders": {
+        "Authorization": "Sanitized",
+        "traceparent": "00-5d48e37ef9f1934288cf980a744ab335-bf647e4b347fc540-00",
+        "User-Agent": [
+          "azsdk-net-Storage.Files.DataLake/12.1.0-dev.20200403.1",
+          "(.NET Core 4.6.28325.01; Microsoft Windows 10.0.18362 )"
         ],
         "x-ms-client-request-id": "3e3581c4-d806-4d3a-b830-e93643aa749f",
-        "x-ms-date": "Thu, 05 Mar 2020 21:58:52 GMT",
-        "x-ms-return-client-request-id": "true",
-        "x-ms-version": "2019-10-10"
-=======
-      "RequestUri": "http://seannsecanary.blob.core.windows.net/test-filesystem-18b8c113-6327-ea79-b44c-36338c72ecba?restype=container",
-      "RequestMethod": "PUT",
-      "RequestHeaders": {
-        "Authorization": "Sanitized",
-        "traceparent": "00-5d48e37ef9f1934288cf980a744ab335-bf647e4b347fc540-00",
-        "User-Agent": [
-          "azsdk-net-Storage.Files.DataLake/12.1.0-dev.20200403.1",
-          "(.NET Core 4.6.28325.01; Microsoft Windows 10.0.18362 )"
-        ],
-        "x-ms-client-request-id": "3e3581c4-d806-4d3a-b830-e93643aa749f",
-        "x-ms-date": "Fri, 03 Apr 2020 21:04:48 GMT",
-        "x-ms-return-client-request-id": "true",
-        "x-ms-version": "2019-12-12"
->>>>>>> 32e373e2
-      },
-      "RequestBody": null,
-      "StatusCode": 201,
-      "ResponseHeaders": {
-        "Content-Length": "0",
-<<<<<<< HEAD
-        "Date": "Thu, 05 Mar 2020 21:58:52 GMT",
-        "ETag": "\u00220x8D7C15064A7B97C\u0022",
-        "Last-Modified": "Thu, 05 Mar 2020 21:58:52 GMT",
-=======
+        "x-ms-date": "Fri, 03 Apr 2020 21:04:48 GMT",
+        "x-ms-return-client-request-id": "true",
+        "x-ms-version": "2019-12-12"
+      },
+      "RequestBody": null,
+      "StatusCode": 201,
+      "ResponseHeaders": {
+        "Content-Length": "0",
         "Date": "Fri, 03 Apr 2020 21:04:46 GMT",
         "ETag": "\u00220x8D7D812A40EC128\u0022",
         "Last-Modified": "Fri, 03 Apr 2020 21:04:46 GMT",
->>>>>>> 32e373e2
         "Server": [
           "Windows-Azure-Blob/1.0",
           "Microsoft-HTTPAPI/2.0"
         ],
         "x-ms-client-request-id": "3e3581c4-d806-4d3a-b830-e93643aa749f",
-<<<<<<< HEAD
-        "x-ms-request-id": "9d995ffa-f01e-0002-3e39-f32c83000000",
-        "x-ms-version": "2019-10-10"
-=======
         "x-ms-request-id": "96229baf-f01e-0012-5cfb-093670000000",
         "x-ms-version": "2019-12-12"
->>>>>>> 32e373e2
-      },
-      "ResponseBody": []
-    },
-    {
-<<<<<<< HEAD
-      "RequestUri": "https://seanstagehierarchical.blob.core.windows.net/test-filesystem-18b8c113-6327-ea79-b44c-36338c72ecba?comp=lease\u0026restype=container",
-      "RequestMethod": "PUT",
-      "RequestHeaders": {
-        "Authorization": "Sanitized",
-        "traceparent": "00-86672fc7020fc3448bae70f2aa10b7d0-9c4c15a17dbd5f42-00",
-        "User-Agent": [
-          "azsdk-net-Storage.Files.DataLake/12.0.0-dev.20200305.1",
-          "(.NET Core 4.6.28325.01; Microsoft Windows 10.0.18363 )"
+      },
+      "ResponseBody": []
+    },
+    {
+      "RequestUri": "http://seannsecanary.blob.core.windows.net/test-filesystem-18b8c113-6327-ea79-b44c-36338c72ecba?comp=lease\u0026restype=container",
+      "RequestMethod": "PUT",
+      "RequestHeaders": {
+        "Authorization": "Sanitized",
+        "traceparent": "00-85f8fb4cb9732544a82daf43b3e2c18f-06647920583f2947-00",
+        "User-Agent": [
+          "azsdk-net-Storage.Files.DataLake/12.1.0-dev.20200403.1",
+          "(.NET Core 4.6.28325.01; Microsoft Windows 10.0.18362 )"
         ],
         "x-ms-client-request-id": "1f2b78f9-129c-d874-85ac-a10b98800254",
-        "x-ms-date": "Thu, 05 Mar 2020 21:58:52 GMT",
-=======
-      "RequestUri": "http://seannsecanary.blob.core.windows.net/test-filesystem-18b8c113-6327-ea79-b44c-36338c72ecba?comp=lease\u0026restype=container",
-      "RequestMethod": "PUT",
-      "RequestHeaders": {
-        "Authorization": "Sanitized",
-        "traceparent": "00-85f8fb4cb9732544a82daf43b3e2c18f-06647920583f2947-00",
-        "User-Agent": [
-          "azsdk-net-Storage.Files.DataLake/12.1.0-dev.20200403.1",
-          "(.NET Core 4.6.28325.01; Microsoft Windows 10.0.18362 )"
-        ],
-        "x-ms-client-request-id": "1f2b78f9-129c-d874-85ac-a10b98800254",
-        "x-ms-date": "Fri, 03 Apr 2020 21:04:48 GMT",
->>>>>>> 32e373e2
+        "x-ms-date": "Fri, 03 Apr 2020 21:04:48 GMT",
         "x-ms-lease-action": "acquire",
         "x-ms-lease-duration": "15",
         "x-ms-proposed-lease-id": "d29e0cea-ec91-88fb-9cfa-40b94b64be79",
         "x-ms-return-client-request-id": "true",
-<<<<<<< HEAD
-        "x-ms-version": "2019-10-10"
-=======
-        "x-ms-version": "2019-12-12"
->>>>>>> 32e373e2
-      },
-      "RequestBody": null,
-      "StatusCode": 201,
-      "ResponseHeaders": {
-        "Content-Length": "0",
-<<<<<<< HEAD
-        "Date": "Thu, 05 Mar 2020 21:58:52 GMT",
-        "ETag": "\u00220x8D7C15064A7B97C\u0022",
-        "Last-Modified": "Thu, 05 Mar 2020 21:58:52 GMT",
-=======
+        "x-ms-version": "2019-12-12"
+      },
+      "RequestBody": null,
+      "StatusCode": 201,
+      "ResponseHeaders": {
+        "Content-Length": "0",
         "Date": "Fri, 03 Apr 2020 21:04:46 GMT",
         "ETag": "\u00220x8D7D812A40EC128\u0022",
         "Last-Modified": "Fri, 03 Apr 2020 21:04:46 GMT",
->>>>>>> 32e373e2
         "Server": [
           "Windows-Azure-Blob/1.0",
           "Microsoft-HTTPAPI/2.0"
         ],
         "x-ms-client-request-id": "1f2b78f9-129c-d874-85ac-a10b98800254",
         "x-ms-lease-id": "d29e0cea-ec91-88fb-9cfa-40b94b64be79",
-<<<<<<< HEAD
-        "x-ms-request-id": "9d996001-f01e-0002-4239-f32c83000000",
-        "x-ms-version": "2019-10-10"
-=======
         "x-ms-request-id": "96229bbc-f01e-0012-66fb-093670000000",
         "x-ms-version": "2019-12-12"
->>>>>>> 32e373e2
-      },
-      "ResponseBody": []
-    },
-    {
-<<<<<<< HEAD
-      "RequestUri": "https://seanstagehierarchical.blob.core.windows.net/test-filesystem-18b8c113-6327-ea79-b44c-36338c72ecba?restype=container",
-      "RequestMethod": "DELETE",
-      "RequestHeaders": {
-        "Authorization": "Sanitized",
-        "traceparent": "00-0f44ced9e3ba6a41b840732d3bf48e6e-e61b71d54ff00f47-00",
-        "User-Agent": [
-          "azsdk-net-Storage.Files.DataLake/12.0.0-dev.20200305.1",
-          "(.NET Core 4.6.28325.01; Microsoft Windows 10.0.18363 )"
-        ],
-        "x-ms-client-request-id": "d2c01380-9f38-55dc-bb96-858f0da85061",
-        "x-ms-date": "Thu, 05 Mar 2020 21:58:52 GMT",
-        "x-ms-lease-id": "d29e0cea-ec91-88fb-9cfa-40b94b64be79",
-        "x-ms-return-client-request-id": "true",
-        "x-ms-version": "2019-10-10"
-=======
+      },
+      "ResponseBody": []
+    },
+    {
       "RequestUri": "http://seannsecanary.blob.core.windows.net/test-filesystem-18b8c113-6327-ea79-b44c-36338c72ecba?restype=container",
       "RequestMethod": "DELETE",
       "RequestHeaders": {
@@ -155,106 +83,55 @@
         "x-ms-lease-id": "d29e0cea-ec91-88fb-9cfa-40b94b64be79",
         "x-ms-return-client-request-id": "true",
         "x-ms-version": "2019-12-12"
->>>>>>> 32e373e2
       },
       "RequestBody": null,
       "StatusCode": 202,
       "ResponseHeaders": {
         "Content-Length": "0",
-<<<<<<< HEAD
-        "Date": "Thu, 05 Mar 2020 21:58:52 GMT",
-=======
-        "Date": "Fri, 03 Apr 2020 21:04:46 GMT",
->>>>>>> 32e373e2
+        "Date": "Fri, 03 Apr 2020 21:04:46 GMT",
         "Server": [
           "Windows-Azure-Blob/1.0",
           "Microsoft-HTTPAPI/2.0"
         ],
         "x-ms-client-request-id": "d2c01380-9f38-55dc-bb96-858f0da85061",
-<<<<<<< HEAD
-        "x-ms-request-id": "9d996006-f01e-0002-4739-f32c83000000",
-        "x-ms-version": "2019-10-10"
-=======
         "x-ms-request-id": "96229bd8-f01e-0012-7cfb-093670000000",
         "x-ms-version": "2019-12-12"
->>>>>>> 32e373e2
-      },
-      "ResponseBody": []
-    },
-    {
-<<<<<<< HEAD
-      "RequestUri": "https://seanstagehierarchical.blob.core.windows.net/test-filesystem-304aae60-6720-90f1-16ef-c6e72246ef47?restype=container",
-      "RequestMethod": "PUT",
-      "RequestHeaders": {
-        "Authorization": "Sanitized",
-        "traceparent": "00-5756aaefbdb81b4e8c8c245b9de4907b-b8d56c957dc56647-00",
-        "User-Agent": [
-          "azsdk-net-Storage.Files.DataLake/12.0.0-dev.20200305.1",
-          "(.NET Core 4.6.28325.01; Microsoft Windows 10.0.18363 )"
+      },
+      "ResponseBody": []
+    },
+    {
+      "RequestUri": "http://seannsecanary.blob.core.windows.net/test-filesystem-304aae60-6720-90f1-16ef-c6e72246ef47?restype=container",
+      "RequestMethod": "PUT",
+      "RequestHeaders": {
+        "Authorization": "Sanitized",
+        "traceparent": "00-555387b0d2160a459dc0b8d358f5672c-a02ecd4ba54bdb43-00",
+        "User-Agent": [
+          "azsdk-net-Storage.Files.DataLake/12.1.0-dev.20200403.1",
+          "(.NET Core 4.6.28325.01; Microsoft Windows 10.0.18362 )"
         ],
         "x-ms-client-request-id": "3acd8d64-b7f3-188e-212f-bc49d8f43274",
-        "x-ms-date": "Thu, 05 Mar 2020 21:58:52 GMT",
-        "x-ms-return-client-request-id": "true",
-        "x-ms-version": "2019-10-10"
-=======
-      "RequestUri": "http://seannsecanary.blob.core.windows.net/test-filesystem-304aae60-6720-90f1-16ef-c6e72246ef47?restype=container",
-      "RequestMethod": "PUT",
-      "RequestHeaders": {
-        "Authorization": "Sanitized",
-        "traceparent": "00-555387b0d2160a459dc0b8d358f5672c-a02ecd4ba54bdb43-00",
-        "User-Agent": [
-          "azsdk-net-Storage.Files.DataLake/12.1.0-dev.20200403.1",
-          "(.NET Core 4.6.28325.01; Microsoft Windows 10.0.18362 )"
-        ],
-        "x-ms-client-request-id": "3acd8d64-b7f3-188e-212f-bc49d8f43274",
-        "x-ms-date": "Fri, 03 Apr 2020 21:04:48 GMT",
-        "x-ms-return-client-request-id": "true",
-        "x-ms-version": "2019-12-12"
->>>>>>> 32e373e2
-      },
-      "RequestBody": null,
-      "StatusCode": 201,
-      "ResponseHeaders": {
-        "Content-Length": "0",
-<<<<<<< HEAD
-        "Date": "Thu, 05 Mar 2020 21:58:52 GMT",
-        "ETag": "\u00220x8D7C15064F6208D\u0022",
-        "Last-Modified": "Thu, 05 Mar 2020 21:58:53 GMT",
-=======
+        "x-ms-date": "Fri, 03 Apr 2020 21:04:48 GMT",
+        "x-ms-return-client-request-id": "true",
+        "x-ms-version": "2019-12-12"
+      },
+      "RequestBody": null,
+      "StatusCode": 201,
+      "ResponseHeaders": {
+        "Content-Length": "0",
         "Date": "Fri, 03 Apr 2020 21:04:46 GMT",
         "ETag": "\u00220x8D7D812A43DC932\u0022",
         "Last-Modified": "Fri, 03 Apr 2020 21:04:47 GMT",
->>>>>>> 32e373e2
         "Server": [
           "Windows-Azure-Blob/1.0",
           "Microsoft-HTTPAPI/2.0"
         ],
         "x-ms-client-request-id": "3acd8d64-b7f3-188e-212f-bc49d8f43274",
-<<<<<<< HEAD
-        "x-ms-request-id": "50f66a78-701e-0041-4539-f3cadf000000",
-        "x-ms-version": "2019-10-10"
-=======
         "x-ms-request-id": "96229be2-f01e-0012-04fb-093670000000",
         "x-ms-version": "2019-12-12"
->>>>>>> 32e373e2
-      },
-      "ResponseBody": []
-    },
-    {
-<<<<<<< HEAD
-      "RequestUri": "https://seanstagehierarchical.blob.core.windows.net/test-filesystem-304aae60-6720-90f1-16ef-c6e72246ef47?comp=lease\u0026restype=container",
-      "RequestMethod": "PUT",
-      "RequestHeaders": {
-        "Authorization": "Sanitized",
-        "If-Modified-Since": "Wed, 04 Mar 2020 21:58:52 GMT",
-        "traceparent": "00-91f74536fd1ba1469d02bb6d7fb4eb89-c05be8d948a58347-00",
-        "User-Agent": [
-          "azsdk-net-Storage.Files.DataLake/12.0.0-dev.20200305.1",
-          "(.NET Core 4.6.28325.01; Microsoft Windows 10.0.18363 )"
-        ],
-        "x-ms-client-request-id": "a5fde346-1307-9892-ec9c-a77a1ae709d5",
-        "x-ms-date": "Thu, 05 Mar 2020 21:58:53 GMT",
-=======
+      },
+      "ResponseBody": []
+    },
+    {
       "RequestUri": "http://seannsecanary.blob.core.windows.net/test-filesystem-304aae60-6720-90f1-16ef-c6e72246ef47?comp=lease\u0026restype=container",
       "RequestMethod": "PUT",
       "RequestHeaders": {
@@ -267,63 +144,31 @@
         ],
         "x-ms-client-request-id": "a5fde346-1307-9892-ec9c-a77a1ae709d5",
         "x-ms-date": "Fri, 03 Apr 2020 21:04:48 GMT",
->>>>>>> 32e373e2
         "x-ms-lease-action": "acquire",
         "x-ms-lease-duration": "15",
         "x-ms-proposed-lease-id": "1acb3da7-cb1d-30a1-9378-9da70f4cac43",
         "x-ms-return-client-request-id": "true",
-<<<<<<< HEAD
-        "x-ms-version": "2019-10-10"
-=======
-        "x-ms-version": "2019-12-12"
->>>>>>> 32e373e2
-      },
-      "RequestBody": null,
-      "StatusCode": 201,
-      "ResponseHeaders": {
-        "Content-Length": "0",
-<<<<<<< HEAD
-        "Date": "Thu, 05 Mar 2020 21:58:52 GMT",
-        "ETag": "\u00220x8D7C15064F6208D\u0022",
-        "Last-Modified": "Thu, 05 Mar 2020 21:58:53 GMT",
-=======
+        "x-ms-version": "2019-12-12"
+      },
+      "RequestBody": null,
+      "StatusCode": 201,
+      "ResponseHeaders": {
+        "Content-Length": "0",
         "Date": "Fri, 03 Apr 2020 21:04:46 GMT",
         "ETag": "\u00220x8D7D812A43DC932\u0022",
         "Last-Modified": "Fri, 03 Apr 2020 21:04:47 GMT",
->>>>>>> 32e373e2
         "Server": [
           "Windows-Azure-Blob/1.0",
           "Microsoft-HTTPAPI/2.0"
         ],
         "x-ms-client-request-id": "a5fde346-1307-9892-ec9c-a77a1ae709d5",
         "x-ms-lease-id": "1acb3da7-cb1d-30a1-9378-9da70f4cac43",
-<<<<<<< HEAD
-        "x-ms-request-id": "50f66a86-701e-0041-5039-f3cadf000000",
-        "x-ms-version": "2019-10-10"
-=======
         "x-ms-request-id": "96229bf7-f01e-0012-12fb-093670000000",
         "x-ms-version": "2019-12-12"
->>>>>>> 32e373e2
-      },
-      "ResponseBody": []
-    },
-    {
-<<<<<<< HEAD
-      "RequestUri": "https://seanstagehierarchical.blob.core.windows.net/test-filesystem-304aae60-6720-90f1-16ef-c6e72246ef47?restype=container",
-      "RequestMethod": "DELETE",
-      "RequestHeaders": {
-        "Authorization": "Sanitized",
-        "traceparent": "00-43868099091e514a828b8aa53ac79c1a-091ec0536af19341-00",
-        "User-Agent": [
-          "azsdk-net-Storage.Files.DataLake/12.0.0-dev.20200305.1",
-          "(.NET Core 4.6.28325.01; Microsoft Windows 10.0.18363 )"
-        ],
-        "x-ms-client-request-id": "2b61ff7e-064e-ae3c-85eb-a8db0dd9f17c",
-        "x-ms-date": "Thu, 05 Mar 2020 21:58:53 GMT",
-        "x-ms-lease-id": "1acb3da7-cb1d-30a1-9378-9da70f4cac43",
-        "x-ms-return-client-request-id": "true",
-        "x-ms-version": "2019-10-10"
-=======
+      },
+      "ResponseBody": []
+    },
+    {
       "RequestUri": "http://seannsecanary.blob.core.windows.net/test-filesystem-304aae60-6720-90f1-16ef-c6e72246ef47?restype=container",
       "RequestMethod": "DELETE",
       "RequestHeaders": {
@@ -338,48 +183,23 @@
         "x-ms-lease-id": "1acb3da7-cb1d-30a1-9378-9da70f4cac43",
         "x-ms-return-client-request-id": "true",
         "x-ms-version": "2019-12-12"
->>>>>>> 32e373e2
       },
       "RequestBody": null,
       "StatusCode": 202,
       "ResponseHeaders": {
         "Content-Length": "0",
-<<<<<<< HEAD
-        "Date": "Thu, 05 Mar 2020 21:58:53 GMT",
-=======
-        "Date": "Fri, 03 Apr 2020 21:04:46 GMT",
->>>>>>> 32e373e2
+        "Date": "Fri, 03 Apr 2020 21:04:46 GMT",
         "Server": [
           "Windows-Azure-Blob/1.0",
           "Microsoft-HTTPAPI/2.0"
         ],
         "x-ms-client-request-id": "2b61ff7e-064e-ae3c-85eb-a8db0dd9f17c",
-<<<<<<< HEAD
-        "x-ms-request-id": "50f66a8d-701e-0041-5739-f3cadf000000",
-        "x-ms-version": "2019-10-10"
-=======
         "x-ms-request-id": "96229c01-f01e-0012-18fb-093670000000",
         "x-ms-version": "2019-12-12"
->>>>>>> 32e373e2
-      },
-      "ResponseBody": []
-    },
-    {
-<<<<<<< HEAD
-      "RequestUri": "https://seanstagehierarchical.blob.core.windows.net/test-filesystem-fa0d8e68-394a-a82c-e70a-bc475de830dc?restype=container",
-      "RequestMethod": "PUT",
-      "RequestHeaders": {
-        "Authorization": "Sanitized",
-        "traceparent": "00-46cc55a2789222408aecb3957e9f19b8-f37baee04c5d8346-00",
-        "User-Agent": [
-          "azsdk-net-Storage.Files.DataLake/12.0.0-dev.20200305.1",
-          "(.NET Core 4.6.28325.01; Microsoft Windows 10.0.18363 )"
-        ],
-        "x-ms-client-request-id": "d94139cd-c302-4476-d2b8-43434af4519d",
-        "x-ms-date": "Thu, 05 Mar 2020 21:58:53 GMT",
-        "x-ms-return-client-request-id": "true",
-        "x-ms-version": "2019-10-10"
-=======
+      },
+      "ResponseBody": []
+    },
+    {
       "RequestUri": "http://seannsecanary.blob.core.windows.net/test-filesystem-fa0d8e68-394a-a82c-e70a-bc475de830dc?restype=container",
       "RequestMethod": "PUT",
       "RequestHeaders": {
@@ -393,51 +213,25 @@
         "x-ms-date": "Fri, 03 Apr 2020 21:04:49 GMT",
         "x-ms-return-client-request-id": "true",
         "x-ms-version": "2019-12-12"
->>>>>>> 32e373e2
-      },
-      "RequestBody": null,
-      "StatusCode": 201,
-      "ResponseHeaders": {
-        "Content-Length": "0",
-<<<<<<< HEAD
-        "Date": "Thu, 05 Mar 2020 21:58:53 GMT",
-        "ETag": "\u00220x8D7C1506542F0FD\u0022",
-        "Last-Modified": "Thu, 05 Mar 2020 21:58:53 GMT",
-=======
+      },
+      "RequestBody": null,
+      "StatusCode": 201,
+      "ResponseHeaders": {
+        "Content-Length": "0",
         "Date": "Fri, 03 Apr 2020 21:04:47 GMT",
         "ETag": "\u00220x8D7D812A46AFC18\u0022",
         "Last-Modified": "Fri, 03 Apr 2020 21:04:47 GMT",
->>>>>>> 32e373e2
         "Server": [
           "Windows-Azure-Blob/1.0",
           "Microsoft-HTTPAPI/2.0"
         ],
         "x-ms-client-request-id": "d94139cd-c302-4476-d2b8-43434af4519d",
-<<<<<<< HEAD
-        "x-ms-request-id": "9c495877-601e-0000-0739-f3923b000000",
-        "x-ms-version": "2019-10-10"
-=======
         "x-ms-request-id": "96229c0b-f01e-0012-20fb-093670000000",
         "x-ms-version": "2019-12-12"
->>>>>>> 32e373e2
-      },
-      "ResponseBody": []
-    },
-    {
-<<<<<<< HEAD
-      "RequestUri": "https://seanstagehierarchical.blob.core.windows.net/test-filesystem-fa0d8e68-394a-a82c-e70a-bc475de830dc?comp=lease\u0026restype=container",
-      "RequestMethod": "PUT",
-      "RequestHeaders": {
-        "Authorization": "Sanitized",
-        "If-Unmodified-Since": "Fri, 06 Mar 2020 21:58:52 GMT",
-        "traceparent": "00-cae3e354b4be1f44bf026cb053c68ca7-29c532014de7db4b-00",
-        "User-Agent": [
-          "azsdk-net-Storage.Files.DataLake/12.0.0-dev.20200305.1",
-          "(.NET Core 4.6.28325.01; Microsoft Windows 10.0.18363 )"
-        ],
-        "x-ms-client-request-id": "29ca9e88-be23-f632-42b7-d1700604472b",
-        "x-ms-date": "Thu, 05 Mar 2020 21:58:53 GMT",
-=======
+      },
+      "ResponseBody": []
+    },
+    {
       "RequestUri": "http://seannsecanary.blob.core.windows.net/test-filesystem-fa0d8e68-394a-a82c-e70a-bc475de830dc?comp=lease\u0026restype=container",
       "RequestMethod": "PUT",
       "RequestHeaders": {
@@ -450,63 +244,31 @@
         ],
         "x-ms-client-request-id": "29ca9e88-be23-f632-42b7-d1700604472b",
         "x-ms-date": "Fri, 03 Apr 2020 21:04:49 GMT",
->>>>>>> 32e373e2
         "x-ms-lease-action": "acquire",
         "x-ms-lease-duration": "15",
         "x-ms-proposed-lease-id": "26fcccba-d6dc-8af6-0891-bd71fda6b2c7",
         "x-ms-return-client-request-id": "true",
-<<<<<<< HEAD
-        "x-ms-version": "2019-10-10"
-=======
-        "x-ms-version": "2019-12-12"
->>>>>>> 32e373e2
-      },
-      "RequestBody": null,
-      "StatusCode": 201,
-      "ResponseHeaders": {
-        "Content-Length": "0",
-<<<<<<< HEAD
-        "Date": "Thu, 05 Mar 2020 21:58:53 GMT",
-        "ETag": "\u00220x8D7C1506542F0FD\u0022",
-        "Last-Modified": "Thu, 05 Mar 2020 21:58:53 GMT",
-=======
+        "x-ms-version": "2019-12-12"
+      },
+      "RequestBody": null,
+      "StatusCode": 201,
+      "ResponseHeaders": {
+        "Content-Length": "0",
         "Date": "Fri, 03 Apr 2020 21:04:47 GMT",
         "ETag": "\u00220x8D7D812A46AFC18\u0022",
         "Last-Modified": "Fri, 03 Apr 2020 21:04:47 GMT",
->>>>>>> 32e373e2
         "Server": [
           "Windows-Azure-Blob/1.0",
           "Microsoft-HTTPAPI/2.0"
         ],
         "x-ms-client-request-id": "29ca9e88-be23-f632-42b7-d1700604472b",
         "x-ms-lease-id": "26fcccba-d6dc-8af6-0891-bd71fda6b2c7",
-<<<<<<< HEAD
-        "x-ms-request-id": "9c49587b-601e-0000-0a39-f3923b000000",
-        "x-ms-version": "2019-10-10"
-=======
         "x-ms-request-id": "96229c19-f01e-0012-2cfb-093670000000",
         "x-ms-version": "2019-12-12"
->>>>>>> 32e373e2
-      },
-      "ResponseBody": []
-    },
-    {
-<<<<<<< HEAD
-      "RequestUri": "https://seanstagehierarchical.blob.core.windows.net/test-filesystem-fa0d8e68-394a-a82c-e70a-bc475de830dc?restype=container",
-      "RequestMethod": "DELETE",
-      "RequestHeaders": {
-        "Authorization": "Sanitized",
-        "traceparent": "00-b38143c32fbec44a80a0e1edf3d675bd-57520350fec37a4e-00",
-        "User-Agent": [
-          "azsdk-net-Storage.Files.DataLake/12.0.0-dev.20200305.1",
-          "(.NET Core 4.6.28325.01; Microsoft Windows 10.0.18363 )"
-        ],
-        "x-ms-client-request-id": "5ee9745f-89dc-66a3-7983-e0ef8568156b",
-        "x-ms-date": "Thu, 05 Mar 2020 21:58:53 GMT",
-        "x-ms-lease-id": "26fcccba-d6dc-8af6-0891-bd71fda6b2c7",
-        "x-ms-return-client-request-id": "true",
-        "x-ms-version": "2019-10-10"
-=======
+      },
+      "ResponseBody": []
+    },
+    {
       "RequestUri": "http://seannsecanary.blob.core.windows.net/test-filesystem-fa0d8e68-394a-a82c-e70a-bc475de830dc?restype=container",
       "RequestMethod": "DELETE",
       "RequestHeaders": {
@@ -521,42 +283,26 @@
         "x-ms-lease-id": "26fcccba-d6dc-8af6-0891-bd71fda6b2c7",
         "x-ms-return-client-request-id": "true",
         "x-ms-version": "2019-12-12"
->>>>>>> 32e373e2
       },
       "RequestBody": null,
       "StatusCode": 202,
       "ResponseHeaders": {
         "Content-Length": "0",
-<<<<<<< HEAD
-        "Date": "Thu, 05 Mar 2020 21:58:53 GMT",
-=======
         "Date": "Fri, 03 Apr 2020 21:04:47 GMT",
->>>>>>> 32e373e2
         "Server": [
           "Windows-Azure-Blob/1.0",
           "Microsoft-HTTPAPI/2.0"
         ],
         "x-ms-client-request-id": "5ee9745f-89dc-66a3-7983-e0ef8568156b",
-<<<<<<< HEAD
-        "x-ms-request-id": "9c49587f-601e-0000-0e39-f3923b000000",
-        "x-ms-version": "2019-10-10"
-=======
         "x-ms-request-id": "96229c23-f01e-0012-35fb-093670000000",
         "x-ms-version": "2019-12-12"
->>>>>>> 32e373e2
       },
       "ResponseBody": []
     }
   ],
   "Variables": {
-<<<<<<< HEAD
-    "DateTimeOffsetNow": "2020-03-05T13:58:52.4618505-08:00",
-    "RandomSeed": "53428987",
-    "Storage_TestConfigHierarchicalNamespace": "NamespaceTenant\nseanstagehierarchical\nU2FuaXRpemVk\nhttps://seanstagehierarchical.blob.core.windows.net\nhttp://seanstagehierarchical.file.core.windows.net\nhttp://seanstagehierarchical.queue.core.windows.net\nhttp://seanstagehierarchical.table.core.windows.net\n\n\n\n\nhttp://seanstagehierarchical-secondary.blob.core.windows.net\nhttp://seanstagehierarchical-secondary.file.core.windows.net\nhttp://seanstagehierarchical-secondary.queue.core.windows.net\nhttp://seanstagehierarchical-secondary.table.core.windows.net\n68390a19-a643-458b-b726-408abf67b4fc\nSanitized\n72f988bf-86f1-41af-91ab-2d7cd011db47\nhttps://login.microsoftonline.com/\nCloud\nBlobEndpoint=https://seanstagehierarchical.blob.core.windows.net/;QueueEndpoint=http://seanstagehierarchical.queue.core.windows.net/;FileEndpoint=http://seanstagehierarchical.file.core.windows.net/;BlobSecondaryEndpoint=http://seanstagehierarchical-secondary.blob.core.windows.net/;QueueSecondaryEndpoint=http://seanstagehierarchical-secondary.queue.core.windows.net/;FileSecondaryEndpoint=http://seanstagehierarchical-secondary.file.core.windows.net/;AccountName=seanstagehierarchical;AccountKey=Sanitized\n"
-=======
     "DateTimeOffsetNow": "2020-04-03T14:04:48.4101269-07:00",
     "RandomSeed": "53428987",
     "Storage_TestConfigHierarchicalNamespace": "NamespaceTenant\nseannsecanary\nU2FuaXRpemVk\nhttp://seannsecanary.blob.core.windows.net\nhttp://seannsecanary.file.core.windows.net\nhttp://seannsecanary.queue.core.windows.net\nhttp://seannsecanary.table.core.windows.net\n\n\n\n\nhttp://seannsecanary-secondary.blob.core.windows.net\nhttp://seannsecanary-secondary.file.core.windows.net\nhttp://seannsecanary-secondary.queue.core.windows.net\nhttp://seannsecanary-secondary.table.core.windows.net\n68390a19-a643-458b-b726-408abf67b4fc\nSanitized\n72f988bf-86f1-41af-91ab-2d7cd011db47\nhttps://login.microsoftonline.com/\nCloud\nBlobEndpoint=http://seannsecanary.blob.core.windows.net/;QueueEndpoint=http://seannsecanary.queue.core.windows.net/;FileEndpoint=http://seannsecanary.file.core.windows.net/;BlobSecondaryEndpoint=http://seannsecanary-secondary.blob.core.windows.net/;QueueSecondaryEndpoint=http://seannsecanary-secondary.queue.core.windows.net/;FileSecondaryEndpoint=http://seannsecanary-secondary.file.core.windows.net/;AccountName=seannsecanary;AccountKey=Sanitized\n"
->>>>>>> 32e373e2
   }
 }