{
  "Entries": [
    {
<<<<<<< HEAD
      "RequestUri": "https://seanstagehierarchical.blob.core.windows.net/test-filesystem-5d080ce7-f1ee-37e4-e50c-bc5cbd09becd?restype=container",
      "RequestMethod": "PUT",
      "RequestHeaders": {
        "Authorization": "Sanitized",
        "traceparent": "00-33a1f3f3b907194dbdc2c99bffd3eb41-17de17117b8f4d45-00",
        "User-Agent": [
          "azsdk-net-Storage.Files.DataLake/12.0.0-dev.20200305.1",
          "(.NET Core 4.6.28325.01; Microsoft Windows 10.0.18363 )"
        ],
        "x-ms-client-request-id": "97408c16-57e6-f895-4fb3-8c205df72260",
        "x-ms-date": "Thu, 05 Mar 2020 21:58:33 GMT",
        "x-ms-return-client-request-id": "true",
        "x-ms-version": "2019-10-10"
=======
      "RequestUri": "http://seannsecanary.blob.core.windows.net/test-filesystem-5d080ce7-f1ee-37e4-e50c-bc5cbd09becd?restype=container",
      "RequestMethod": "PUT",
      "RequestHeaders": {
        "Authorization": "Sanitized",
        "traceparent": "00-268948746fb65b448cca3efddd24dfc2-e3f281e634b6164d-00",
        "User-Agent": [
          "azsdk-net-Storage.Files.DataLake/12.1.0-dev.20200403.1",
          "(.NET Core 4.6.28325.01; Microsoft Windows 10.0.18362 )"
        ],
        "x-ms-client-request-id": "97408c16-57e6-f895-4fb3-8c205df72260",
        "x-ms-date": "Fri, 03 Apr 2020 21:04:39 GMT",
        "x-ms-return-client-request-id": "true",
        "x-ms-version": "2019-12-12"
>>>>>>> 32e373e2
      },
      "RequestBody": null,
      "StatusCode": 201,
      "ResponseHeaders": {
        "Content-Length": "0",
<<<<<<< HEAD
        "Date": "Thu, 05 Mar 2020 21:58:33 GMT",
        "ETag": "\u00220x8D7C1505985F5F8\u0022",
        "Last-Modified": "Thu, 05 Mar 2020 21:58:33 GMT",
=======
        "Date": "Fri, 03 Apr 2020 21:04:37 GMT",
        "ETag": "\u00220x8D7D8129EB8B347\u0022",
        "Last-Modified": "Fri, 03 Apr 2020 21:04:38 GMT",
>>>>>>> 32e373e2
        "Server": [
          "Windows-Azure-Blob/1.0",
          "Microsoft-HTTPAPI/2.0"
        ],
        "x-ms-client-request-id": "97408c16-57e6-f895-4fb3-8c205df72260",
<<<<<<< HEAD
        "x-ms-request-id": "815fc065-d01e-002a-3139-f34d2b000000",
        "x-ms-version": "2019-10-10"
=======
        "x-ms-request-id": "96229753-f01e-0012-3ffb-093670000000",
        "x-ms-version": "2019-12-12"
>>>>>>> 32e373e2
      },
      "ResponseBody": []
    },
    {
<<<<<<< HEAD
      "RequestUri": "https://seanstagehierarchical.blob.core.windows.net/test-filesystem-5d080ce7-f1ee-37e4-e50c-bc5cbd09becd?comp=lease\u0026restype=container",
      "RequestMethod": "PUT",
      "RequestHeaders": {
        "Authorization": "Sanitized",
        "traceparent": "00-ace5ed9019266e40ac6b32b4cc739c98-6f8b0bb9d5c0c848-00",
        "User-Agent": [
          "azsdk-net-Storage.Files.DataLake/12.0.0-dev.20200305.1",
          "(.NET Core 4.6.28325.01; Microsoft Windows 10.0.18363 )"
        ],
        "x-ms-client-request-id": "7d66dc46-cad6-9270-b17b-236a8a0f447b",
        "x-ms-date": "Thu, 05 Mar 2020 21:58:34 GMT",
=======
      "RequestUri": "http://seannsecanary.blob.core.windows.net/test-filesystem-5d080ce7-f1ee-37e4-e50c-bc5cbd09becd?comp=lease\u0026restype=container",
      "RequestMethod": "PUT",
      "RequestHeaders": {
        "Authorization": "Sanitized",
        "traceparent": "00-c8a1371b32d4584a9ce90cb5b7f761be-aa83748568e49240-00",
        "User-Agent": [
          "azsdk-net-Storage.Files.DataLake/12.1.0-dev.20200403.1",
          "(.NET Core 4.6.28325.01; Microsoft Windows 10.0.18362 )"
        ],
        "x-ms-client-request-id": "7d66dc46-cad6-9270-b17b-236a8a0f447b",
        "x-ms-date": "Fri, 03 Apr 2020 21:04:39 GMT",
>>>>>>> 32e373e2
        "x-ms-lease-action": "acquire",
        "x-ms-lease-duration": "15",
        "x-ms-proposed-lease-id": "ba06bcaa-84ae-c5db-747c-cd85b4d4fd07",
        "x-ms-return-client-request-id": "true",
<<<<<<< HEAD
        "x-ms-version": "2019-10-10"
=======
        "x-ms-version": "2019-12-12"
>>>>>>> 32e373e2
      },
      "RequestBody": null,
      "StatusCode": 201,
      "ResponseHeaders": {
        "Content-Length": "0",
<<<<<<< HEAD
        "Date": "Thu, 05 Mar 2020 21:58:33 GMT",
        "ETag": "\u00220x8D7C1505985F5F8\u0022",
        "Last-Modified": "Thu, 05 Mar 2020 21:58:33 GMT",
=======
        "Date": "Fri, 03 Apr 2020 21:04:37 GMT",
        "ETag": "\u00220x8D7D8129EB8B347\u0022",
        "Last-Modified": "Fri, 03 Apr 2020 21:04:38 GMT",
>>>>>>> 32e373e2
        "Server": [
          "Windows-Azure-Blob/1.0",
          "Microsoft-HTTPAPI/2.0"
        ],
        "x-ms-client-request-id": "7d66dc46-cad6-9270-b17b-236a8a0f447b",
        "x-ms-lease-id": "ba06bcaa-84ae-c5db-747c-cd85b4d4fd07",
<<<<<<< HEAD
        "x-ms-request-id": "815fc06b-d01e-002a-3439-f34d2b000000",
        "x-ms-version": "2019-10-10"
=======
        "x-ms-request-id": "96229764-f01e-0012-4cfb-093670000000",
        "x-ms-version": "2019-12-12"
>>>>>>> 32e373e2
      },
      "ResponseBody": []
    },
    {
<<<<<<< HEAD
      "RequestUri": "https://seanstagehierarchical.blob.core.windows.net/test-filesystem-5d080ce7-f1ee-37e4-e50c-bc5cbd09becd?comp=lease\u0026restype=container",
      "RequestMethod": "PUT",
      "RequestHeaders": {
        "Authorization": "Sanitized",
        "If-Modified-Since": "Fri, 06 Mar 2020 21:58:33 GMT",
        "traceparent": "00-4ce66e0a4cd8fe4ba81fb7110a16e1f4-568481bf0b534247-00",
        "User-Agent": [
          "azsdk-net-Storage.Files.DataLake/12.0.0-dev.20200305.1",
          "(.NET Core 4.6.28325.01; Microsoft Windows 10.0.18363 )"
        ],
        "x-ms-client-request-id": "d83e354c-806d-bd31-2db3-7f4d027c9479",
        "x-ms-date": "Thu, 05 Mar 2020 21:58:34 GMT",
        "x-ms-lease-action": "release",
        "x-ms-lease-id": "ba06bcaa-84ae-c5db-747c-cd85b4d4fd07",
        "x-ms-return-client-request-id": "true",
        "x-ms-version": "2019-10-10"
=======
      "RequestUri": "http://seannsecanary.blob.core.windows.net/test-filesystem-5d080ce7-f1ee-37e4-e50c-bc5cbd09becd?comp=lease\u0026restype=container",
      "RequestMethod": "PUT",
      "RequestHeaders": {
        "Authorization": "Sanitized",
        "If-Modified-Since": "Sat, 04 Apr 2020 21:04:39 GMT",
        "traceparent": "00-323449ed34432a4c91fe948ccc0564fa-60a8180ef56e9b45-00",
        "User-Agent": [
          "azsdk-net-Storage.Files.DataLake/12.1.0-dev.20200403.1",
          "(.NET Core 4.6.28325.01; Microsoft Windows 10.0.18362 )"
        ],
        "x-ms-client-request-id": "d83e354c-806d-bd31-2db3-7f4d027c9479",
        "x-ms-date": "Fri, 03 Apr 2020 21:04:39 GMT",
        "x-ms-lease-action": "release",
        "x-ms-lease-id": "ba06bcaa-84ae-c5db-747c-cd85b4d4fd07",
        "x-ms-return-client-request-id": "true",
        "x-ms-version": "2019-12-12"
>>>>>>> 32e373e2
      },
      "RequestBody": null,
      "StatusCode": 412,
      "ResponseHeaders": {
        "Content-Length": "252",
        "Content-Type": "application/xml",
<<<<<<< HEAD
        "Date": "Thu, 05 Mar 2020 21:58:33 GMT",
=======
        "Date": "Fri, 03 Apr 2020 21:04:37 GMT",
>>>>>>> 32e373e2
        "Server": [
          "Windows-Azure-Blob/1.0",
          "Microsoft-HTTPAPI/2.0"
        ],
        "x-ms-client-request-id": "d83e354c-806d-bd31-2db3-7f4d027c9479",
        "x-ms-error-code": "ConditionNotMet",
<<<<<<< HEAD
        "x-ms-request-id": "815fc06c-d01e-002a-3539-f34d2b000000",
        "x-ms-version": "2019-10-10"
      },
      "ResponseBody": [
        "\uFEFF\u003C?xml version=\u00221.0\u0022 encoding=\u0022utf-8\u0022?\u003E\u003CError\u003E\u003CCode\u003EConditionNotMet\u003C/Code\u003E\u003CMessage\u003EThe condition specified using HTTP conditional header(s) is not met.\n",
        "RequestId:815fc06c-d01e-002a-3539-f34d2b000000\n",
        "Time:2020-03-05T21:58:34.2261171Z\u003C/Message\u003E\u003C/Error\u003E"
      ]
    },
    {
      "RequestUri": "https://seanstagehierarchical.blob.core.windows.net/test-filesystem-5d080ce7-f1ee-37e4-e50c-bc5cbd09becd?restype=container",
      "RequestMethod": "DELETE",
      "RequestHeaders": {
        "Authorization": "Sanitized",
        "traceparent": "00-a5fc69c78d35124a87ea186987d68ede-0faecb455d571f42-00",
        "User-Agent": [
          "azsdk-net-Storage.Files.DataLake/12.0.0-dev.20200305.1",
          "(.NET Core 4.6.28325.01; Microsoft Windows 10.0.18363 )"
        ],
        "x-ms-client-request-id": "541e274b-6bd0-350d-52da-91fe714b8158",
        "x-ms-date": "Thu, 05 Mar 2020 21:58:34 GMT",
        "x-ms-lease-id": "ba06bcaa-84ae-c5db-747c-cd85b4d4fd07",
        "x-ms-return-client-request-id": "true",
        "x-ms-version": "2019-10-10"
=======
        "x-ms-request-id": "9622976c-f01e-0012-53fb-093670000000",
        "x-ms-version": "2019-12-12"
      },
      "ResponseBody": [
        "\uFEFF\u003C?xml version=\u00221.0\u0022 encoding=\u0022utf-8\u0022?\u003E\u003CError\u003E\u003CCode\u003EConditionNotMet\u003C/Code\u003E\u003CMessage\u003EThe condition specified using HTTP conditional header(s) is not met.\n",
        "RequestId:9622976c-f01e-0012-53fb-093670000000\n",
        "Time:2020-04-03T21:04:38.1801358Z\u003C/Message\u003E\u003C/Error\u003E"
      ]
    },
    {
      "RequestUri": "http://seannsecanary.blob.core.windows.net/test-filesystem-5d080ce7-f1ee-37e4-e50c-bc5cbd09becd?restype=container",
      "RequestMethod": "DELETE",
      "RequestHeaders": {
        "Authorization": "Sanitized",
        "traceparent": "00-4d2f27588f06fa41bfe573e1e1543694-8dbb5caaba9bfd48-00",
        "User-Agent": [
          "azsdk-net-Storage.Files.DataLake/12.1.0-dev.20200403.1",
          "(.NET Core 4.6.28325.01; Microsoft Windows 10.0.18362 )"
        ],
        "x-ms-client-request-id": "541e274b-6bd0-350d-52da-91fe714b8158",
        "x-ms-date": "Fri, 03 Apr 2020 21:04:39 GMT",
        "x-ms-lease-id": "ba06bcaa-84ae-c5db-747c-cd85b4d4fd07",
        "x-ms-return-client-request-id": "true",
        "x-ms-version": "2019-12-12"
>>>>>>> 32e373e2
      },
      "RequestBody": null,
      "StatusCode": 202,
      "ResponseHeaders": {
        "Content-Length": "0",
<<<<<<< HEAD
        "Date": "Thu, 05 Mar 2020 21:58:33 GMT",
=======
        "Date": "Fri, 03 Apr 2020 21:04:37 GMT",
>>>>>>> 32e373e2
        "Server": [
          "Windows-Azure-Blob/1.0",
          "Microsoft-HTTPAPI/2.0"
        ],
        "x-ms-client-request-id": "541e274b-6bd0-350d-52da-91fe714b8158",
<<<<<<< HEAD
        "x-ms-request-id": "815fc070-d01e-002a-3939-f34d2b000000",
        "x-ms-version": "2019-10-10"
=======
        "x-ms-request-id": "96229772-f01e-0012-59fb-093670000000",
        "x-ms-version": "2019-12-12"
>>>>>>> 32e373e2
      },
      "ResponseBody": []
    },
    {
<<<<<<< HEAD
      "RequestUri": "https://seanstagehierarchical.blob.core.windows.net/test-filesystem-35c0b753-1d31-db1c-4ee9-958bd8422352?restype=container",
      "RequestMethod": "PUT",
      "RequestHeaders": {
        "Authorization": "Sanitized",
        "traceparent": "00-151507ad6ca6ea44890d1fe73a5bb87b-196753fbeab1d447-00",
        "User-Agent": [
          "azsdk-net-Storage.Files.DataLake/12.0.0-dev.20200305.1",
          "(.NET Core 4.6.28325.01; Microsoft Windows 10.0.18363 )"
        ],
        "x-ms-client-request-id": "e29a4f61-3d1a-2e54-0a42-06e6d6825d0f",
        "x-ms-date": "Thu, 05 Mar 2020 21:58:34 GMT",
        "x-ms-return-client-request-id": "true",
        "x-ms-version": "2019-10-10"
=======
      "RequestUri": "http://seannsecanary.blob.core.windows.net/test-filesystem-35c0b753-1d31-db1c-4ee9-958bd8422352?restype=container",
      "RequestMethod": "PUT",
      "RequestHeaders": {
        "Authorization": "Sanitized",
        "traceparent": "00-2ebdb837e5b6ff4986e0dedcfe49eb21-df0e242d0efe7847-00",
        "User-Agent": [
          "azsdk-net-Storage.Files.DataLake/12.1.0-dev.20200403.1",
          "(.NET Core 4.6.28325.01; Microsoft Windows 10.0.18362 )"
        ],
        "x-ms-client-request-id": "e29a4f61-3d1a-2e54-0a42-06e6d6825d0f",
        "x-ms-date": "Fri, 03 Apr 2020 21:04:39 GMT",
        "x-ms-return-client-request-id": "true",
        "x-ms-version": "2019-12-12"
>>>>>>> 32e373e2
      },
      "RequestBody": null,
      "StatusCode": 201,
      "ResponseHeaders": {
        "Content-Length": "0",
<<<<<<< HEAD
        "Date": "Thu, 05 Mar 2020 21:58:34 GMT",
        "ETag": "\u00220x8D7C1505A0BE943\u0022",
        "Last-Modified": "Thu, 05 Mar 2020 21:58:34 GMT",
=======
        "Date": "Fri, 03 Apr 2020 21:04:37 GMT",
        "ETag": "\u00220x8D7D8129EF6D987\u0022",
        "Last-Modified": "Fri, 03 Apr 2020 21:04:38 GMT",
>>>>>>> 32e373e2
        "Server": [
          "Windows-Azure-Blob/1.0",
          "Microsoft-HTTPAPI/2.0"
        ],
        "x-ms-client-request-id": "e29a4f61-3d1a-2e54-0a42-06e6d6825d0f",
<<<<<<< HEAD
        "x-ms-request-id": "27aa46a3-e01e-000e-0c39-f3bb8b000000",
        "x-ms-version": "2019-10-10"
=======
        "x-ms-request-id": "96229784-f01e-0012-68fb-093670000000",
        "x-ms-version": "2019-12-12"
>>>>>>> 32e373e2
      },
      "ResponseBody": []
    },
    {
<<<<<<< HEAD
      "RequestUri": "https://seanstagehierarchical.blob.core.windows.net/test-filesystem-35c0b753-1d31-db1c-4ee9-958bd8422352?comp=lease\u0026restype=container",
      "RequestMethod": "PUT",
      "RequestHeaders": {
        "Authorization": "Sanitized",
        "traceparent": "00-e4a5ba81b45e1343b09945eaa784f0a5-61df8845312b6c4e-00",
        "User-Agent": [
          "azsdk-net-Storage.Files.DataLake/12.0.0-dev.20200305.1",
          "(.NET Core 4.6.28325.01; Microsoft Windows 10.0.18363 )"
        ],
        "x-ms-client-request-id": "a04daf66-6b2a-bbae-5485-d3c2e2e6cff1",
        "x-ms-date": "Thu, 05 Mar 2020 21:58:35 GMT",
=======
      "RequestUri": "http://seannsecanary.blob.core.windows.net/test-filesystem-35c0b753-1d31-db1c-4ee9-958bd8422352?comp=lease\u0026restype=container",
      "RequestMethod": "PUT",
      "RequestHeaders": {
        "Authorization": "Sanitized",
        "traceparent": "00-6dce255e304b6448bf39c9e0ee7fc333-2047a623a085d64e-00",
        "User-Agent": [
          "azsdk-net-Storage.Files.DataLake/12.1.0-dev.20200403.1",
          "(.NET Core 4.6.28325.01; Microsoft Windows 10.0.18362 )"
        ],
        "x-ms-client-request-id": "a04daf66-6b2a-bbae-5485-d3c2e2e6cff1",
        "x-ms-date": "Fri, 03 Apr 2020 21:04:39 GMT",
>>>>>>> 32e373e2
        "x-ms-lease-action": "acquire",
        "x-ms-lease-duration": "15",
        "x-ms-proposed-lease-id": "77bd3eb6-a549-14fa-0e57-5a6d5e18fc66",
        "x-ms-return-client-request-id": "true",
<<<<<<< HEAD
        "x-ms-version": "2019-10-10"
=======
        "x-ms-version": "2019-12-12"
>>>>>>> 32e373e2
      },
      "RequestBody": null,
      "StatusCode": 201,
      "ResponseHeaders": {
        "Content-Length": "0",
<<<<<<< HEAD
        "Date": "Thu, 05 Mar 2020 21:58:34 GMT",
        "ETag": "\u00220x8D7C1505A0BE943\u0022",
        "Last-Modified": "Thu, 05 Mar 2020 21:58:34 GMT",
=======
        "Date": "Fri, 03 Apr 2020 21:04:38 GMT",
        "ETag": "\u00220x8D7D8129EF6D987\u0022",
        "Last-Modified": "Fri, 03 Apr 2020 21:04:38 GMT",
>>>>>>> 32e373e2
        "Server": [
          "Windows-Azure-Blob/1.0",
          "Microsoft-HTTPAPI/2.0"
        ],
        "x-ms-client-request-id": "a04daf66-6b2a-bbae-5485-d3c2e2e6cff1",
        "x-ms-lease-id": "77bd3eb6-a549-14fa-0e57-5a6d5e18fc66",
<<<<<<< HEAD
        "x-ms-request-id": "27aa46ae-e01e-000e-1439-f3bb8b000000",
        "x-ms-version": "2019-10-10"
=======
        "x-ms-request-id": "96229789-f01e-0012-6cfb-093670000000",
        "x-ms-version": "2019-12-12"
>>>>>>> 32e373e2
      },
      "ResponseBody": []
    },
    {
<<<<<<< HEAD
      "RequestUri": "https://seanstagehierarchical.blob.core.windows.net/test-filesystem-35c0b753-1d31-db1c-4ee9-958bd8422352?comp=lease\u0026restype=container",
      "RequestMethod": "PUT",
      "RequestHeaders": {
        "Authorization": "Sanitized",
        "If-Unmodified-Since": "Wed, 04 Mar 2020 21:58:33 GMT",
        "traceparent": "00-32524840e61a8f49b622d5e9f1309e4a-3da73e694ad24e4a-00",
        "User-Agent": [
          "azsdk-net-Storage.Files.DataLake/12.0.0-dev.20200305.1",
          "(.NET Core 4.6.28325.01; Microsoft Windows 10.0.18363 )"
        ],
        "x-ms-client-request-id": "ae0700c4-5cca-9b3c-ee6f-33226e7620bf",
        "x-ms-date": "Thu, 05 Mar 2020 21:58:35 GMT",
        "x-ms-lease-action": "release",
        "x-ms-lease-id": "77bd3eb6-a549-14fa-0e57-5a6d5e18fc66",
        "x-ms-return-client-request-id": "true",
        "x-ms-version": "2019-10-10"
=======
      "RequestUri": "http://seannsecanary.blob.core.windows.net/test-filesystem-35c0b753-1d31-db1c-4ee9-958bd8422352?comp=lease\u0026restype=container",
      "RequestMethod": "PUT",
      "RequestHeaders": {
        "Authorization": "Sanitized",
        "If-Unmodified-Since": "Thu, 02 Apr 2020 21:04:39 GMT",
        "traceparent": "00-d9eb7885d35bdd40a26bf680e0e8437d-61c247ce0dad3943-00",
        "User-Agent": [
          "azsdk-net-Storage.Files.DataLake/12.1.0-dev.20200403.1",
          "(.NET Core 4.6.28325.01; Microsoft Windows 10.0.18362 )"
        ],
        "x-ms-client-request-id": "ae0700c4-5cca-9b3c-ee6f-33226e7620bf",
        "x-ms-date": "Fri, 03 Apr 2020 21:04:40 GMT",
        "x-ms-lease-action": "release",
        "x-ms-lease-id": "77bd3eb6-a549-14fa-0e57-5a6d5e18fc66",
        "x-ms-return-client-request-id": "true",
        "x-ms-version": "2019-12-12"
>>>>>>> 32e373e2
      },
      "RequestBody": null,
      "StatusCode": 412,
      "ResponseHeaders": {
        "Content-Length": "252",
        "Content-Type": "application/xml",
<<<<<<< HEAD
        "Date": "Thu, 05 Mar 2020 21:58:34 GMT",
=======
        "Date": "Fri, 03 Apr 2020 21:04:38 GMT",
>>>>>>> 32e373e2
        "Server": [
          "Windows-Azure-Blob/1.0",
          "Microsoft-HTTPAPI/2.0"
        ],
        "x-ms-client-request-id": "ae0700c4-5cca-9b3c-ee6f-33226e7620bf",
        "x-ms-error-code": "ConditionNotMet",
<<<<<<< HEAD
        "x-ms-request-id": "27aa46af-e01e-000e-1539-f3bb8b000000",
        "x-ms-version": "2019-10-10"
      },
      "ResponseBody": [
        "\uFEFF\u003C?xml version=\u00221.0\u0022 encoding=\u0022utf-8\u0022?\u003E\u003CError\u003E\u003CCode\u003EConditionNotMet\u003C/Code\u003E\u003CMessage\u003EThe condition specified using HTTP conditional header(s) is not met.\n",
        "RequestId:27aa46af-e01e-000e-1539-f3bb8b000000\n",
        "Time:2020-03-05T21:58:35.2549349Z\u003C/Message\u003E\u003C/Error\u003E"
      ]
    },
    {
      "RequestUri": "https://seanstagehierarchical.blob.core.windows.net/test-filesystem-35c0b753-1d31-db1c-4ee9-958bd8422352?restype=container",
      "RequestMethod": "DELETE",
      "RequestHeaders": {
        "Authorization": "Sanitized",
        "traceparent": "00-21f9efcf7ae55249938608f4f203887d-ee09af9c62aa084a-00",
        "User-Agent": [
          "azsdk-net-Storage.Files.DataLake/12.0.0-dev.20200305.1",
          "(.NET Core 4.6.28325.01; Microsoft Windows 10.0.18363 )"
        ],
        "x-ms-client-request-id": "e2fd87aa-20df-ea27-6344-4ae8a1440790",
        "x-ms-date": "Thu, 05 Mar 2020 21:58:35 GMT",
        "x-ms-lease-id": "77bd3eb6-a549-14fa-0e57-5a6d5e18fc66",
        "x-ms-return-client-request-id": "true",
        "x-ms-version": "2019-10-10"
=======
        "x-ms-request-id": "96229792-f01e-0012-75fb-093670000000",
        "x-ms-version": "2019-12-12"
      },
      "ResponseBody": [
        "\uFEFF\u003C?xml version=\u00221.0\u0022 encoding=\u0022utf-8\u0022?\u003E\u003CError\u003E\u003CCode\u003EConditionNotMet\u003C/Code\u003E\u003CMessage\u003EThe condition specified using HTTP conditional header(s) is not met.\n",
        "RequestId:96229792-f01e-0012-75fb-093670000000\n",
        "Time:2020-04-03T21:04:38.5894397Z\u003C/Message\u003E\u003C/Error\u003E"
      ]
    },
    {
      "RequestUri": "http://seannsecanary.blob.core.windows.net/test-filesystem-35c0b753-1d31-db1c-4ee9-958bd8422352?restype=container",
      "RequestMethod": "DELETE",
      "RequestHeaders": {
        "Authorization": "Sanitized",
        "traceparent": "00-7765df579f1cfe4bbbb7b1cabeb876f0-86898300e1faf143-00",
        "User-Agent": [
          "azsdk-net-Storage.Files.DataLake/12.1.0-dev.20200403.1",
          "(.NET Core 4.6.28325.01; Microsoft Windows 10.0.18362 )"
        ],
        "x-ms-client-request-id": "e2fd87aa-20df-ea27-6344-4ae8a1440790",
        "x-ms-date": "Fri, 03 Apr 2020 21:04:40 GMT",
        "x-ms-lease-id": "77bd3eb6-a549-14fa-0e57-5a6d5e18fc66",
        "x-ms-return-client-request-id": "true",
        "x-ms-version": "2019-12-12"
>>>>>>> 32e373e2
      },
      "RequestBody": null,
      "StatusCode": 202,
      "ResponseHeaders": {
        "Content-Length": "0",
<<<<<<< HEAD
        "Date": "Thu, 05 Mar 2020 21:58:34 GMT",
=======
        "Date": "Fri, 03 Apr 2020 21:04:38 GMT",
>>>>>>> 32e373e2
        "Server": [
          "Windows-Azure-Blob/1.0",
          "Microsoft-HTTPAPI/2.0"
        ],
        "x-ms-client-request-id": "e2fd87aa-20df-ea27-6344-4ae8a1440790",
<<<<<<< HEAD
        "x-ms-request-id": "27aa46b1-e01e-000e-1639-f3bb8b000000",
        "x-ms-version": "2019-10-10"
=======
        "x-ms-request-id": "96229797-f01e-0012-7afb-093670000000",
        "x-ms-version": "2019-12-12"
>>>>>>> 32e373e2
      },
      "ResponseBody": []
    }
  ],
  "Variables": {
<<<<<<< HEAD
    "DateTimeOffsetNow": "2020-03-05T13:58:33.7747516-08:00",
    "RandomSeed": "936444012",
    "Storage_TestConfigHierarchicalNamespace": "NamespaceTenant\nseanstagehierarchical\nU2FuaXRpemVk\nhttps://seanstagehierarchical.blob.core.windows.net\nhttp://seanstagehierarchical.file.core.windows.net\nhttp://seanstagehierarchical.queue.core.windows.net\nhttp://seanstagehierarchical.table.core.windows.net\n\n\n\n\nhttp://seanstagehierarchical-secondary.blob.core.windows.net\nhttp://seanstagehierarchical-secondary.file.core.windows.net\nhttp://seanstagehierarchical-secondary.queue.core.windows.net\nhttp://seanstagehierarchical-secondary.table.core.windows.net\n68390a19-a643-458b-b726-408abf67b4fc\nSanitized\n72f988bf-86f1-41af-91ab-2d7cd011db47\nhttps://login.microsoftonline.com/\nCloud\nBlobEndpoint=https://seanstagehierarchical.blob.core.windows.net/;QueueEndpoint=http://seanstagehierarchical.queue.core.windows.net/;FileEndpoint=http://seanstagehierarchical.file.core.windows.net/;BlobSecondaryEndpoint=http://seanstagehierarchical-secondary.blob.core.windows.net/;QueueSecondaryEndpoint=http://seanstagehierarchical-secondary.queue.core.windows.net/;FileSecondaryEndpoint=http://seanstagehierarchical-secondary.file.core.windows.net/;AccountName=seanstagehierarchical;AccountKey=Sanitized\n"
=======
    "DateTimeOffsetNow": "2020-04-03T14:04:39.4584287-07:00",
    "RandomSeed": "936444012",
    "Storage_TestConfigHierarchicalNamespace": "NamespaceTenant\nseannsecanary\nU2FuaXRpemVk\nhttp://seannsecanary.blob.core.windows.net\nhttp://seannsecanary.file.core.windows.net\nhttp://seannsecanary.queue.core.windows.net\nhttp://seannsecanary.table.core.windows.net\n\n\n\n\nhttp://seannsecanary-secondary.blob.core.windows.net\nhttp://seannsecanary-secondary.file.core.windows.net\nhttp://seannsecanary-secondary.queue.core.windows.net\nhttp://seannsecanary-secondary.table.core.windows.net\n68390a19-a643-458b-b726-408abf67b4fc\nSanitized\n72f988bf-86f1-41af-91ab-2d7cd011db47\nhttps://login.microsoftonline.com/\nCloud\nBlobEndpoint=http://seannsecanary.blob.core.windows.net/;QueueEndpoint=http://seannsecanary.queue.core.windows.net/;FileEndpoint=http://seannsecanary.file.core.windows.net/;BlobSecondaryEndpoint=http://seannsecanary-secondary.blob.core.windows.net/;QueueSecondaryEndpoint=http://seannsecanary-secondary.queue.core.windows.net/;FileSecondaryEndpoint=http://seannsecanary-secondary.file.core.windows.net/;AccountName=seannsecanary;AccountKey=Sanitized\n"
>>>>>>> 32e373e2
  }
}<|MERGE_RESOLUTION|>--- conflicted
+++ resolved
@@ -1,208 +1,103 @@
 {
   "Entries": [
     {
-<<<<<<< HEAD
-      "RequestUri": "https://seanstagehierarchical.blob.core.windows.net/test-filesystem-5d080ce7-f1ee-37e4-e50c-bc5cbd09becd?restype=container",
-      "RequestMethod": "PUT",
-      "RequestHeaders": {
-        "Authorization": "Sanitized",
-        "traceparent": "00-33a1f3f3b907194dbdc2c99bffd3eb41-17de17117b8f4d45-00",
-        "User-Agent": [
-          "azsdk-net-Storage.Files.DataLake/12.0.0-dev.20200305.1",
-          "(.NET Core 4.6.28325.01; Microsoft Windows 10.0.18363 )"
+      "RequestUri": "http://seannsecanary.blob.core.windows.net/test-filesystem-5d080ce7-f1ee-37e4-e50c-bc5cbd09becd?restype=container",
+      "RequestMethod": "PUT",
+      "RequestHeaders": {
+        "Authorization": "Sanitized",
+        "traceparent": "00-268948746fb65b448cca3efddd24dfc2-e3f281e634b6164d-00",
+        "User-Agent": [
+          "azsdk-net-Storage.Files.DataLake/12.1.0-dev.20200403.1",
+          "(.NET Core 4.6.28325.01; Microsoft Windows 10.0.18362 )"
         ],
         "x-ms-client-request-id": "97408c16-57e6-f895-4fb3-8c205df72260",
-        "x-ms-date": "Thu, 05 Mar 2020 21:58:33 GMT",
-        "x-ms-return-client-request-id": "true",
-        "x-ms-version": "2019-10-10"
-=======
-      "RequestUri": "http://seannsecanary.blob.core.windows.net/test-filesystem-5d080ce7-f1ee-37e4-e50c-bc5cbd09becd?restype=container",
-      "RequestMethod": "PUT",
-      "RequestHeaders": {
-        "Authorization": "Sanitized",
-        "traceparent": "00-268948746fb65b448cca3efddd24dfc2-e3f281e634b6164d-00",
-        "User-Agent": [
-          "azsdk-net-Storage.Files.DataLake/12.1.0-dev.20200403.1",
-          "(.NET Core 4.6.28325.01; Microsoft Windows 10.0.18362 )"
+        "x-ms-date": "Fri, 03 Apr 2020 21:04:39 GMT",
+        "x-ms-return-client-request-id": "true",
+        "x-ms-version": "2019-12-12"
+      },
+      "RequestBody": null,
+      "StatusCode": 201,
+      "ResponseHeaders": {
+        "Content-Length": "0",
+        "Date": "Fri, 03 Apr 2020 21:04:37 GMT",
+        "ETag": "\u00220x8D7D8129EB8B347\u0022",
+        "Last-Modified": "Fri, 03 Apr 2020 21:04:38 GMT",
+        "Server": [
+          "Windows-Azure-Blob/1.0",
+          "Microsoft-HTTPAPI/2.0"
         ],
         "x-ms-client-request-id": "97408c16-57e6-f895-4fb3-8c205df72260",
-        "x-ms-date": "Fri, 03 Apr 2020 21:04:39 GMT",
-        "x-ms-return-client-request-id": "true",
-        "x-ms-version": "2019-12-12"
->>>>>>> 32e373e2
-      },
-      "RequestBody": null,
-      "StatusCode": 201,
-      "ResponseHeaders": {
-        "Content-Length": "0",
-<<<<<<< HEAD
-        "Date": "Thu, 05 Mar 2020 21:58:33 GMT",
-        "ETag": "\u00220x8D7C1505985F5F8\u0022",
-        "Last-Modified": "Thu, 05 Mar 2020 21:58:33 GMT",
-=======
-        "Date": "Fri, 03 Apr 2020 21:04:37 GMT",
-        "ETag": "\u00220x8D7D8129EB8B347\u0022",
-        "Last-Modified": "Fri, 03 Apr 2020 21:04:38 GMT",
->>>>>>> 32e373e2
-        "Server": [
-          "Windows-Azure-Blob/1.0",
-          "Microsoft-HTTPAPI/2.0"
-        ],
-        "x-ms-client-request-id": "97408c16-57e6-f895-4fb3-8c205df72260",
-<<<<<<< HEAD
-        "x-ms-request-id": "815fc065-d01e-002a-3139-f34d2b000000",
-        "x-ms-version": "2019-10-10"
-=======
         "x-ms-request-id": "96229753-f01e-0012-3ffb-093670000000",
         "x-ms-version": "2019-12-12"
->>>>>>> 32e373e2
-      },
-      "ResponseBody": []
-    },
-    {
-<<<<<<< HEAD
-      "RequestUri": "https://seanstagehierarchical.blob.core.windows.net/test-filesystem-5d080ce7-f1ee-37e4-e50c-bc5cbd09becd?comp=lease\u0026restype=container",
-      "RequestMethod": "PUT",
-      "RequestHeaders": {
-        "Authorization": "Sanitized",
-        "traceparent": "00-ace5ed9019266e40ac6b32b4cc739c98-6f8b0bb9d5c0c848-00",
-        "User-Agent": [
-          "azsdk-net-Storage.Files.DataLake/12.0.0-dev.20200305.1",
-          "(.NET Core 4.6.28325.01; Microsoft Windows 10.0.18363 )"
+      },
+      "ResponseBody": []
+    },
+    {
+      "RequestUri": "http://seannsecanary.blob.core.windows.net/test-filesystem-5d080ce7-f1ee-37e4-e50c-bc5cbd09becd?comp=lease\u0026restype=container",
+      "RequestMethod": "PUT",
+      "RequestHeaders": {
+        "Authorization": "Sanitized",
+        "traceparent": "00-c8a1371b32d4584a9ce90cb5b7f761be-aa83748568e49240-00",
+        "User-Agent": [
+          "azsdk-net-Storage.Files.DataLake/12.1.0-dev.20200403.1",
+          "(.NET Core 4.6.28325.01; Microsoft Windows 10.0.18362 )"
         ],
         "x-ms-client-request-id": "7d66dc46-cad6-9270-b17b-236a8a0f447b",
-        "x-ms-date": "Thu, 05 Mar 2020 21:58:34 GMT",
-=======
-      "RequestUri": "http://seannsecanary.blob.core.windows.net/test-filesystem-5d080ce7-f1ee-37e4-e50c-bc5cbd09becd?comp=lease\u0026restype=container",
-      "RequestMethod": "PUT",
-      "RequestHeaders": {
-        "Authorization": "Sanitized",
-        "traceparent": "00-c8a1371b32d4584a9ce90cb5b7f761be-aa83748568e49240-00",
-        "User-Agent": [
-          "azsdk-net-Storage.Files.DataLake/12.1.0-dev.20200403.1",
-          "(.NET Core 4.6.28325.01; Microsoft Windows 10.0.18362 )"
-        ],
-        "x-ms-client-request-id": "7d66dc46-cad6-9270-b17b-236a8a0f447b",
-        "x-ms-date": "Fri, 03 Apr 2020 21:04:39 GMT",
->>>>>>> 32e373e2
+        "x-ms-date": "Fri, 03 Apr 2020 21:04:39 GMT",
         "x-ms-lease-action": "acquire",
         "x-ms-lease-duration": "15",
         "x-ms-proposed-lease-id": "ba06bcaa-84ae-c5db-747c-cd85b4d4fd07",
         "x-ms-return-client-request-id": "true",
-<<<<<<< HEAD
-        "x-ms-version": "2019-10-10"
-=======
-        "x-ms-version": "2019-12-12"
->>>>>>> 32e373e2
-      },
-      "RequestBody": null,
-      "StatusCode": 201,
-      "ResponseHeaders": {
-        "Content-Length": "0",
-<<<<<<< HEAD
-        "Date": "Thu, 05 Mar 2020 21:58:33 GMT",
-        "ETag": "\u00220x8D7C1505985F5F8\u0022",
-        "Last-Modified": "Thu, 05 Mar 2020 21:58:33 GMT",
-=======
+        "x-ms-version": "2019-12-12"
+      },
+      "RequestBody": null,
+      "StatusCode": 201,
+      "ResponseHeaders": {
+        "Content-Length": "0",
         "Date": "Fri, 03 Apr 2020 21:04:37 GMT",
         "ETag": "\u00220x8D7D8129EB8B347\u0022",
         "Last-Modified": "Fri, 03 Apr 2020 21:04:38 GMT",
->>>>>>> 32e373e2
         "Server": [
           "Windows-Azure-Blob/1.0",
           "Microsoft-HTTPAPI/2.0"
         ],
         "x-ms-client-request-id": "7d66dc46-cad6-9270-b17b-236a8a0f447b",
         "x-ms-lease-id": "ba06bcaa-84ae-c5db-747c-cd85b4d4fd07",
-<<<<<<< HEAD
-        "x-ms-request-id": "815fc06b-d01e-002a-3439-f34d2b000000",
-        "x-ms-version": "2019-10-10"
-=======
         "x-ms-request-id": "96229764-f01e-0012-4cfb-093670000000",
         "x-ms-version": "2019-12-12"
->>>>>>> 32e373e2
-      },
-      "ResponseBody": []
-    },
-    {
-<<<<<<< HEAD
-      "RequestUri": "https://seanstagehierarchical.blob.core.windows.net/test-filesystem-5d080ce7-f1ee-37e4-e50c-bc5cbd09becd?comp=lease\u0026restype=container",
-      "RequestMethod": "PUT",
-      "RequestHeaders": {
-        "Authorization": "Sanitized",
-        "If-Modified-Since": "Fri, 06 Mar 2020 21:58:33 GMT",
-        "traceparent": "00-4ce66e0a4cd8fe4ba81fb7110a16e1f4-568481bf0b534247-00",
-        "User-Agent": [
-          "azsdk-net-Storage.Files.DataLake/12.0.0-dev.20200305.1",
-          "(.NET Core 4.6.28325.01; Microsoft Windows 10.0.18363 )"
+      },
+      "ResponseBody": []
+    },
+    {
+      "RequestUri": "http://seannsecanary.blob.core.windows.net/test-filesystem-5d080ce7-f1ee-37e4-e50c-bc5cbd09becd?comp=lease\u0026restype=container",
+      "RequestMethod": "PUT",
+      "RequestHeaders": {
+        "Authorization": "Sanitized",
+        "If-Modified-Since": "Sat, 04 Apr 2020 21:04:39 GMT",
+        "traceparent": "00-323449ed34432a4c91fe948ccc0564fa-60a8180ef56e9b45-00",
+        "User-Agent": [
+          "azsdk-net-Storage.Files.DataLake/12.1.0-dev.20200403.1",
+          "(.NET Core 4.6.28325.01; Microsoft Windows 10.0.18362 )"
         ],
         "x-ms-client-request-id": "d83e354c-806d-bd31-2db3-7f4d027c9479",
-        "x-ms-date": "Thu, 05 Mar 2020 21:58:34 GMT",
+        "x-ms-date": "Fri, 03 Apr 2020 21:04:39 GMT",
         "x-ms-lease-action": "release",
         "x-ms-lease-id": "ba06bcaa-84ae-c5db-747c-cd85b4d4fd07",
         "x-ms-return-client-request-id": "true",
-        "x-ms-version": "2019-10-10"
-=======
-      "RequestUri": "http://seannsecanary.blob.core.windows.net/test-filesystem-5d080ce7-f1ee-37e4-e50c-bc5cbd09becd?comp=lease\u0026restype=container",
-      "RequestMethod": "PUT",
-      "RequestHeaders": {
-        "Authorization": "Sanitized",
-        "If-Modified-Since": "Sat, 04 Apr 2020 21:04:39 GMT",
-        "traceparent": "00-323449ed34432a4c91fe948ccc0564fa-60a8180ef56e9b45-00",
-        "User-Agent": [
-          "azsdk-net-Storage.Files.DataLake/12.1.0-dev.20200403.1",
-          "(.NET Core 4.6.28325.01; Microsoft Windows 10.0.18362 )"
-        ],
-        "x-ms-client-request-id": "d83e354c-806d-bd31-2db3-7f4d027c9479",
-        "x-ms-date": "Fri, 03 Apr 2020 21:04:39 GMT",
-        "x-ms-lease-action": "release",
-        "x-ms-lease-id": "ba06bcaa-84ae-c5db-747c-cd85b4d4fd07",
-        "x-ms-return-client-request-id": "true",
-        "x-ms-version": "2019-12-12"
->>>>>>> 32e373e2
+        "x-ms-version": "2019-12-12"
       },
       "RequestBody": null,
       "StatusCode": 412,
       "ResponseHeaders": {
         "Content-Length": "252",
         "Content-Type": "application/xml",
-<<<<<<< HEAD
-        "Date": "Thu, 05 Mar 2020 21:58:33 GMT",
-=======
-        "Date": "Fri, 03 Apr 2020 21:04:37 GMT",
->>>>>>> 32e373e2
+        "Date": "Fri, 03 Apr 2020 21:04:37 GMT",
         "Server": [
           "Windows-Azure-Blob/1.0",
           "Microsoft-HTTPAPI/2.0"
         ],
         "x-ms-client-request-id": "d83e354c-806d-bd31-2db3-7f4d027c9479",
         "x-ms-error-code": "ConditionNotMet",
-<<<<<<< HEAD
-        "x-ms-request-id": "815fc06c-d01e-002a-3539-f34d2b000000",
-        "x-ms-version": "2019-10-10"
-      },
-      "ResponseBody": [
-        "\uFEFF\u003C?xml version=\u00221.0\u0022 encoding=\u0022utf-8\u0022?\u003E\u003CError\u003E\u003CCode\u003EConditionNotMet\u003C/Code\u003E\u003CMessage\u003EThe condition specified using HTTP conditional header(s) is not met.\n",
-        "RequestId:815fc06c-d01e-002a-3539-f34d2b000000\n",
-        "Time:2020-03-05T21:58:34.2261171Z\u003C/Message\u003E\u003C/Error\u003E"
-      ]
-    },
-    {
-      "RequestUri": "https://seanstagehierarchical.blob.core.windows.net/test-filesystem-5d080ce7-f1ee-37e4-e50c-bc5cbd09becd?restype=container",
-      "RequestMethod": "DELETE",
-      "RequestHeaders": {
-        "Authorization": "Sanitized",
-        "traceparent": "00-a5fc69c78d35124a87ea186987d68ede-0faecb455d571f42-00",
-        "User-Agent": [
-          "azsdk-net-Storage.Files.DataLake/12.0.0-dev.20200305.1",
-          "(.NET Core 4.6.28325.01; Microsoft Windows 10.0.18363 )"
-        ],
-        "x-ms-client-request-id": "541e274b-6bd0-350d-52da-91fe714b8158",
-        "x-ms-date": "Thu, 05 Mar 2020 21:58:34 GMT",
-        "x-ms-lease-id": "ba06bcaa-84ae-c5db-747c-cd85b4d4fd07",
-        "x-ms-return-client-request-id": "true",
-        "x-ms-version": "2019-10-10"
-=======
         "x-ms-request-id": "9622976c-f01e-0012-53fb-093670000000",
         "x-ms-version": "2019-12-12"
       },
@@ -227,175 +122,91 @@
         "x-ms-lease-id": "ba06bcaa-84ae-c5db-747c-cd85b4d4fd07",
         "x-ms-return-client-request-id": "true",
         "x-ms-version": "2019-12-12"
->>>>>>> 32e373e2
       },
       "RequestBody": null,
       "StatusCode": 202,
       "ResponseHeaders": {
         "Content-Length": "0",
-<<<<<<< HEAD
-        "Date": "Thu, 05 Mar 2020 21:58:33 GMT",
-=======
-        "Date": "Fri, 03 Apr 2020 21:04:37 GMT",
->>>>>>> 32e373e2
+        "Date": "Fri, 03 Apr 2020 21:04:37 GMT",
         "Server": [
           "Windows-Azure-Blob/1.0",
           "Microsoft-HTTPAPI/2.0"
         ],
         "x-ms-client-request-id": "541e274b-6bd0-350d-52da-91fe714b8158",
-<<<<<<< HEAD
-        "x-ms-request-id": "815fc070-d01e-002a-3939-f34d2b000000",
-        "x-ms-version": "2019-10-10"
-=======
         "x-ms-request-id": "96229772-f01e-0012-59fb-093670000000",
         "x-ms-version": "2019-12-12"
->>>>>>> 32e373e2
-      },
-      "ResponseBody": []
-    },
-    {
-<<<<<<< HEAD
-      "RequestUri": "https://seanstagehierarchical.blob.core.windows.net/test-filesystem-35c0b753-1d31-db1c-4ee9-958bd8422352?restype=container",
-      "RequestMethod": "PUT",
-      "RequestHeaders": {
-        "Authorization": "Sanitized",
-        "traceparent": "00-151507ad6ca6ea44890d1fe73a5bb87b-196753fbeab1d447-00",
-        "User-Agent": [
-          "azsdk-net-Storage.Files.DataLake/12.0.0-dev.20200305.1",
-          "(.NET Core 4.6.28325.01; Microsoft Windows 10.0.18363 )"
+      },
+      "ResponseBody": []
+    },
+    {
+      "RequestUri": "http://seannsecanary.blob.core.windows.net/test-filesystem-35c0b753-1d31-db1c-4ee9-958bd8422352?restype=container",
+      "RequestMethod": "PUT",
+      "RequestHeaders": {
+        "Authorization": "Sanitized",
+        "traceparent": "00-2ebdb837e5b6ff4986e0dedcfe49eb21-df0e242d0efe7847-00",
+        "User-Agent": [
+          "azsdk-net-Storage.Files.DataLake/12.1.0-dev.20200403.1",
+          "(.NET Core 4.6.28325.01; Microsoft Windows 10.0.18362 )"
         ],
         "x-ms-client-request-id": "e29a4f61-3d1a-2e54-0a42-06e6d6825d0f",
-        "x-ms-date": "Thu, 05 Mar 2020 21:58:34 GMT",
-        "x-ms-return-client-request-id": "true",
-        "x-ms-version": "2019-10-10"
-=======
-      "RequestUri": "http://seannsecanary.blob.core.windows.net/test-filesystem-35c0b753-1d31-db1c-4ee9-958bd8422352?restype=container",
-      "RequestMethod": "PUT",
-      "RequestHeaders": {
-        "Authorization": "Sanitized",
-        "traceparent": "00-2ebdb837e5b6ff4986e0dedcfe49eb21-df0e242d0efe7847-00",
-        "User-Agent": [
-          "azsdk-net-Storage.Files.DataLake/12.1.0-dev.20200403.1",
-          "(.NET Core 4.6.28325.01; Microsoft Windows 10.0.18362 )"
+        "x-ms-date": "Fri, 03 Apr 2020 21:04:39 GMT",
+        "x-ms-return-client-request-id": "true",
+        "x-ms-version": "2019-12-12"
+      },
+      "RequestBody": null,
+      "StatusCode": 201,
+      "ResponseHeaders": {
+        "Content-Length": "0",
+        "Date": "Fri, 03 Apr 2020 21:04:37 GMT",
+        "ETag": "\u00220x8D7D8129EF6D987\u0022",
+        "Last-Modified": "Fri, 03 Apr 2020 21:04:38 GMT",
+        "Server": [
+          "Windows-Azure-Blob/1.0",
+          "Microsoft-HTTPAPI/2.0"
         ],
         "x-ms-client-request-id": "e29a4f61-3d1a-2e54-0a42-06e6d6825d0f",
-        "x-ms-date": "Fri, 03 Apr 2020 21:04:39 GMT",
-        "x-ms-return-client-request-id": "true",
-        "x-ms-version": "2019-12-12"
->>>>>>> 32e373e2
-      },
-      "RequestBody": null,
-      "StatusCode": 201,
-      "ResponseHeaders": {
-        "Content-Length": "0",
-<<<<<<< HEAD
-        "Date": "Thu, 05 Mar 2020 21:58:34 GMT",
-        "ETag": "\u00220x8D7C1505A0BE943\u0022",
-        "Last-Modified": "Thu, 05 Mar 2020 21:58:34 GMT",
-=======
-        "Date": "Fri, 03 Apr 2020 21:04:37 GMT",
-        "ETag": "\u00220x8D7D8129EF6D987\u0022",
-        "Last-Modified": "Fri, 03 Apr 2020 21:04:38 GMT",
->>>>>>> 32e373e2
-        "Server": [
-          "Windows-Azure-Blob/1.0",
-          "Microsoft-HTTPAPI/2.0"
-        ],
-        "x-ms-client-request-id": "e29a4f61-3d1a-2e54-0a42-06e6d6825d0f",
-<<<<<<< HEAD
-        "x-ms-request-id": "27aa46a3-e01e-000e-0c39-f3bb8b000000",
-        "x-ms-version": "2019-10-10"
-=======
         "x-ms-request-id": "96229784-f01e-0012-68fb-093670000000",
         "x-ms-version": "2019-12-12"
->>>>>>> 32e373e2
-      },
-      "ResponseBody": []
-    },
-    {
-<<<<<<< HEAD
-      "RequestUri": "https://seanstagehierarchical.blob.core.windows.net/test-filesystem-35c0b753-1d31-db1c-4ee9-958bd8422352?comp=lease\u0026restype=container",
-      "RequestMethod": "PUT",
-      "RequestHeaders": {
-        "Authorization": "Sanitized",
-        "traceparent": "00-e4a5ba81b45e1343b09945eaa784f0a5-61df8845312b6c4e-00",
-        "User-Agent": [
-          "azsdk-net-Storage.Files.DataLake/12.0.0-dev.20200305.1",
-          "(.NET Core 4.6.28325.01; Microsoft Windows 10.0.18363 )"
+      },
+      "ResponseBody": []
+    },
+    {
+      "RequestUri": "http://seannsecanary.blob.core.windows.net/test-filesystem-35c0b753-1d31-db1c-4ee9-958bd8422352?comp=lease\u0026restype=container",
+      "RequestMethod": "PUT",
+      "RequestHeaders": {
+        "Authorization": "Sanitized",
+        "traceparent": "00-6dce255e304b6448bf39c9e0ee7fc333-2047a623a085d64e-00",
+        "User-Agent": [
+          "azsdk-net-Storage.Files.DataLake/12.1.0-dev.20200403.1",
+          "(.NET Core 4.6.28325.01; Microsoft Windows 10.0.18362 )"
         ],
         "x-ms-client-request-id": "a04daf66-6b2a-bbae-5485-d3c2e2e6cff1",
-        "x-ms-date": "Thu, 05 Mar 2020 21:58:35 GMT",
-=======
-      "RequestUri": "http://seannsecanary.blob.core.windows.net/test-filesystem-35c0b753-1d31-db1c-4ee9-958bd8422352?comp=lease\u0026restype=container",
-      "RequestMethod": "PUT",
-      "RequestHeaders": {
-        "Authorization": "Sanitized",
-        "traceparent": "00-6dce255e304b6448bf39c9e0ee7fc333-2047a623a085d64e-00",
-        "User-Agent": [
-          "azsdk-net-Storage.Files.DataLake/12.1.0-dev.20200403.1",
-          "(.NET Core 4.6.28325.01; Microsoft Windows 10.0.18362 )"
-        ],
-        "x-ms-client-request-id": "a04daf66-6b2a-bbae-5485-d3c2e2e6cff1",
-        "x-ms-date": "Fri, 03 Apr 2020 21:04:39 GMT",
->>>>>>> 32e373e2
+        "x-ms-date": "Fri, 03 Apr 2020 21:04:39 GMT",
         "x-ms-lease-action": "acquire",
         "x-ms-lease-duration": "15",
         "x-ms-proposed-lease-id": "77bd3eb6-a549-14fa-0e57-5a6d5e18fc66",
         "x-ms-return-client-request-id": "true",
-<<<<<<< HEAD
-        "x-ms-version": "2019-10-10"
-=======
-        "x-ms-version": "2019-12-12"
->>>>>>> 32e373e2
-      },
-      "RequestBody": null,
-      "StatusCode": 201,
-      "ResponseHeaders": {
-        "Content-Length": "0",
-<<<<<<< HEAD
-        "Date": "Thu, 05 Mar 2020 21:58:34 GMT",
-        "ETag": "\u00220x8D7C1505A0BE943\u0022",
-        "Last-Modified": "Thu, 05 Mar 2020 21:58:34 GMT",
-=======
+        "x-ms-version": "2019-12-12"
+      },
+      "RequestBody": null,
+      "StatusCode": 201,
+      "ResponseHeaders": {
+        "Content-Length": "0",
         "Date": "Fri, 03 Apr 2020 21:04:38 GMT",
         "ETag": "\u00220x8D7D8129EF6D987\u0022",
         "Last-Modified": "Fri, 03 Apr 2020 21:04:38 GMT",
->>>>>>> 32e373e2
         "Server": [
           "Windows-Azure-Blob/1.0",
           "Microsoft-HTTPAPI/2.0"
         ],
         "x-ms-client-request-id": "a04daf66-6b2a-bbae-5485-d3c2e2e6cff1",
         "x-ms-lease-id": "77bd3eb6-a549-14fa-0e57-5a6d5e18fc66",
-<<<<<<< HEAD
-        "x-ms-request-id": "27aa46ae-e01e-000e-1439-f3bb8b000000",
-        "x-ms-version": "2019-10-10"
-=======
         "x-ms-request-id": "96229789-f01e-0012-6cfb-093670000000",
         "x-ms-version": "2019-12-12"
->>>>>>> 32e373e2
-      },
-      "ResponseBody": []
-    },
-    {
-<<<<<<< HEAD
-      "RequestUri": "https://seanstagehierarchical.blob.core.windows.net/test-filesystem-35c0b753-1d31-db1c-4ee9-958bd8422352?comp=lease\u0026restype=container",
-      "RequestMethod": "PUT",
-      "RequestHeaders": {
-        "Authorization": "Sanitized",
-        "If-Unmodified-Since": "Wed, 04 Mar 2020 21:58:33 GMT",
-        "traceparent": "00-32524840e61a8f49b622d5e9f1309e4a-3da73e694ad24e4a-00",
-        "User-Agent": [
-          "azsdk-net-Storage.Files.DataLake/12.0.0-dev.20200305.1",
-          "(.NET Core 4.6.28325.01; Microsoft Windows 10.0.18363 )"
-        ],
-        "x-ms-client-request-id": "ae0700c4-5cca-9b3c-ee6f-33226e7620bf",
-        "x-ms-date": "Thu, 05 Mar 2020 21:58:35 GMT",
-        "x-ms-lease-action": "release",
-        "x-ms-lease-id": "77bd3eb6-a549-14fa-0e57-5a6d5e18fc66",
-        "x-ms-return-client-request-id": "true",
-        "x-ms-version": "2019-10-10"
-=======
+      },
+      "ResponseBody": []
+    },
+    {
       "RequestUri": "http://seannsecanary.blob.core.windows.net/test-filesystem-35c0b753-1d31-db1c-4ee9-958bd8422352?comp=lease\u0026restype=container",
       "RequestMethod": "PUT",
       "RequestHeaders": {
@@ -412,50 +223,19 @@
         "x-ms-lease-id": "77bd3eb6-a549-14fa-0e57-5a6d5e18fc66",
         "x-ms-return-client-request-id": "true",
         "x-ms-version": "2019-12-12"
->>>>>>> 32e373e2
       },
       "RequestBody": null,
       "StatusCode": 412,
       "ResponseHeaders": {
         "Content-Length": "252",
         "Content-Type": "application/xml",
-<<<<<<< HEAD
-        "Date": "Thu, 05 Mar 2020 21:58:34 GMT",
-=======
         "Date": "Fri, 03 Apr 2020 21:04:38 GMT",
->>>>>>> 32e373e2
         "Server": [
           "Windows-Azure-Blob/1.0",
           "Microsoft-HTTPAPI/2.0"
         ],
         "x-ms-client-request-id": "ae0700c4-5cca-9b3c-ee6f-33226e7620bf",
         "x-ms-error-code": "ConditionNotMet",
-<<<<<<< HEAD
-        "x-ms-request-id": "27aa46af-e01e-000e-1539-f3bb8b000000",
-        "x-ms-version": "2019-10-10"
-      },
-      "ResponseBody": [
-        "\uFEFF\u003C?xml version=\u00221.0\u0022 encoding=\u0022utf-8\u0022?\u003E\u003CError\u003E\u003CCode\u003EConditionNotMet\u003C/Code\u003E\u003CMessage\u003EThe condition specified using HTTP conditional header(s) is not met.\n",
-        "RequestId:27aa46af-e01e-000e-1539-f3bb8b000000\n",
-        "Time:2020-03-05T21:58:35.2549349Z\u003C/Message\u003E\u003C/Error\u003E"
-      ]
-    },
-    {
-      "RequestUri": "https://seanstagehierarchical.blob.core.windows.net/test-filesystem-35c0b753-1d31-db1c-4ee9-958bd8422352?restype=container",
-      "RequestMethod": "DELETE",
-      "RequestHeaders": {
-        "Authorization": "Sanitized",
-        "traceparent": "00-21f9efcf7ae55249938608f4f203887d-ee09af9c62aa084a-00",
-        "User-Agent": [
-          "azsdk-net-Storage.Files.DataLake/12.0.0-dev.20200305.1",
-          "(.NET Core 4.6.28325.01; Microsoft Windows 10.0.18363 )"
-        ],
-        "x-ms-client-request-id": "e2fd87aa-20df-ea27-6344-4ae8a1440790",
-        "x-ms-date": "Thu, 05 Mar 2020 21:58:35 GMT",
-        "x-ms-lease-id": "77bd3eb6-a549-14fa-0e57-5a6d5e18fc66",
-        "x-ms-return-client-request-id": "true",
-        "x-ms-version": "2019-10-10"
-=======
         "x-ms-request-id": "96229792-f01e-0012-75fb-093670000000",
         "x-ms-version": "2019-12-12"
       },
@@ -480,42 +260,26 @@
         "x-ms-lease-id": "77bd3eb6-a549-14fa-0e57-5a6d5e18fc66",
         "x-ms-return-client-request-id": "true",
         "x-ms-version": "2019-12-12"
->>>>>>> 32e373e2
       },
       "RequestBody": null,
       "StatusCode": 202,
       "ResponseHeaders": {
         "Content-Length": "0",
-<<<<<<< HEAD
-        "Date": "Thu, 05 Mar 2020 21:58:34 GMT",
-=======
         "Date": "Fri, 03 Apr 2020 21:04:38 GMT",
->>>>>>> 32e373e2
         "Server": [
           "Windows-Azure-Blob/1.0",
           "Microsoft-HTTPAPI/2.0"
         ],
         "x-ms-client-request-id": "e2fd87aa-20df-ea27-6344-4ae8a1440790",
-<<<<<<< HEAD
-        "x-ms-request-id": "27aa46b1-e01e-000e-1639-f3bb8b000000",
-        "x-ms-version": "2019-10-10"
-=======
         "x-ms-request-id": "96229797-f01e-0012-7afb-093670000000",
         "x-ms-version": "2019-12-12"
->>>>>>> 32e373e2
       },
       "ResponseBody": []
     }
   ],
   "Variables": {
-<<<<<<< HEAD
-    "DateTimeOffsetNow": "2020-03-05T13:58:33.7747516-08:00",
-    "RandomSeed": "936444012",
-    "Storage_TestConfigHierarchicalNamespace": "NamespaceTenant\nseanstagehierarchical\nU2FuaXRpemVk\nhttps://seanstagehierarchical.blob.core.windows.net\nhttp://seanstagehierarchical.file.core.windows.net\nhttp://seanstagehierarchical.queue.core.windows.net\nhttp://seanstagehierarchical.table.core.windows.net\n\n\n\n\nhttp://seanstagehierarchical-secondary.blob.core.windows.net\nhttp://seanstagehierarchical-secondary.file.core.windows.net\nhttp://seanstagehierarchical-secondary.queue.core.windows.net\nhttp://seanstagehierarchical-secondary.table.core.windows.net\n68390a19-a643-458b-b726-408abf67b4fc\nSanitized\n72f988bf-86f1-41af-91ab-2d7cd011db47\nhttps://login.microsoftonline.com/\nCloud\nBlobEndpoint=https://seanstagehierarchical.blob.core.windows.net/;QueueEndpoint=http://seanstagehierarchical.queue.core.windows.net/;FileEndpoint=http://seanstagehierarchical.file.core.windows.net/;BlobSecondaryEndpoint=http://seanstagehierarchical-secondary.blob.core.windows.net/;QueueSecondaryEndpoint=http://seanstagehierarchical-secondary.queue.core.windows.net/;FileSecondaryEndpoint=http://seanstagehierarchical-secondary.file.core.windows.net/;AccountName=seanstagehierarchical;AccountKey=Sanitized\n"
-=======
     "DateTimeOffsetNow": "2020-04-03T14:04:39.4584287-07:00",
     "RandomSeed": "936444012",
     "Storage_TestConfigHierarchicalNamespace": "NamespaceTenant\nseannsecanary\nU2FuaXRpemVk\nhttp://seannsecanary.blob.core.windows.net\nhttp://seannsecanary.file.core.windows.net\nhttp://seannsecanary.queue.core.windows.net\nhttp://seannsecanary.table.core.windows.net\n\n\n\n\nhttp://seannsecanary-secondary.blob.core.windows.net\nhttp://seannsecanary-secondary.file.core.windows.net\nhttp://seannsecanary-secondary.queue.core.windows.net\nhttp://seannsecanary-secondary.table.core.windows.net\n68390a19-a643-458b-b726-408abf67b4fc\nSanitized\n72f988bf-86f1-41af-91ab-2d7cd011db47\nhttps://login.microsoftonline.com/\nCloud\nBlobEndpoint=http://seannsecanary.blob.core.windows.net/;QueueEndpoint=http://seannsecanary.queue.core.windows.net/;FileEndpoint=http://seannsecanary.file.core.windows.net/;BlobSecondaryEndpoint=http://seannsecanary-secondary.blob.core.windows.net/;QueueSecondaryEndpoint=http://seannsecanary-secondary.queue.core.windows.net/;FileSecondaryEndpoint=http://seannsecanary-secondary.file.core.windows.net/;AccountName=seannsecanary;AccountKey=Sanitized\n"
->>>>>>> 32e373e2
   }
 }