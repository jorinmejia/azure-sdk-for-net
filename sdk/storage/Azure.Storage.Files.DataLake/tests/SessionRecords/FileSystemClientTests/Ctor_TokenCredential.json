{
  "Entries": [
    {
<<<<<<< HEAD
      "RequestUri": "https://seanstagehierarchical.blob.core.windows.net/test-filesystem-b042e9e3-b397-df6c-abfd-0595e864dc9f?restype=container",
      "RequestMethod": "PUT",
      "RequestHeaders": {
        "Authorization": "Sanitized",
        "traceparent": "00-366f946f1c7b9e429d4124857b850c75-7d0b87078e54404a-00",
        "User-Agent": [
          "azsdk-net-Storage.Files.DataLake/12.0.0-dev.20200305.1",
          "(.NET Core 4.6.28325.01; Microsoft Windows 10.0.18363 )"
        ],
        "x-ms-client-request-id": "9fbf17e0-20c4-7221-18f2-664492238485",
        "x-ms-date": "Thu, 05 Mar 2020 21:58:05 GMT",
        "x-ms-return-client-request-id": "true",
        "x-ms-version": "2019-10-10"
=======
      "RequestUri": "http://seannsecanary.blob.core.windows.net/test-filesystem-b042e9e3-b397-df6c-abfd-0595e864dc9f?restype=container",
      "RequestMethod": "PUT",
      "RequestHeaders": {
        "Authorization": "Sanitized",
        "traceparent": "00-b36fd006fbb8aa40841dea627979b066-91ce95d9101f0043-00",
        "User-Agent": [
          "azsdk-net-Storage.Files.DataLake/12.1.0-dev.20200403.1",
          "(.NET Core 4.6.28325.01; Microsoft Windows 10.0.18362 )"
        ],
        "x-ms-client-request-id": "9fbf17e0-20c4-7221-18f2-664492238485",
        "x-ms-date": "Fri, 03 Apr 2020 21:04:23 GMT",
        "x-ms-return-client-request-id": "true",
        "x-ms-version": "2019-12-12"
>>>>>>> 32e373e2
      },
      "RequestBody": null,
      "StatusCode": 201,
      "ResponseHeaders": {
        "Content-Length": "0",
<<<<<<< HEAD
        "Date": "Thu, 05 Mar 2020 21:58:05 GMT",
        "ETag": "\u00220x8D7C15048A70AD7\u0022",
        "Last-Modified": "Thu, 05 Mar 2020 21:58:05 GMT",
=======
        "Date": "Fri, 03 Apr 2020 21:04:22 GMT",
        "ETag": "\u00220x8D7D812957E6FF8\u0022",
        "Last-Modified": "Fri, 03 Apr 2020 21:04:22 GMT",
>>>>>>> 32e373e2
        "Server": [
          "Windows-Azure-Blob/1.0",
          "Microsoft-HTTPAPI/2.0"
        ],
        "x-ms-client-request-id": "9fbf17e0-20c4-7221-18f2-664492238485",
<<<<<<< HEAD
        "x-ms-request-id": "8d526e45-d01e-0048-0539-f38f0c000000",
        "x-ms-version": "2019-10-10"
=======
        "x-ms-request-id": "96228e89-f01e-0012-37fb-093670000000",
        "x-ms-version": "2019-12-12"
>>>>>>> 32e373e2
      },
      "ResponseBody": []
    },
    {
      "RequestUri": "https://login.microsoftonline.com/72f988bf-86f1-41af-91ab-2d7cd011db47/oauth2/v2.0/token",
      "RequestMethod": "POST",
      "RequestHeaders": {
        "Content-Length": "169",
        "Content-Type": "application/x-www-form-urlencoded",
<<<<<<< HEAD
        "traceparent": "00-b5d351e905baed489781997ed5019dd0-8d339aa92aae7e4e-00",
        "User-Agent": [
          "azsdk-net-Identity/1.1.1",
          "(.NET Core 4.6.28325.01; Microsoft Windows 10.0.18363 )"
=======
        "traceparent": "00-82121b1967e530459c5fa4d84ef51068-2c5ae512e206014b-00",
        "User-Agent": [
          "azsdk-net-Identity/1.1.1",
          "(.NET Core 4.6.28325.01; Microsoft Windows 10.0.18362 )"
>>>>>>> 32e373e2
        ],
        "x-ms-client-request-id": "6c01cd5e891aca30803a37aa506d126e",
        "x-ms-return-client-request-id": "true"
      },
      "RequestBody": "response_type=token\u0026grant_type=client_credentials\u0026client_id=68390a19-a643-458b-b726-408abf67b4fc\u0026client_secret=Sanitized\u0026scope=https%3A%2F%2Fstorage.azure.com%2F.default",
      "StatusCode": 200,
      "ResponseHeaders": {
        "Cache-Control": "no-store, no-cache",
        "Content-Length": "92",
        "Content-Type": "application/json; charset=utf-8",
<<<<<<< HEAD
        "Date": "Thu, 05 Mar 2020 21:58:05 GMT",
=======
        "Date": "Fri, 03 Apr 2020 21:04:22 GMT",
>>>>>>> 32e373e2
        "Expires": "-1",
        "P3P": "CP=\u0022DSP CUR OTPi IND OTRi ONL FIN\u0022",
        "Pragma": "no-cache",
        "Set-Cookie": [
<<<<<<< HEAD
          "fpc=AijvM5qmLlNHv7N6OZJDOB_eSEc1AgAAANxs89UOAAAA; expires=Sat, 04-Apr-2020 21:58:05 GMT; path=/; secure; HttpOnly; SameSite=None",
          "x-ms-gateway-slice=corp; path=/; SameSite=None; secure; HttpOnly",
          "stsservicecookie=estscorp; path=/; secure; HttpOnly; SameSite=None"
        ],
        "Strict-Transport-Security": "max-age=31536000; includeSubDomains",
        "X-Content-Type-Options": "nosniff",
        "x-ms-ests-server": "2.1.10155.16 - SAN ProdSlices",
        "x-ms-request-id": "334347d5-8e4d-4fd9-89f6-467e64960600"
=======
          "fpc=AreKHrHUL65MgPNbv-hfPPDeSEc1AgAAAM-bGdYOAAAA; expires=Sun, 03-May-2020 21:04:22 GMT; path=/; secure; HttpOnly; SameSite=None",
          "x-ms-gateway-slice=prod; path=/; SameSite=None; secure; HttpOnly",
          "stsservicecookie=ests; path=/; secure; HttpOnly; SameSite=None"
        ],
        "Strict-Transport-Security": "max-age=31536000; includeSubDomains",
        "X-Content-Type-Options": "nosniff",
        "x-ms-ests-server": "2.1.10321.6 - SAN ProdSlices",
        "x-ms-request-id": "05249330-46cd-4ae1-aa48-89f0fbc20800"
>>>>>>> 32e373e2
      },
      "ResponseBody": {
        "token_type": "Bearer",
        "expires_in": 86399,
        "ext_expires_in": 86399,
        "access_token": "Sanitized"
      }
    },
    {
      "RequestUri": "https://seannsecanary.blob.core.windows.net/test-filesystem-b042e9e3-b397-df6c-abfd-0595e864dc9f?restype=container",
      "RequestMethod": "GET",
      "RequestHeaders": {
        "Authorization": "Sanitized",
<<<<<<< HEAD
        "traceparent": "00-b5d351e905baed489781997ed5019dd0-59a67d17932c3946-00",
        "User-Agent": [
          "azsdk-net-Storage.Files.DataLake/12.0.0-dev.20200305.1",
          "(.NET Core 4.6.28325.01; Microsoft Windows 10.0.18363 )"
        ],
        "x-ms-client-request-id": "d0b4e6e4-3ca4-4dda-1b37-7bfef73c95be",
        "x-ms-return-client-request-id": "true",
        "x-ms-version": "2019-10-10"
=======
        "traceparent": "00-82121b1967e530459c5fa4d84ef51068-944a2310f9f58d46-00",
        "User-Agent": [
          "azsdk-net-Storage.Files.DataLake/12.1.0-dev.20200403.1",
          "(.NET Core 4.6.28325.01; Microsoft Windows 10.0.18362 )"
        ],
        "x-ms-client-request-id": "d0b4e6e4-3ca4-4dda-1b37-7bfef73c95be",
        "x-ms-return-client-request-id": "true",
        "x-ms-version": "2019-12-12"
>>>>>>> 32e373e2
      },
      "RequestBody": null,
      "StatusCode": 200,
      "ResponseHeaders": {
        "Content-Length": "0",
<<<<<<< HEAD
        "Date": "Thu, 05 Mar 2020 21:58:05 GMT",
        "ETag": "\u00220x8D7C15048A70AD7\u0022",
        "Last-Modified": "Thu, 05 Mar 2020 21:58:05 GMT",
=======
        "Date": "Fri, 03 Apr 2020 21:04:22 GMT",
        "ETag": "\u00220x8D7D812957E6FF8\u0022",
        "Last-Modified": "Fri, 03 Apr 2020 21:04:22 GMT",
>>>>>>> 32e373e2
        "Server": [
          "Windows-Azure-Blob/1.0",
          "Microsoft-HTTPAPI/2.0"
        ],
        "x-ms-client-request-id": "d0b4e6e4-3ca4-4dda-1b37-7bfef73c95be",
        "x-ms-default-encryption-scope": "$account-encryption-key",
        "x-ms-deny-encryption-scope-override": "false",
        "x-ms-has-immutability-policy": "false",
        "x-ms-has-legal-hold": "false",
        "x-ms-lease-state": "available",
        "x-ms-lease-status": "unlocked",
<<<<<<< HEAD
        "x-ms-request-id": "b2d56472-501e-0034-7d39-f3a1f3000000",
        "x-ms-version": "2019-10-10"
=======
        "x-ms-request-id": "128125a7-601e-002f-73fb-09406b000000",
        "x-ms-version": "2019-12-12"
>>>>>>> 32e373e2
      },
      "ResponseBody": []
    },
    {
<<<<<<< HEAD
      "RequestUri": "https://seanstagehierarchical.blob.core.windows.net/test-filesystem-b042e9e3-b397-df6c-abfd-0595e864dc9f?restype=container",
      "RequestMethod": "DELETE",
      "RequestHeaders": {
        "Authorization": "Sanitized",
        "traceparent": "00-ed1e6a0cd60536409bd4fd175afc83bf-dd8d208b4a1a144a-00",
        "User-Agent": [
          "azsdk-net-Storage.Files.DataLake/12.0.0-dev.20200305.1",
          "(.NET Core 4.6.28325.01; Microsoft Windows 10.0.18363 )"
        ],
        "x-ms-client-request-id": "92541084-08a8-5b25-b6ea-50690430fcad",
        "x-ms-date": "Thu, 05 Mar 2020 21:58:06 GMT",
        "x-ms-return-client-request-id": "true",
        "x-ms-version": "2019-10-10"
=======
      "RequestUri": "http://seannsecanary.blob.core.windows.net/test-filesystem-b042e9e3-b397-df6c-abfd-0595e864dc9f?restype=container",
      "RequestMethod": "DELETE",
      "RequestHeaders": {
        "Authorization": "Sanitized",
        "traceparent": "00-6b6605bcc97b4944aa7f72ad70c690c3-97dd28e609c6cd4f-00",
        "User-Agent": [
          "azsdk-net-Storage.Files.DataLake/12.1.0-dev.20200403.1",
          "(.NET Core 4.6.28325.01; Microsoft Windows 10.0.18362 )"
        ],
        "x-ms-client-request-id": "92541084-08a8-5b25-b6ea-50690430fcad",
        "x-ms-date": "Fri, 03 Apr 2020 21:04:24 GMT",
        "x-ms-return-client-request-id": "true",
        "x-ms-version": "2019-12-12"
>>>>>>> 32e373e2
      },
      "RequestBody": null,
      "StatusCode": 202,
      "ResponseHeaders": {
        "Content-Length": "0",
<<<<<<< HEAD
        "Date": "Thu, 05 Mar 2020 21:58:06 GMT",
=======
        "Date": "Fri, 03 Apr 2020 21:04:22 GMT",
>>>>>>> 32e373e2
        "Server": [
          "Windows-Azure-Blob/1.0",
          "Microsoft-HTTPAPI/2.0"
        ],
        "x-ms-client-request-id": "92541084-08a8-5b25-b6ea-50690430fcad",
<<<<<<< HEAD
        "x-ms-request-id": "b2d56476-501e-0034-7f39-f3a1f3000000",
        "x-ms-version": "2019-10-10"
=======
        "x-ms-request-id": "96228ee0-f01e-0012-02fb-093670000000",
        "x-ms-version": "2019-12-12"
>>>>>>> 32e373e2
      },
      "ResponseBody": []
    }
  ],
  "Variables": {
    "RandomSeed": "1894927838",
<<<<<<< HEAD
    "Storage_TestConfigHierarchicalNamespace": "NamespaceTenant\nseanstagehierarchical\nU2FuaXRpemVk\nhttps://seanstagehierarchical.blob.core.windows.net\nhttp://seanstagehierarchical.file.core.windows.net\nhttp://seanstagehierarchical.queue.core.windows.net\nhttp://seanstagehierarchical.table.core.windows.net\n\n\n\n\nhttp://seanstagehierarchical-secondary.blob.core.windows.net\nhttp://seanstagehierarchical-secondary.file.core.windows.net\nhttp://seanstagehierarchical-secondary.queue.core.windows.net\nhttp://seanstagehierarchical-secondary.table.core.windows.net\n68390a19-a643-458b-b726-408abf67b4fc\nSanitized\n72f988bf-86f1-41af-91ab-2d7cd011db47\nhttps://login.microsoftonline.com/\nCloud\nBlobEndpoint=https://seanstagehierarchical.blob.core.windows.net/;QueueEndpoint=http://seanstagehierarchical.queue.core.windows.net/;FileEndpoint=http://seanstagehierarchical.file.core.windows.net/;BlobSecondaryEndpoint=http://seanstagehierarchical-secondary.blob.core.windows.net/;QueueSecondaryEndpoint=http://seanstagehierarchical-secondary.queue.core.windows.net/;FileSecondaryEndpoint=http://seanstagehierarchical-secondary.file.core.windows.net/;AccountName=seanstagehierarchical;AccountKey=Sanitized\n"
=======
    "Storage_TestConfigHierarchicalNamespace": "NamespaceTenant\nseannsecanary\nU2FuaXRpemVk\nhttp://seannsecanary.blob.core.windows.net\nhttp://seannsecanary.file.core.windows.net\nhttp://seannsecanary.queue.core.windows.net\nhttp://seannsecanary.table.core.windows.net\n\n\n\n\nhttp://seannsecanary-secondary.blob.core.windows.net\nhttp://seannsecanary-secondary.file.core.windows.net\nhttp://seannsecanary-secondary.queue.core.windows.net\nhttp://seannsecanary-secondary.table.core.windows.net\n68390a19-a643-458b-b726-408abf67b4fc\nSanitized\n72f988bf-86f1-41af-91ab-2d7cd011db47\nhttps://login.microsoftonline.com/\nCloud\nBlobEndpoint=http://seannsecanary.blob.core.windows.net/;QueueEndpoint=http://seannsecanary.queue.core.windows.net/;FileEndpoint=http://seannsecanary.file.core.windows.net/;BlobSecondaryEndpoint=http://seannsecanary-secondary.blob.core.windows.net/;QueueSecondaryEndpoint=http://seannsecanary-secondary.queue.core.windows.net/;FileSecondaryEndpoint=http://seannsecanary-secondary.file.core.windows.net/;AccountName=seannsecanary;AccountKey=Sanitized\n"
>>>>>>> 32e373e2
  }
}<|MERGE_RESOLUTION|>--- conflicted
+++ resolved
@@ -1,21 +1,6 @@
 {
   "Entries": [
     {
-<<<<<<< HEAD
-      "RequestUri": "https://seanstagehierarchical.blob.core.windows.net/test-filesystem-b042e9e3-b397-df6c-abfd-0595e864dc9f?restype=container",
-      "RequestMethod": "PUT",
-      "RequestHeaders": {
-        "Authorization": "Sanitized",
-        "traceparent": "00-366f946f1c7b9e429d4124857b850c75-7d0b87078e54404a-00",
-        "User-Agent": [
-          "azsdk-net-Storage.Files.DataLake/12.0.0-dev.20200305.1",
-          "(.NET Core 4.6.28325.01; Microsoft Windows 10.0.18363 )"
-        ],
-        "x-ms-client-request-id": "9fbf17e0-20c4-7221-18f2-664492238485",
-        "x-ms-date": "Thu, 05 Mar 2020 21:58:05 GMT",
-        "x-ms-return-client-request-id": "true",
-        "x-ms-version": "2019-10-10"
-=======
       "RequestUri": "http://seannsecanary.blob.core.windows.net/test-filesystem-b042e9e3-b397-df6c-abfd-0595e864dc9f?restype=container",
       "RequestMethod": "PUT",
       "RequestHeaders": {
@@ -29,33 +14,21 @@
         "x-ms-date": "Fri, 03 Apr 2020 21:04:23 GMT",
         "x-ms-return-client-request-id": "true",
         "x-ms-version": "2019-12-12"
->>>>>>> 32e373e2
       },
       "RequestBody": null,
       "StatusCode": 201,
       "ResponseHeaders": {
         "Content-Length": "0",
-<<<<<<< HEAD
-        "Date": "Thu, 05 Mar 2020 21:58:05 GMT",
-        "ETag": "\u00220x8D7C15048A70AD7\u0022",
-        "Last-Modified": "Thu, 05 Mar 2020 21:58:05 GMT",
-=======
         "Date": "Fri, 03 Apr 2020 21:04:22 GMT",
         "ETag": "\u00220x8D7D812957E6FF8\u0022",
         "Last-Modified": "Fri, 03 Apr 2020 21:04:22 GMT",
->>>>>>> 32e373e2
         "Server": [
           "Windows-Azure-Blob/1.0",
           "Microsoft-HTTPAPI/2.0"
         ],
         "x-ms-client-request-id": "9fbf17e0-20c4-7221-18f2-664492238485",
-<<<<<<< HEAD
-        "x-ms-request-id": "8d526e45-d01e-0048-0539-f38f0c000000",
-        "x-ms-version": "2019-10-10"
-=======
         "x-ms-request-id": "96228e89-f01e-0012-37fb-093670000000",
         "x-ms-version": "2019-12-12"
->>>>>>> 32e373e2
       },
       "ResponseBody": []
     },
@@ -65,17 +38,10 @@
       "RequestHeaders": {
         "Content-Length": "169",
         "Content-Type": "application/x-www-form-urlencoded",
-<<<<<<< HEAD
-        "traceparent": "00-b5d351e905baed489781997ed5019dd0-8d339aa92aae7e4e-00",
-        "User-Agent": [
-          "azsdk-net-Identity/1.1.1",
-          "(.NET Core 4.6.28325.01; Microsoft Windows 10.0.18363 )"
-=======
         "traceparent": "00-82121b1967e530459c5fa4d84ef51068-2c5ae512e206014b-00",
         "User-Agent": [
           "azsdk-net-Identity/1.1.1",
           "(.NET Core 4.6.28325.01; Microsoft Windows 10.0.18362 )"
->>>>>>> 32e373e2
         ],
         "x-ms-client-request-id": "6c01cd5e891aca30803a37aa506d126e",
         "x-ms-return-client-request-id": "true"
@@ -86,25 +52,11 @@
         "Cache-Control": "no-store, no-cache",
         "Content-Length": "92",
         "Content-Type": "application/json; charset=utf-8",
-<<<<<<< HEAD
-        "Date": "Thu, 05 Mar 2020 21:58:05 GMT",
-=======
         "Date": "Fri, 03 Apr 2020 21:04:22 GMT",
->>>>>>> 32e373e2
         "Expires": "-1",
         "P3P": "CP=\u0022DSP CUR OTPi IND OTRi ONL FIN\u0022",
         "Pragma": "no-cache",
         "Set-Cookie": [
-<<<<<<< HEAD
-          "fpc=AijvM5qmLlNHv7N6OZJDOB_eSEc1AgAAANxs89UOAAAA; expires=Sat, 04-Apr-2020 21:58:05 GMT; path=/; secure; HttpOnly; SameSite=None",
-          "x-ms-gateway-slice=corp; path=/; SameSite=None; secure; HttpOnly",
-          "stsservicecookie=estscorp; path=/; secure; HttpOnly; SameSite=None"
-        ],
-        "Strict-Transport-Security": "max-age=31536000; includeSubDomains",
-        "X-Content-Type-Options": "nosniff",
-        "x-ms-ests-server": "2.1.10155.16 - SAN ProdSlices",
-        "x-ms-request-id": "334347d5-8e4d-4fd9-89f6-467e64960600"
-=======
           "fpc=AreKHrHUL65MgPNbv-hfPPDeSEc1AgAAAM-bGdYOAAAA; expires=Sun, 03-May-2020 21:04:22 GMT; path=/; secure; HttpOnly; SameSite=None",
           "x-ms-gateway-slice=prod; path=/; SameSite=None; secure; HttpOnly",
           "stsservicecookie=ests; path=/; secure; HttpOnly; SameSite=None"
@@ -113,7 +65,6 @@
         "X-Content-Type-Options": "nosniff",
         "x-ms-ests-server": "2.1.10321.6 - SAN ProdSlices",
         "x-ms-request-id": "05249330-46cd-4ae1-aa48-89f0fbc20800"
->>>>>>> 32e373e2
       },
       "ResponseBody": {
         "token_type": "Bearer",
@@ -127,16 +78,6 @@
       "RequestMethod": "GET",
       "RequestHeaders": {
         "Authorization": "Sanitized",
-<<<<<<< HEAD
-        "traceparent": "00-b5d351e905baed489781997ed5019dd0-59a67d17932c3946-00",
-        "User-Agent": [
-          "azsdk-net-Storage.Files.DataLake/12.0.0-dev.20200305.1",
-          "(.NET Core 4.6.28325.01; Microsoft Windows 10.0.18363 )"
-        ],
-        "x-ms-client-request-id": "d0b4e6e4-3ca4-4dda-1b37-7bfef73c95be",
-        "x-ms-return-client-request-id": "true",
-        "x-ms-version": "2019-10-10"
-=======
         "traceparent": "00-82121b1967e530459c5fa4d84ef51068-944a2310f9f58d46-00",
         "User-Agent": [
           "azsdk-net-Storage.Files.DataLake/12.1.0-dev.20200403.1",
@@ -145,21 +86,14 @@
         "x-ms-client-request-id": "d0b4e6e4-3ca4-4dda-1b37-7bfef73c95be",
         "x-ms-return-client-request-id": "true",
         "x-ms-version": "2019-12-12"
->>>>>>> 32e373e2
       },
       "RequestBody": null,
       "StatusCode": 200,
       "ResponseHeaders": {
         "Content-Length": "0",
-<<<<<<< HEAD
-        "Date": "Thu, 05 Mar 2020 21:58:05 GMT",
-        "ETag": "\u00220x8D7C15048A70AD7\u0022",
-        "Last-Modified": "Thu, 05 Mar 2020 21:58:05 GMT",
-=======
         "Date": "Fri, 03 Apr 2020 21:04:22 GMT",
         "ETag": "\u00220x8D7D812957E6FF8\u0022",
         "Last-Modified": "Fri, 03 Apr 2020 21:04:22 GMT",
->>>>>>> 32e373e2
         "Server": [
           "Windows-Azure-Blob/1.0",
           "Microsoft-HTTPAPI/2.0"
@@ -171,32 +105,12 @@
         "x-ms-has-legal-hold": "false",
         "x-ms-lease-state": "available",
         "x-ms-lease-status": "unlocked",
-<<<<<<< HEAD
-        "x-ms-request-id": "b2d56472-501e-0034-7d39-f3a1f3000000",
-        "x-ms-version": "2019-10-10"
-=======
         "x-ms-request-id": "128125a7-601e-002f-73fb-09406b000000",
         "x-ms-version": "2019-12-12"
->>>>>>> 32e373e2
       },
       "ResponseBody": []
     },
     {
-<<<<<<< HEAD
-      "RequestUri": "https://seanstagehierarchical.blob.core.windows.net/test-filesystem-b042e9e3-b397-df6c-abfd-0595e864dc9f?restype=container",
-      "RequestMethod": "DELETE",
-      "RequestHeaders": {
-        "Authorization": "Sanitized",
-        "traceparent": "00-ed1e6a0cd60536409bd4fd175afc83bf-dd8d208b4a1a144a-00",
-        "User-Agent": [
-          "azsdk-net-Storage.Files.DataLake/12.0.0-dev.20200305.1",
-          "(.NET Core 4.6.28325.01; Microsoft Windows 10.0.18363 )"
-        ],
-        "x-ms-client-request-id": "92541084-08a8-5b25-b6ea-50690430fcad",
-        "x-ms-date": "Thu, 05 Mar 2020 21:58:06 GMT",
-        "x-ms-return-client-request-id": "true",
-        "x-ms-version": "2019-10-10"
-=======
       "RequestUri": "http://seannsecanary.blob.core.windows.net/test-filesystem-b042e9e3-b397-df6c-abfd-0595e864dc9f?restype=container",
       "RequestMethod": "DELETE",
       "RequestHeaders": {
@@ -210,39 +124,25 @@
         "x-ms-date": "Fri, 03 Apr 2020 21:04:24 GMT",
         "x-ms-return-client-request-id": "true",
         "x-ms-version": "2019-12-12"
->>>>>>> 32e373e2
       },
       "RequestBody": null,
       "StatusCode": 202,
       "ResponseHeaders": {
         "Content-Length": "0",
-<<<<<<< HEAD
-        "Date": "Thu, 05 Mar 2020 21:58:06 GMT",
-=======
         "Date": "Fri, 03 Apr 2020 21:04:22 GMT",
->>>>>>> 32e373e2
         "Server": [
           "Windows-Azure-Blob/1.0",
           "Microsoft-HTTPAPI/2.0"
         ],
         "x-ms-client-request-id": "92541084-08a8-5b25-b6ea-50690430fcad",
-<<<<<<< HEAD
-        "x-ms-request-id": "b2d56476-501e-0034-7f39-f3a1f3000000",
-        "x-ms-version": "2019-10-10"
-=======
         "x-ms-request-id": "96228ee0-f01e-0012-02fb-093670000000",
         "x-ms-version": "2019-12-12"
->>>>>>> 32e373e2
       },
       "ResponseBody": []
     }
   ],
   "Variables": {
     "RandomSeed": "1894927838",
-<<<<<<< HEAD
-    "Storage_TestConfigHierarchicalNamespace": "NamespaceTenant\nseanstagehierarchical\nU2FuaXRpemVk\nhttps://seanstagehierarchical.blob.core.windows.net\nhttp://seanstagehierarchical.file.core.windows.net\nhttp://seanstagehierarchical.queue.core.windows.net\nhttp://seanstagehierarchical.table.core.windows.net\n\n\n\n\nhttp://seanstagehierarchical-secondary.blob.core.windows.net\nhttp://seanstagehierarchical-secondary.file.core.windows.net\nhttp://seanstagehierarchical-secondary.queue.core.windows.net\nhttp://seanstagehierarchical-secondary.table.core.windows.net\n68390a19-a643-458b-b726-408abf67b4fc\nSanitized\n72f988bf-86f1-41af-91ab-2d7cd011db47\nhttps://login.microsoftonline.com/\nCloud\nBlobEndpoint=https://seanstagehierarchical.blob.core.windows.net/;QueueEndpoint=http://seanstagehierarchical.queue.core.windows.net/;FileEndpoint=http://seanstagehierarchical.file.core.windows.net/;BlobSecondaryEndpoint=http://seanstagehierarchical-secondary.blob.core.windows.net/;QueueSecondaryEndpoint=http://seanstagehierarchical-secondary.queue.core.windows.net/;FileSecondaryEndpoint=http://seanstagehierarchical-secondary.file.core.windows.net/;AccountName=seanstagehierarchical;AccountKey=Sanitized\n"
-=======
     "Storage_TestConfigHierarchicalNamespace": "NamespaceTenant\nseannsecanary\nU2FuaXRpemVk\nhttp://seannsecanary.blob.core.windows.net\nhttp://seannsecanary.file.core.windows.net\nhttp://seannsecanary.queue.core.windows.net\nhttp://seannsecanary.table.core.windows.net\n\n\n\n\nhttp://seannsecanary-secondary.blob.core.windows.net\nhttp://seannsecanary-secondary.file.core.windows.net\nhttp://seannsecanary-secondary.queue.core.windows.net\nhttp://seannsecanary-secondary.table.core.windows.net\n68390a19-a643-458b-b726-408abf67b4fc\nSanitized\n72f988bf-86f1-41af-91ab-2d7cd011db47\nhttps://login.microsoftonline.com/\nCloud\nBlobEndpoint=http://seannsecanary.blob.core.windows.net/;QueueEndpoint=http://seannsecanary.queue.core.windows.net/;FileEndpoint=http://seannsecanary.file.core.windows.net/;BlobSecondaryEndpoint=http://seannsecanary-secondary.blob.core.windows.net/;QueueSecondaryEndpoint=http://seannsecanary-secondary.queue.core.windows.net/;FileSecondaryEndpoint=http://seannsecanary-secondary.file.core.windows.net/;AccountName=seannsecanary;AccountKey=Sanitized\n"
->>>>>>> 32e373e2
   }
 }