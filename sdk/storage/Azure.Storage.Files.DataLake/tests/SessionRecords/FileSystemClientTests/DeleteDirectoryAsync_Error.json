--- conflicted
+++ resolved
@@ -1,24 +1,11 @@
 {
   "Entries": [
     {
-<<<<<<< HEAD
-      "RequestUri": "https://seanstagehierarchical.dfs.core.windows.net/test-filesystem-2326fc15-a026-3364-d321-d78f2191b9fc/test-directory-77cf993b-2755-ccc3-8780-b375d66f1403?recursive=true",
-=======
       "RequestUri": "http://seannsecanary.dfs.core.windows.net/test-filesystem-2326fc15-a026-3364-d321-d78f2191b9fc/test-directory-77cf993b-2755-ccc3-8780-b375d66f1403?recursive=true",
->>>>>>> 32e373e2
       "RequestMethod": "DELETE",
       "RequestHeaders": {
         "Authorization": "Sanitized",
         "User-Agent": [
-<<<<<<< HEAD
-          "azsdk-net-Storage.Files.DataLake/12.0.0-dev.20200305.1",
-          "(.NET Core 4.6.28325.01; Microsoft Windows 10.0.18363 )"
-        ],
-        "x-ms-client-request-id": "62fa5be3-da33-ee58-395a-9ba5ecee5d64",
-        "x-ms-date": "Thu, 05 Mar 2020 21:58:14 GMT",
-        "x-ms-return-client-request-id": "true",
-        "x-ms-version": "2019-10-10"
-=======
           "azsdk-net-Storage.Files.DataLake/12.1.0-dev.20200403.1",
           "(.NET Core 4.6.28325.01; Microsoft Windows 10.0.18362 )"
         ],
@@ -26,50 +13,32 @@
         "x-ms-date": "Fri, 03 Apr 2020 21:04:28 GMT",
         "x-ms-return-client-request-id": "true",
         "x-ms-version": "2019-12-12"
->>>>>>> 32e373e2
       },
       "RequestBody": null,
       "StatusCode": 404,
       "ResponseHeaders": {
         "Content-Length": "175",
         "Content-Type": "application/json; charset=utf-8",
-<<<<<<< HEAD
-        "Date": "Thu, 05 Mar 2020 21:58:14 GMT",
-=======
         "Date": "Fri, 03 Apr 2020 21:04:27 GMT",
->>>>>>> 32e373e2
         "Server": [
           "Windows-Azure-HDFS/1.0",
           "Microsoft-HTTPAPI/2.0"
         ],
         "x-ms-client-request-id": "62fa5be3-da33-ee58-395a-9ba5ecee5d64",
         "x-ms-error-code": "FilesystemNotFound",
-<<<<<<< HEAD
-        "x-ms-request-id": "c41c3af3-301f-0022-2339-f35724000000",
-        "x-ms-version": "2019-10-10"
-=======
         "x-ms-request-id": "fa4403aa-201f-0097-19fb-091bad000000",
         "x-ms-version": "2019-12-12"
->>>>>>> 32e373e2
       },
       "ResponseBody": {
         "error": {
           "code": "FilesystemNotFound",
-<<<<<<< HEAD
-          "message": "The specified filesystem does not exist.\nRequestId:c41c3af3-301f-0022-2339-f35724000000\nTime:2020-03-05T21:58:14.8076056Z"
-=======
           "message": "The specified filesystem does not exist.\nRequestId:fa4403aa-201f-0097-19fb-091bad000000\nTime:2020-04-03T21:04:27.4510622Z"
->>>>>>> 32e373e2
         }
       }
     }
   ],
   "Variables": {
     "RandomSeed": "594926963",
-<<<<<<< HEAD
-    "Storage_TestConfigHierarchicalNamespace": "NamespaceTenant\nseanstagehierarchical\nU2FuaXRpemVk\nhttps://seanstagehierarchical.blob.core.windows.net\nhttp://seanstagehierarchical.file.core.windows.net\nhttp://seanstagehierarchical.queue.core.windows.net\nhttp://seanstagehierarchical.table.core.windows.net\n\n\n\n\nhttp://seanstagehierarchical-secondary.blob.core.windows.net\nhttp://seanstagehierarchical-secondary.file.core.windows.net\nhttp://seanstagehierarchical-secondary.queue.core.windows.net\nhttp://seanstagehierarchical-secondary.table.core.windows.net\n68390a19-a643-458b-b726-408abf67b4fc\nSanitized\n72f988bf-86f1-41af-91ab-2d7cd011db47\nhttps://login.microsoftonline.com/\nCloud\nBlobEndpoint=https://seanstagehierarchical.blob.core.windows.net/;QueueEndpoint=http://seanstagehierarchical.queue.core.windows.net/;FileEndpoint=http://seanstagehierarchical.file.core.windows.net/;BlobSecondaryEndpoint=http://seanstagehierarchical-secondary.blob.core.windows.net/;QueueSecondaryEndpoint=http://seanstagehierarchical-secondary.queue.core.windows.net/;FileSecondaryEndpoint=http://seanstagehierarchical-secondary.file.core.windows.net/;AccountName=seanstagehierarchical;AccountKey=Sanitized\n"
-=======
     "Storage_TestConfigHierarchicalNamespace": "NamespaceTenant\nseannsecanary\nU2FuaXRpemVk\nhttp://seannsecanary.blob.core.windows.net\nhttp://seannsecanary.file.core.windows.net\nhttp://seannsecanary.queue.core.windows.net\nhttp://seannsecanary.table.core.windows.net\n\n\n\n\nhttp://seannsecanary-secondary.blob.core.windows.net\nhttp://seannsecanary-secondary.file.core.windows.net\nhttp://seannsecanary-secondary.queue.core.windows.net\nhttp://seannsecanary-secondary.table.core.windows.net\n68390a19-a643-458b-b726-408abf67b4fc\nSanitized\n72f988bf-86f1-41af-91ab-2d7cd011db47\nhttps://login.microsoftonline.com/\nCloud\nBlobEndpoint=http://seannsecanary.blob.core.windows.net/;QueueEndpoint=http://seannsecanary.queue.core.windows.net/;FileEndpoint=http://seannsecanary.file.core.windows.net/;BlobSecondaryEndpoint=http://seannsecanary-secondary.blob.core.windows.net/;QueueSecondaryEndpoint=http://seannsecanary-secondary.queue.core.windows.net/;FileSecondaryEndpoint=http://seannsecanary-secondary.file.core.windows.net/;AccountName=seannsecanary;AccountKey=Sanitized\n"
->>>>>>> 32e373e2
   }
 }