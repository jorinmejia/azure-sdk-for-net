{
  "Entries": [
    {
<<<<<<< HEAD
      "RequestUri": "https://seanstagetest.blob.core.windows.net/test-container-974c0db9-9b94-b5e3-08f7-143c52348e7b?restype=container",
      "RequestMethod": "PUT",
      "RequestHeaders": {
        "Authorization": "Sanitized",
        "traceparent": "00-b9d70aecb2d85e489ead60ac210e1f19-f6904b5c7e07b44f-00",
        "User-Agent": [
          "azsdk-net-Storage.Blobs/12.4.0-dev.20200305.1",
          "(.NET Core 4.6.28325.01; Microsoft Windows 10.0.18363 )"
        ],
        "x-ms-blob-public-access": "container",
        "x-ms-client-request-id": "fef43b89-79b5-0f4b-19ec-917508d5d75f",
        "x-ms-date": "Thu, 05 Mar 2020 21:10:46 GMT",
        "x-ms-return-client-request-id": "true",
        "x-ms-version": "2019-10-10"
=======
      "RequestUri": "https://seanmcccanary.blob.core.windows.net/test-container-2ed539ee-cdc5-bdca-670f-d225dba83363?restype=container",
      "RequestMethod": "PUT",
      "RequestHeaders": {
        "Authorization": "Sanitized",
        "traceparent": "00-2023a75e61ef814a8018e953344e68d9-2ec308529dd4ec45-00",
        "User-Agent": [
          "azsdk-net-Storage.Blobs/12.5.0-dev.20200403.1",
          "(.NET Core 4.6.28325.01; Microsoft Windows 10.0.18362 )"
        ],
        "x-ms-blob-public-access": "container",
        "x-ms-client-request-id": "8eb40e3c-1c22-73ac-b76b-b5f28a80ab3e",
        "x-ms-date": "Sat, 04 Apr 2020 01:42:48 GMT",
        "x-ms-return-client-request-id": "true",
        "x-ms-version": "2019-12-12"
>>>>>>> 32e373e2
      },
      "RequestBody": null,
      "StatusCode": 201,
      "ResponseHeaders": {
        "Content-Length": "0",
<<<<<<< HEAD
        "Date": "Thu, 05 Mar 2020 21:10:45 GMT",
        "ETag": "\u00220x8D7C149AC343C98\u0022",
        "Last-Modified": "Thu, 05 Mar 2020 21:10:46 GMT",
=======
        "Date": "Sat, 04 Apr 2020 01:42:48 GMT",
        "ETag": "\u00220x8D7D8397B24E732\u0022",
        "Last-Modified": "Sat, 04 Apr 2020 01:42:48 GMT",
>>>>>>> 32e373e2
        "Server": [
          "Windows-Azure-Blob/1.0",
          "Microsoft-HTTPAPI/2.0"
        ],
<<<<<<< HEAD
        "x-ms-client-request-id": "fef43b89-79b5-0f4b-19ec-917508d5d75f",
        "x-ms-request-id": "5f19daf2-901e-003b-2732-f3d79f000000",
        "x-ms-version": "2019-10-10"
=======
        "x-ms-client-request-id": "8eb40e3c-1c22-73ac-b76b-b5f28a80ab3e",
        "x-ms-request-id": "507a674f-f01e-0002-6622-0af318000000",
        "x-ms-version": "2019-12-12"
>>>>>>> 32e373e2
      },
      "ResponseBody": []
    },
    {
<<<<<<< HEAD
      "RequestUri": "https://seanstagetest.blob.core.windows.net/test-container-974c0db9-9b94-b5e3-08f7-143c52348e7b/test-blob-82914aea-ace6-2d36-abb5-68fa216bb340?comp=block\u0026blockid=dGVzdC1ibG9jay05M2I3MmE1NC00OTA1LThiYzItM2I2YS1jNGM1ODBmMjE4ZGI%3D",
=======
      "RequestUri": "https://seanmcccanary.blob.core.windows.net/test-container-2ed539ee-cdc5-bdca-670f-d225dba83363/test-blob-088800b9-dec3-6567-cd3d-aa3c8fc10e30?comp=block\u0026blockid=dGVzdC1ibG9jay1jMzM3YjMzYi1kZmQ1LWU4OGYtYWM5Ni05MTI4MGJjNTE1NmU%3D",
>>>>>>> 32e373e2
      "RequestMethod": "PUT",
      "RequestHeaders": {
        "Authorization": "Sanitized",
        "Content-Length": "4096",
<<<<<<< HEAD
        "traceparent": "00-438e6246d2863d41ace9c80b8817046d-6a7678035ec09144-00",
        "User-Agent": [
          "azsdk-net-Storage.Blobs/12.4.0-dev.20200305.1",
          "(.NET Core 4.6.28325.01; Microsoft Windows 10.0.18363 )"
        ],
        "x-ms-client-request-id": "d5034e9f-82fb-bcee-0e4a-68bb8bcbf8ab",
        "x-ms-date": "Thu, 05 Mar 2020 21:10:46 GMT",
        "x-ms-return-client-request-id": "true",
        "x-ms-version": "2019-10-10"
=======
        "traceparent": "00-db672edfade0f0418b283bcff5c6f39d-d24eee3938168d42-00",
        "User-Agent": [
          "azsdk-net-Storage.Blobs/12.5.0-dev.20200403.1",
          "(.NET Core 4.6.28325.01; Microsoft Windows 10.0.18362 )"
        ],
        "x-ms-client-request-id": "268af678-2f7d-a51f-6814-4915e06b6bae",
        "x-ms-date": "Sat, 04 Apr 2020 01:42:48 GMT",
        "x-ms-return-client-request-id": "true",
        "x-ms-version": "2019-12-12"
>>>>>>> 32e373e2
      },
      "RequestBody": "0j/ozPOlQHI3VZtM03oNA93/T66vNM9ep07A5XJv5PVdhR9LmN9KFL8V0W1DGpJTL6dfj3JggZ5wiiWl5Fv/x3Gl7k5awmr\u002BtTvumWJhG4y8bbXLEFSD/QOB2w65pS9jFgr8nSxD\u002BG08Ydo2cec7Dm\u002BY6HamNLYcIvFK2edcRBALi4NYZX1geXVHj696TIscRcyeIby5vOFU4Ho6\u002BB6G3xzJKuVk46nxOG8BXqUGodVlLpQavSNTUs6hA4QDJYBWwbCSsCKmt2EjrehNuF48TT6k1MqKayH5dtgXwt8k7RLuqpz1dPCzv3Yz9xA6BppwZLZGXlG1zFaOmDpJj/SB/7/VXg7BR9hN8RVTVnQRv28\u002Bpl4o3Y/BOd1GZtu1ajCBsfdQZKiMrx3e\u002BW08YXXhfdnLC\u002BiWWCEwFCUweuH9l4fk0qV8wVrHsfdBSuQihddnZOgB6l5I61nWH1CCWzQ74GHlV4/QZbx/A1nwVQ08DY5OyBb4\u002B6wonOdLpqEJRFbDBWqDPC1Hlv8rgecEV5VLmhLBNJIeQuS0vLuohL8bdr4DLU\u002BjudBgBjIWzHrFJEVRAAyORxDDpcKFzn9ynxJAEAsoAClFqOBBYC5gB3Vq75h2VoSzjC6uQIiNHepQ7mcg1rxunCMbC1grTebhYp1MGt/n/EiNjYTcecChuIr28HLGQDG5\u002B1J1Wkorhz5IzN3qQAMLafIfkkg4kiNielPONVxzGyJskx6McqH9YQVFlKzjtniG6oeAp67pgWkvEuD3XVLi1LG6fq3kfvZQITBC8v12f8TaR0rV83N0gxG1XWDBBQSzY7/7KDfLomuQL4Z9po5ruZIcHRUHDOA\u002BRvubLyGWjxsrj48\u002BelaMD6XfRcPt9tyCSaTNpejuq1beveE8L3NJ\u002BaBqUhb\u002BLT47jw5wKMccUFAeGOZ9yeozPOQ5X711UN8xlUsjg6TGgxtlkRXafoKPwmyRHRaNzC\u002B2NxUxxc6Axj8uPpN7\u002Bc2rWJTKFzjUWL5iqZ1R4zLIpMkcbUuPlL5N5crWqz/vE8if5cWBwrT24d5WzxswL\u002BIMZZrJX4uBHMPWfDJu/q1/cpbUsv5tR\u002BEVJYttOcSiHLbnyUWlJbQ8HckBq0aBiOIx1l2FXHzknx64tDn/E\u002BP/NGB8hjVn2k3hl5Q0bJubk5ypPGJnHMA5Ayon7HB6PAnlAnfmBAKtyfwPpMTorzKCHSGdVteAlxefQ4IKQO7cZluLTmkktY6Z\u002B3JmV3j7UFP3pM9P3OYyZWpgRsGAookOMz1pXWDJXWeSBFpkGkCepPIvE5sejIp0WOn\u002BxG/NGVnoWCM7kvPzLkZnvdiLzUoqwaLOUI7u76az9AR2ypn4xeoBe8IcYhH\u002BPOVVts\u002Bx6Yqf1ALN/sjK\u002Bmh9iJ3vfGOtb/juiVKHDl\u002BQ0BSpmDjXAQp51/WWK8YiN4BZn9l0Dr\u002BBp0fWw2A4F8WjPS2zIGEvpYeSdqVtFkQxzFLRLm\u002BGG8FVJ/HxAD6qQL8v8\u002B6YbhYfKflS4ZgaE5EDpfcOZ\u002BlWHCFsXvlwPqVI6DXlPiNVmF07sgR1MzkpOxRf7ltHnNnV2dbMLBAdrutUCfliNNVtrQyZ0rTl4OnnQiPkEFBJAUtcEGRNiGxNHgMZISlAxgY\u002B8UBPrckk8Pjt5ensOJ2bCgitBSRwICSfTLSxy76/pnwcph4P\u002BlOBOB9sX6OCYOVmfRchksHizdEbr2EVcyQ5Lj5t0JJ\u002Biw\u002B1K80FBMGBHOvOSk6nnhO7OthN80vxbMX6MjFkFZBT6PEHa2fz3cgQmZJ2RyjWkY8qspa5MJjExL8ICtKPHQdbe2JcoDKsx1wPPVm4eiScI6ChOWP5mbdZQqao69L2gHyLGszGevFdfuo5qfM\u002BDEmaa\u002Bcx7eSkYeGqAl6LBNyKGbzdLGBY1aivRLt4wPDEGzZdDX/qxJOX57nrG3eT0XkOro82YN/pQZY\u002BgqgpK6Dw5ucnLvZcn1UpRUWmbboxHHJBaRFgjrpXc8vprEHqbrsY\u002BjWQa6ODsQ86DRqZQtTbDWY16MKPkFgs0Loqc/MTPteKjnOFobDPvbcCJYCgvTH3DZ/btIb5iWncY5roWD0bJ85DD7RgVmu1ZioKjWrXjBOJMmZUN4lQkQUKqD0V52V55v6yXK19l7YzJk5c7vv\u002BBdaHXyXXx\u002B9F8n6uVq4un37EkKZsJS9lC5uwIRA69KIJC6Nmjoc/oh4PbGovzkEHBIfPl11Ukt\u002BnIlOKJ6beCv7bpUoLxxH3he6IXLjFNT1aqByJalxFtHjDv2sztXt4MGJrUyj2/D122BJvzDUn4ewVMH6KVJ\u002BhlvDSSAemw89yECxWWeIVY6veE5JK1ehCnN1\u002BHYX87dvCybw4I7Q20BRC/LwJ0IcKAMzTq0ENV8EIj6spJ6VKdSJQlJAm3D/3qEN9CNgsOctVdB25KUKatHL7MJQIDKhv94aZuTz35CSM2wP\u002BkE/o21Xg07OIkUzgtt8eK6yr7puaDhBRkoCOXo/5LE0\u002BnCQjElQ\u002BKDj05mY6uQNd2bh34O1nY4I\u002BlknVUXUjj2T\u002BoRq7\u002BxhYbMZjpieqF9l9MYTXgUtg1jii5HwLaNbC0VcBPBfoot6gH3QmBL1alH9vWB/wTA0YncrhGBacTAPvoNXPqNrBlI\u002BmNmLXOtJ7R0/8mxC30oRJ6J9NB4nHBNJxNmPoiuykrsSPSRWrQWL3ZdHHn7HzOM5Qhr86c4wG3zKPZgNuk7xiV\u002B1LJ4hunqc8VaG3/2Qhff2VlwQsajo3iWriG9teidIVZEfEpxFF4egY/R7rTt/ObugG2Pu3Nu2yE50djILM3szPopodXdbsULUcE2wcTDqLFK3yWLDWXS5ZEZNzKFVlTB9RHKxEsBASGohGmyKBlcdjknfU2YUc\u002BERsw0tCeCdftsdMyjCORmOc4D4nkMIL2HvMEJXekXOZNSNn1\u002BzFz6Jg5uRaNMuX1UsTN/hH9GiBYOvPdmeSgSVUs5QMJm531xGcxqnesKOwNDtJy1l6UkG75ncB9Vg6zmW\u002BBoE2i6/dnGDnqy6\u002Bo69IH0IrSLbM2WFTUED3deK4YfdEH6oheamMbC75k6YS/ELHuNUWDoau8iwg4zpu5SZ9L0k2eoMFJqaZn9uH00a6QVP9ML0NoVJxlS19AZZuHYYIe2Rc24K\u002BwZIvfW\u002BqJx/mZaLmcbVpcI33xeRWhyQQKoFUf1fiXWXRPm4q3iTjxm4Ol5vzh6zRngvWZRWeaDptHlLtVafHAwc8FTJHPpJpE/51SPCIHKLVg\u002BBMC/hPM9Y0vL/R9XHGRpSTtnJ5iWB4bVEWKCBJ5AKwF9HGevcP7eJcE4HTmB2NrgFb9WUwXPmA056mOAq26ti8Id6fAMychMmQHXbepdQziXke7u\u002Bdf7vYRqdYaLTXpSipFnc/7q41v3CboD\u002BCoi3Jc6\u002BRl/zoH6Ejx7kkQxwUuXdONI9d85rK6S5/Ad97VaN5j/QFRQ4swffVHCf0EHtUh\u002BfING2ebH8Uxq7NaB7Cp3EVq7QnD3NoIXOXh9dz1dizK3r3syA12iN18H9gX1jYE3S13mXHLHd0XxP6BuSoofDVGj2kyvRR4NCRsR/0CMIavnRivfZz7P4Cg1MNO9M\u002BzU6Oi0UaNEmAZP6VNXpXgFZR4EhwReP5YS4/oUagQ6T8UuTQZX19/4or4ln43raDqwP9vFqLzodqlCkW25MC3yBZmOKWhhrZ1OC9RGKKAYN3u/ZCo4dKcIRcZtFTZiP3KAM4nkXT7STpJOd6zYkl35Kmnh\u002BcvzyYDyheOSBJhW28xhxfUmM\u002BpM7SWX\u002Bf0KL6N4Y\u002BrccEWmjGn44cdLMDoJ55vQdtxY0vaPpRyma8\u002BD\u002BFYwGZC9emuGyzmLLVIS8bzrngJhKbjXL4DkXMs5ABCaZOlxGxaZXH0wSbuSzbWkfLNvut3NIs6tWPofyS2QXbsY4LhokeaWQjGVIOANRFHbT\u002BAX2UVC3TIa07IsiYNPn\u002Bvweez9O9rMyXicOAHukBSoNHlNeIR11hN2Xc4kebi\u002BRYD0HNp07hQFSw/MppUwPDOtdFUaAhdneqPJdu4MqF\u002B/7eJw6oNKM0ZlOC2EqS9\u002BRiGahvVjlDN5nJImq3c2CKKgHMiiz0GgU0EOtNn54sF0SzDMYhFqTFm/B13xE4ffLy\u002BK1Jxmy3bf\u002BiO0VN9Zf6nAslA2eZaBRcB\u002B88fjv0\u002B5P4W6bw41HY\u002B57Hf9tfd6VYe0IFEnmLWI\u002BZ7L99e\u002B/Erj\u002BxVZrxCri6TQfI0uk5/Y9J5AP47ukZbAIXVveSW4CuA9GbrSEKZ3CJS8Vxw4alYO8vM5fsy79Wl\u002BiY2bPBKPKHGc4YnU9uPnySb6IjqKl7cfYIYijpwjgRRRU5co29xyPT6qm3jMKfwfQaWVscMu8\u002BHGe9ucXKnVeWB1c6NMzv1ad/UL0Aw\u002BUzaKEzz2nc9BMl\u002BlYm/w5eCExSIYVqZYwnKoO0neExPlmCiVAjls3tuhJEFDp2ydWYIEdxraJfyAMUDKTlJ1cx9Lv8o3a\u002BOnJ\u002BZGZzJlFSsWGuG3yZwJG2I8BMDoopCJK6Ex9\u002BeSVf2ubV8kg766KywlpDNwzalzMqRoC2cSvoVVzTuBIx1Dg7T0CWxM5Iejcdmkwv5dGG4HzsUzOlqGm67ZzsaDKQgO4iCOjLQ9Nl4stImNffuHCKTdiWRYAFlabX3NcxWxIEjRldDd3pupyphnBnXBCR2jQsYRpa\u002BjttHHJB9Gf7M4e4Qwq9gaqSoZI77L4PnTiVRQGiBfn3qpPd7/Brp8Y1rVLprxkF1FiKmcCHHg18Xn85rK5lWS6OwJh335K5J/rMBj9sJu4fj3GpGGs5cIyFYZFxMfoX0FQkW\u002B6AjfTG0HHFuxfNEDiRGRw9vEDCVFAM8X4ASPX/tTXrR8v/nwJ94kj5c7R0uFBZ3xje2hQTYgaedJt1xYd8xQbh4slsknoawNn4yOCblzkup2jdIdoh2OXEYSpmBxzAfa6uk9WH7E2dxBk6GpklAt1iRx4enqQrwArjqDFQs7m8OEoy7QRjprsbQF3B5r1Ln15NBL/\u002Bod4KgtLLo0QcTRBgfuJO8hTZ/qFjA15GatlMlwnSAq/5vZZrKGsxmAJ2/vJMYGja/axKdAYem52Awxj5fww7SkpgZ8BM4sqpp2ae7AVr\u002BgpwcZpch46p2iL462RSOBj2O7So6/iojhrhoMygf6\u002BYFMkOiA1x3sK8t4ydU/dlVm9NqLBRww4RyOKAeubCCVtyYNabRK8LhV3x6zRsCjsie0pcUtf/R1G6/cAq8GPb\u002Bq4wKvMgyhLAQSNSX9fapL2nXf6cZbaEcxiF4Efv4JT6FfGFO99HAbE3nBGzrOd54FgCg5JkP5T3rLfam\u002BnL0GGPWErlVGndX1tNZMml0MYxCwDu7V0BldZdjo8obWbIbMuvJFSclIzvJCM2F9rLUtvwqZDo3OMDjcJ0iMbZtfL1hPj99axylHZ0/sg6yn37kQ==",
      "StatusCode": 201,
      "ResponseHeaders": {
        "Content-Length": "0",
<<<<<<< HEAD
        "Date": "Thu, 05 Mar 2020 21:10:45 GMT",
=======
        "Date": "Sat, 04 Apr 2020 01:42:48 GMT",
>>>>>>> 32e373e2
        "Server": [
          "Windows-Azure-Blob/1.0",
          "Microsoft-HTTPAPI/2.0"
        ],
<<<<<<< HEAD
        "x-ms-client-request-id": "d5034e9f-82fb-bcee-0e4a-68bb8bcbf8ab",
        "x-ms-content-crc64": "v1NCXDliu60=",
        "x-ms-request-id": "5f19daf9-901e-003b-2b32-f3d79f000000",
        "x-ms-request-server-encrypted": "true",
        "x-ms-version": "2019-10-10"
=======
        "x-ms-client-request-id": "268af678-2f7d-a51f-6814-4915e06b6bae",
        "x-ms-content-crc64": "BnL\u002BhNh1OfM=",
        "x-ms-request-id": "507a675c-f01e-0002-7122-0af318000000",
        "x-ms-request-server-encrypted": "true",
        "x-ms-version": "2019-12-12"
>>>>>>> 32e373e2
      },
      "ResponseBody": []
    },
    {
<<<<<<< HEAD
      "RequestUri": "https://seanstagetest.blob.core.windows.net/test-container-974c0db9-9b94-b5e3-08f7-143c52348e7b/test-blob-82914aea-ace6-2d36-abb5-68fa216bb340?comp=blocklist",
=======
      "RequestUri": "https://seanmcccanary.blob.core.windows.net/test-container-2ed539ee-cdc5-bdca-670f-d225dba83363/test-blob-088800b9-dec3-6567-cd3d-aa3c8fc10e30?comp=blocklist",
>>>>>>> 32e373e2
      "RequestMethod": "PUT",
      "RequestHeaders": {
        "Authorization": "Sanitized",
        "Content-Length": "104",
        "Content-Type": "application/xml",
<<<<<<< HEAD
        "traceparent": "00-5a9fbd673ec807479bb86b4bf1d377e4-1f4a0196bddd8b4c-00",
        "User-Agent": [
          "azsdk-net-Storage.Blobs/12.4.0-dev.20200305.1",
          "(.NET Core 4.6.28325.01; Microsoft Windows 10.0.18363 )"
        ],
        "x-ms-blob-cache-control": "buwkxyylgyuoojkfhteg",
        "x-ms-blob-content-disposition": "wmbhvwdtxmbsuabaulqr",
        "x-ms-blob-content-encoding": "lkwoqlpmajyfnomotoob",
        "x-ms-blob-content-language": "ufnswbsnhkkvdmtlomqj",
        "x-ms-blob-content-md5": "6Ge7bO2JuVWCNkNZ7IPOGw==",
        "x-ms-blob-content-type": "gqsonvegnmffvovgwdqo",
        "x-ms-client-request-id": "3225b968-42ee-eee0-5a9b-9b67f79da1e7",
        "x-ms-date": "Thu, 05 Mar 2020 21:10:46 GMT",
        "x-ms-return-client-request-id": "true",
        "x-ms-version": "2019-10-10"
=======
        "traceparent": "00-89f4f9a3d26bc54886d16549a24fadde-e8a5fea953a0154b-00",
        "User-Agent": [
          "azsdk-net-Storage.Blobs/12.5.0-dev.20200403.1",
          "(.NET Core 4.6.28325.01; Microsoft Windows 10.0.18362 )"
        ],
        "x-ms-blob-cache-control": "naadimuebmgobnttlxno",
        "x-ms-blob-content-disposition": "hlteaqbfqswfcanjudoj",
        "x-ms-blob-content-encoding": "dgcngkwmgioskrmbgvdr",
        "x-ms-blob-content-language": "kpmhpbmayjyiidkajgwo",
        "x-ms-blob-content-md5": "/7XHHWeYEZ0SplEGrcbfdg==",
        "x-ms-blob-content-type": "snyieetknmdxyvxnstxf",
        "x-ms-client-request-id": "15b04cd4-ef3a-01f0-21ed-79b913199da8",
        "x-ms-date": "Sat, 04 Apr 2020 01:42:48 GMT",
        "x-ms-return-client-request-id": "true",
        "x-ms-version": "2019-12-12"
>>>>>>> 32e373e2
      },
      "RequestBody": "\u003CBlockList\u003E\u003CLatest\u003EdGVzdC1ibG9jay1jMzM3YjMzYi1kZmQ1LWU4OGYtYWM5Ni05MTI4MGJjNTE1NmU=\u003C/Latest\u003E\u003C/BlockList\u003E",
      "StatusCode": 201,
      "ResponseHeaders": {
        "Content-Length": "0",
<<<<<<< HEAD
        "Date": "Thu, 05 Mar 2020 21:10:45 GMT",
        "ETag": "\u00220x8D7C149AC4E5E1F\u0022",
        "Last-Modified": "Thu, 05 Mar 2020 21:10:46 GMT",
=======
        "Date": "Sat, 04 Apr 2020 01:42:48 GMT",
        "ETag": "\u00220x8D7D8397B3FB93B\u0022",
        "Last-Modified": "Sat, 04 Apr 2020 01:42:48 GMT",
>>>>>>> 32e373e2
        "Server": [
          "Windows-Azure-Blob/1.0",
          "Microsoft-HTTPAPI/2.0"
        ],
<<<<<<< HEAD
        "x-ms-client-request-id": "3225b968-42ee-eee0-5a9b-9b67f79da1e7",
        "x-ms-content-crc64": "timUwxtwAoM=",
        "x-ms-request-id": "5f19dafd-901e-003b-2f32-f3d79f000000",
        "x-ms-request-server-encrypted": "true",
        "x-ms-version": "2019-10-10"
=======
        "x-ms-client-request-id": "15b04cd4-ef3a-01f0-21ed-79b913199da8",
        "x-ms-content-crc64": "HzqawjZmwfM=",
        "x-ms-request-id": "507a6771-f01e-0002-0622-0af318000000",
        "x-ms-request-server-encrypted": "true",
        "x-ms-version": "2019-12-12"
>>>>>>> 32e373e2
      },
      "ResponseBody": []
    },
    {
<<<<<<< HEAD
      "RequestUri": "https://seanstagetest.blob.core.windows.net/test-container-974c0db9-9b94-b5e3-08f7-143c52348e7b/test-blob-82914aea-ace6-2d36-abb5-68fa216bb340",
      "RequestMethod": "HEAD",
      "RequestHeaders": {
        "Authorization": "Sanitized",
        "traceparent": "00-44cfc3e14e592c4a9b686f5b65b07f4c-14afd41a7e20294b-00",
        "User-Agent": [
          "azsdk-net-Storage.Blobs/12.4.0-dev.20200305.1",
          "(.NET Core 4.6.28325.01; Microsoft Windows 10.0.18363 )"
        ],
        "x-ms-client-request-id": "d2535cbd-c5a6-e9bd-629e-9537712dfd33",
        "x-ms-date": "Thu, 05 Mar 2020 21:10:46 GMT",
        "x-ms-return-client-request-id": "true",
        "x-ms-version": "2019-10-10"
=======
      "RequestUri": "https://seanmcccanary.blob.core.windows.net/test-container-2ed539ee-cdc5-bdca-670f-d225dba83363/test-blob-088800b9-dec3-6567-cd3d-aa3c8fc10e30",
      "RequestMethod": "HEAD",
      "RequestHeaders": {
        "Authorization": "Sanitized",
        "traceparent": "00-44152a7c8d09c64792e6abc3e0bb12cc-90a8bca4c8dcf64f-00",
        "User-Agent": [
          "azsdk-net-Storage.Blobs/12.5.0-dev.20200403.1",
          "(.NET Core 4.6.28325.01; Microsoft Windows 10.0.18362 )"
        ],
        "x-ms-client-request-id": "93416646-56bb-f973-6908-68fea00aca6b",
        "x-ms-date": "Sat, 04 Apr 2020 01:42:49 GMT",
        "x-ms-return-client-request-id": "true",
        "x-ms-version": "2019-12-12"
>>>>>>> 32e373e2
      },
      "RequestBody": null,
      "StatusCode": 200,
      "ResponseHeaders": {
        "Accept-Ranges": "bytes",
        "Cache-Control": "naadimuebmgobnttlxno",
        "Content-Disposition": "hlteaqbfqswfcanjudoj",
        "Content-Encoding": "dgcngkwmgioskrmbgvdr",
        "Content-Language": "kpmhpbmayjyiidkajgwo",
        "Content-Length": "4096",
<<<<<<< HEAD
        "Content-MD5": "6Ge7bO2JuVWCNkNZ7IPOGw==",
        "Content-Type": "gqsonvegnmffvovgwdqo",
        "Date": "Thu, 05 Mar 2020 21:10:45 GMT",
        "ETag": "\u00220x8D7C149AC4E5E1F\u0022",
        "Last-Modified": "Thu, 05 Mar 2020 21:10:46 GMT",
=======
        "Content-MD5": "/7XHHWeYEZ0SplEGrcbfdg==",
        "Content-Type": "snyieetknmdxyvxnstxf",
        "Date": "Sat, 04 Apr 2020 01:42:48 GMT",
        "ETag": "\u00220x8D7D8397B3FB93B\u0022",
        "Last-Modified": "Sat, 04 Apr 2020 01:42:48 GMT",
>>>>>>> 32e373e2
        "Server": [
          "Windows-Azure-Blob/1.0",
          "Microsoft-HTTPAPI/2.0"
        ],
        "x-ms-access-tier": "Hot",
        "x-ms-access-tier-inferred": "true",
        "x-ms-blob-type": "BlockBlob",
<<<<<<< HEAD
        "x-ms-client-request-id": "d2535cbd-c5a6-e9bd-629e-9537712dfd33",
        "x-ms-creation-time": "Thu, 05 Mar 2020 21:10:46 GMT",
        "x-ms-lease-state": "available",
        "x-ms-lease-status": "unlocked",
        "x-ms-request-id": "5f19db01-901e-003b-3332-f3d79f000000",
        "x-ms-server-encrypted": "true",
        "x-ms-version": "2019-10-10"
=======
        "x-ms-client-request-id": "93416646-56bb-f973-6908-68fea00aca6b",
        "x-ms-creation-time": "Sat, 04 Apr 2020 01:42:48 GMT",
        "x-ms-lease-state": "available",
        "x-ms-lease-status": "unlocked",
        "x-ms-request-id": "507a6786-f01e-0002-1722-0af318000000",
        "x-ms-server-encrypted": "true",
        "x-ms-version": "2019-12-12"
>>>>>>> 32e373e2
      },
      "ResponseBody": []
    },
    {
<<<<<<< HEAD
      "RequestUri": "https://seanstagetest.blob.core.windows.net/test-container-974c0db9-9b94-b5e3-08f7-143c52348e7b?restype=container",
      "RequestMethod": "DELETE",
      "RequestHeaders": {
        "Authorization": "Sanitized",
        "traceparent": "00-6193f0061de5a640813509de0be3d7cc-3ab57bdcfa81ae4e-00",
        "User-Agent": [
          "azsdk-net-Storage.Blobs/12.4.0-dev.20200305.1",
          "(.NET Core 4.6.28325.01; Microsoft Windows 10.0.18363 )"
        ],
        "x-ms-client-request-id": "9aaaac88-cf4a-fc41-358e-57037c01208b",
        "x-ms-date": "Thu, 05 Mar 2020 21:10:46 GMT",
        "x-ms-return-client-request-id": "true",
        "x-ms-version": "2019-10-10"
=======
      "RequestUri": "https://seanmcccanary.blob.core.windows.net/test-container-2ed539ee-cdc5-bdca-670f-d225dba83363?restype=container",
      "RequestMethod": "DELETE",
      "RequestHeaders": {
        "Authorization": "Sanitized",
        "traceparent": "00-99c2ef1006723c4b9e551695eeeb961c-ba9dccc1e0b35647-00",
        "User-Agent": [
          "azsdk-net-Storage.Blobs/12.5.0-dev.20200403.1",
          "(.NET Core 4.6.28325.01; Microsoft Windows 10.0.18362 )"
        ],
        "x-ms-client-request-id": "ac73c1b2-0ad7-58ec-52fb-56b6d05bbd28",
        "x-ms-date": "Sat, 04 Apr 2020 01:42:49 GMT",
        "x-ms-return-client-request-id": "true",
        "x-ms-version": "2019-12-12"
>>>>>>> 32e373e2
      },
      "RequestBody": null,
      "StatusCode": 202,
      "ResponseHeaders": {
        "Content-Length": "0",
<<<<<<< HEAD
        "Date": "Thu, 05 Mar 2020 21:10:46 GMT",
=======
        "Date": "Sat, 04 Apr 2020 01:42:49 GMT",
>>>>>>> 32e373e2
        "Server": [
          "Windows-Azure-Blob/1.0",
          "Microsoft-HTTPAPI/2.0"
        ],
<<<<<<< HEAD
        "x-ms-client-request-id": "9aaaac88-cf4a-fc41-358e-57037c01208b",
        "x-ms-request-id": "5f19db04-901e-003b-3632-f3d79f000000",
        "x-ms-version": "2019-10-10"
=======
        "x-ms-client-request-id": "ac73c1b2-0ad7-58ec-52fb-56b6d05bbd28",
        "x-ms-request-id": "507a67ac-f01e-0002-2e22-0af318000000",
        "x-ms-version": "2019-12-12"
>>>>>>> 32e373e2
      },
      "ResponseBody": []
    }
  ],
  "Variables": {
<<<<<<< HEAD
    "DateTimeOffsetNow": "2020-03-05T13:10:46.0366890-08:00",
    "RandomSeed": "1863994768",
    "Storage_TestConfigDefault": "ProductionTenant\nseanstagetest\nU2FuaXRpemVk\nhttps://seanstagetest.blob.core.windows.net\nhttp://seanstagetest.file.core.windows.net\nhttp://seanstagetest.queue.core.windows.net\nhttp://seanstagetest.table.core.windows.net\n\n\n\n\nhttp://seanstagetest-secondary.blob.core.windows.net\nhttp://seanstagetest-secondary.file.core.windows.net\nhttp://seanstagetest-secondary.queue.core.windows.net\nhttp://seanstagetest-secondary.table.core.windows.net\n\nSanitized\n\n\nCloud\nBlobEndpoint=https://seanstagetest.blob.core.windows.net/;QueueEndpoint=http://seanstagetest.queue.core.windows.net/;FileEndpoint=http://seanstagetest.file.core.windows.net/;BlobSecondaryEndpoint=http://seanstagetest-secondary.blob.core.windows.net/;QueueSecondaryEndpoint=http://seanstagetest-secondary.queue.core.windows.net/;FileSecondaryEndpoint=http://seanstagetest-secondary.file.core.windows.net/;AccountName=seanstagetest;AccountKey=Sanitized\nseanscope1"
=======
    "DateTimeOffsetNow": "2020-04-03T18:42:48.4979558-07:00",
    "RandomSeed": "1902195971",
    "Storage_TestConfigDefault": "ProductionTenant\nseanmcccanary\nU2FuaXRpemVk\nhttps://seanmcccanary.blob.core.windows.net\nhttps://seanmcccanary.file.core.windows.net\nhttps://seanmcccanary.queue.core.windows.net\nhttps://seanmcccanary.table.core.windows.net\n\n\n\n\nhttps://seanmcccanary-secondary.blob.core.windows.net\nhttps://seanmcccanary-secondary.file.core.windows.net\nhttps://seanmcccanary-secondary.queue.core.windows.net\nhttps://seanmcccanary-secondary.table.core.windows.net\n\nSanitized\n\n\nCloud\nBlobEndpoint=https://seanmcccanary.blob.core.windows.net/;QueueEndpoint=https://seanmcccanary.queue.core.windows.net/;FileEndpoint=https://seanmcccanary.file.core.windows.net/;BlobSecondaryEndpoint=https://seanmcccanary-secondary.blob.core.windows.net/;QueueSecondaryEndpoint=https://seanmcccanary-secondary.queue.core.windows.net/;FileSecondaryEndpoint=https://seanmcccanary-secondary.file.core.windows.net/;AccountName=seanmcccanary;AccountKey=Sanitized\nseanscope1"
>>>>>>> 32e373e2
  }
}<|MERGE_RESOLUTION|>--- conflicted
+++ resolved
@@ -1,22 +1,6 @@
 {
   "Entries": [
     {
-<<<<<<< HEAD
-      "RequestUri": "https://seanstagetest.blob.core.windows.net/test-container-974c0db9-9b94-b5e3-08f7-143c52348e7b?restype=container",
-      "RequestMethod": "PUT",
-      "RequestHeaders": {
-        "Authorization": "Sanitized",
-        "traceparent": "00-b9d70aecb2d85e489ead60ac210e1f19-f6904b5c7e07b44f-00",
-        "User-Agent": [
-          "azsdk-net-Storage.Blobs/12.4.0-dev.20200305.1",
-          "(.NET Core 4.6.28325.01; Microsoft Windows 10.0.18363 )"
-        ],
-        "x-ms-blob-public-access": "container",
-        "x-ms-client-request-id": "fef43b89-79b5-0f4b-19ec-917508d5d75f",
-        "x-ms-date": "Thu, 05 Mar 2020 21:10:46 GMT",
-        "x-ms-return-client-request-id": "true",
-        "x-ms-version": "2019-10-10"
-=======
       "RequestUri": "https://seanmcccanary.blob.core.windows.net/test-container-2ed539ee-cdc5-bdca-670f-d225dba83363?restype=container",
       "RequestMethod": "PUT",
       "RequestHeaders": {
@@ -31,58 +15,30 @@
         "x-ms-date": "Sat, 04 Apr 2020 01:42:48 GMT",
         "x-ms-return-client-request-id": "true",
         "x-ms-version": "2019-12-12"
->>>>>>> 32e373e2
       },
       "RequestBody": null,
       "StatusCode": 201,
       "ResponseHeaders": {
         "Content-Length": "0",
-<<<<<<< HEAD
-        "Date": "Thu, 05 Mar 2020 21:10:45 GMT",
-        "ETag": "\u00220x8D7C149AC343C98\u0022",
-        "Last-Modified": "Thu, 05 Mar 2020 21:10:46 GMT",
-=======
         "Date": "Sat, 04 Apr 2020 01:42:48 GMT",
         "ETag": "\u00220x8D7D8397B24E732\u0022",
         "Last-Modified": "Sat, 04 Apr 2020 01:42:48 GMT",
->>>>>>> 32e373e2
         "Server": [
           "Windows-Azure-Blob/1.0",
           "Microsoft-HTTPAPI/2.0"
         ],
-<<<<<<< HEAD
-        "x-ms-client-request-id": "fef43b89-79b5-0f4b-19ec-917508d5d75f",
-        "x-ms-request-id": "5f19daf2-901e-003b-2732-f3d79f000000",
-        "x-ms-version": "2019-10-10"
-=======
         "x-ms-client-request-id": "8eb40e3c-1c22-73ac-b76b-b5f28a80ab3e",
         "x-ms-request-id": "507a674f-f01e-0002-6622-0af318000000",
         "x-ms-version": "2019-12-12"
->>>>>>> 32e373e2
       },
       "ResponseBody": []
     },
     {
-<<<<<<< HEAD
-      "RequestUri": "https://seanstagetest.blob.core.windows.net/test-container-974c0db9-9b94-b5e3-08f7-143c52348e7b/test-blob-82914aea-ace6-2d36-abb5-68fa216bb340?comp=block\u0026blockid=dGVzdC1ibG9jay05M2I3MmE1NC00OTA1LThiYzItM2I2YS1jNGM1ODBmMjE4ZGI%3D",
-=======
       "RequestUri": "https://seanmcccanary.blob.core.windows.net/test-container-2ed539ee-cdc5-bdca-670f-d225dba83363/test-blob-088800b9-dec3-6567-cd3d-aa3c8fc10e30?comp=block\u0026blockid=dGVzdC1ibG9jay1jMzM3YjMzYi1kZmQ1LWU4OGYtYWM5Ni05MTI4MGJjNTE1NmU%3D",
->>>>>>> 32e373e2
       "RequestMethod": "PUT",
       "RequestHeaders": {
         "Authorization": "Sanitized",
         "Content-Length": "4096",
-<<<<<<< HEAD
-        "traceparent": "00-438e6246d2863d41ace9c80b8817046d-6a7678035ec09144-00",
-        "User-Agent": [
-          "azsdk-net-Storage.Blobs/12.4.0-dev.20200305.1",
-          "(.NET Core 4.6.28325.01; Microsoft Windows 10.0.18363 )"
-        ],
-        "x-ms-client-request-id": "d5034e9f-82fb-bcee-0e4a-68bb8bcbf8ab",
-        "x-ms-date": "Thu, 05 Mar 2020 21:10:46 GMT",
-        "x-ms-return-client-request-id": "true",
-        "x-ms-version": "2019-10-10"
-=======
         "traceparent": "00-db672edfade0f0418b283bcff5c6f39d-d24eee3938168d42-00",
         "User-Agent": [
           "azsdk-net-Storage.Blobs/12.5.0-dev.20200403.1",
@@ -92,65 +48,31 @@
         "x-ms-date": "Sat, 04 Apr 2020 01:42:48 GMT",
         "x-ms-return-client-request-id": "true",
         "x-ms-version": "2019-12-12"
->>>>>>> 32e373e2
       },
       "RequestBody": "0j/ozPOlQHI3VZtM03oNA93/T66vNM9ep07A5XJv5PVdhR9LmN9KFL8V0W1DGpJTL6dfj3JggZ5wiiWl5Fv/x3Gl7k5awmr\u002BtTvumWJhG4y8bbXLEFSD/QOB2w65pS9jFgr8nSxD\u002BG08Ydo2cec7Dm\u002BY6HamNLYcIvFK2edcRBALi4NYZX1geXVHj696TIscRcyeIby5vOFU4Ho6\u002BB6G3xzJKuVk46nxOG8BXqUGodVlLpQavSNTUs6hA4QDJYBWwbCSsCKmt2EjrehNuF48TT6k1MqKayH5dtgXwt8k7RLuqpz1dPCzv3Yz9xA6BppwZLZGXlG1zFaOmDpJj/SB/7/VXg7BR9hN8RVTVnQRv28\u002Bpl4o3Y/BOd1GZtu1ajCBsfdQZKiMrx3e\u002BW08YXXhfdnLC\u002BiWWCEwFCUweuH9l4fk0qV8wVrHsfdBSuQihddnZOgB6l5I61nWH1CCWzQ74GHlV4/QZbx/A1nwVQ08DY5OyBb4\u002B6wonOdLpqEJRFbDBWqDPC1Hlv8rgecEV5VLmhLBNJIeQuS0vLuohL8bdr4DLU\u002BjudBgBjIWzHrFJEVRAAyORxDDpcKFzn9ynxJAEAsoAClFqOBBYC5gB3Vq75h2VoSzjC6uQIiNHepQ7mcg1rxunCMbC1grTebhYp1MGt/n/EiNjYTcecChuIr28HLGQDG5\u002B1J1Wkorhz5IzN3qQAMLafIfkkg4kiNielPONVxzGyJskx6McqH9YQVFlKzjtniG6oeAp67pgWkvEuD3XVLi1LG6fq3kfvZQITBC8v12f8TaR0rV83N0gxG1XWDBBQSzY7/7KDfLomuQL4Z9po5ruZIcHRUHDOA\u002BRvubLyGWjxsrj48\u002BelaMD6XfRcPt9tyCSaTNpejuq1beveE8L3NJ\u002BaBqUhb\u002BLT47jw5wKMccUFAeGOZ9yeozPOQ5X711UN8xlUsjg6TGgxtlkRXafoKPwmyRHRaNzC\u002B2NxUxxc6Axj8uPpN7\u002Bc2rWJTKFzjUWL5iqZ1R4zLIpMkcbUuPlL5N5crWqz/vE8if5cWBwrT24d5WzxswL\u002BIMZZrJX4uBHMPWfDJu/q1/cpbUsv5tR\u002BEVJYttOcSiHLbnyUWlJbQ8HckBq0aBiOIx1l2FXHzknx64tDn/E\u002BP/NGB8hjVn2k3hl5Q0bJubk5ypPGJnHMA5Ayon7HB6PAnlAnfmBAKtyfwPpMTorzKCHSGdVteAlxefQ4IKQO7cZluLTmkktY6Z\u002B3JmV3j7UFP3pM9P3OYyZWpgRsGAookOMz1pXWDJXWeSBFpkGkCepPIvE5sejIp0WOn\u002BxG/NGVnoWCM7kvPzLkZnvdiLzUoqwaLOUI7u76az9AR2ypn4xeoBe8IcYhH\u002BPOVVts\u002Bx6Yqf1ALN/sjK\u002Bmh9iJ3vfGOtb/juiVKHDl\u002BQ0BSpmDjXAQp51/WWK8YiN4BZn9l0Dr\u002BBp0fWw2A4F8WjPS2zIGEvpYeSdqVtFkQxzFLRLm\u002BGG8FVJ/HxAD6qQL8v8\u002B6YbhYfKflS4ZgaE5EDpfcOZ\u002BlWHCFsXvlwPqVI6DXlPiNVmF07sgR1MzkpOxRf7ltHnNnV2dbMLBAdrutUCfliNNVtrQyZ0rTl4OnnQiPkEFBJAUtcEGRNiGxNHgMZISlAxgY\u002B8UBPrckk8Pjt5ensOJ2bCgitBSRwICSfTLSxy76/pnwcph4P\u002BlOBOB9sX6OCYOVmfRchksHizdEbr2EVcyQ5Lj5t0JJ\u002Biw\u002B1K80FBMGBHOvOSk6nnhO7OthN80vxbMX6MjFkFZBT6PEHa2fz3cgQmZJ2RyjWkY8qspa5MJjExL8ICtKPHQdbe2JcoDKsx1wPPVm4eiScI6ChOWP5mbdZQqao69L2gHyLGszGevFdfuo5qfM\u002BDEmaa\u002Bcx7eSkYeGqAl6LBNyKGbzdLGBY1aivRLt4wPDEGzZdDX/qxJOX57nrG3eT0XkOro82YN/pQZY\u002BgqgpK6Dw5ucnLvZcn1UpRUWmbboxHHJBaRFgjrpXc8vprEHqbrsY\u002BjWQa6ODsQ86DRqZQtTbDWY16MKPkFgs0Loqc/MTPteKjnOFobDPvbcCJYCgvTH3DZ/btIb5iWncY5roWD0bJ85DD7RgVmu1ZioKjWrXjBOJMmZUN4lQkQUKqD0V52V55v6yXK19l7YzJk5c7vv\u002BBdaHXyXXx\u002B9F8n6uVq4un37EkKZsJS9lC5uwIRA69KIJC6Nmjoc/oh4PbGovzkEHBIfPl11Ukt\u002BnIlOKJ6beCv7bpUoLxxH3he6IXLjFNT1aqByJalxFtHjDv2sztXt4MGJrUyj2/D122BJvzDUn4ewVMH6KVJ\u002BhlvDSSAemw89yECxWWeIVY6veE5JK1ehCnN1\u002BHYX87dvCybw4I7Q20BRC/LwJ0IcKAMzTq0ENV8EIj6spJ6VKdSJQlJAm3D/3qEN9CNgsOctVdB25KUKatHL7MJQIDKhv94aZuTz35CSM2wP\u002BkE/o21Xg07OIkUzgtt8eK6yr7puaDhBRkoCOXo/5LE0\u002BnCQjElQ\u002BKDj05mY6uQNd2bh34O1nY4I\u002BlknVUXUjj2T\u002BoRq7\u002BxhYbMZjpieqF9l9MYTXgUtg1jii5HwLaNbC0VcBPBfoot6gH3QmBL1alH9vWB/wTA0YncrhGBacTAPvoNXPqNrBlI\u002BmNmLXOtJ7R0/8mxC30oRJ6J9NB4nHBNJxNmPoiuykrsSPSRWrQWL3ZdHHn7HzOM5Qhr86c4wG3zKPZgNuk7xiV\u002B1LJ4hunqc8VaG3/2Qhff2VlwQsajo3iWriG9teidIVZEfEpxFF4egY/R7rTt/ObugG2Pu3Nu2yE50djILM3szPopodXdbsULUcE2wcTDqLFK3yWLDWXS5ZEZNzKFVlTB9RHKxEsBASGohGmyKBlcdjknfU2YUc\u002BERsw0tCeCdftsdMyjCORmOc4D4nkMIL2HvMEJXekXOZNSNn1\u002BzFz6Jg5uRaNMuX1UsTN/hH9GiBYOvPdmeSgSVUs5QMJm531xGcxqnesKOwNDtJy1l6UkG75ncB9Vg6zmW\u002BBoE2i6/dnGDnqy6\u002Bo69IH0IrSLbM2WFTUED3deK4YfdEH6oheamMbC75k6YS/ELHuNUWDoau8iwg4zpu5SZ9L0k2eoMFJqaZn9uH00a6QVP9ML0NoVJxlS19AZZuHYYIe2Rc24K\u002BwZIvfW\u002BqJx/mZaLmcbVpcI33xeRWhyQQKoFUf1fiXWXRPm4q3iTjxm4Ol5vzh6zRngvWZRWeaDptHlLtVafHAwc8FTJHPpJpE/51SPCIHKLVg\u002BBMC/hPM9Y0vL/R9XHGRpSTtnJ5iWB4bVEWKCBJ5AKwF9HGevcP7eJcE4HTmB2NrgFb9WUwXPmA056mOAq26ti8Id6fAMychMmQHXbepdQziXke7u\u002Bdf7vYRqdYaLTXpSipFnc/7q41v3CboD\u002BCoi3Jc6\u002BRl/zoH6Ejx7kkQxwUuXdONI9d85rK6S5/Ad97VaN5j/QFRQ4swffVHCf0EHtUh\u002BfING2ebH8Uxq7NaB7Cp3EVq7QnD3NoIXOXh9dz1dizK3r3syA12iN18H9gX1jYE3S13mXHLHd0XxP6BuSoofDVGj2kyvRR4NCRsR/0CMIavnRivfZz7P4Cg1MNO9M\u002BzU6Oi0UaNEmAZP6VNXpXgFZR4EhwReP5YS4/oUagQ6T8UuTQZX19/4or4ln43raDqwP9vFqLzodqlCkW25MC3yBZmOKWhhrZ1OC9RGKKAYN3u/ZCo4dKcIRcZtFTZiP3KAM4nkXT7STpJOd6zYkl35Kmnh\u002BcvzyYDyheOSBJhW28xhxfUmM\u002BpM7SWX\u002Bf0KL6N4Y\u002BrccEWmjGn44cdLMDoJ55vQdtxY0vaPpRyma8\u002BD\u002BFYwGZC9emuGyzmLLVIS8bzrngJhKbjXL4DkXMs5ABCaZOlxGxaZXH0wSbuSzbWkfLNvut3NIs6tWPofyS2QXbsY4LhokeaWQjGVIOANRFHbT\u002BAX2UVC3TIa07IsiYNPn\u002Bvweez9O9rMyXicOAHukBSoNHlNeIR11hN2Xc4kebi\u002BRYD0HNp07hQFSw/MppUwPDOtdFUaAhdneqPJdu4MqF\u002B/7eJw6oNKM0ZlOC2EqS9\u002BRiGahvVjlDN5nJImq3c2CKKgHMiiz0GgU0EOtNn54sF0SzDMYhFqTFm/B13xE4ffLy\u002BK1Jxmy3bf\u002BiO0VN9Zf6nAslA2eZaBRcB\u002B88fjv0\u002B5P4W6bw41HY\u002B57Hf9tfd6VYe0IFEnmLWI\u002BZ7L99e\u002B/Erj\u002BxVZrxCri6TQfI0uk5/Y9J5AP47ukZbAIXVveSW4CuA9GbrSEKZ3CJS8Vxw4alYO8vM5fsy79Wl\u002BiY2bPBKPKHGc4YnU9uPnySb6IjqKl7cfYIYijpwjgRRRU5co29xyPT6qm3jMKfwfQaWVscMu8\u002BHGe9ucXKnVeWB1c6NMzv1ad/UL0Aw\u002BUzaKEzz2nc9BMl\u002BlYm/w5eCExSIYVqZYwnKoO0neExPlmCiVAjls3tuhJEFDp2ydWYIEdxraJfyAMUDKTlJ1cx9Lv8o3a\u002BOnJ\u002BZGZzJlFSsWGuG3yZwJG2I8BMDoopCJK6Ex9\u002BeSVf2ubV8kg766KywlpDNwzalzMqRoC2cSvoVVzTuBIx1Dg7T0CWxM5Iejcdmkwv5dGG4HzsUzOlqGm67ZzsaDKQgO4iCOjLQ9Nl4stImNffuHCKTdiWRYAFlabX3NcxWxIEjRldDd3pupyphnBnXBCR2jQsYRpa\u002BjttHHJB9Gf7M4e4Qwq9gaqSoZI77L4PnTiVRQGiBfn3qpPd7/Brp8Y1rVLprxkF1FiKmcCHHg18Xn85rK5lWS6OwJh335K5J/rMBj9sJu4fj3GpGGs5cIyFYZFxMfoX0FQkW\u002B6AjfTG0HHFuxfNEDiRGRw9vEDCVFAM8X4ASPX/tTXrR8v/nwJ94kj5c7R0uFBZ3xje2hQTYgaedJt1xYd8xQbh4slsknoawNn4yOCblzkup2jdIdoh2OXEYSpmBxzAfa6uk9WH7E2dxBk6GpklAt1iRx4enqQrwArjqDFQs7m8OEoy7QRjprsbQF3B5r1Ln15NBL/\u002Bod4KgtLLo0QcTRBgfuJO8hTZ/qFjA15GatlMlwnSAq/5vZZrKGsxmAJ2/vJMYGja/axKdAYem52Awxj5fww7SkpgZ8BM4sqpp2ae7AVr\u002BgpwcZpch46p2iL462RSOBj2O7So6/iojhrhoMygf6\u002BYFMkOiA1x3sK8t4ydU/dlVm9NqLBRww4RyOKAeubCCVtyYNabRK8LhV3x6zRsCjsie0pcUtf/R1G6/cAq8GPb\u002Bq4wKvMgyhLAQSNSX9fapL2nXf6cZbaEcxiF4Efv4JT6FfGFO99HAbE3nBGzrOd54FgCg5JkP5T3rLfam\u002BnL0GGPWErlVGndX1tNZMml0MYxCwDu7V0BldZdjo8obWbIbMuvJFSclIzvJCM2F9rLUtvwqZDo3OMDjcJ0iMbZtfL1hPj99axylHZ0/sg6yn37kQ==",
       "StatusCode": 201,
       "ResponseHeaders": {
         "Content-Length": "0",
-<<<<<<< HEAD
-        "Date": "Thu, 05 Mar 2020 21:10:45 GMT",
-=======
         "Date": "Sat, 04 Apr 2020 01:42:48 GMT",
->>>>>>> 32e373e2
         "Server": [
           "Windows-Azure-Blob/1.0",
           "Microsoft-HTTPAPI/2.0"
         ],
-<<<<<<< HEAD
-        "x-ms-client-request-id": "d5034e9f-82fb-bcee-0e4a-68bb8bcbf8ab",
-        "x-ms-content-crc64": "v1NCXDliu60=",
-        "x-ms-request-id": "5f19daf9-901e-003b-2b32-f3d79f000000",
-        "x-ms-request-server-encrypted": "true",
-        "x-ms-version": "2019-10-10"
-=======
         "x-ms-client-request-id": "268af678-2f7d-a51f-6814-4915e06b6bae",
         "x-ms-content-crc64": "BnL\u002BhNh1OfM=",
         "x-ms-request-id": "507a675c-f01e-0002-7122-0af318000000",
         "x-ms-request-server-encrypted": "true",
         "x-ms-version": "2019-12-12"
->>>>>>> 32e373e2
       },
       "ResponseBody": []
     },
     {
-<<<<<<< HEAD
-      "RequestUri": "https://seanstagetest.blob.core.windows.net/test-container-974c0db9-9b94-b5e3-08f7-143c52348e7b/test-blob-82914aea-ace6-2d36-abb5-68fa216bb340?comp=blocklist",
-=======
       "RequestUri": "https://seanmcccanary.blob.core.windows.net/test-container-2ed539ee-cdc5-bdca-670f-d225dba83363/test-blob-088800b9-dec3-6567-cd3d-aa3c8fc10e30?comp=blocklist",
->>>>>>> 32e373e2
       "RequestMethod": "PUT",
       "RequestHeaders": {
         "Authorization": "Sanitized",
         "Content-Length": "104",
         "Content-Type": "application/xml",
-<<<<<<< HEAD
-        "traceparent": "00-5a9fbd673ec807479bb86b4bf1d377e4-1f4a0196bddd8b4c-00",
-        "User-Agent": [
-          "azsdk-net-Storage.Blobs/12.4.0-dev.20200305.1",
-          "(.NET Core 4.6.28325.01; Microsoft Windows 10.0.18363 )"
-        ],
-        "x-ms-blob-cache-control": "buwkxyylgyuoojkfhteg",
-        "x-ms-blob-content-disposition": "wmbhvwdtxmbsuabaulqr",
-        "x-ms-blob-content-encoding": "lkwoqlpmajyfnomotoob",
-        "x-ms-blob-content-language": "ufnswbsnhkkvdmtlomqj",
-        "x-ms-blob-content-md5": "6Ge7bO2JuVWCNkNZ7IPOGw==",
-        "x-ms-blob-content-type": "gqsonvegnmffvovgwdqo",
-        "x-ms-client-request-id": "3225b968-42ee-eee0-5a9b-9b67f79da1e7",
-        "x-ms-date": "Thu, 05 Mar 2020 21:10:46 GMT",
-        "x-ms-return-client-request-id": "true",
-        "x-ms-version": "2019-10-10"
-=======
         "traceparent": "00-89f4f9a3d26bc54886d16549a24fadde-e8a5fea953a0154b-00",
         "User-Agent": [
           "azsdk-net-Storage.Blobs/12.5.0-dev.20200403.1",
@@ -166,57 +88,27 @@
         "x-ms-date": "Sat, 04 Apr 2020 01:42:48 GMT",
         "x-ms-return-client-request-id": "true",
         "x-ms-version": "2019-12-12"
->>>>>>> 32e373e2
       },
       "RequestBody": "\u003CBlockList\u003E\u003CLatest\u003EdGVzdC1ibG9jay1jMzM3YjMzYi1kZmQ1LWU4OGYtYWM5Ni05MTI4MGJjNTE1NmU=\u003C/Latest\u003E\u003C/BlockList\u003E",
       "StatusCode": 201,
       "ResponseHeaders": {
         "Content-Length": "0",
-<<<<<<< HEAD
-        "Date": "Thu, 05 Mar 2020 21:10:45 GMT",
-        "ETag": "\u00220x8D7C149AC4E5E1F\u0022",
-        "Last-Modified": "Thu, 05 Mar 2020 21:10:46 GMT",
-=======
         "Date": "Sat, 04 Apr 2020 01:42:48 GMT",
         "ETag": "\u00220x8D7D8397B3FB93B\u0022",
         "Last-Modified": "Sat, 04 Apr 2020 01:42:48 GMT",
->>>>>>> 32e373e2
         "Server": [
           "Windows-Azure-Blob/1.0",
           "Microsoft-HTTPAPI/2.0"
         ],
-<<<<<<< HEAD
-        "x-ms-client-request-id": "3225b968-42ee-eee0-5a9b-9b67f79da1e7",
-        "x-ms-content-crc64": "timUwxtwAoM=",
-        "x-ms-request-id": "5f19dafd-901e-003b-2f32-f3d79f000000",
-        "x-ms-request-server-encrypted": "true",
-        "x-ms-version": "2019-10-10"
-=======
         "x-ms-client-request-id": "15b04cd4-ef3a-01f0-21ed-79b913199da8",
         "x-ms-content-crc64": "HzqawjZmwfM=",
         "x-ms-request-id": "507a6771-f01e-0002-0622-0af318000000",
         "x-ms-request-server-encrypted": "true",
         "x-ms-version": "2019-12-12"
->>>>>>> 32e373e2
       },
       "ResponseBody": []
     },
     {
-<<<<<<< HEAD
-      "RequestUri": "https://seanstagetest.blob.core.windows.net/test-container-974c0db9-9b94-b5e3-08f7-143c52348e7b/test-blob-82914aea-ace6-2d36-abb5-68fa216bb340",
-      "RequestMethod": "HEAD",
-      "RequestHeaders": {
-        "Authorization": "Sanitized",
-        "traceparent": "00-44cfc3e14e592c4a9b686f5b65b07f4c-14afd41a7e20294b-00",
-        "User-Agent": [
-          "azsdk-net-Storage.Blobs/12.4.0-dev.20200305.1",
-          "(.NET Core 4.6.28325.01; Microsoft Windows 10.0.18363 )"
-        ],
-        "x-ms-client-request-id": "d2535cbd-c5a6-e9bd-629e-9537712dfd33",
-        "x-ms-date": "Thu, 05 Mar 2020 21:10:46 GMT",
-        "x-ms-return-client-request-id": "true",
-        "x-ms-version": "2019-10-10"
-=======
       "RequestUri": "https://seanmcccanary.blob.core.windows.net/test-container-2ed539ee-cdc5-bdca-670f-d225dba83363/test-blob-088800b9-dec3-6567-cd3d-aa3c8fc10e30",
       "RequestMethod": "HEAD",
       "RequestHeaders": {
@@ -230,7 +122,6 @@
         "x-ms-date": "Sat, 04 Apr 2020 01:42:49 GMT",
         "x-ms-return-client-request-id": "true",
         "x-ms-version": "2019-12-12"
->>>>>>> 32e373e2
       },
       "RequestBody": null,
       "StatusCode": 200,
@@ -241,19 +132,11 @@
         "Content-Encoding": "dgcngkwmgioskrmbgvdr",
         "Content-Language": "kpmhpbmayjyiidkajgwo",
         "Content-Length": "4096",
-<<<<<<< HEAD
-        "Content-MD5": "6Ge7bO2JuVWCNkNZ7IPOGw==",
-        "Content-Type": "gqsonvegnmffvovgwdqo",
-        "Date": "Thu, 05 Mar 2020 21:10:45 GMT",
-        "ETag": "\u00220x8D7C149AC4E5E1F\u0022",
-        "Last-Modified": "Thu, 05 Mar 2020 21:10:46 GMT",
-=======
         "Content-MD5": "/7XHHWeYEZ0SplEGrcbfdg==",
         "Content-Type": "snyieetknmdxyvxnstxf",
         "Date": "Sat, 04 Apr 2020 01:42:48 GMT",
         "ETag": "\u00220x8D7D8397B3FB93B\u0022",
         "Last-Modified": "Sat, 04 Apr 2020 01:42:48 GMT",
->>>>>>> 32e373e2
         "Server": [
           "Windows-Azure-Blob/1.0",
           "Microsoft-HTTPAPI/2.0"
@@ -261,15 +144,6 @@
         "x-ms-access-tier": "Hot",
         "x-ms-access-tier-inferred": "true",
         "x-ms-blob-type": "BlockBlob",
-<<<<<<< HEAD
-        "x-ms-client-request-id": "d2535cbd-c5a6-e9bd-629e-9537712dfd33",
-        "x-ms-creation-time": "Thu, 05 Mar 2020 21:10:46 GMT",
-        "x-ms-lease-state": "available",
-        "x-ms-lease-status": "unlocked",
-        "x-ms-request-id": "5f19db01-901e-003b-3332-f3d79f000000",
-        "x-ms-server-encrypted": "true",
-        "x-ms-version": "2019-10-10"
-=======
         "x-ms-client-request-id": "93416646-56bb-f973-6908-68fea00aca6b",
         "x-ms-creation-time": "Sat, 04 Apr 2020 01:42:48 GMT",
         "x-ms-lease-state": "available",
@@ -277,26 +151,10 @@
         "x-ms-request-id": "507a6786-f01e-0002-1722-0af318000000",
         "x-ms-server-encrypted": "true",
         "x-ms-version": "2019-12-12"
->>>>>>> 32e373e2
       },
       "ResponseBody": []
     },
     {
-<<<<<<< HEAD
-      "RequestUri": "https://seanstagetest.blob.core.windows.net/test-container-974c0db9-9b94-b5e3-08f7-143c52348e7b?restype=container",
-      "RequestMethod": "DELETE",
-      "RequestHeaders": {
-        "Authorization": "Sanitized",
-        "traceparent": "00-6193f0061de5a640813509de0be3d7cc-3ab57bdcfa81ae4e-00",
-        "User-Agent": [
-          "azsdk-net-Storage.Blobs/12.4.0-dev.20200305.1",
-          "(.NET Core 4.6.28325.01; Microsoft Windows 10.0.18363 )"
-        ],
-        "x-ms-client-request-id": "9aaaac88-cf4a-fc41-358e-57037c01208b",
-        "x-ms-date": "Thu, 05 Mar 2020 21:10:46 GMT",
-        "x-ms-return-client-request-id": "true",
-        "x-ms-version": "2019-10-10"
-=======
       "RequestUri": "https://seanmcccanary.blob.core.windows.net/test-container-2ed539ee-cdc5-bdca-670f-d225dba83363?restype=container",
       "RequestMethod": "DELETE",
       "RequestHeaders": {
@@ -310,43 +168,26 @@
         "x-ms-date": "Sat, 04 Apr 2020 01:42:49 GMT",
         "x-ms-return-client-request-id": "true",
         "x-ms-version": "2019-12-12"
->>>>>>> 32e373e2
       },
       "RequestBody": null,
       "StatusCode": 202,
       "ResponseHeaders": {
         "Content-Length": "0",
-<<<<<<< HEAD
-        "Date": "Thu, 05 Mar 2020 21:10:46 GMT",
-=======
         "Date": "Sat, 04 Apr 2020 01:42:49 GMT",
->>>>>>> 32e373e2
         "Server": [
           "Windows-Azure-Blob/1.0",
           "Microsoft-HTTPAPI/2.0"
         ],
-<<<<<<< HEAD
-        "x-ms-client-request-id": "9aaaac88-cf4a-fc41-358e-57037c01208b",
-        "x-ms-request-id": "5f19db04-901e-003b-3632-f3d79f000000",
-        "x-ms-version": "2019-10-10"
-=======
         "x-ms-client-request-id": "ac73c1b2-0ad7-58ec-52fb-56b6d05bbd28",
         "x-ms-request-id": "507a67ac-f01e-0002-2e22-0af318000000",
         "x-ms-version": "2019-12-12"
->>>>>>> 32e373e2
       },
       "ResponseBody": []
     }
   ],
   "Variables": {
-<<<<<<< HEAD
-    "DateTimeOffsetNow": "2020-03-05T13:10:46.0366890-08:00",
-    "RandomSeed": "1863994768",
-    "Storage_TestConfigDefault": "ProductionTenant\nseanstagetest\nU2FuaXRpemVk\nhttps://seanstagetest.blob.core.windows.net\nhttp://seanstagetest.file.core.windows.net\nhttp://seanstagetest.queue.core.windows.net\nhttp://seanstagetest.table.core.windows.net\n\n\n\n\nhttp://seanstagetest-secondary.blob.core.windows.net\nhttp://seanstagetest-secondary.file.core.windows.net\nhttp://seanstagetest-secondary.queue.core.windows.net\nhttp://seanstagetest-secondary.table.core.windows.net\n\nSanitized\n\n\nCloud\nBlobEndpoint=https://seanstagetest.blob.core.windows.net/;QueueEndpoint=http://seanstagetest.queue.core.windows.net/;FileEndpoint=http://seanstagetest.file.core.windows.net/;BlobSecondaryEndpoint=http://seanstagetest-secondary.blob.core.windows.net/;QueueSecondaryEndpoint=http://seanstagetest-secondary.queue.core.windows.net/;FileSecondaryEndpoint=http://seanstagetest-secondary.file.core.windows.net/;AccountName=seanstagetest;AccountKey=Sanitized\nseanscope1"
-=======
     "DateTimeOffsetNow": "2020-04-03T18:42:48.4979558-07:00",
     "RandomSeed": "1902195971",
     "Storage_TestConfigDefault": "ProductionTenant\nseanmcccanary\nU2FuaXRpemVk\nhttps://seanmcccanary.blob.core.windows.net\nhttps://seanmcccanary.file.core.windows.net\nhttps://seanmcccanary.queue.core.windows.net\nhttps://seanmcccanary.table.core.windows.net\n\n\n\n\nhttps://seanmcccanary-secondary.blob.core.windows.net\nhttps://seanmcccanary-secondary.file.core.windows.net\nhttps://seanmcccanary-secondary.queue.core.windows.net\nhttps://seanmcccanary-secondary.table.core.windows.net\n\nSanitized\n\n\nCloud\nBlobEndpoint=https://seanmcccanary.blob.core.windows.net/;QueueEndpoint=https://seanmcccanary.queue.core.windows.net/;FileEndpoint=https://seanmcccanary.file.core.windows.net/;BlobSecondaryEndpoint=https://seanmcccanary-secondary.blob.core.windows.net/;QueueSecondaryEndpoint=https://seanmcccanary-secondary.queue.core.windows.net/;FileSecondaryEndpoint=https://seanmcccanary-secondary.file.core.windows.net/;AccountName=seanmcccanary;AccountKey=Sanitized\nseanscope1"
->>>>>>> 32e373e2
   }
 }