--- conflicted
+++ resolved
@@ -1,22 +1,6 @@
 {
   "Entries": [
     {
-<<<<<<< HEAD
-      "RequestUri": "https://seanstagetest.blob.core.windows.net/test-container-65c10efb-aa51-95ba-b652-147937d3d4d5?restype=container",
-      "RequestMethod": "PUT",
-      "RequestHeaders": {
-        "Authorization": "Sanitized",
-        "traceparent": "00-8d5a5e1deb91bd449f1ff7d7d68d07cb-cf46624691ec2b42-00",
-        "User-Agent": [
-          "azsdk-net-Storage.Blobs/12.4.0-dev.20200305.1",
-          "(.NET Core 4.6.28325.01; Microsoft Windows 10.0.18363 )"
-        ],
-        "x-ms-blob-public-access": "container",
-        "x-ms-client-request-id": "671af2da-c7bd-8227-e199-74963a256a9b",
-        "x-ms-date": "Thu, 05 Mar 2020 21:12:17 GMT",
-        "x-ms-return-client-request-id": "true",
-        "x-ms-version": "2019-10-10"
-=======
       "RequestUri": "https://seanmcccanary.blob.core.windows.net/test-container-65c10efb-aa51-95ba-b652-147937d3d4d5?restype=container",
       "RequestMethod": "PUT",
       "RequestHeaders": {
@@ -31,52 +15,25 @@
         "x-ms-date": "Thu, 02 Apr 2020 23:57:43 GMT",
         "x-ms-return-client-request-id": "true",
         "x-ms-version": "2019-12-12"
->>>>>>> 32e373e2
       },
       "RequestBody": null,
       "StatusCode": 201,
       "ResponseHeaders": {
         "Content-Length": "0",
-<<<<<<< HEAD
-        "Date": "Thu, 05 Mar 2020 21:12:16 GMT",
-        "ETag": "\u00220x8D7C149E27CBC97\u0022",
-        "Last-Modified": "Thu, 05 Mar 2020 21:12:17 GMT",
-=======
         "Date": "Thu, 02 Apr 2020 23:57:42 GMT",
         "ETag": "\u00220x8D7D761A21B00DB\u0022",
         "Last-Modified": "Thu, 02 Apr 2020 23:57:42 GMT",
->>>>>>> 32e373e2
         "Server": [
           "Windows-Azure-Blob/1.0",
           "Microsoft-HTTPAPI/2.0"
         ],
         "x-ms-client-request-id": "671af2da-c7bd-8227-e199-74963a256a9b",
-<<<<<<< HEAD
-        "x-ms-request-id": "4280ad9c-601e-003f-0f32-f35a98000000",
-        "x-ms-version": "2019-10-10"
-=======
         "x-ms-request-id": "4af7eb0a-f01e-004f-7c4a-093cf4000000",
         "x-ms-version": "2019-12-12"
->>>>>>> 32e373e2
       },
       "ResponseBody": []
     },
     {
-<<<<<<< HEAD
-      "RequestUri": "https://seanstagetest.blob.core.windows.net/test-container-65c10efb-aa51-95ba-b652-147937d3d4d5?restype=container",
-      "RequestMethod": "DELETE",
-      "RequestHeaders": {
-        "Authorization": "Sanitized",
-        "traceparent": "00-b21b9de5ad8dc540afa4b4bd3a2c5a08-92f2b50b9a7e7543-00",
-        "User-Agent": [
-          "azsdk-net-Storage.Blobs/12.4.0-dev.20200305.1",
-          "(.NET Core 4.6.28325.01; Microsoft Windows 10.0.18363 )"
-        ],
-        "x-ms-client-request-id": "a95e71ca-572a-793b-f586-994ca50be4cb",
-        "x-ms-date": "Thu, 05 Mar 2020 21:12:17 GMT",
-        "x-ms-return-client-request-id": "true",
-        "x-ms-version": "2019-10-10"
-=======
       "RequestUri": "https://seanmcccanary.blob.core.windows.net/test-container-65c10efb-aa51-95ba-b652-147937d3d4d5?restype=container",
       "RequestMethod": "DELETE",
       "RequestHeaders": {
@@ -90,39 +47,25 @@
         "x-ms-date": "Thu, 02 Apr 2020 23:57:43 GMT",
         "x-ms-return-client-request-id": "true",
         "x-ms-version": "2019-12-12"
->>>>>>> 32e373e2
       },
       "RequestBody": null,
       "StatusCode": 202,
       "ResponseHeaders": {
         "Content-Length": "0",
-<<<<<<< HEAD
-        "Date": "Thu, 05 Mar 2020 21:12:16 GMT",
-=======
         "Date": "Thu, 02 Apr 2020 23:57:42 GMT",
->>>>>>> 32e373e2
         "Server": [
           "Windows-Azure-Blob/1.0",
           "Microsoft-HTTPAPI/2.0"
         ],
         "x-ms-client-request-id": "a95e71ca-572a-793b-f586-994ca50be4cb",
-<<<<<<< HEAD
-        "x-ms-request-id": "4280ad9f-601e-003f-1032-f35a98000000",
-        "x-ms-version": "2019-10-10"
-=======
         "x-ms-request-id": "4af7eb13-f01e-004f-014a-093cf4000000",
         "x-ms-version": "2019-12-12"
->>>>>>> 32e373e2
       },
       "ResponseBody": []
     }
   ],
   "Variables": {
     "RandomSeed": "2111092739",
-<<<<<<< HEAD
-    "Storage_TestConfigDefault": "ProductionTenant\nseanstagetest\nU2FuaXRpemVk\nhttps://seanstagetest.blob.core.windows.net\nhttp://seanstagetest.file.core.windows.net\nhttp://seanstagetest.queue.core.windows.net\nhttp://seanstagetest.table.core.windows.net\n\n\n\n\nhttp://seanstagetest-secondary.blob.core.windows.net\nhttp://seanstagetest-secondary.file.core.windows.net\nhttp://seanstagetest-secondary.queue.core.windows.net\nhttp://seanstagetest-secondary.table.core.windows.net\n\nSanitized\n\n\nCloud\nBlobEndpoint=https://seanstagetest.blob.core.windows.net/;QueueEndpoint=http://seanstagetest.queue.core.windows.net/;FileEndpoint=http://seanstagetest.file.core.windows.net/;BlobSecondaryEndpoint=http://seanstagetest-secondary.blob.core.windows.net/;QueueSecondaryEndpoint=http://seanstagetest-secondary.queue.core.windows.net/;FileSecondaryEndpoint=http://seanstagetest-secondary.file.core.windows.net/;AccountName=seanstagetest;AccountKey=Sanitized\nseanscope1"
-=======
     "Storage_TestConfigDefault": "ProductionTenant\nseanmcccanary\nU2FuaXRpemVk\nhttps://seanmcccanary.blob.core.windows.net\nhttps://seanmcccanary.file.core.windows.net\nhttps://seanmcccanary.queue.core.windows.net\nhttps://seanmcccanary.table.core.windows.net\n\n\n\n\nhttps://seanmcccanary-secondary.blob.core.windows.net\nhttps://seanmcccanary-secondary.file.core.windows.net\nhttps://seanmcccanary-secondary.queue.core.windows.net\nhttps://seanmcccanary-secondary.table.core.windows.net\n\nSanitized\n\n\nCloud\nBlobEndpoint=https://seanmcccanary.blob.core.windows.net/;QueueEndpoint=https://seanmcccanary.queue.core.windows.net/;FileEndpoint=https://seanmcccanary.file.core.windows.net/;BlobSecondaryEndpoint=https://seanmcccanary-secondary.blob.core.windows.net/;QueueSecondaryEndpoint=https://seanmcccanary-secondary.queue.core.windows.net/;FileSecondaryEndpoint=https://seanmcccanary-secondary.file.core.windows.net/;AccountName=seanmcccanary;AccountKey=Sanitized\nseanscope1"
->>>>>>> 32e373e2
   }
 }