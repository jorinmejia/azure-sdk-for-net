--- conflicted
+++ resolved
@@ -1,22 +1,6 @@
 {
   "Entries": [
     {
-<<<<<<< HEAD
-      "RequestUri": "https://seanstagetest.blob.core.windows.net/test-container-d2243172-2643-8da9-a0ce-a9a2b5538175?restype=container",
-      "RequestMethod": "PUT",
-      "RequestHeaders": {
-        "Authorization": "Sanitized",
-        "traceparent": "00-6e955bd39754f7429a30a8d0267fc583-6f1bc280906dff48-00",
-        "User-Agent": [
-          "azsdk-net-Storage.Blobs/12.4.0-dev.20200305.1",
-          "(.NET Core 4.6.28325.01; Microsoft Windows 10.0.18363 )"
-        ],
-        "x-ms-blob-public-access": "container",
-        "x-ms-client-request-id": "e39513f1-6639-ee71-80cb-a6e8f9f3eddd",
-        "x-ms-date": "Thu, 05 Mar 2020 21:11:40 GMT",
-        "x-ms-return-client-request-id": "true",
-        "x-ms-version": "2019-10-10"
-=======
       "RequestUri": "https://seanmcccanary.blob.core.windows.net/test-container-d833a90c-f6fe-e453-2525-cd5ecd4722ea?restype=container",
       "RequestMethod": "PUT",
       "RequestHeaders": {
@@ -31,58 +15,30 @@
         "x-ms-date": "Sat, 04 Apr 2020 01:43:35 GMT",
         "x-ms-return-client-request-id": "true",
         "x-ms-version": "2019-12-12"
->>>>>>> 32e373e2
       },
       "RequestBody": null,
       "StatusCode": 201,
       "ResponseHeaders": {
         "Content-Length": "0",
-<<<<<<< HEAD
-        "Date": "Thu, 05 Mar 2020 21:11:40 GMT",
-        "ETag": "\u00220x8D7C149CCF018C2\u0022",
-        "Last-Modified": "Thu, 05 Mar 2020 21:11:41 GMT",
-=======
         "Date": "Sat, 04 Apr 2020 01:43:35 GMT",
         "ETag": "\u00220x8D7D8399749BE36\u0022",
         "Last-Modified": "Sat, 04 Apr 2020 01:43:35 GMT",
->>>>>>> 32e373e2
         "Server": [
           "Windows-Azure-Blob/1.0",
           "Microsoft-HTTPAPI/2.0"
         ],
-<<<<<<< HEAD
-        "x-ms-client-request-id": "e39513f1-6639-ee71-80cb-a6e8f9f3eddd",
-        "x-ms-request-id": "83077623-a01e-001f-0b32-f3213f000000",
-        "x-ms-version": "2019-10-10"
-=======
         "x-ms-client-request-id": "8398cd27-16ce-8928-1952-e477f8ec4366",
         "x-ms-request-id": "5aced972-601e-0000-0422-0a4da0000000",
         "x-ms-version": "2019-12-12"
->>>>>>> 32e373e2
       },
       "ResponseBody": []
     },
     {
-<<<<<<< HEAD
-      "RequestUri": "https://seanstagetest.blob.core.windows.net/test-container-d2243172-2643-8da9-a0ce-a9a2b5538175/test-blob-05e35cc6-c551-bb45-61ba-f0766a7eff28?comp=block\u0026blockid=dGVzdC1ibG9jay0wNzZiNmRlNy0zM2ZmLWZlNGUtNWFjNy1jNWUzZDA5ODQ1ZTM%3D",
-=======
       "RequestUri": "https://seanmcccanary.blob.core.windows.net/test-container-d833a90c-f6fe-e453-2525-cd5ecd4722ea/test-blob-ab87b77f-c3b6-eac8-da2f-d70b596f6515?comp=block\u0026blockid=dGVzdC1ibG9jay03MDVjZjgzNy1jNTg2LWNjZTctN2Y5NC1lZjcxN2YzMDY3M2U%3D",
->>>>>>> 32e373e2
       "RequestMethod": "PUT",
       "RequestHeaders": {
         "Authorization": "Sanitized",
         "Content-Length": "4096",
-<<<<<<< HEAD
-        "traceparent": "00-f9e0c27d1e931840aea91984eb14f3a6-68588432a6a74548-00",
-        "User-Agent": [
-          "azsdk-net-Storage.Blobs/12.4.0-dev.20200305.1",
-          "(.NET Core 4.6.28325.01; Microsoft Windows 10.0.18363 )"
-        ],
-        "x-ms-client-request-id": "6efce26d-d657-1a9d-e0dd-9784689f43db",
-        "x-ms-date": "Thu, 05 Mar 2020 21:11:41 GMT",
-        "x-ms-return-client-request-id": "true",
-        "x-ms-version": "2019-10-10"
-=======
         "traceparent": "00-d5e75f52e133094abb204121ece04c62-199f24ce88a67d48-00",
         "User-Agent": [
           "azsdk-net-Storage.Blobs/12.5.0-dev.20200403.1",
@@ -92,60 +48,31 @@
         "x-ms-date": "Sat, 04 Apr 2020 01:43:36 GMT",
         "x-ms-return-client-request-id": "true",
         "x-ms-version": "2019-12-12"
->>>>>>> 32e373e2
       },
       "RequestBody": "2pU3AK6eG9DWx4EsPVcLFa82ZMeJn4FjBK2pnj8cMKrsz5xjtEK44Ju21e5Cm62CJMJbIgqeizsT1PwA9HyRuZfXP267p2BtfoMr0sqSIWgAJ3p9wA2fTkNgT\u002BBFt\u002BweJRtXals/x3xh7qSHcrlxgLKTAM0CE/iKN/EqWlh/J8eXDKyuO7YMwGD9G9JpGNuK788tsrceHBIizTNqFGwk4sbc8GUMwkX8hz9tBPcmIB8WoGqIUXUQefCajG2Doqzz2TkMjCh1fi2KMSp3sBga/KwUVHQBm5BQzHZ1cTbXeeSTeiu\u002BGpT3oCI9/iBKmMjXgJDBbk448T2pu7\u002Bx/wz2s7hG5DbsW\u002BIXHbNRw51wBjOunfCmFQqWWojuFF7VRaAVRktnBLSS6yWtqVGa5i6gObSLAmIcUJ2ur4mt/kaDQtcTPHxRCAF/G7LL\u002BGy4/HRaTdupSUI\u002B\u002BfWuuVQq5OzeKmZ6hqqxTjCzDOevUVgw9bMVU7Bq2fmU1UOHo0\u002BsVTfG7M4FPnXKqf\u002Br9jxbj6edfcOhFJE7c1Bt5rFnKqrgBrav6GSKK7c\u002BS6mxv\u002BK8OEab6SWMC0Clinl9mFfDYn9UyvCGq6ZDElIMY8nnirNtsK1rzECEVPt1Cl3rDZJfeugqXPTyNoyfV9bTgKh3vgDFD\u002BiqWJY\u002Bz3b0EKFIWAW/rOjgvC2/e3kgy3RpsdRS/UtdJf6qtSJR64x\u002B/SXqV//RE9O/lwHSBpRuiYwi1R6iohJW6zIHFfbGjtChQX1UNXR0mJ0Ak2ZJih9qOyyVLxZt3FsSlGzMyv7c\u002BAgxMcQWGlMYrTyBoQ6sDGATndnKMF\u002B6M2UhQaEIp86fI5peGFhaUyHYfYHZ7DpNZogLuSwkEsipd/5f9NmyEAZu4n10TvMIuEm48rPd4Ecq1NoY/O6hehHStKFa\u002Bl5HJm17awq92BiVAgDiayAUzJa3NSD/mhMXzWdsoZlRrr7rcctGYnU8bfvBg/rtvg/xvugKosQ\u002BSIxZY52iUDd/Q1RB9/lUzWohesgkPhYZKg5XeuOxRgv5rSk/7P7XmRzEQT\u002Blq8cVnfB\u002B6Sj8GQl1QDmOS9ZTzfxJSErQFeFrSeCsX/zXc35HQd3zM13i/ZMfyazFSE5FcHRDXGN9RYcPEp9IULkNnsy6Rwn5YJqeZkq2sUs0pQGRZu6IkxcayvxV5CC\u002Bmq3aESvfCgFFTBDZpPUYxpQ82mydtunKhQq0n3wMo3x64Mud258gVZv/TBneru8iAQNoGAmzIOTDD4wgKmqEOaiUX8Mpe\u002Br1HIXRnmrP7NYakp54o4pyxsDn2cwS/yowexNwSU8s\u002BIYZc/yE4YJ68yO2BZjMDJUeIpgDQaIe4hxboCJXX6KH7pkXXzCO7uU\u002BbeWpXPmRZG59Uie3KLfj\u002BpDfKUBfIpSALhf/tKxkjzSzxNS8dYYjyTyz2Qx7z8XiNGWfrsSk3kpQKC3ikq/CGcPzA2PiJoQKvF8Eq0mIBV9RHYBHxOFvDuaKa01YQTeN8cBIh8ti/w3glfFloDMAyCLOkXQvelThhPR9WLs3sXsndrmJP32T7x1yZy7vCW6yiaMqirDCXnZrZwPW5KdSqOR2PSl5d4ikO6FXvBMl8XqGys4XDSbLZBhDHdh6vAp1IL9KecxFORIbhU8Oa6JjRXWIUBnZO5q9q9gRNlmwKn6X4ZtU23iuQJG8\u002B4jXvfl14Ndi8WvxnOUkjM3zMwK4a1rQd4kGDmr82g\u002BHHD8R5u7fm1aBTTgTpUW1L06rugyOA5AuBkZvb9FsZhZbaYCmE6bfE5isNx0hvdFEUN4cUR8C\u002BBiu49\u002BnbyyEFOchtzvFDxyoy6d04sxzDEl0Kx7yUBT2WHBn\u002BDDGN6NsJyI2/wWVf0HCdIZ4jhZMOteWM0QOkcTSKl7KXRbs4pMDCLqpPAxE3qvcMNyOfspaGr1ZLwReXZVeY9SmyyEq1pHydIVbov7KUlSYMWHnRKyUcENZk7KPpaokS9k3nROKsVlKmwpE/ne/jt2vxSs0dh4oElrd0UPfY8/bN1ckk7RBDoAHnamiT3HLmgTV399/8NS7Dou4rOAWajg6accfmvoobrerLNh1hsLoEjY\u002BCYPwW0eDaYQpiGKf8DJxZ\u002BWqrP8KrXEn08P7RYjIz5qp2GG0Sg1/nDF1/uVVCzymBB7cPmU3NFwSyIiEiCP8YLjH9RjRvBzYKhDNlK6L0seHVUFp65E0cqQEoYGF\u002BxQNeZ0tjRYj1EcBBBNVaZ\u002Buh/bA/DLik3Qnk4J0zRubUi77wBoQXUSxY4D5Z\u002Bd93gkEVRmLxf/hK\u002BYoBvqTrwcrZrLkWamEnimxD5my6CuNqbR5b3cCD40vGpU051dKHbR4zQA1mYRff7fv2rVlLkK6m1xFGT\u002BQKVcktD8UULfSZ/HkORsrWBAvGvC/EjXXyetSeUv7BAN06KSpEORFSy8AHXLEgfUnj0NMFv9P0BchTOpTwdZr12LtcFB2gkcr6c/Av/TCE0j2K\u002BoIru4EJRiNh8P58olZlUYQ1hCksA37ISwwjhEiXzmiXJXrYih06Us46fqDMfdFZyqusj03UnvdDY3B1JYHaieKV5XzbTMdm\u002BzFa8YSeO816ifnc637agoZDlWbshW0MX7S\u002BNphUfr2kBZQcea1ypSdjOluIPZ6ju2L2l7dgunXETpHP38V05gt8OOWqvgkZETA/SYrRRGHV2nt1nebGQ0teWCsbYoViLhRQS8T4\u002BP0ZnUaHYXCrMsov\u002BgVJ/0gkdbVaTGXePe5q3Ru2QPhdHSG\u002BG8CgPyIas2Vg62i/2G6MLBZPXmyXO59YXEQVNLHRkt0jy\u002BOHhDaTf9kAvRKF6sTs6lTiDf605uAhB\u002BKdxb6zjxiLnAyLBGffvB6TVr6M0nG/aAoc74UeruTDZnxUNboaTS35\u002Bg74YeXtApGf4ZBhlHVw3l20lp\u002BTrS0nh94rS0akeMmQkthixwYkL6zzfo1UYZIG41ccpfZOZk0hkJoHwbdLO2iG0MFdDhdXUGbyoC5f02YL5KgvR9MTQmxLATasHG41qAMkjZDQ6ZU/xRWPW4Zegb0z\u002B90PG/OVs45U0gzg63P4/PgrO0XVOzrS74K9Q\u002BbmLH\u002B5eCCQ5kxPjtoCu9eIXxnhll7OM4Z3XsDifGww2G\u002BnrqWNZ3NTaBZrm6xr0r8jCpCo262H1/j5Adlf7qogXvaqWs1x\u002BzemTm5IYpgZy4wBvzHbR/yCH5as1CVaM7msS3y1wXex8Q\u002BZAk1/P7Vg33ZNHi94RNb6KHt2hSbSDFq03BcbZApUj44iQkVvAuAhDDSvDNVKNAalu5j8eywohvYyymNeRXssOI5hFcKRiuWbFbkyIv9FKqgQtahxWBSiObtPfHh8wsa5gxRG6N4D1DDzIWWzNmP2rZ/7Tc/S\u002BqB5/xxHAg6tXlLyeJ/rPgGKDKF3vjbu7sNXWM7YgbT25oi0DSmBvNHiRcLSwL2EC69eMQEuWzxpixAY7\u002Bl/lNzd\u002B5IXdzEXyE/PVXhz3C5Fk01fulBziEtMCkIZaMzoorEmNMUrrNS\u002BBijxXsXENe7h0xycIBpMajMGi2yvPl\u002BC5vKHTacpWiZ44XQnQmlFh9STN5WwTEJWmYrR5SGnzsfJbrgTfOgH\u002BLk2I36mZSfJgQNX3AbJ0lpwMLQcF3UE0NJsXhPxcgssi38cemkDsHSjCGQeEDLA/1wdoww0K6EEMVKsecbT2A74a1DH7ZgxbIB/eQ8Q5oDfq173k88\u002B\u002BF\u002Bd2EkWl3ZtzzAVJeSiORHELDaL9LJSMwqRjI6oHER/uXLxKhUO2tUKEaofO4CcPbJNM6fYswOtS\u002BU\u002BRMrnhfKrlaxx8Q88tREhgaMIcvdKNY8cGyicpwZvA55wEJYKIkv3c2YUKkxjUH6WtzFgpRjttE87i2rKDy6mAq1wjGR7F18XUP\u002BRdcsCuMqqBe/Uzp6FQlxGzlbhLWQ3riffMoPaG1/SSRQZHH5EORKgH8k\u002BkTPO6woINAjINmObWYfjY4ZGkCqQAoVKbGYdwtVEQM2bOR0z0Ad50edWyhLwvcK2oJWMGU\u002Berk5uRH7j6nFzQ7VWAGCqr1N\u002BzP5DOTiyme5jZyI/\u002BCd9/EqOhUvIVed144ZdWr2iC/ECDQyRW3UVu\u002BqQgINPM4uN2APV3CoHtrcWzVWyVT9wwVsw/ara7KEVeQmhN9VkJq/6z4J5zC/HOpaVek4fo2arX/9oHjYgsuuiwGLgZn7h8ualt0W89zUrKYLURXJS9dWi9dgV\u002B8h52lyW1suNJtRX84dneivhLmjKPTRzDC15D8qNfbCmi/ceK50pJiApXgLuvFHq67vpgcevS/6Txs4vHYcBP6lj8SfQCU5O98gIoJ7xhE/bjmROo7uo93/4iiTPOgiY6F5Zissp2uItWsn/ZqsfokJ\u002BU09islwtuvnoF78pv/3/r7hAV/mEsfOCIQixqZDU2OeiUOa5NnXCbBARQcMjA9sMP7by30qI\u002BaFboJETe9Eo0z7XRy7XBnlCvivpczAwXt1tpaoZ4jmdGVcFXZWkrvA\u002B6K6EC/ysNPk9cCEen0axawGz5dZmzvEFei2X0ejj3c876kqBrFMggXCxHLHYfroQlDJT8MkZl9m9ftGO1GMQGZJR4vT8L77uUyRl9fJ/bPuzh332j\u002BzF4hJwxC2Bka0NYMMfRlvFFGRzZZ2k8\u002BInfdHWG00lWUmlS8CiS2uRbMF3GFTvYCZfrrLZg2pPYS5wSUZbq7ZgKAe5efqbYok44jicLZuNOB3rdmzaC9YfVirSMgHlNYFK1zANdeYrxEvpoOFxszNS41FocHUJhdxxWiOPiTCHU6x3URarf4I3v3Ig8Ks07aM3f06wfIUMAVFT29vCXDsbIg00\u002BmHc56OPcPEC6NUxfKxAmEnh1xbnKw/FF6OmNSM2xY5d//NBGpfrIMvUCRi8Il9vQcPxeUr2TY8R14/AKXuNzCMGk7y5P32yNvZK0yH3SPUEdrNfBYxDZ3IkL0LH6zeQBj01dU7itkJGP0JUq3qtGk7a\u002B7KIboZWg2wKlNA66gv\u002B\u002BozkwdNmYYBw2MZKLvv3txTz7S9Ex9d2nvIi2CFyS1U2lfDtyFi7dJnyF5WADJRwEt37Rv0cufL1biMhA4mfPo2xU5jLCe78eLhVUvBBtpJd8oUDdsRX2dw9\u002BFo1WjEQUtjIDvj7pMkvPw5EhybCs7eQg1DEW8eJWXm8zRFUht6HRP/XeaeZYg28FHf2ExL1O0SipNagDDcRfrW/fpe3mnhvvUInKznP9yFDCEdPk0Ymx9HM8iHH53jIhjsyGiO1xHn/hlXQjdBKku21XMPvgatvWLbF6uhWZ9YJXmU\u002B3Z09zUPNUAzwFnnBgh90Uop1GQRPgsGssBlRqR6/xy\u002BrC/UQt4\u002B/4nFef0I9BGjJIhULlEVgr1rbUR0qe\u002BbucA8KFnZqI5s69TaS8QO/b6vwiIcJdHLqSlxadSZyVWaKr88zMu3ynv56EN8Og==",
       "StatusCode": 201,
       "ResponseHeaders": {
         "Content-Length": "0",
-<<<<<<< HEAD
-        "Date": "Thu, 05 Mar 2020 21:11:40 GMT",
-=======
         "Date": "Sat, 04 Apr 2020 01:43:35 GMT",
->>>>>>> 32e373e2
         "Server": [
           "Windows-Azure-Blob/1.0",
           "Microsoft-HTTPAPI/2.0"
         ],
-<<<<<<< HEAD
-        "x-ms-client-request-id": "6efce26d-d657-1a9d-e0dd-9784689f43db",
-        "x-ms-content-crc64": "sqTuDkblh4c=",
-        "x-ms-request-id": "83077626-a01e-001f-0c32-f3213f000000",
-        "x-ms-request-server-encrypted": "true",
-        "x-ms-version": "2019-10-10"
-=======
         "x-ms-client-request-id": "79f26e4f-630d-0313-6ecd-aa2b4c5b4c87",
         "x-ms-content-crc64": "qtM/4hdfLAQ=",
         "x-ms-request-id": "5aced97d-601e-0000-0c22-0a4da0000000",
         "x-ms-request-server-encrypted": "true",
         "x-ms-version": "2019-12-12"
->>>>>>> 32e373e2
       },
       "ResponseBody": []
     },
     {
-<<<<<<< HEAD
-      "RequestUri": "https://seanstagetest.blob.core.windows.net/test-container-d2243172-2643-8da9-a0ce-a9a2b5538175/test-blob-05e35cc6-c551-bb45-61ba-f0766a7eff28?comp=blocklist",
-=======
       "RequestUri": "https://seanmcccanary.blob.core.windows.net/test-container-d833a90c-f6fe-e453-2525-cd5ecd4722ea/test-blob-ab87b77f-c3b6-eac8-da2f-d70b596f6515?comp=blocklist",
->>>>>>> 32e373e2
       "RequestMethod": "PUT",
       "RequestHeaders": {
         "Authorization": "Sanitized",
         "Content-Length": "104",
         "Content-Type": "application/xml",
-<<<<<<< HEAD
-        "traceparent": "00-681f682e032a3c4a8cf29c54677fd930-385189b5afea0640-00",
-        "User-Agent": [
-          "azsdk-net-Storage.Blobs/12.4.0-dev.20200305.1",
-          "(.NET Core 4.6.28325.01; Microsoft Windows 10.0.18363 )"
-        ],
-        "x-ms-client-request-id": "a645bbaf-bcad-547b-1751-a6da198f7cfe",
-        "x-ms-date": "Thu, 05 Mar 2020 21:11:41 GMT",
-        "x-ms-lease-id": "46582914-a2b6-a296-3047-d23fb5d4e5c8",
-        "x-ms-return-client-request-id": "true",
-        "x-ms-version": "2019-10-10"
-=======
         "traceparent": "00-e4e810b879ec3a429b416be65c0510ee-bcb5323ba9d63c44-00",
         "User-Agent": [
           "azsdk-net-Storage.Blobs/12.5.0-dev.20200403.1",
@@ -156,49 +83,19 @@
         "x-ms-lease-id": "0a366c80-c59c-114b-ada1-a16ea9075e47",
         "x-ms-return-client-request-id": "true",
         "x-ms-version": "2019-12-12"
->>>>>>> 32e373e2
       },
       "RequestBody": "\u003CBlockList\u003E\u003CLatest\u003EdGVzdC1ibG9jay0xNjNlM2Q2Mi1mZDIyLTE1ZjktZjM4YS0zZjkzY2VlZTI1NWM=\u003C/Latest\u003E\u003C/BlockList\u003E",
       "StatusCode": 412,
       "ResponseHeaders": {
         "Content-Length": "241",
         "Content-Type": "application/xml",
-<<<<<<< HEAD
-        "Date": "Thu, 05 Mar 2020 21:11:41 GMT",
-=======
         "Date": "Sat, 04 Apr 2020 01:43:35 GMT",
->>>>>>> 32e373e2
         "Server": [
           "Windows-Azure-Blob/1.0",
           "Microsoft-HTTPAPI/2.0"
         ],
         "x-ms-client-request-id": "699570a6-26e3-526b-75dd-8682247f357f",
         "x-ms-error-code": "LeaseNotPresentWithBlobOperation",
-<<<<<<< HEAD
-        "x-ms-request-id": "83077628-a01e-001f-0e32-f3213f000000",
-        "x-ms-version": "2019-10-10"
-      },
-      "ResponseBody": [
-        "\uFEFF\u003C?xml version=\u00221.0\u0022 encoding=\u0022utf-8\u0022?\u003E\u003CError\u003E\u003CCode\u003ELeaseNotPresentWithBlobOperation\u003C/Code\u003E\u003CMessage\u003EThere is currently no lease on the blob.\n",
-        "RequestId:83077628-a01e-001f-0e32-f3213f000000\n",
-        "Time:2020-03-05T21:11:41.6079894Z\u003C/Message\u003E\u003C/Error\u003E"
-      ]
-    },
-    {
-      "RequestUri": "https://seanstagetest.blob.core.windows.net/test-container-d2243172-2643-8da9-a0ce-a9a2b5538175?restype=container",
-      "RequestMethod": "DELETE",
-      "RequestHeaders": {
-        "Authorization": "Sanitized",
-        "traceparent": "00-9f77c91b2efcfc4fb510ae5f89cfa547-4ee65bd77101db43-00",
-        "User-Agent": [
-          "azsdk-net-Storage.Blobs/12.4.0-dev.20200305.1",
-          "(.NET Core 4.6.28325.01; Microsoft Windows 10.0.18363 )"
-        ],
-        "x-ms-client-request-id": "e25e0ff7-d19c-cc20-5021-d64a2fb1f626",
-        "x-ms-date": "Thu, 05 Mar 2020 21:11:41 GMT",
-        "x-ms-return-client-request-id": "true",
-        "x-ms-version": "2019-10-10"
-=======
         "x-ms-request-id": "5aced991-601e-0000-1b22-0a4da0000000",
         "x-ms-version": "2019-12-12"
       },
@@ -222,41 +119,25 @@
         "x-ms-date": "Sat, 04 Apr 2020 01:43:36 GMT",
         "x-ms-return-client-request-id": "true",
         "x-ms-version": "2019-12-12"
->>>>>>> 32e373e2
       },
       "RequestBody": null,
       "StatusCode": 202,
       "ResponseHeaders": {
         "Content-Length": "0",
-<<<<<<< HEAD
-        "Date": "Thu, 05 Mar 2020 21:11:41 GMT",
-=======
         "Date": "Sat, 04 Apr 2020 01:43:35 GMT",
->>>>>>> 32e373e2
         "Server": [
           "Windows-Azure-Blob/1.0",
           "Microsoft-HTTPAPI/2.0"
         ],
-<<<<<<< HEAD
-        "x-ms-client-request-id": "e25e0ff7-d19c-cc20-5021-d64a2fb1f626",
-        "x-ms-request-id": "83077629-a01e-001f-0f32-f3213f000000",
-        "x-ms-version": "2019-10-10"
-=======
         "x-ms-client-request-id": "5ded6904-bc58-3178-f6cf-9b6067ae323e",
         "x-ms-request-id": "5aced999-601e-0000-2322-0a4da0000000",
         "x-ms-version": "2019-12-12"
->>>>>>> 32e373e2
       },
       "ResponseBody": []
     }
   ],
   "Variables": {
-<<<<<<< HEAD
-    "RandomSeed": "1781510895",
-    "Storage_TestConfigDefault": "ProductionTenant\nseanstagetest\nU2FuaXRpemVk\nhttps://seanstagetest.blob.core.windows.net\nhttp://seanstagetest.file.core.windows.net\nhttp://seanstagetest.queue.core.windows.net\nhttp://seanstagetest.table.core.windows.net\n\n\n\n\nhttp://seanstagetest-secondary.blob.core.windows.net\nhttp://seanstagetest-secondary.file.core.windows.net\nhttp://seanstagetest-secondary.queue.core.windows.net\nhttp://seanstagetest-secondary.table.core.windows.net\n\nSanitized\n\n\nCloud\nBlobEndpoint=https://seanstagetest.blob.core.windows.net/;QueueEndpoint=http://seanstagetest.queue.core.windows.net/;FileEndpoint=http://seanstagetest.file.core.windows.net/;BlobSecondaryEndpoint=http://seanstagetest-secondary.blob.core.windows.net/;QueueSecondaryEndpoint=http://seanstagetest-secondary.queue.core.windows.net/;FileSecondaryEndpoint=http://seanstagetest-secondary.file.core.windows.net/;AccountName=seanstagetest;AccountKey=Sanitized\nseanscope1"
-=======
     "RandomSeed": "798217454",
     "Storage_TestConfigDefault": "ProductionTenant\nseanmcccanary\nU2FuaXRpemVk\nhttps://seanmcccanary.blob.core.windows.net\nhttps://seanmcccanary.file.core.windows.net\nhttps://seanmcccanary.queue.core.windows.net\nhttps://seanmcccanary.table.core.windows.net\n\n\n\n\nhttps://seanmcccanary-secondary.blob.core.windows.net\nhttps://seanmcccanary-secondary.file.core.windows.net\nhttps://seanmcccanary-secondary.queue.core.windows.net\nhttps://seanmcccanary-secondary.table.core.windows.net\n\nSanitized\n\n\nCloud\nBlobEndpoint=https://seanmcccanary.blob.core.windows.net/;QueueEndpoint=https://seanmcccanary.queue.core.windows.net/;FileEndpoint=https://seanmcccanary.file.core.windows.net/;BlobSecondaryEndpoint=https://seanmcccanary-secondary.blob.core.windows.net/;QueueSecondaryEndpoint=https://seanmcccanary-secondary.queue.core.windows.net/;FileSecondaryEndpoint=https://seanmcccanary-secondary.file.core.windows.net/;AccountName=seanmcccanary;AccountKey=Sanitized\nseanscope1"
->>>>>>> 32e373e2
   }
 }