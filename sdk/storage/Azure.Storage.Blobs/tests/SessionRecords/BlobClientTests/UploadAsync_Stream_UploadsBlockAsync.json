--- conflicted
+++ resolved
@@ -1,22 +1,6 @@
 {
   "Entries": [
     {
-<<<<<<< HEAD
-      "RequestUri": "https://seanstagetest.blob.core.windows.net/test-container-43f8603e-c0a7-e63b-c88a-4a42a782c345?restype=container",
-      "RequestMethod": "PUT",
-      "RequestHeaders": {
-        "Authorization": "Sanitized",
-        "traceparent": "00-9030c599761e964698f91c754439948d-20e9fc5406518b44-00",
-        "User-Agent": [
-          "azsdk-net-Storage.Blobs/12.4.0-dev.20200305.1",
-          "(.NET Core 4.6.28325.01; Microsoft Windows 10.0.18363 )"
-        ],
-        "x-ms-blob-public-access": "container",
-        "x-ms-client-request-id": "31d9205d-7f5e-2fe0-7dda-9adcd7b8f841",
-        "x-ms-date": "Thu, 05 Mar 2020 21:09:18 GMT",
-        "x-ms-return-client-request-id": "true",
-        "x-ms-version": "2019-10-10"
-=======
       "RequestUri": "https://seanmcccanary.blob.core.windows.net/test-container-43f8603e-c0a7-e63b-c88a-4a42a782c345?restype=container",
       "RequestMethod": "PUT",
       "RequestHeaders": {
@@ -31,59 +15,31 @@
         "x-ms-date": "Thu, 02 Apr 2020 23:49:35 GMT",
         "x-ms-return-client-request-id": "true",
         "x-ms-version": "2019-12-12"
->>>>>>> 32e373e2
       },
       "RequestBody": null,
       "StatusCode": 201,
       "ResponseHeaders": {
         "Content-Length": "0",
-<<<<<<< HEAD
-        "Date": "Thu, 05 Mar 2020 21:09:18 GMT",
-        "ETag": "\u00220x8D7C1497815482D\u0022",
-        "Last-Modified": "Thu, 05 Mar 2020 21:09:18 GMT",
-=======
         "Date": "Thu, 02 Apr 2020 23:49:33 GMT",
         "ETag": "\u00220x8D7D7607F077741\u0022",
         "Last-Modified": "Thu, 02 Apr 2020 23:49:34 GMT",
->>>>>>> 32e373e2
         "Server": [
           "Windows-Azure-Blob/1.0",
           "Microsoft-HTTPAPI/2.0"
         ],
         "x-ms-client-request-id": "31d9205d-7f5e-2fe0-7dda-9adcd7b8f841",
-<<<<<<< HEAD
-        "x-ms-request-id": "d52170df-301e-0022-3432-f35724000000",
-        "x-ms-version": "2019-10-10"
-=======
         "x-ms-request-id": "ca3bbc62-301e-006f-0149-094753000000",
         "x-ms-version": "2019-12-12"
->>>>>>> 32e373e2
       },
       "ResponseBody": []
     },
     {
-<<<<<<< HEAD
-      "RequestUri": "https://seanstagetest.blob.core.windows.net/test-container-43f8603e-c0a7-e63b-c88a-4a42a782c345/test-blob-cffc5c9c-01b0-d814-e9d9-df59190cea9d",
-=======
       "RequestUri": "https://seanmcccanary.blob.core.windows.net/test-container-43f8603e-c0a7-e63b-c88a-4a42a782c345/test-blob-cffc5c9c-01b0-d814-e9d9-df59190cea9d",
->>>>>>> 32e373e2
       "RequestMethod": "PUT",
       "RequestHeaders": {
         "Authorization": "Sanitized",
         "Content-Length": "1024",
         "If-None-Match": "*",
-<<<<<<< HEAD
-        "traceparent": "00-8a4f38cc5500144dbaf813c7b0aa8b73-66fd99f5554b8842-00",
-        "User-Agent": [
-          "azsdk-net-Storage.Blobs/12.4.0-dev.20200305.1",
-          "(.NET Core 4.6.28325.01; Microsoft Windows 10.0.18363 )"
-        ],
-        "x-ms-blob-type": "BlockBlob",
-        "x-ms-client-request-id": "1c3ceee9-8be1-c422-b572-c1d5e97cead1",
-        "x-ms-date": "Thu, 05 Mar 2020 21:09:18 GMT",
-        "x-ms-return-client-request-id": "true",
-        "x-ms-version": "2019-10-10"
-=======
         "traceparent": "00-b2a3c6bb582f3f4bba30525dfc334e86-1265d134dcd6b346-00",
         "User-Agent": [
           "azsdk-net-Storage.Blobs/12.5.0-dev.20200402.1",
@@ -94,56 +50,28 @@
         "x-ms-date": "Thu, 02 Apr 2020 23:49:35 GMT",
         "x-ms-return-client-request-id": "true",
         "x-ms-version": "2019-12-12"
->>>>>>> 32e373e2
       },
       "RequestBody": "XWfkhqmS5kNGwubSy5tHq1Vmkp4uXjJcCwBIhKCHFnHv/H5v1HGXCna4iO4aQgxNkTMEsnpLbv81h3upSWGjv6t04s8c2Nfjz4codtZEQcnz\u002BvNsg2P3pI5/Okz27sEUFchCpV89MblbIOLyIvgp8UWxtU5uNjtHfT5AnJ2K7OHGFGANAZtqtsk5EGOBBIGWVkgHRThypd6N\u002Bigh/JUc0TMBKw2XG\u002B\u002BqR/6FNSXYxni8qkVUg6eoVG\u002BBfwdzSLkzHT8vf9lz/jpZXP457G\u002B4tDOvZFJPx06MWdeeFZvoNv5FURjmqUefSawL\u002Byapbmf/ycvUxORn5FXxoiYC1eiecSb/9JtX0gvsDxumQ8sn4\u002BpvnkzQFHIa3m3C9QcgnHTDbIoAqXrMqPbA57TJwKCJyb48kjaczV205BUtlNwEy3Km4tZBJzpwovVVECy9UR3MOCxI5Ao9J54sS8RknhQZvBxBIt7JR6GEy/BARr0x9pP4YVuwu\u002BdoaLs4Fdt1DAThPFQQfC8/AvCKwxkZ/OHh\u002B1Uxazy4aQA12LkjkTLGD7/rXwpoIXlkuF9rJvfNTmzZVhmGQ6DHKdJU2qR1HHC9w7RaLp3XeNrbzbLdTUIIZ4lNSTsZP8seJDY3FEbV7pzurWJDcyDOAt4\u002Bqnbt6dyQS3MaKNI1pIToOwpnoGOUBd4W75/fxfNofkZd2pRUMDpapsnSu8bJuAjeWjgWZ2J6qqWY1/o8sYaAsamM2MrvlAvQDfmawUoYTDaXAGq7Uhfj4i/vvFg/HfVDUgkcPeA\u002B78YtRlpp4Ohaf4vEpbAbxV\u002BSqPWa/9eykO8DV29B\u002Bw5VWRGjjgy9egJGlTzNe3hFJ42qipXro/DverVrZYl5GYR8bkyfdzZS1C3zU2qa5BV2vi/il3B5arUhtBNWURV5zXu4UAwspq9WV7Vn90\u002BFVJag9KdZloITAwSWfcMj/IMYeobu4ZQISheAjD\u002B6EXJmm199tl1uHzf5pE0IlSjsMloyT33Jl3MCmKmP2ApCWPGRMOJjpkYlqlpO9TxG/7XvlFnkiML1nQTsex603kcstkxbd2VFiIwUDaUjeqE2u5j0n0OwXdAvnJPedisnccsTIT7w64hPqQvMz3od0iJitsCFwD8DfFl7K9rSZxJh7ZzZD1hjRc8PpPU35I1WEspwfL9robCMEKXldb\u002BufUL5a\u002BLeQ8LK/nHwdhtJy5fLJBkQYepS9kvrTf\u002Byfs8PYSazPnmqeM8Hpn1OeiuVQkQOGVCmnRxXp3SX8vXDF4Ch4BX1lo0eIaxKCLttA3sfVgq6pGV/acMKW5YEEoXZRI/8rZkVoKy37/ijW5Vg6qT4eJzqCHIbIXZR6jr2Gg4ncMMrcA==",
       "StatusCode": 201,
       "ResponseHeaders": {
         "Content-Length": "0",
         "Content-MD5": "c9sD5AKIj8zZLhkpf1BtVg==",
-<<<<<<< HEAD
-        "Date": "Thu, 05 Mar 2020 21:09:18 GMT",
-        "ETag": "\u00220x8D7C1497821CC13\u0022",
-        "Last-Modified": "Thu, 05 Mar 2020 21:09:18 GMT",
-=======
         "Date": "Thu, 02 Apr 2020 23:49:33 GMT",
         "ETag": "\u00220x8D7D7607F141E72\u0022",
         "Last-Modified": "Thu, 02 Apr 2020 23:49:34 GMT",
->>>>>>> 32e373e2
         "Server": [
           "Windows-Azure-Blob/1.0",
           "Microsoft-HTTPAPI/2.0"
         ],
         "x-ms-client-request-id": "1c3ceee9-8be1-c422-b572-c1d5e97cead1",
         "x-ms-content-crc64": "C8eyObXPJQs=",
-<<<<<<< HEAD
-        "x-ms-request-id": "d52170e1-301e-0022-3532-f35724000000",
-        "x-ms-request-server-encrypted": "true",
-        "x-ms-version": "2019-10-10"
-=======
         "x-ms-request-id": "ca3bbc68-301e-006f-0549-094753000000",
         "x-ms-request-server-encrypted": "true",
         "x-ms-version": "2019-12-12"
->>>>>>> 32e373e2
       },
       "ResponseBody": []
     },
     {
-<<<<<<< HEAD
-      "RequestUri": "https://seanstagetest.blob.core.windows.net/test-container-43f8603e-c0a7-e63b-c88a-4a42a782c345/test-blob-cffc5c9c-01b0-d814-e9d9-df59190cea9d",
-      "RequestMethod": "HEAD",
-      "RequestHeaders": {
-        "Authorization": "Sanitized",
-        "traceparent": "00-80be79950c2874429449fff8ab9fa6d2-8f72235d0e7dea49-00",
-        "User-Agent": [
-          "azsdk-net-Storage.Blobs/12.4.0-dev.20200305.1",
-          "(.NET Core 4.6.28325.01; Microsoft Windows 10.0.18363 )"
-        ],
-        "x-ms-client-request-id": "823d730e-0f87-c98f-bf45-00eb41df835e",
-        "x-ms-date": "Thu, 05 Mar 2020 21:09:18 GMT",
-        "x-ms-return-client-request-id": "true",
-        "x-ms-version": "2019-10-10"
-=======
       "RequestUri": "https://seanmcccanary.blob.core.windows.net/test-container-43f8603e-c0a7-e63b-c88a-4a42a782c345/test-blob-cffc5c9c-01b0-d814-e9d9-df59190cea9d",
       "RequestMethod": "HEAD",
       "RequestHeaders": {
@@ -157,7 +85,6 @@
         "x-ms-date": "Thu, 02 Apr 2020 23:49:35 GMT",
         "x-ms-return-client-request-id": "true",
         "x-ms-version": "2019-12-12"
->>>>>>> 32e373e2
       },
       "RequestBody": null,
       "StatusCode": 200,
@@ -166,15 +93,9 @@
         "Content-Length": "1024",
         "Content-MD5": "c9sD5AKIj8zZLhkpf1BtVg==",
         "Content-Type": "application/octet-stream",
-<<<<<<< HEAD
-        "Date": "Thu, 05 Mar 2020 21:09:18 GMT",
-        "ETag": "\u00220x8D7C1497821CC13\u0022",
-        "Last-Modified": "Thu, 05 Mar 2020 21:09:18 GMT",
-=======
         "Date": "Thu, 02 Apr 2020 23:49:34 GMT",
         "ETag": "\u00220x8D7D7607F141E72\u0022",
         "Last-Modified": "Thu, 02 Apr 2020 23:49:34 GMT",
->>>>>>> 32e373e2
         "Server": [
           "Windows-Azure-Blob/1.0",
           "Microsoft-HTTPAPI/2.0"
@@ -183,40 +104,16 @@
         "x-ms-access-tier-inferred": "true",
         "x-ms-blob-type": "BlockBlob",
         "x-ms-client-request-id": "823d730e-0f87-c98f-bf45-00eb41df835e",
-<<<<<<< HEAD
-        "x-ms-creation-time": "Thu, 05 Mar 2020 21:09:18 GMT",
-        "x-ms-lease-state": "available",
-        "x-ms-lease-status": "unlocked",
-        "x-ms-request-id": "d52170e2-301e-0022-3632-f35724000000",
-        "x-ms-server-encrypted": "true",
-        "x-ms-version": "2019-10-10"
-=======
         "x-ms-creation-time": "Thu, 02 Apr 2020 23:49:34 GMT",
         "x-ms-lease-state": "available",
         "x-ms-lease-status": "unlocked",
         "x-ms-request-id": "ca3bbc6c-301e-006f-0949-094753000000",
         "x-ms-server-encrypted": "true",
         "x-ms-version": "2019-12-12"
->>>>>>> 32e373e2
       },
       "ResponseBody": []
     },
     {
-<<<<<<< HEAD
-      "RequestUri": "https://seanstagetest.blob.core.windows.net/test-container-43f8603e-c0a7-e63b-c88a-4a42a782c345?restype=container",
-      "RequestMethod": "DELETE",
-      "RequestHeaders": {
-        "Authorization": "Sanitized",
-        "traceparent": "00-8d2319cc0848a446a2d2512fa730e2cd-bcf33333d64d2546-00",
-        "User-Agent": [
-          "azsdk-net-Storage.Blobs/12.4.0-dev.20200305.1",
-          "(.NET Core 4.6.28325.01; Microsoft Windows 10.0.18363 )"
-        ],
-        "x-ms-client-request-id": "75c7bda8-683f-254a-ea84-5728e5a1c3dd",
-        "x-ms-date": "Thu, 05 Mar 2020 21:09:19 GMT",
-        "x-ms-return-client-request-id": "true",
-        "x-ms-version": "2019-10-10"
-=======
       "RequestUri": "https://seanmcccanary.blob.core.windows.net/test-container-43f8603e-c0a7-e63b-c88a-4a42a782c345?restype=container",
       "RequestMethod": "DELETE",
       "RequestHeaders": {
@@ -230,39 +127,25 @@
         "x-ms-date": "Thu, 02 Apr 2020 23:49:35 GMT",
         "x-ms-return-client-request-id": "true",
         "x-ms-version": "2019-12-12"
->>>>>>> 32e373e2
       },
       "RequestBody": null,
       "StatusCode": 202,
       "ResponseHeaders": {
         "Content-Length": "0",
-<<<<<<< HEAD
-        "Date": "Thu, 05 Mar 2020 21:09:18 GMT",
-=======
         "Date": "Thu, 02 Apr 2020 23:49:34 GMT",
->>>>>>> 32e373e2
         "Server": [
           "Windows-Azure-Blob/1.0",
           "Microsoft-HTTPAPI/2.0"
         ],
         "x-ms-client-request-id": "75c7bda8-683f-254a-ea84-5728e5a1c3dd",
-<<<<<<< HEAD
-        "x-ms-request-id": "d52170e3-301e-0022-3732-f35724000000",
-        "x-ms-version": "2019-10-10"
-=======
         "x-ms-request-id": "ca3bbc78-301e-006f-1249-094753000000",
         "x-ms-version": "2019-12-12"
->>>>>>> 32e373e2
       },
       "ResponseBody": []
     }
   ],
   "Variables": {
     "RandomSeed": "1976539092",
-<<<<<<< HEAD
-    "Storage_TestConfigDefault": "ProductionTenant\nseanstagetest\nU2FuaXRpemVk\nhttps://seanstagetest.blob.core.windows.net\nhttp://seanstagetest.file.core.windows.net\nhttp://seanstagetest.queue.core.windows.net\nhttp://seanstagetest.table.core.windows.net\n\n\n\n\nhttp://seanstagetest-secondary.blob.core.windows.net\nhttp://seanstagetest-secondary.file.core.windows.net\nhttp://seanstagetest-secondary.queue.core.windows.net\nhttp://seanstagetest-secondary.table.core.windows.net\n\nSanitized\n\n\nCloud\nBlobEndpoint=https://seanstagetest.blob.core.windows.net/;QueueEndpoint=http://seanstagetest.queue.core.windows.net/;FileEndpoint=http://seanstagetest.file.core.windows.net/;BlobSecondaryEndpoint=http://seanstagetest-secondary.blob.core.windows.net/;QueueSecondaryEndpoint=http://seanstagetest-secondary.queue.core.windows.net/;FileSecondaryEndpoint=http://seanstagetest-secondary.file.core.windows.net/;AccountName=seanstagetest;AccountKey=Sanitized\nseanscope1"
-=======
     "Storage_TestConfigDefault": "ProductionTenant\nseanmcccanary\nU2FuaXRpemVk\nhttps://seanmcccanary.blob.core.windows.net\nhttps://seanmcccanary.file.core.windows.net\nhttps://seanmcccanary.queue.core.windows.net\nhttps://seanmcccanary.table.core.windows.net\n\n\n\n\nhttps://seanmcccanary-secondary.blob.core.windows.net\nhttps://seanmcccanary-secondary.file.core.windows.net\nhttps://seanmcccanary-secondary.queue.core.windows.net\nhttps://seanmcccanary-secondary.table.core.windows.net\n\nSanitized\n\n\nCloud\nBlobEndpoint=https://seanmcccanary.blob.core.windows.net/;QueueEndpoint=https://seanmcccanary.queue.core.windows.net/;FileEndpoint=https://seanmcccanary.file.core.windows.net/;BlobSecondaryEndpoint=https://seanmcccanary-secondary.blob.core.windows.net/;QueueSecondaryEndpoint=https://seanmcccanary-secondary.queue.core.windows.net/;FileSecondaryEndpoint=https://seanmcccanary-secondary.file.core.windows.net/;AccountName=seanmcccanary;AccountKey=Sanitized\nseanscope1"
->>>>>>> 32e373e2
   }
 }