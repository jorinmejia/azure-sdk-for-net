{
  "Entries": [
    {
<<<<<<< HEAD
      "RequestUri": "https://seanstagetest.blob.core.windows.net/test-container-6e42b8ae-ddd7-a8f0-8830-14959c05b679?restype=container",
      "RequestMethod": "PUT",
      "RequestHeaders": {
        "Authorization": "Sanitized",
        "traceparent": "00-4b16e91e5220a942bd5cb9301d1d8002-ae62f73e47d63848-00",
        "User-Agent": [
          "azsdk-net-Storage.Blobs/12.4.0-dev.20200305.1",
          "(.NET Core 4.6.28325.01; Microsoft Windows 10.0.18363 )"
        ],
        "x-ms-blob-public-access": "container",
        "x-ms-client-request-id": "640b4c18-9e92-423c-e82a-35b8ba287581",
        "x-ms-date": "Thu, 05 Mar 2020 21:08:38 GMT",
        "x-ms-return-client-request-id": "true",
        "x-ms-version": "2019-10-10"
=======
      "RequestUri": "https://seanmcccanary.blob.core.windows.net/test-container-00af8aeb-0f6b-5df7-4b8f-553243e3a268?restype=container",
      "RequestMethod": "PUT",
      "RequestHeaders": {
        "Authorization": "Sanitized",
        "traceparent": "00-1931362391dd2842b2290c683e636c45-9abe9ac9247b444e-00",
        "User-Agent": [
          "azsdk-net-Storage.Blobs/12.5.0-dev.20200403.1",
          "(.NET Core 4.6.28325.01; Microsoft Windows 10.0.18362 )"
        ],
        "x-ms-blob-public-access": "container",
        "x-ms-client-request-id": "2990a3be-7f2a-8a6e-0600-f457d47492b0",
        "x-ms-date": "Sat, 04 Apr 2020 01:47:27 GMT",
        "x-ms-return-client-request-id": "true",
        "x-ms-version": "2019-12-12"
>>>>>>> 32e373e2
      },
      "RequestBody": null,
      "StatusCode": 201,
      "ResponseHeaders": {
        "Content-Length": "0",
<<<<<<< HEAD
        "Date": "Thu, 05 Mar 2020 21:08:39 GMT",
        "ETag": "\u00220x8D7C14960791BF7\u0022",
        "Last-Modified": "Thu, 05 Mar 2020 21:08:39 GMT",
=======
        "Date": "Sat, 04 Apr 2020 01:47:27 GMT",
        "ETag": "\u00220x8D7D83A21871DDC\u0022",
        "Last-Modified": "Sat, 04 Apr 2020 01:47:27 GMT",
>>>>>>> 32e373e2
        "Server": [
          "Windows-Azure-Blob/1.0",
          "Microsoft-HTTPAPI/2.0"
        ],
<<<<<<< HEAD
        "x-ms-client-request-id": "640b4c18-9e92-423c-e82a-35b8ba287581",
        "x-ms-request-id": "1dfe5a04-501e-000b-6232-f36950000000",
        "x-ms-version": "2019-10-10"
=======
        "x-ms-client-request-id": "2990a3be-7f2a-8a6e-0600-f457d47492b0",
        "x-ms-request-id": "1aa020d3-e01e-0088-5022-0aa8a9000000",
        "x-ms-version": "2019-12-12"
>>>>>>> 32e373e2
      },
      "ResponseBody": []
    },
    {
<<<<<<< HEAD
      "RequestUri": "https://seanstagetest.blob.core.windows.net/test-container-6e42b8ae-ddd7-a8f0-8830-14959c05b679/test-blob-01021b5d-6e69-4335-e7ff-bcfcca88df36",
=======
      "RequestUri": "https://seanmcccanary.blob.core.windows.net/test-container-00af8aeb-0f6b-5df7-4b8f-553243e3a268/test-blob-12ec344c-961a-b55f-dc02-e1b7263ffb73",
>>>>>>> 32e373e2
      "RequestMethod": "PUT",
      "RequestHeaders": {
        "Authorization": "Sanitized",
        "Content-Length": "1024",
        "If-None-Match": "*",
<<<<<<< HEAD
        "traceparent": "00-7665f5e34582ea4eb7028ecd2e1439db-264732e6208e834d-00",
        "User-Agent": [
          "azsdk-net-Storage.Blobs/12.4.0-dev.20200305.1",
          "(.NET Core 4.6.28325.01; Microsoft Windows 10.0.18363 )"
        ],
        "x-ms-blob-type": "BlockBlob",
        "x-ms-client-request-id": "22ae5b3a-7eb3-68df-a2de-b16cb7695106",
        "x-ms-date": "Thu, 05 Mar 2020 21:08:39 GMT",
        "x-ms-return-client-request-id": "true",
        "x-ms-version": "2019-10-10"
=======
        "traceparent": "00-8c8cfb3d9fca394dab864505d2ff68b1-ecc39c348bf07143-00",
        "User-Agent": [
          "azsdk-net-Storage.Blobs/12.5.0-dev.20200403.1",
          "(.NET Core 4.6.28325.01; Microsoft Windows 10.0.18362 )"
        ],
        "x-ms-blob-type": "BlockBlob",
        "x-ms-client-request-id": "ba002858-d078-1233-c4ad-4f8ba12df79a",
        "x-ms-date": "Sat, 04 Apr 2020 01:47:28 GMT",
        "x-ms-return-client-request-id": "true",
        "x-ms-version": "2019-12-12"
>>>>>>> 32e373e2
      },
      "RequestBody": "7xhzn1J5PgqokOpEQlXYqiE4ay3rjSInQ9tMJ523ZMYFgWi7APJd0/bhaoqrG3KHKjeW7dTNh2H1TFt3LBZs8SwkPsHtHKkv2pc2CSOYeyhoxf1lIXbyN/kGxrSW5qbgdXhdh9yxmQ6OZhM8ln49XNAzDmYYBtC2MQfH5lb0mPPwVpSrO/NLtivv17pitaF7yWnjY9hAx26np1XV6rO3mc4fS0DqkiHc51g7KS4WU3tmTB3sEDUbsI4lA5Oddsx4Nz7rQ2pgkTZHB3t/BZ1AkFTab52WyoiYA5qxxI6OPnGLw/LwKw8RBbvmpAm6m6vx5HM/wwYu4Wy2UkDPr8youcgK9EKrUGVEyGnhryZ\u002B3mfvwOAbT3tqXOGGOtjPQVbvPutBsKdpRpQN\u002BvudTTFGN3PY4O7sjGpNn5dgJRWMdIYT8nE7PS7AhXpLDVR/zQ\u002BvPwJk92FnA7GA9BAPCSF\u002BgYV0iVrAC/pFGFt0oH8WzdKIseUTKH0lq\u002B6/ukkesHxYzIzOC0O07jQIH94G8mIyaiY\u002Bh1g7a1gHT91sAVCwJ2jeG9TzR8KO08KwCgmeH7mLjVAi3ygkHWAzxrtmSO3jV/h2J9aOPiJkr7SVimFPaDAk4HT/jkc/uv5zwIAGKIvVzbIRKPfi/U4tvS90jpL/412LQWd45MmwNm3YGn6iXocowL2uPkA4QuMl0dAXyytsdNwieuYjXOnpYPKKCeLQi1\u002BnS87UUaUdU/\u002BEUxL4mGpBa6ahgOOhBWTUxN5OrjgAVEZxb39dlyI3BCfnngnW8ceHSJ48Lwt7BkZp/4zGz6TGhP7Lhinr49ODanu8umZa/dIWx2WawyU69mk585iVcDWCIBoLC2qenGXKuMWQvkzgDgK6sAg/LMDYkZDAse877vlFOZlLT/JneCoA0AtgqjcdWOSV28AtQ/RZMnna3up1jsrLSoWylL8PUjfdPly1d\u002BZZolkKpRI5GPWl8Rx4jZpAikFAlWCyasMlhomIUAWYpLuTgTuRaui4kjGPDKOilsSdnLQadOKGpziV5R\u002BIscjwDU1h5Qxerx9ZiAIuIl4gg/DE6rNQfTDYDdoD/IXJL\u002BFpnv5WQLG4P\u002B2UwevfV4TZdGEvxMYVn5AcidcyW7Oaj1khxYRfykI\u002BDKvGvLxF\u002BLVVKYcjmmsaVP5uObfZhuM5\u002BTGRvZL/eqoe8LcbTuLT15Ai3DIsdvXuB3GF8ZGLZYbHjMOKszojVq/cBamz/gUbmmEmt6mxDYM8o7YheYgZkooxVMIfSCRV/4aDT3FLOwhralYvZa7cFn5AThCEAdwmw3IfgapC\u002B1I90bcjLb4R8GettQ8y6S3cVT1E3/kU0f2qXIv/LLpeKW4E8pP2uQ==",
      "StatusCode": 201,
      "ResponseHeaders": {
        "Content-Length": "0",
<<<<<<< HEAD
        "Content-MD5": "9hX3OjJzpPGoSSUEmX2qjA==",
        "Date": "Thu, 05 Mar 2020 21:08:39 GMT",
        "ETag": "\u00220x8D7C14960870AD3\u0022",
        "Last-Modified": "Thu, 05 Mar 2020 21:08:39 GMT",
=======
        "Content-MD5": "MfMdD\u002BoD3sTf5qsq84Rohg==",
        "Date": "Sat, 04 Apr 2020 01:47:27 GMT",
        "ETag": "\u00220x8D7D83A219C4034\u0022",
        "Last-Modified": "Sat, 04 Apr 2020 01:47:27 GMT",
>>>>>>> 32e373e2
        "Server": [
          "Windows-Azure-Blob/1.0",
          "Microsoft-HTTPAPI/2.0"
        ],
<<<<<<< HEAD
        "x-ms-client-request-id": "22ae5b3a-7eb3-68df-a2de-b16cb7695106",
        "x-ms-content-crc64": "uwVfmbwZ07s=",
        "x-ms-request-id": "1dfe5a08-501e-000b-6432-f36950000000",
        "x-ms-request-server-encrypted": "true",
        "x-ms-version": "2019-10-10"
=======
        "x-ms-client-request-id": "ba002858-d078-1233-c4ad-4f8ba12df79a",
        "x-ms-content-crc64": "DU9sUYboNao=",
        "x-ms-request-id": "1aa020e4-e01e-0088-5c22-0aa8a9000000",
        "x-ms-request-server-encrypted": "true",
        "x-ms-version": "2019-12-12"
>>>>>>> 32e373e2
      },
      "ResponseBody": []
    },
    {
<<<<<<< HEAD
      "RequestUri": "https://seanstagetest.blob.core.windows.net/test-container-6e42b8ae-ddd7-a8f0-8830-14959c05b679/test-blob-01021b5d-6e69-4335-e7ff-bcfcca88df36",
      "RequestMethod": "GET",
      "RequestHeaders": {
        "Authorization": "Sanitized",
        "traceparent": "00-855baeaf5a34c641bcdce9044924fec1-57c91068383d1742-00",
        "User-Agent": [
          "azsdk-net-Storage.Blobs/12.4.0-dev.20200305.1",
          "(.NET Core 4.6.28325.01; Microsoft Windows 10.0.18363 )"
        ],
        "x-ms-client-request-id": "2a184962-ec76-baae-73cf-c398f17b78d1",
        "x-ms-date": "Thu, 05 Mar 2020 21:08:39 GMT",
        "x-ms-range": "bytes=0-",
        "x-ms-return-client-request-id": "true",
        "x-ms-version": "2019-10-10"
=======
      "RequestUri": "https://seanmcccanary.blob.core.windows.net/test-container-00af8aeb-0f6b-5df7-4b8f-553243e3a268/test-blob-12ec344c-961a-b55f-dc02-e1b7263ffb73",
      "RequestMethod": "GET",
      "RequestHeaders": {
        "Authorization": "Sanitized",
        "traceparent": "00-10fe57f53200644f9f0d59a116dd3842-85a443abe654374c-00",
        "User-Agent": [
          "azsdk-net-Storage.Blobs/12.5.0-dev.20200403.1",
          "(.NET Core 4.6.28325.01; Microsoft Windows 10.0.18362 )"
        ],
        "x-ms-client-request-id": "c9ac512b-3c93-1740-8b1c-9afa86c02bc5",
        "x-ms-date": "Sat, 04 Apr 2020 01:47:28 GMT",
        "x-ms-return-client-request-id": "true",
        "x-ms-version": "2019-12-12"
>>>>>>> 32e373e2
      },
      "RequestBody": null,
      "StatusCode": 200,
      "ResponseHeaders": {
        "Accept-Ranges": "bytes",
        "Content-Length": "1024",
        "Content-MD5": "MfMdD\u002BoD3sTf5qsq84Rohg==",
        "Content-Type": "application/octet-stream",
<<<<<<< HEAD
        "Date": "Thu, 05 Mar 2020 21:08:39 GMT",
        "ETag": "\u00220x8D7C14960870AD3\u0022",
        "Last-Modified": "Thu, 05 Mar 2020 21:08:39 GMT",
=======
        "Date": "Sat, 04 Apr 2020 01:47:27 GMT",
        "ETag": "\u00220x8D7D83A219C4034\u0022",
        "Last-Modified": "Sat, 04 Apr 2020 01:47:27 GMT",
>>>>>>> 32e373e2
        "Server": [
          "Windows-Azure-Blob/1.0",
          "Microsoft-HTTPAPI/2.0"
        ],
        "x-ms-blob-type": "BlockBlob",
<<<<<<< HEAD
        "x-ms-client-request-id": "2a184962-ec76-baae-73cf-c398f17b78d1",
        "x-ms-creation-time": "Thu, 05 Mar 2020 21:08:39 GMT",
        "x-ms-lease-state": "available",
        "x-ms-lease-status": "unlocked",
        "x-ms-request-id": "1dfe5a0a-501e-000b-6532-f36950000000",
        "x-ms-server-encrypted": "true",
        "x-ms-version": "2019-10-10"
=======
        "x-ms-client-request-id": "c9ac512b-3c93-1740-8b1c-9afa86c02bc5",
        "x-ms-creation-time": "Sat, 04 Apr 2020 01:47:27 GMT",
        "x-ms-lease-state": "available",
        "x-ms-lease-status": "unlocked",
        "x-ms-request-id": "1aa020fe-e01e-0088-6f22-0aa8a9000000",
        "x-ms-server-encrypted": "true",
        "x-ms-version": "2019-12-12"
>>>>>>> 32e373e2
      },
      "ResponseBody": "7xhzn1J5PgqokOpEQlXYqiE4ay3rjSInQ9tMJ523ZMYFgWi7APJd0/bhaoqrG3KHKjeW7dTNh2H1TFt3LBZs8SwkPsHtHKkv2pc2CSOYeyhoxf1lIXbyN/kGxrSW5qbgdXhdh9yxmQ6OZhM8ln49XNAzDmYYBtC2MQfH5lb0mPPwVpSrO/NLtivv17pitaF7yWnjY9hAx26np1XV6rO3mc4fS0DqkiHc51g7KS4WU3tmTB3sEDUbsI4lA5Oddsx4Nz7rQ2pgkTZHB3t/BZ1AkFTab52WyoiYA5qxxI6OPnGLw/LwKw8RBbvmpAm6m6vx5HM/wwYu4Wy2UkDPr8youcgK9EKrUGVEyGnhryZ\u002B3mfvwOAbT3tqXOGGOtjPQVbvPutBsKdpRpQN\u002BvudTTFGN3PY4O7sjGpNn5dgJRWMdIYT8nE7PS7AhXpLDVR/zQ\u002BvPwJk92FnA7GA9BAPCSF\u002BgYV0iVrAC/pFGFt0oH8WzdKIseUTKH0lq\u002B6/ukkesHxYzIzOC0O07jQIH94G8mIyaiY\u002Bh1g7a1gHT91sAVCwJ2jeG9TzR8KO08KwCgmeH7mLjVAi3ygkHWAzxrtmSO3jV/h2J9aOPiJkr7SVimFPaDAk4HT/jkc/uv5zwIAGKIvVzbIRKPfi/U4tvS90jpL/412LQWd45MmwNm3YGn6iXocowL2uPkA4QuMl0dAXyytsdNwieuYjXOnpYPKKCeLQi1\u002BnS87UUaUdU/\u002BEUxL4mGpBa6ahgOOhBWTUxN5OrjgAVEZxb39dlyI3BCfnngnW8ceHSJ48Lwt7BkZp/4zGz6TGhP7Lhinr49ODanu8umZa/dIWx2WawyU69mk585iVcDWCIBoLC2qenGXKuMWQvkzgDgK6sAg/LMDYkZDAse877vlFOZlLT/JneCoA0AtgqjcdWOSV28AtQ/RZMnna3up1jsrLSoWylL8PUjfdPly1d\u002BZZolkKpRI5GPWl8Rx4jZpAikFAlWCyasMlhomIUAWYpLuTgTuRaui4kjGPDKOilsSdnLQadOKGpziV5R\u002BIscjwDU1h5Qxerx9ZiAIuIl4gg/DE6rNQfTDYDdoD/IXJL\u002BFpnv5WQLG4P\u002B2UwevfV4TZdGEvxMYVn5AcidcyW7Oaj1khxYRfykI\u002BDKvGvLxF\u002BLVVKYcjmmsaVP5uObfZhuM5\u002BTGRvZL/eqoe8LcbTuLT15Ai3DIsdvXuB3GF8ZGLZYbHjMOKszojVq/cBamz/gUbmmEmt6mxDYM8o7YheYgZkooxVMIfSCRV/4aDT3FLOwhralYvZa7cFn5AThCEAdwmw3IfgapC\u002B1I90bcjLb4R8GettQ8y6S3cVT1E3/kU0f2qXIv/LLpeKW4E8pP2uQ=="
    },
    {
<<<<<<< HEAD
      "RequestUri": "https://seanstagetest.blob.core.windows.net/test-container-6e42b8ae-ddd7-a8f0-8830-14959c05b679/test-blob-01021b5d-6e69-4335-e7ff-bcfcca88df36",
=======
      "RequestUri": "https://seanmcccanary.blob.core.windows.net/test-container-00af8aeb-0f6b-5df7-4b8f-553243e3a268/test-blob-12ec344c-961a-b55f-dc02-e1b7263ffb73",
>>>>>>> 32e373e2
      "RequestMethod": "PUT",
      "RequestHeaders": {
        "Authorization": "Sanitized",
        "Content-Length": "1024",
<<<<<<< HEAD
        "traceparent": "00-92cd51335ba5f145bd37e2806868db53-eb9b01f04cc25848-00",
        "User-Agent": [
          "azsdk-net-Storage.Blobs/12.4.0-dev.20200305.1",
          "(.NET Core 4.6.28325.01; Microsoft Windows 10.0.18363 )"
        ],
        "x-ms-blob-type": "BlockBlob",
        "x-ms-client-request-id": "6e095f34-2750-2990-6807-eacf9141bd4b",
        "x-ms-date": "Thu, 05 Mar 2020 21:08:39 GMT",
        "x-ms-return-client-request-id": "true",
        "x-ms-version": "2019-10-10"
=======
        "traceparent": "00-10abdf275dacb049bb60dc5d0b1420ff-6072a740390bff40-00",
        "User-Agent": [
          "azsdk-net-Storage.Blobs/12.5.0-dev.20200403.1",
          "(.NET Core 4.6.28325.01; Microsoft Windows 10.0.18362 )"
        ],
        "x-ms-blob-type": "BlockBlob",
        "x-ms-client-request-id": "4f605e1f-2d81-a906-5a3d-f994017074f1",
        "x-ms-date": "Sat, 04 Apr 2020 01:47:28 GMT",
        "x-ms-return-client-request-id": "true",
        "x-ms-version": "2019-12-12"
>>>>>>> 32e373e2
      },
      "RequestBody": "7xhzn1J5PgqokOpEQlXYqiE4ay3rjSInQ9tMJ523ZMYFgWi7APJd0/bhaoqrG3KHKjeW7dTNh2H1TFt3LBZs8SwkPsHtHKkv2pc2CSOYeyhoxf1lIXbyN/kGxrSW5qbgdXhdh9yxmQ6OZhM8ln49XNAzDmYYBtC2MQfH5lb0mPPwVpSrO/NLtivv17pitaF7yWnjY9hAx26np1XV6rO3mc4fS0DqkiHc51g7KS4WU3tmTB3sEDUbsI4lA5Oddsx4Nz7rQ2pgkTZHB3t/BZ1AkFTab52WyoiYA5qxxI6OPnGLw/LwKw8RBbvmpAm6m6vx5HM/wwYu4Wy2UkDPr8youcgK9EKrUGVEyGnhryZ\u002B3mfvwOAbT3tqXOGGOtjPQVbvPutBsKdpRpQN\u002BvudTTFGN3PY4O7sjGpNn5dgJRWMdIYT8nE7PS7AhXpLDVR/zQ\u002BvPwJk92FnA7GA9BAPCSF\u002BgYV0iVrAC/pFGFt0oH8WzdKIseUTKH0lq\u002B6/ukkesHxYzIzOC0O07jQIH94G8mIyaiY\u002Bh1g7a1gHT91sAVCwJ2jeG9TzR8KO08KwCgmeH7mLjVAi3ygkHWAzxrtmSO3jV/h2J9aOPiJkr7SVimFPaDAk4HT/jkc/uv5zwIAGKIvVzbIRKPfi/U4tvS90jpL/412LQWd45MmwNm3YGn6iXocowL2uPkA4QuMl0dAXyytsdNwieuYjXOnpYPKKCeLQi1\u002BnS87UUaUdU/\u002BEUxL4mGpBa6ahgOOhBWTUxN5OrjgAVEZxb39dlyI3BCfnngnW8ceHSJ48Lwt7BkZp/4zGz6TGhP7Lhinr49ODanu8umZa/dIWx2WawyU69mk585iVcDWCIBoLC2qenGXKuMWQvkzgDgK6sAg/LMDYkZDAse877vlFOZlLT/JneCoA0AtgqjcdWOSV28AtQ/RZMnna3up1jsrLSoWylL8PUjfdPly1d\u002BZZolkKpRI5GPWl8Rx4jZpAikFAlWCyasMlhomIUAWYpLuTgTuRaui4kjGPDKOilsSdnLQadOKGpziV5R\u002BIscjwDU1h5Qxerx9ZiAIuIl4gg/DE6rNQfTDYDdoD/IXJL\u002BFpnv5WQLG4P\u002B2UwevfV4TZdGEvxMYVn5AcidcyW7Oaj1khxYRfykI\u002BDKvGvLxF\u002BLVVKYcjmmsaVP5uObfZhuM5\u002BTGRvZL/eqoe8LcbTuLT15Ai3DIsdvXuB3GF8ZGLZYbHjMOKszojVq/cBamz/gUbmmEmt6mxDYM8o7YheYgZkooxVMIfSCRV/4aDT3FLOwhralYvZa7cFn5AThCEAdwmw3IfgapC\u002B1I90bcjLb4R8GettQ8y6S3cVT1E3/kU0f2qXIv/LLpeKW4E8pP2uQ==",
      "StatusCode": 201,
      "ResponseHeaders": {
        "Content-Length": "0",
<<<<<<< HEAD
        "Content-MD5": "9hX3OjJzpPGoSSUEmX2qjA==",
        "Date": "Thu, 05 Mar 2020 21:08:39 GMT",
        "ETag": "\u00220x8D7C14960A17248\u0022",
        "Last-Modified": "Thu, 05 Mar 2020 21:08:39 GMT",
=======
        "Content-MD5": "MfMdD\u002BoD3sTf5qsq84Rohg==",
        "Date": "Sat, 04 Apr 2020 01:47:28 GMT",
        "ETag": "\u00220x8D7D83A21BA2DE1\u0022",
        "Last-Modified": "Sat, 04 Apr 2020 01:47:28 GMT",
>>>>>>> 32e373e2
        "Server": [
          "Windows-Azure-Blob/1.0",
          "Microsoft-HTTPAPI/2.0"
        ],
<<<<<<< HEAD
        "x-ms-client-request-id": "6e095f34-2750-2990-6807-eacf9141bd4b",
        "x-ms-content-crc64": "uwVfmbwZ07s=",
        "x-ms-request-id": "1dfe5a0b-501e-000b-6632-f36950000000",
        "x-ms-request-server-encrypted": "true",
        "x-ms-version": "2019-10-10"
=======
        "x-ms-client-request-id": "4f605e1f-2d81-a906-5a3d-f994017074f1",
        "x-ms-content-crc64": "DU9sUYboNao=",
        "x-ms-request-id": "1aa02120-e01e-0088-0c22-0aa8a9000000",
        "x-ms-request-server-encrypted": "true",
        "x-ms-version": "2019-12-12"
>>>>>>> 32e373e2
      },
      "ResponseBody": []
    },
    {
<<<<<<< HEAD
      "RequestUri": "https://seanstagetest.blob.core.windows.net/test-container-6e42b8ae-ddd7-a8f0-8830-14959c05b679/test-blob-01021b5d-6e69-4335-e7ff-bcfcca88df36",
      "RequestMethod": "GET",
      "RequestHeaders": {
        "Authorization": "Sanitized",
        "traceparent": "00-b55dca602f033743872348765615abab-21de443feebdf344-00",
        "User-Agent": [
          "azsdk-net-Storage.Blobs/12.4.0-dev.20200305.1",
          "(.NET Core 4.6.28325.01; Microsoft Windows 10.0.18363 )"
        ],
        "x-ms-client-request-id": "9263dfa6-0971-5680-7080-4c85fc395441",
        "x-ms-date": "Thu, 05 Mar 2020 21:08:39 GMT",
        "x-ms-range": "bytes=0-",
        "x-ms-return-client-request-id": "true",
        "x-ms-version": "2019-10-10"
=======
      "RequestUri": "https://seanmcccanary.blob.core.windows.net/test-container-00af8aeb-0f6b-5df7-4b8f-553243e3a268/test-blob-12ec344c-961a-b55f-dc02-e1b7263ffb73",
      "RequestMethod": "GET",
      "RequestHeaders": {
        "Authorization": "Sanitized",
        "traceparent": "00-d8f7fd0ab9949d40b67308a3d3e72bd4-590330566b6b8549-00",
        "User-Agent": [
          "azsdk-net-Storage.Blobs/12.5.0-dev.20200403.1",
          "(.NET Core 4.6.28325.01; Microsoft Windows 10.0.18362 )"
        ],
        "x-ms-client-request-id": "27dbc0c4-dc5f-b544-a3b2-36da7fd6bb4b",
        "x-ms-date": "Sat, 04 Apr 2020 01:47:28 GMT",
        "x-ms-return-client-request-id": "true",
        "x-ms-version": "2019-12-12"
>>>>>>> 32e373e2
      },
      "RequestBody": null,
      "StatusCode": 200,
      "ResponseHeaders": {
        "Accept-Ranges": "bytes",
        "Content-Length": "1024",
        "Content-MD5": "MfMdD\u002BoD3sTf5qsq84Rohg==",
        "Content-Type": "application/octet-stream",
<<<<<<< HEAD
        "Date": "Thu, 05 Mar 2020 21:08:39 GMT",
        "ETag": "\u00220x8D7C14960A17248\u0022",
        "Last-Modified": "Thu, 05 Mar 2020 21:08:39 GMT",
=======
        "Date": "Sat, 04 Apr 2020 01:47:28 GMT",
        "ETag": "\u00220x8D7D83A21BA2DE1\u0022",
        "Last-Modified": "Sat, 04 Apr 2020 01:47:28 GMT",
>>>>>>> 32e373e2
        "Server": [
          "Windows-Azure-Blob/1.0",
          "Microsoft-HTTPAPI/2.0"
        ],
        "x-ms-blob-type": "BlockBlob",
<<<<<<< HEAD
        "x-ms-client-request-id": "9263dfa6-0971-5680-7080-4c85fc395441",
        "x-ms-creation-time": "Thu, 05 Mar 2020 21:08:39 GMT",
        "x-ms-lease-state": "available",
        "x-ms-lease-status": "unlocked",
        "x-ms-request-id": "1dfe5a0f-501e-000b-6a32-f36950000000",
        "x-ms-server-encrypted": "true",
        "x-ms-version": "2019-10-10"
=======
        "x-ms-client-request-id": "27dbc0c4-dc5f-b544-a3b2-36da7fd6bb4b",
        "x-ms-creation-time": "Sat, 04 Apr 2020 01:47:27 GMT",
        "x-ms-lease-state": "available",
        "x-ms-lease-status": "unlocked",
        "x-ms-request-id": "1aa02128-e01e-0088-1222-0aa8a9000000",
        "x-ms-server-encrypted": "true",
        "x-ms-version": "2019-12-12"
>>>>>>> 32e373e2
      },
      "ResponseBody": "7xhzn1J5PgqokOpEQlXYqiE4ay3rjSInQ9tMJ523ZMYFgWi7APJd0/bhaoqrG3KHKjeW7dTNh2H1TFt3LBZs8SwkPsHtHKkv2pc2CSOYeyhoxf1lIXbyN/kGxrSW5qbgdXhdh9yxmQ6OZhM8ln49XNAzDmYYBtC2MQfH5lb0mPPwVpSrO/NLtivv17pitaF7yWnjY9hAx26np1XV6rO3mc4fS0DqkiHc51g7KS4WU3tmTB3sEDUbsI4lA5Oddsx4Nz7rQ2pgkTZHB3t/BZ1AkFTab52WyoiYA5qxxI6OPnGLw/LwKw8RBbvmpAm6m6vx5HM/wwYu4Wy2UkDPr8youcgK9EKrUGVEyGnhryZ\u002B3mfvwOAbT3tqXOGGOtjPQVbvPutBsKdpRpQN\u002BvudTTFGN3PY4O7sjGpNn5dgJRWMdIYT8nE7PS7AhXpLDVR/zQ\u002BvPwJk92FnA7GA9BAPCSF\u002BgYV0iVrAC/pFGFt0oH8WzdKIseUTKH0lq\u002B6/ukkesHxYzIzOC0O07jQIH94G8mIyaiY\u002Bh1g7a1gHT91sAVCwJ2jeG9TzR8KO08KwCgmeH7mLjVAi3ygkHWAzxrtmSO3jV/h2J9aOPiJkr7SVimFPaDAk4HT/jkc/uv5zwIAGKIvVzbIRKPfi/U4tvS90jpL/412LQWd45MmwNm3YGn6iXocowL2uPkA4QuMl0dAXyytsdNwieuYjXOnpYPKKCeLQi1\u002BnS87UUaUdU/\u002BEUxL4mGpBa6ahgOOhBWTUxN5OrjgAVEZxb39dlyI3BCfnngnW8ceHSJ48Lwt7BkZp/4zGz6TGhP7Lhinr49ODanu8umZa/dIWx2WawyU69mk585iVcDWCIBoLC2qenGXKuMWQvkzgDgK6sAg/LMDYkZDAse877vlFOZlLT/JneCoA0AtgqjcdWOSV28AtQ/RZMnna3up1jsrLSoWylL8PUjfdPly1d\u002BZZolkKpRI5GPWl8Rx4jZpAikFAlWCyasMlhomIUAWYpLuTgTuRaui4kjGPDKOilsSdnLQadOKGpziV5R\u002BIscjwDU1h5Qxerx9ZiAIuIl4gg/DE6rNQfTDYDdoD/IXJL\u002BFpnv5WQLG4P\u002B2UwevfV4TZdGEvxMYVn5AcidcyW7Oaj1khxYRfykI\u002BDKvGvLxF\u002BLVVKYcjmmsaVP5uObfZhuM5\u002BTGRvZL/eqoe8LcbTuLT15Ai3DIsdvXuB3GF8ZGLZYbHjMOKszojVq/cBamz/gUbmmEmt6mxDYM8o7YheYgZkooxVMIfSCRV/4aDT3FLOwhralYvZa7cFn5AThCEAdwmw3IfgapC\u002B1I90bcjLb4R8GettQ8y6S3cVT1E3/kU0f2qXIv/LLpeKW4E8pP2uQ=="
    },
    {
<<<<<<< HEAD
      "RequestUri": "https://seanstagetest.blob.core.windows.net/test-container-6e42b8ae-ddd7-a8f0-8830-14959c05b679/test-blob-01021b5d-6e69-4335-e7ff-bcfcca88df36",
=======
      "RequestUri": "https://seanmcccanary.blob.core.windows.net/test-container-00af8aeb-0f6b-5df7-4b8f-553243e3a268/test-blob-12ec344c-961a-b55f-dc02-e1b7263ffb73",
>>>>>>> 32e373e2
      "RequestMethod": "PUT",
      "RequestHeaders": {
        "Authorization": "Sanitized",
        "Content-Length": "1024",
<<<<<<< HEAD
        "traceparent": "00-20e1d2f8cf459d49ab56f451ec1cea45-d69cc023ba1d3245-00",
        "User-Agent": [
          "azsdk-net-Storage.Blobs/12.4.0-dev.20200305.1",
          "(.NET Core 4.6.28325.01; Microsoft Windows 10.0.18363 )"
        ],
        "x-ms-blob-type": "BlockBlob",
        "x-ms-client-request-id": "b1299da2-2bdd-dfda-d7e4-ce93a8407e07",
        "x-ms-date": "Thu, 05 Mar 2020 21:08:39 GMT",
        "x-ms-return-client-request-id": "true",
        "x-ms-version": "2019-10-10"
=======
        "traceparent": "00-3b5a20d3c325d5499e2e1541c4843bd3-fdce2358f9729c46-00",
        "User-Agent": [
          "azsdk-net-Storage.Blobs/12.5.0-dev.20200403.1",
          "(.NET Core 4.6.28325.01; Microsoft Windows 10.0.18362 )"
        ],
        "x-ms-blob-type": "BlockBlob",
        "x-ms-client-request-id": "40d0f08d-4d95-d491-5e17-6ddac6fd330f",
        "x-ms-date": "Sat, 04 Apr 2020 01:47:28 GMT",
        "x-ms-return-client-request-id": "true",
        "x-ms-version": "2019-12-12"
>>>>>>> 32e373e2
      },
      "RequestBody": "7xhzn1J5PgqokOpEQlXYqiE4ay3rjSInQ9tMJ523ZMYFgWi7APJd0/bhaoqrG3KHKjeW7dTNh2H1TFt3LBZs8SwkPsHtHKkv2pc2CSOYeyhoxf1lIXbyN/kGxrSW5qbgdXhdh9yxmQ6OZhM8ln49XNAzDmYYBtC2MQfH5lb0mPPwVpSrO/NLtivv17pitaF7yWnjY9hAx26np1XV6rO3mc4fS0DqkiHc51g7KS4WU3tmTB3sEDUbsI4lA5Oddsx4Nz7rQ2pgkTZHB3t/BZ1AkFTab52WyoiYA5qxxI6OPnGLw/LwKw8RBbvmpAm6m6vx5HM/wwYu4Wy2UkDPr8youcgK9EKrUGVEyGnhryZ\u002B3mfvwOAbT3tqXOGGOtjPQVbvPutBsKdpRpQN\u002BvudTTFGN3PY4O7sjGpNn5dgJRWMdIYT8nE7PS7AhXpLDVR/zQ\u002BvPwJk92FnA7GA9BAPCSF\u002BgYV0iVrAC/pFGFt0oH8WzdKIseUTKH0lq\u002B6/ukkesHxYzIzOC0O07jQIH94G8mIyaiY\u002Bh1g7a1gHT91sAVCwJ2jeG9TzR8KO08KwCgmeH7mLjVAi3ygkHWAzxrtmSO3jV/h2J9aOPiJkr7SVimFPaDAk4HT/jkc/uv5zwIAGKIvVzbIRKPfi/U4tvS90jpL/412LQWd45MmwNm3YGn6iXocowL2uPkA4QuMl0dAXyytsdNwieuYjXOnpYPKKCeLQi1\u002BnS87UUaUdU/\u002BEUxL4mGpBa6ahgOOhBWTUxN5OrjgAVEZxb39dlyI3BCfnngnW8ceHSJ48Lwt7BkZp/4zGz6TGhP7Lhinr49ODanu8umZa/dIWx2WawyU69mk585iVcDWCIBoLC2qenGXKuMWQvkzgDgK6sAg/LMDYkZDAse877vlFOZlLT/JneCoA0AtgqjcdWOSV28AtQ/RZMnna3up1jsrLSoWylL8PUjfdPly1d\u002BZZolkKpRI5GPWl8Rx4jZpAikFAlWCyasMlhomIUAWYpLuTgTuRaui4kjGPDKOilsSdnLQadOKGpziV5R\u002BIscjwDU1h5Qxerx9ZiAIuIl4gg/DE6rNQfTDYDdoD/IXJL\u002BFpnv5WQLG4P\u002B2UwevfV4TZdGEvxMYVn5AcidcyW7Oaj1khxYRfykI\u002BDKvGvLxF\u002BLVVKYcjmmsaVP5uObfZhuM5\u002BTGRvZL/eqoe8LcbTuLT15Ai3DIsdvXuB3GF8ZGLZYbHjMOKszojVq/cBamz/gUbmmEmt6mxDYM8o7YheYgZkooxVMIfSCRV/4aDT3FLOwhralYvZa7cFn5AThCEAdwmw3IfgapC\u002B1I90bcjLb4R8GettQ8y6S3cVT1E3/kU0f2qXIv/LLpeKW4E8pP2uQ==",
      "StatusCode": 201,
      "ResponseHeaders": {
        "Content-Length": "0",
<<<<<<< HEAD
        "Content-MD5": "9hX3OjJzpPGoSSUEmX2qjA==",
        "Date": "Thu, 05 Mar 2020 21:08:39 GMT",
        "ETag": "\u00220x8D7C14960BB1341\u0022",
        "Last-Modified": "Thu, 05 Mar 2020 21:08:39 GMT",
=======
        "Content-MD5": "MfMdD\u002BoD3sTf5qsq84Rohg==",
        "Date": "Sat, 04 Apr 2020 01:47:28 GMT",
        "ETag": "\u00220x8D7D83A21D2EA84\u0022",
        "Last-Modified": "Sat, 04 Apr 2020 01:47:28 GMT",
>>>>>>> 32e373e2
        "Server": [
          "Windows-Azure-Blob/1.0",
          "Microsoft-HTTPAPI/2.0"
        ],
<<<<<<< HEAD
        "x-ms-client-request-id": "b1299da2-2bdd-dfda-d7e4-ce93a8407e07",
        "x-ms-content-crc64": "uwVfmbwZ07s=",
        "x-ms-request-id": "1dfe5a11-501e-000b-6c32-f36950000000",
        "x-ms-request-server-encrypted": "true",
        "x-ms-version": "2019-10-10"
=======
        "x-ms-client-request-id": "40d0f08d-4d95-d491-5e17-6ddac6fd330f",
        "x-ms-content-crc64": "DU9sUYboNao=",
        "x-ms-request-id": "1aa02130-e01e-0088-1a22-0aa8a9000000",
        "x-ms-request-server-encrypted": "true",
        "x-ms-version": "2019-12-12"
>>>>>>> 32e373e2
      },
      "ResponseBody": []
    },
    {
<<<<<<< HEAD
      "RequestUri": "https://seanstagetest.blob.core.windows.net/test-container-6e42b8ae-ddd7-a8f0-8830-14959c05b679/test-blob-01021b5d-6e69-4335-e7ff-bcfcca88df36",
      "RequestMethod": "GET",
      "RequestHeaders": {
        "Authorization": "Sanitized",
        "traceparent": "00-0802736511387549844c29f445e7315b-164449779586a34f-00",
        "User-Agent": [
          "azsdk-net-Storage.Blobs/12.4.0-dev.20200305.1",
          "(.NET Core 4.6.28325.01; Microsoft Windows 10.0.18363 )"
        ],
        "x-ms-client-request-id": "5fe241e7-a20f-1563-3788-26071c3b9658",
        "x-ms-date": "Thu, 05 Mar 2020 21:08:39 GMT",
        "x-ms-range": "bytes=0-",
        "x-ms-return-client-request-id": "true",
        "x-ms-version": "2019-10-10"
=======
      "RequestUri": "https://seanmcccanary.blob.core.windows.net/test-container-00af8aeb-0f6b-5df7-4b8f-553243e3a268/test-blob-12ec344c-961a-b55f-dc02-e1b7263ffb73",
      "RequestMethod": "GET",
      "RequestHeaders": {
        "Authorization": "Sanitized",
        "traceparent": "00-943b95bed654484787e37a70d9db691d-a0db35e57d89fb4d-00",
        "User-Agent": [
          "azsdk-net-Storage.Blobs/12.5.0-dev.20200403.1",
          "(.NET Core 4.6.28325.01; Microsoft Windows 10.0.18362 )"
        ],
        "x-ms-client-request-id": "8e4d803d-7a06-43b6-8515-669dd9715c88",
        "x-ms-date": "Sat, 04 Apr 2020 01:47:28 GMT",
        "x-ms-return-client-request-id": "true",
        "x-ms-version": "2019-12-12"
>>>>>>> 32e373e2
      },
      "RequestBody": null,
      "StatusCode": 200,
      "ResponseHeaders": {
        "Accept-Ranges": "bytes",
        "Content-Length": "1024",
        "Content-MD5": "MfMdD\u002BoD3sTf5qsq84Rohg==",
        "Content-Type": "application/octet-stream",
<<<<<<< HEAD
        "Date": "Thu, 05 Mar 2020 21:08:39 GMT",
        "ETag": "\u00220x8D7C14960BB1341\u0022",
        "Last-Modified": "Thu, 05 Mar 2020 21:08:39 GMT",
=======
        "Date": "Sat, 04 Apr 2020 01:47:28 GMT",
        "ETag": "\u00220x8D7D83A21D2EA84\u0022",
        "Last-Modified": "Sat, 04 Apr 2020 01:47:28 GMT",
>>>>>>> 32e373e2
        "Server": [
          "Windows-Azure-Blob/1.0",
          "Microsoft-HTTPAPI/2.0"
        ],
        "x-ms-blob-type": "BlockBlob",
<<<<<<< HEAD
        "x-ms-client-request-id": "5fe241e7-a20f-1563-3788-26071c3b9658",
        "x-ms-creation-time": "Thu, 05 Mar 2020 21:08:39 GMT",
        "x-ms-lease-state": "available",
        "x-ms-lease-status": "unlocked",
        "x-ms-request-id": "1dfe5a14-501e-000b-6f32-f36950000000",
        "x-ms-server-encrypted": "true",
        "x-ms-version": "2019-10-10"
=======
        "x-ms-client-request-id": "8e4d803d-7a06-43b6-8515-669dd9715c88",
        "x-ms-creation-time": "Sat, 04 Apr 2020 01:47:27 GMT",
        "x-ms-lease-state": "available",
        "x-ms-lease-status": "unlocked",
        "x-ms-request-id": "1aa0213c-e01e-0088-2522-0aa8a9000000",
        "x-ms-server-encrypted": "true",
        "x-ms-version": "2019-12-12"
>>>>>>> 32e373e2
      },
      "ResponseBody": "7xhzn1J5PgqokOpEQlXYqiE4ay3rjSInQ9tMJ523ZMYFgWi7APJd0/bhaoqrG3KHKjeW7dTNh2H1TFt3LBZs8SwkPsHtHKkv2pc2CSOYeyhoxf1lIXbyN/kGxrSW5qbgdXhdh9yxmQ6OZhM8ln49XNAzDmYYBtC2MQfH5lb0mPPwVpSrO/NLtivv17pitaF7yWnjY9hAx26np1XV6rO3mc4fS0DqkiHc51g7KS4WU3tmTB3sEDUbsI4lA5Oddsx4Nz7rQ2pgkTZHB3t/BZ1AkFTab52WyoiYA5qxxI6OPnGLw/LwKw8RBbvmpAm6m6vx5HM/wwYu4Wy2UkDPr8youcgK9EKrUGVEyGnhryZ\u002B3mfvwOAbT3tqXOGGOtjPQVbvPutBsKdpRpQN\u002BvudTTFGN3PY4O7sjGpNn5dgJRWMdIYT8nE7PS7AhXpLDVR/zQ\u002BvPwJk92FnA7GA9BAPCSF\u002BgYV0iVrAC/pFGFt0oH8WzdKIseUTKH0lq\u002B6/ukkesHxYzIzOC0O07jQIH94G8mIyaiY\u002Bh1g7a1gHT91sAVCwJ2jeG9TzR8KO08KwCgmeH7mLjVAi3ygkHWAzxrtmSO3jV/h2J9aOPiJkr7SVimFPaDAk4HT/jkc/uv5zwIAGKIvVzbIRKPfi/U4tvS90jpL/412LQWd45MmwNm3YGn6iXocowL2uPkA4QuMl0dAXyytsdNwieuYjXOnpYPKKCeLQi1\u002BnS87UUaUdU/\u002BEUxL4mGpBa6ahgOOhBWTUxN5OrjgAVEZxb39dlyI3BCfnngnW8ceHSJ48Lwt7BkZp/4zGz6TGhP7Lhinr49ODanu8umZa/dIWx2WawyU69mk585iVcDWCIBoLC2qenGXKuMWQvkzgDgK6sAg/LMDYkZDAse877vlFOZlLT/JneCoA0AtgqjcdWOSV28AtQ/RZMnna3up1jsrLSoWylL8PUjfdPly1d\u002BZZolkKpRI5GPWl8Rx4jZpAikFAlWCyasMlhomIUAWYpLuTgTuRaui4kjGPDKOilsSdnLQadOKGpziV5R\u002BIscjwDU1h5Qxerx9ZiAIuIl4gg/DE6rNQfTDYDdoD/IXJL\u002BFpnv5WQLG4P\u002B2UwevfV4TZdGEvxMYVn5AcidcyW7Oaj1khxYRfykI\u002BDKvGvLxF\u002BLVVKYcjmmsaVP5uObfZhuM5\u002BTGRvZL/eqoe8LcbTuLT15Ai3DIsdvXuB3GF8ZGLZYbHjMOKszojVq/cBamz/gUbmmEmt6mxDYM8o7YheYgZkooxVMIfSCRV/4aDT3FLOwhralYvZa7cFn5AThCEAdwmw3IfgapC\u002B1I90bcjLb4R8GettQ8y6S3cVT1E3/kU0f2qXIv/LLpeKW4E8pP2uQ=="
    },
    {
<<<<<<< HEAD
      "RequestUri": "https://seanstagetest.blob.core.windows.net/test-container-6e42b8ae-ddd7-a8f0-8830-14959c05b679?restype=container",
      "RequestMethod": "DELETE",
      "RequestHeaders": {
        "Authorization": "Sanitized",
        "traceparent": "00-47028761f6bbb5448851a2aa520a7715-b200ed7af47f7a4d-00",
        "User-Agent": [
          "azsdk-net-Storage.Blobs/12.4.0-dev.20200305.1",
          "(.NET Core 4.6.28325.01; Microsoft Windows 10.0.18363 )"
        ],
        "x-ms-client-request-id": "67ac760e-1f5d-3cf7-0220-476c40599ed3",
        "x-ms-date": "Thu, 05 Mar 2020 21:08:39 GMT",
        "x-ms-return-client-request-id": "true",
        "x-ms-version": "2019-10-10"
=======
      "RequestUri": "https://seanmcccanary.blob.core.windows.net/test-container-00af8aeb-0f6b-5df7-4b8f-553243e3a268?restype=container",
      "RequestMethod": "DELETE",
      "RequestHeaders": {
        "Authorization": "Sanitized",
        "traceparent": "00-5f780422593e284b8e2d16345aaeff2f-5a7b30ae8f0c2d4e-00",
        "User-Agent": [
          "azsdk-net-Storage.Blobs/12.5.0-dev.20200403.1",
          "(.NET Core 4.6.28325.01; Microsoft Windows 10.0.18362 )"
        ],
        "x-ms-client-request-id": "469d4282-a4b0-b908-0ab9-97a584b5a402",
        "x-ms-date": "Sat, 04 Apr 2020 01:47:28 GMT",
        "x-ms-return-client-request-id": "true",
        "x-ms-version": "2019-12-12"
>>>>>>> 32e373e2
      },
      "RequestBody": null,
      "StatusCode": 202,
      "ResponseHeaders": {
        "Content-Length": "0",
<<<<<<< HEAD
        "Date": "Thu, 05 Mar 2020 21:08:39 GMT",
=======
        "Date": "Sat, 04 Apr 2020 01:47:28 GMT",
>>>>>>> 32e373e2
        "Server": [
          "Windows-Azure-Blob/1.0",
          "Microsoft-HTTPAPI/2.0"
        ],
<<<<<<< HEAD
        "x-ms-client-request-id": "67ac760e-1f5d-3cf7-0220-476c40599ed3",
        "x-ms-request-id": "1dfe5a16-501e-000b-7132-f36950000000",
        "x-ms-version": "2019-10-10"
=======
        "x-ms-client-request-id": "469d4282-a4b0-b908-0ab9-97a584b5a402",
        "x-ms-request-id": "1aa02149-e01e-0088-3222-0aa8a9000000",
        "x-ms-version": "2019-12-12"
>>>>>>> 32e373e2
      },
      "ResponseBody": []
    }
  ],
  "Variables": {
<<<<<<< HEAD
    "RandomSeed": "1933810664",
    "Storage_TestConfigDefault": "ProductionTenant\nseanstagetest\nU2FuaXRpemVk\nhttps://seanstagetest.blob.core.windows.net\nhttp://seanstagetest.file.core.windows.net\nhttp://seanstagetest.queue.core.windows.net\nhttp://seanstagetest.table.core.windows.net\n\n\n\n\nhttp://seanstagetest-secondary.blob.core.windows.net\nhttp://seanstagetest-secondary.file.core.windows.net\nhttp://seanstagetest-secondary.queue.core.windows.net\nhttp://seanstagetest-secondary.table.core.windows.net\n\nSanitized\n\n\nCloud\nBlobEndpoint=https://seanstagetest.blob.core.windows.net/;QueueEndpoint=http://seanstagetest.queue.core.windows.net/;FileEndpoint=http://seanstagetest.file.core.windows.net/;BlobSecondaryEndpoint=http://seanstagetest-secondary.blob.core.windows.net/;QueueSecondaryEndpoint=http://seanstagetest-secondary.queue.core.windows.net/;FileSecondaryEndpoint=http://seanstagetest-secondary.file.core.windows.net/;AccountName=seanstagetest;AccountKey=Sanitized\nseanscope1"
=======
    "RandomSeed": "1243863380",
    "Storage_TestConfigDefault": "ProductionTenant\nseanmcccanary\nU2FuaXRpemVk\nhttps://seanmcccanary.blob.core.windows.net\nhttps://seanmcccanary.file.core.windows.net\nhttps://seanmcccanary.queue.core.windows.net\nhttps://seanmcccanary.table.core.windows.net\n\n\n\n\nhttps://seanmcccanary-secondary.blob.core.windows.net\nhttps://seanmcccanary-secondary.file.core.windows.net\nhttps://seanmcccanary-secondary.queue.core.windows.net\nhttps://seanmcccanary-secondary.table.core.windows.net\n\nSanitized\n\n\nCloud\nBlobEndpoint=https://seanmcccanary.blob.core.windows.net/;QueueEndpoint=https://seanmcccanary.queue.core.windows.net/;FileEndpoint=https://seanmcccanary.file.core.windows.net/;BlobSecondaryEndpoint=https://seanmcccanary-secondary.blob.core.windows.net/;QueueSecondaryEndpoint=https://seanmcccanary-secondary.queue.core.windows.net/;FileSecondaryEndpoint=https://seanmcccanary-secondary.file.core.windows.net/;AccountName=seanmcccanary;AccountKey=Sanitized\nseanscope1"
>>>>>>> 32e373e2
  }
}<|MERGE_RESOLUTION|>--- conflicted
+++ resolved
@@ -1,22 +1,6 @@
 {
   "Entries": [
     {
-<<<<<<< HEAD
-      "RequestUri": "https://seanstagetest.blob.core.windows.net/test-container-6e42b8ae-ddd7-a8f0-8830-14959c05b679?restype=container",
-      "RequestMethod": "PUT",
-      "RequestHeaders": {
-        "Authorization": "Sanitized",
-        "traceparent": "00-4b16e91e5220a942bd5cb9301d1d8002-ae62f73e47d63848-00",
-        "User-Agent": [
-          "azsdk-net-Storage.Blobs/12.4.0-dev.20200305.1",
-          "(.NET Core 4.6.28325.01; Microsoft Windows 10.0.18363 )"
-        ],
-        "x-ms-blob-public-access": "container",
-        "x-ms-client-request-id": "640b4c18-9e92-423c-e82a-35b8ba287581",
-        "x-ms-date": "Thu, 05 Mar 2020 21:08:38 GMT",
-        "x-ms-return-client-request-id": "true",
-        "x-ms-version": "2019-10-10"
-=======
       "RequestUri": "https://seanmcccanary.blob.core.windows.net/test-container-00af8aeb-0f6b-5df7-4b8f-553243e3a268?restype=container",
       "RequestMethod": "PUT",
       "RequestHeaders": {
@@ -31,60 +15,31 @@
         "x-ms-date": "Sat, 04 Apr 2020 01:47:27 GMT",
         "x-ms-return-client-request-id": "true",
         "x-ms-version": "2019-12-12"
->>>>>>> 32e373e2
       },
       "RequestBody": null,
       "StatusCode": 201,
       "ResponseHeaders": {
         "Content-Length": "0",
-<<<<<<< HEAD
-        "Date": "Thu, 05 Mar 2020 21:08:39 GMT",
-        "ETag": "\u00220x8D7C14960791BF7\u0022",
-        "Last-Modified": "Thu, 05 Mar 2020 21:08:39 GMT",
-=======
         "Date": "Sat, 04 Apr 2020 01:47:27 GMT",
         "ETag": "\u00220x8D7D83A21871DDC\u0022",
         "Last-Modified": "Sat, 04 Apr 2020 01:47:27 GMT",
->>>>>>> 32e373e2
-        "Server": [
-          "Windows-Azure-Blob/1.0",
-          "Microsoft-HTTPAPI/2.0"
-        ],
-<<<<<<< HEAD
-        "x-ms-client-request-id": "640b4c18-9e92-423c-e82a-35b8ba287581",
-        "x-ms-request-id": "1dfe5a04-501e-000b-6232-f36950000000",
-        "x-ms-version": "2019-10-10"
-=======
+        "Server": [
+          "Windows-Azure-Blob/1.0",
+          "Microsoft-HTTPAPI/2.0"
+        ],
         "x-ms-client-request-id": "2990a3be-7f2a-8a6e-0600-f457d47492b0",
         "x-ms-request-id": "1aa020d3-e01e-0088-5022-0aa8a9000000",
         "x-ms-version": "2019-12-12"
->>>>>>> 32e373e2
-      },
-      "ResponseBody": []
-    },
-    {
-<<<<<<< HEAD
-      "RequestUri": "https://seanstagetest.blob.core.windows.net/test-container-6e42b8ae-ddd7-a8f0-8830-14959c05b679/test-blob-01021b5d-6e69-4335-e7ff-bcfcca88df36",
-=======
-      "RequestUri": "https://seanmcccanary.blob.core.windows.net/test-container-00af8aeb-0f6b-5df7-4b8f-553243e3a268/test-blob-12ec344c-961a-b55f-dc02-e1b7263ffb73",
->>>>>>> 32e373e2
+      },
+      "ResponseBody": []
+    },
+    {
+      "RequestUri": "https://seanmcccanary.blob.core.windows.net/test-container-00af8aeb-0f6b-5df7-4b8f-553243e3a268/test-blob-12ec344c-961a-b55f-dc02-e1b7263ffb73",
       "RequestMethod": "PUT",
       "RequestHeaders": {
         "Authorization": "Sanitized",
         "Content-Length": "1024",
         "If-None-Match": "*",
-<<<<<<< HEAD
-        "traceparent": "00-7665f5e34582ea4eb7028ecd2e1439db-264732e6208e834d-00",
-        "User-Agent": [
-          "azsdk-net-Storage.Blobs/12.4.0-dev.20200305.1",
-          "(.NET Core 4.6.28325.01; Microsoft Windows 10.0.18363 )"
-        ],
-        "x-ms-blob-type": "BlockBlob",
-        "x-ms-client-request-id": "22ae5b3a-7eb3-68df-a2de-b16cb7695106",
-        "x-ms-date": "Thu, 05 Mar 2020 21:08:39 GMT",
-        "x-ms-return-client-request-id": "true",
-        "x-ms-version": "2019-10-10"
-=======
         "traceparent": "00-8c8cfb3d9fca394dab864505d2ff68b1-ecc39c348bf07143-00",
         "User-Agent": [
           "azsdk-net-Storage.Blobs/12.5.0-dev.20200403.1",
@@ -95,64 +50,32 @@
         "x-ms-date": "Sat, 04 Apr 2020 01:47:28 GMT",
         "x-ms-return-client-request-id": "true",
         "x-ms-version": "2019-12-12"
->>>>>>> 32e373e2
       },
       "RequestBody": "7xhzn1J5PgqokOpEQlXYqiE4ay3rjSInQ9tMJ523ZMYFgWi7APJd0/bhaoqrG3KHKjeW7dTNh2H1TFt3LBZs8SwkPsHtHKkv2pc2CSOYeyhoxf1lIXbyN/kGxrSW5qbgdXhdh9yxmQ6OZhM8ln49XNAzDmYYBtC2MQfH5lb0mPPwVpSrO/NLtivv17pitaF7yWnjY9hAx26np1XV6rO3mc4fS0DqkiHc51g7KS4WU3tmTB3sEDUbsI4lA5Oddsx4Nz7rQ2pgkTZHB3t/BZ1AkFTab52WyoiYA5qxxI6OPnGLw/LwKw8RBbvmpAm6m6vx5HM/wwYu4Wy2UkDPr8youcgK9EKrUGVEyGnhryZ\u002B3mfvwOAbT3tqXOGGOtjPQVbvPutBsKdpRpQN\u002BvudTTFGN3PY4O7sjGpNn5dgJRWMdIYT8nE7PS7AhXpLDVR/zQ\u002BvPwJk92FnA7GA9BAPCSF\u002BgYV0iVrAC/pFGFt0oH8WzdKIseUTKH0lq\u002B6/ukkesHxYzIzOC0O07jQIH94G8mIyaiY\u002Bh1g7a1gHT91sAVCwJ2jeG9TzR8KO08KwCgmeH7mLjVAi3ygkHWAzxrtmSO3jV/h2J9aOPiJkr7SVimFPaDAk4HT/jkc/uv5zwIAGKIvVzbIRKPfi/U4tvS90jpL/412LQWd45MmwNm3YGn6iXocowL2uPkA4QuMl0dAXyytsdNwieuYjXOnpYPKKCeLQi1\u002BnS87UUaUdU/\u002BEUxL4mGpBa6ahgOOhBWTUxN5OrjgAVEZxb39dlyI3BCfnngnW8ceHSJ48Lwt7BkZp/4zGz6TGhP7Lhinr49ODanu8umZa/dIWx2WawyU69mk585iVcDWCIBoLC2qenGXKuMWQvkzgDgK6sAg/LMDYkZDAse877vlFOZlLT/JneCoA0AtgqjcdWOSV28AtQ/RZMnna3up1jsrLSoWylL8PUjfdPly1d\u002BZZolkKpRI5GPWl8Rx4jZpAikFAlWCyasMlhomIUAWYpLuTgTuRaui4kjGPDKOilsSdnLQadOKGpziV5R\u002BIscjwDU1h5Qxerx9ZiAIuIl4gg/DE6rNQfTDYDdoD/IXJL\u002BFpnv5WQLG4P\u002B2UwevfV4TZdGEvxMYVn5AcidcyW7Oaj1khxYRfykI\u002BDKvGvLxF\u002BLVVKYcjmmsaVP5uObfZhuM5\u002BTGRvZL/eqoe8LcbTuLT15Ai3DIsdvXuB3GF8ZGLZYbHjMOKszojVq/cBamz/gUbmmEmt6mxDYM8o7YheYgZkooxVMIfSCRV/4aDT3FLOwhralYvZa7cFn5AThCEAdwmw3IfgapC\u002B1I90bcjLb4R8GettQ8y6S3cVT1E3/kU0f2qXIv/LLpeKW4E8pP2uQ==",
       "StatusCode": 201,
       "ResponseHeaders": {
         "Content-Length": "0",
-<<<<<<< HEAD
-        "Content-MD5": "9hX3OjJzpPGoSSUEmX2qjA==",
-        "Date": "Thu, 05 Mar 2020 21:08:39 GMT",
-        "ETag": "\u00220x8D7C14960870AD3\u0022",
-        "Last-Modified": "Thu, 05 Mar 2020 21:08:39 GMT",
-=======
         "Content-MD5": "MfMdD\u002BoD3sTf5qsq84Rohg==",
         "Date": "Sat, 04 Apr 2020 01:47:27 GMT",
         "ETag": "\u00220x8D7D83A219C4034\u0022",
         "Last-Modified": "Sat, 04 Apr 2020 01:47:27 GMT",
->>>>>>> 32e373e2
-        "Server": [
-          "Windows-Azure-Blob/1.0",
-          "Microsoft-HTTPAPI/2.0"
-        ],
-<<<<<<< HEAD
-        "x-ms-client-request-id": "22ae5b3a-7eb3-68df-a2de-b16cb7695106",
-        "x-ms-content-crc64": "uwVfmbwZ07s=",
-        "x-ms-request-id": "1dfe5a08-501e-000b-6432-f36950000000",
-        "x-ms-request-server-encrypted": "true",
-        "x-ms-version": "2019-10-10"
-=======
+        "Server": [
+          "Windows-Azure-Blob/1.0",
+          "Microsoft-HTTPAPI/2.0"
+        ],
         "x-ms-client-request-id": "ba002858-d078-1233-c4ad-4f8ba12df79a",
         "x-ms-content-crc64": "DU9sUYboNao=",
         "x-ms-request-id": "1aa020e4-e01e-0088-5c22-0aa8a9000000",
         "x-ms-request-server-encrypted": "true",
         "x-ms-version": "2019-12-12"
->>>>>>> 32e373e2
-      },
-      "ResponseBody": []
-    },
-    {
-<<<<<<< HEAD
-      "RequestUri": "https://seanstagetest.blob.core.windows.net/test-container-6e42b8ae-ddd7-a8f0-8830-14959c05b679/test-blob-01021b5d-6e69-4335-e7ff-bcfcca88df36",
+      },
+      "ResponseBody": []
+    },
+    {
+      "RequestUri": "https://seanmcccanary.blob.core.windows.net/test-container-00af8aeb-0f6b-5df7-4b8f-553243e3a268/test-blob-12ec344c-961a-b55f-dc02-e1b7263ffb73",
       "RequestMethod": "GET",
       "RequestHeaders": {
         "Authorization": "Sanitized",
-        "traceparent": "00-855baeaf5a34c641bcdce9044924fec1-57c91068383d1742-00",
-        "User-Agent": [
-          "azsdk-net-Storage.Blobs/12.4.0-dev.20200305.1",
-          "(.NET Core 4.6.28325.01; Microsoft Windows 10.0.18363 )"
-        ],
-        "x-ms-client-request-id": "2a184962-ec76-baae-73cf-c398f17b78d1",
-        "x-ms-date": "Thu, 05 Mar 2020 21:08:39 GMT",
-        "x-ms-range": "bytes=0-",
-        "x-ms-return-client-request-id": "true",
-        "x-ms-version": "2019-10-10"
-=======
-      "RequestUri": "https://seanmcccanary.blob.core.windows.net/test-container-00af8aeb-0f6b-5df7-4b8f-553243e3a268/test-blob-12ec344c-961a-b55f-dc02-e1b7263ffb73",
-      "RequestMethod": "GET",
-      "RequestHeaders": {
-        "Authorization": "Sanitized",
         "traceparent": "00-10fe57f53200644f9f0d59a116dd3842-85a443abe654374c-00",
         "User-Agent": [
           "azsdk-net-Storage.Blobs/12.5.0-dev.20200403.1",
@@ -162,7 +85,6 @@
         "x-ms-date": "Sat, 04 Apr 2020 01:47:28 GMT",
         "x-ms-return-client-request-id": "true",
         "x-ms-version": "2019-12-12"
->>>>>>> 32e373e2
       },
       "RequestBody": null,
       "StatusCode": 200,
@@ -171,29 +93,14 @@
         "Content-Length": "1024",
         "Content-MD5": "MfMdD\u002BoD3sTf5qsq84Rohg==",
         "Content-Type": "application/octet-stream",
-<<<<<<< HEAD
-        "Date": "Thu, 05 Mar 2020 21:08:39 GMT",
-        "ETag": "\u00220x8D7C14960870AD3\u0022",
-        "Last-Modified": "Thu, 05 Mar 2020 21:08:39 GMT",
-=======
         "Date": "Sat, 04 Apr 2020 01:47:27 GMT",
         "ETag": "\u00220x8D7D83A219C4034\u0022",
         "Last-Modified": "Sat, 04 Apr 2020 01:47:27 GMT",
->>>>>>> 32e373e2
-        "Server": [
-          "Windows-Azure-Blob/1.0",
-          "Microsoft-HTTPAPI/2.0"
-        ],
-        "x-ms-blob-type": "BlockBlob",
-<<<<<<< HEAD
-        "x-ms-client-request-id": "2a184962-ec76-baae-73cf-c398f17b78d1",
-        "x-ms-creation-time": "Thu, 05 Mar 2020 21:08:39 GMT",
-        "x-ms-lease-state": "available",
-        "x-ms-lease-status": "unlocked",
-        "x-ms-request-id": "1dfe5a0a-501e-000b-6532-f36950000000",
-        "x-ms-server-encrypted": "true",
-        "x-ms-version": "2019-10-10"
-=======
+        "Server": [
+          "Windows-Azure-Blob/1.0",
+          "Microsoft-HTTPAPI/2.0"
+        ],
+        "x-ms-blob-type": "BlockBlob",
         "x-ms-client-request-id": "c9ac512b-3c93-1740-8b1c-9afa86c02bc5",
         "x-ms-creation-time": "Sat, 04 Apr 2020 01:47:27 GMT",
         "x-ms-lease-state": "available",
@@ -201,32 +108,15 @@
         "x-ms-request-id": "1aa020fe-e01e-0088-6f22-0aa8a9000000",
         "x-ms-server-encrypted": "true",
         "x-ms-version": "2019-12-12"
->>>>>>> 32e373e2
       },
       "ResponseBody": "7xhzn1J5PgqokOpEQlXYqiE4ay3rjSInQ9tMJ523ZMYFgWi7APJd0/bhaoqrG3KHKjeW7dTNh2H1TFt3LBZs8SwkPsHtHKkv2pc2CSOYeyhoxf1lIXbyN/kGxrSW5qbgdXhdh9yxmQ6OZhM8ln49XNAzDmYYBtC2MQfH5lb0mPPwVpSrO/NLtivv17pitaF7yWnjY9hAx26np1XV6rO3mc4fS0DqkiHc51g7KS4WU3tmTB3sEDUbsI4lA5Oddsx4Nz7rQ2pgkTZHB3t/BZ1AkFTab52WyoiYA5qxxI6OPnGLw/LwKw8RBbvmpAm6m6vx5HM/wwYu4Wy2UkDPr8youcgK9EKrUGVEyGnhryZ\u002B3mfvwOAbT3tqXOGGOtjPQVbvPutBsKdpRpQN\u002BvudTTFGN3PY4O7sjGpNn5dgJRWMdIYT8nE7PS7AhXpLDVR/zQ\u002BvPwJk92FnA7GA9BAPCSF\u002BgYV0iVrAC/pFGFt0oH8WzdKIseUTKH0lq\u002B6/ukkesHxYzIzOC0O07jQIH94G8mIyaiY\u002Bh1g7a1gHT91sAVCwJ2jeG9TzR8KO08KwCgmeH7mLjVAi3ygkHWAzxrtmSO3jV/h2J9aOPiJkr7SVimFPaDAk4HT/jkc/uv5zwIAGKIvVzbIRKPfi/U4tvS90jpL/412LQWd45MmwNm3YGn6iXocowL2uPkA4QuMl0dAXyytsdNwieuYjXOnpYPKKCeLQi1\u002BnS87UUaUdU/\u002BEUxL4mGpBa6ahgOOhBWTUxN5OrjgAVEZxb39dlyI3BCfnngnW8ceHSJ48Lwt7BkZp/4zGz6TGhP7Lhinr49ODanu8umZa/dIWx2WawyU69mk585iVcDWCIBoLC2qenGXKuMWQvkzgDgK6sAg/LMDYkZDAse877vlFOZlLT/JneCoA0AtgqjcdWOSV28AtQ/RZMnna3up1jsrLSoWylL8PUjfdPly1d\u002BZZolkKpRI5GPWl8Rx4jZpAikFAlWCyasMlhomIUAWYpLuTgTuRaui4kjGPDKOilsSdnLQadOKGpziV5R\u002BIscjwDU1h5Qxerx9ZiAIuIl4gg/DE6rNQfTDYDdoD/IXJL\u002BFpnv5WQLG4P\u002B2UwevfV4TZdGEvxMYVn5AcidcyW7Oaj1khxYRfykI\u002BDKvGvLxF\u002BLVVKYcjmmsaVP5uObfZhuM5\u002BTGRvZL/eqoe8LcbTuLT15Ai3DIsdvXuB3GF8ZGLZYbHjMOKszojVq/cBamz/gUbmmEmt6mxDYM8o7YheYgZkooxVMIfSCRV/4aDT3FLOwhralYvZa7cFn5AThCEAdwmw3IfgapC\u002B1I90bcjLb4R8GettQ8y6S3cVT1E3/kU0f2qXIv/LLpeKW4E8pP2uQ=="
     },
     {
-<<<<<<< HEAD
-      "RequestUri": "https://seanstagetest.blob.core.windows.net/test-container-6e42b8ae-ddd7-a8f0-8830-14959c05b679/test-blob-01021b5d-6e69-4335-e7ff-bcfcca88df36",
-=======
-      "RequestUri": "https://seanmcccanary.blob.core.windows.net/test-container-00af8aeb-0f6b-5df7-4b8f-553243e3a268/test-blob-12ec344c-961a-b55f-dc02-e1b7263ffb73",
->>>>>>> 32e373e2
+      "RequestUri": "https://seanmcccanary.blob.core.windows.net/test-container-00af8aeb-0f6b-5df7-4b8f-553243e3a268/test-blob-12ec344c-961a-b55f-dc02-e1b7263ffb73",
       "RequestMethod": "PUT",
       "RequestHeaders": {
         "Authorization": "Sanitized",
         "Content-Length": "1024",
-<<<<<<< HEAD
-        "traceparent": "00-92cd51335ba5f145bd37e2806868db53-eb9b01f04cc25848-00",
-        "User-Agent": [
-          "azsdk-net-Storage.Blobs/12.4.0-dev.20200305.1",
-          "(.NET Core 4.6.28325.01; Microsoft Windows 10.0.18363 )"
-        ],
-        "x-ms-blob-type": "BlockBlob",
-        "x-ms-client-request-id": "6e095f34-2750-2990-6807-eacf9141bd4b",
-        "x-ms-date": "Thu, 05 Mar 2020 21:08:39 GMT",
-        "x-ms-return-client-request-id": "true",
-        "x-ms-version": "2019-10-10"
-=======
         "traceparent": "00-10abdf275dacb049bb60dc5d0b1420ff-6072a740390bff40-00",
         "User-Agent": [
           "azsdk-net-Storage.Blobs/12.5.0-dev.20200403.1",
@@ -237,64 +127,32 @@
         "x-ms-date": "Sat, 04 Apr 2020 01:47:28 GMT",
         "x-ms-return-client-request-id": "true",
         "x-ms-version": "2019-12-12"
->>>>>>> 32e373e2
       },
       "RequestBody": "7xhzn1J5PgqokOpEQlXYqiE4ay3rjSInQ9tMJ523ZMYFgWi7APJd0/bhaoqrG3KHKjeW7dTNh2H1TFt3LBZs8SwkPsHtHKkv2pc2CSOYeyhoxf1lIXbyN/kGxrSW5qbgdXhdh9yxmQ6OZhM8ln49XNAzDmYYBtC2MQfH5lb0mPPwVpSrO/NLtivv17pitaF7yWnjY9hAx26np1XV6rO3mc4fS0DqkiHc51g7KS4WU3tmTB3sEDUbsI4lA5Oddsx4Nz7rQ2pgkTZHB3t/BZ1AkFTab52WyoiYA5qxxI6OPnGLw/LwKw8RBbvmpAm6m6vx5HM/wwYu4Wy2UkDPr8youcgK9EKrUGVEyGnhryZ\u002B3mfvwOAbT3tqXOGGOtjPQVbvPutBsKdpRpQN\u002BvudTTFGN3PY4O7sjGpNn5dgJRWMdIYT8nE7PS7AhXpLDVR/zQ\u002BvPwJk92FnA7GA9BAPCSF\u002BgYV0iVrAC/pFGFt0oH8WzdKIseUTKH0lq\u002B6/ukkesHxYzIzOC0O07jQIH94G8mIyaiY\u002Bh1g7a1gHT91sAVCwJ2jeG9TzR8KO08KwCgmeH7mLjVAi3ygkHWAzxrtmSO3jV/h2J9aOPiJkr7SVimFPaDAk4HT/jkc/uv5zwIAGKIvVzbIRKPfi/U4tvS90jpL/412LQWd45MmwNm3YGn6iXocowL2uPkA4QuMl0dAXyytsdNwieuYjXOnpYPKKCeLQi1\u002BnS87UUaUdU/\u002BEUxL4mGpBa6ahgOOhBWTUxN5OrjgAVEZxb39dlyI3BCfnngnW8ceHSJ48Lwt7BkZp/4zGz6TGhP7Lhinr49ODanu8umZa/dIWx2WawyU69mk585iVcDWCIBoLC2qenGXKuMWQvkzgDgK6sAg/LMDYkZDAse877vlFOZlLT/JneCoA0AtgqjcdWOSV28AtQ/RZMnna3up1jsrLSoWylL8PUjfdPly1d\u002BZZolkKpRI5GPWl8Rx4jZpAikFAlWCyasMlhomIUAWYpLuTgTuRaui4kjGPDKOilsSdnLQadOKGpziV5R\u002BIscjwDU1h5Qxerx9ZiAIuIl4gg/DE6rNQfTDYDdoD/IXJL\u002BFpnv5WQLG4P\u002B2UwevfV4TZdGEvxMYVn5AcidcyW7Oaj1khxYRfykI\u002BDKvGvLxF\u002BLVVKYcjmmsaVP5uObfZhuM5\u002BTGRvZL/eqoe8LcbTuLT15Ai3DIsdvXuB3GF8ZGLZYbHjMOKszojVq/cBamz/gUbmmEmt6mxDYM8o7YheYgZkooxVMIfSCRV/4aDT3FLOwhralYvZa7cFn5AThCEAdwmw3IfgapC\u002B1I90bcjLb4R8GettQ8y6S3cVT1E3/kU0f2qXIv/LLpeKW4E8pP2uQ==",
       "StatusCode": 201,
       "ResponseHeaders": {
         "Content-Length": "0",
-<<<<<<< HEAD
-        "Content-MD5": "9hX3OjJzpPGoSSUEmX2qjA==",
-        "Date": "Thu, 05 Mar 2020 21:08:39 GMT",
-        "ETag": "\u00220x8D7C14960A17248\u0022",
-        "Last-Modified": "Thu, 05 Mar 2020 21:08:39 GMT",
-=======
         "Content-MD5": "MfMdD\u002BoD3sTf5qsq84Rohg==",
         "Date": "Sat, 04 Apr 2020 01:47:28 GMT",
         "ETag": "\u00220x8D7D83A21BA2DE1\u0022",
         "Last-Modified": "Sat, 04 Apr 2020 01:47:28 GMT",
->>>>>>> 32e373e2
-        "Server": [
-          "Windows-Azure-Blob/1.0",
-          "Microsoft-HTTPAPI/2.0"
-        ],
-<<<<<<< HEAD
-        "x-ms-client-request-id": "6e095f34-2750-2990-6807-eacf9141bd4b",
-        "x-ms-content-crc64": "uwVfmbwZ07s=",
-        "x-ms-request-id": "1dfe5a0b-501e-000b-6632-f36950000000",
-        "x-ms-request-server-encrypted": "true",
-        "x-ms-version": "2019-10-10"
-=======
+        "Server": [
+          "Windows-Azure-Blob/1.0",
+          "Microsoft-HTTPAPI/2.0"
+        ],
         "x-ms-client-request-id": "4f605e1f-2d81-a906-5a3d-f994017074f1",
         "x-ms-content-crc64": "DU9sUYboNao=",
         "x-ms-request-id": "1aa02120-e01e-0088-0c22-0aa8a9000000",
         "x-ms-request-server-encrypted": "true",
         "x-ms-version": "2019-12-12"
->>>>>>> 32e373e2
-      },
-      "ResponseBody": []
-    },
-    {
-<<<<<<< HEAD
-      "RequestUri": "https://seanstagetest.blob.core.windows.net/test-container-6e42b8ae-ddd7-a8f0-8830-14959c05b679/test-blob-01021b5d-6e69-4335-e7ff-bcfcca88df36",
+      },
+      "ResponseBody": []
+    },
+    {
+      "RequestUri": "https://seanmcccanary.blob.core.windows.net/test-container-00af8aeb-0f6b-5df7-4b8f-553243e3a268/test-blob-12ec344c-961a-b55f-dc02-e1b7263ffb73",
       "RequestMethod": "GET",
       "RequestHeaders": {
         "Authorization": "Sanitized",
-        "traceparent": "00-b55dca602f033743872348765615abab-21de443feebdf344-00",
-        "User-Agent": [
-          "azsdk-net-Storage.Blobs/12.4.0-dev.20200305.1",
-          "(.NET Core 4.6.28325.01; Microsoft Windows 10.0.18363 )"
-        ],
-        "x-ms-client-request-id": "9263dfa6-0971-5680-7080-4c85fc395441",
-        "x-ms-date": "Thu, 05 Mar 2020 21:08:39 GMT",
-        "x-ms-range": "bytes=0-",
-        "x-ms-return-client-request-id": "true",
-        "x-ms-version": "2019-10-10"
-=======
-      "RequestUri": "https://seanmcccanary.blob.core.windows.net/test-container-00af8aeb-0f6b-5df7-4b8f-553243e3a268/test-blob-12ec344c-961a-b55f-dc02-e1b7263ffb73",
-      "RequestMethod": "GET",
-      "RequestHeaders": {
-        "Authorization": "Sanitized",
         "traceparent": "00-d8f7fd0ab9949d40b67308a3d3e72bd4-590330566b6b8549-00",
         "User-Agent": [
           "azsdk-net-Storage.Blobs/12.5.0-dev.20200403.1",
@@ -304,7 +162,6 @@
         "x-ms-date": "Sat, 04 Apr 2020 01:47:28 GMT",
         "x-ms-return-client-request-id": "true",
         "x-ms-version": "2019-12-12"
->>>>>>> 32e373e2
       },
       "RequestBody": null,
       "StatusCode": 200,
@@ -313,29 +170,14 @@
         "Content-Length": "1024",
         "Content-MD5": "MfMdD\u002BoD3sTf5qsq84Rohg==",
         "Content-Type": "application/octet-stream",
-<<<<<<< HEAD
-        "Date": "Thu, 05 Mar 2020 21:08:39 GMT",
-        "ETag": "\u00220x8D7C14960A17248\u0022",
-        "Last-Modified": "Thu, 05 Mar 2020 21:08:39 GMT",
-=======
         "Date": "Sat, 04 Apr 2020 01:47:28 GMT",
         "ETag": "\u00220x8D7D83A21BA2DE1\u0022",
         "Last-Modified": "Sat, 04 Apr 2020 01:47:28 GMT",
->>>>>>> 32e373e2
-        "Server": [
-          "Windows-Azure-Blob/1.0",
-          "Microsoft-HTTPAPI/2.0"
-        ],
-        "x-ms-blob-type": "BlockBlob",
-<<<<<<< HEAD
-        "x-ms-client-request-id": "9263dfa6-0971-5680-7080-4c85fc395441",
-        "x-ms-creation-time": "Thu, 05 Mar 2020 21:08:39 GMT",
-        "x-ms-lease-state": "available",
-        "x-ms-lease-status": "unlocked",
-        "x-ms-request-id": "1dfe5a0f-501e-000b-6a32-f36950000000",
-        "x-ms-server-encrypted": "true",
-        "x-ms-version": "2019-10-10"
-=======
+        "Server": [
+          "Windows-Azure-Blob/1.0",
+          "Microsoft-HTTPAPI/2.0"
+        ],
+        "x-ms-blob-type": "BlockBlob",
         "x-ms-client-request-id": "27dbc0c4-dc5f-b544-a3b2-36da7fd6bb4b",
         "x-ms-creation-time": "Sat, 04 Apr 2020 01:47:27 GMT",
         "x-ms-lease-state": "available",
@@ -343,32 +185,15 @@
         "x-ms-request-id": "1aa02128-e01e-0088-1222-0aa8a9000000",
         "x-ms-server-encrypted": "true",
         "x-ms-version": "2019-12-12"
->>>>>>> 32e373e2
       },
       "ResponseBody": "7xhzn1J5PgqokOpEQlXYqiE4ay3rjSInQ9tMJ523ZMYFgWi7APJd0/bhaoqrG3KHKjeW7dTNh2H1TFt3LBZs8SwkPsHtHKkv2pc2CSOYeyhoxf1lIXbyN/kGxrSW5qbgdXhdh9yxmQ6OZhM8ln49XNAzDmYYBtC2MQfH5lb0mPPwVpSrO/NLtivv17pitaF7yWnjY9hAx26np1XV6rO3mc4fS0DqkiHc51g7KS4WU3tmTB3sEDUbsI4lA5Oddsx4Nz7rQ2pgkTZHB3t/BZ1AkFTab52WyoiYA5qxxI6OPnGLw/LwKw8RBbvmpAm6m6vx5HM/wwYu4Wy2UkDPr8youcgK9EKrUGVEyGnhryZ\u002B3mfvwOAbT3tqXOGGOtjPQVbvPutBsKdpRpQN\u002BvudTTFGN3PY4O7sjGpNn5dgJRWMdIYT8nE7PS7AhXpLDVR/zQ\u002BvPwJk92FnA7GA9BAPCSF\u002BgYV0iVrAC/pFGFt0oH8WzdKIseUTKH0lq\u002B6/ukkesHxYzIzOC0O07jQIH94G8mIyaiY\u002Bh1g7a1gHT91sAVCwJ2jeG9TzR8KO08KwCgmeH7mLjVAi3ygkHWAzxrtmSO3jV/h2J9aOPiJkr7SVimFPaDAk4HT/jkc/uv5zwIAGKIvVzbIRKPfi/U4tvS90jpL/412LQWd45MmwNm3YGn6iXocowL2uPkA4QuMl0dAXyytsdNwieuYjXOnpYPKKCeLQi1\u002BnS87UUaUdU/\u002BEUxL4mGpBa6ahgOOhBWTUxN5OrjgAVEZxb39dlyI3BCfnngnW8ceHSJ48Lwt7BkZp/4zGz6TGhP7Lhinr49ODanu8umZa/dIWx2WawyU69mk585iVcDWCIBoLC2qenGXKuMWQvkzgDgK6sAg/LMDYkZDAse877vlFOZlLT/JneCoA0AtgqjcdWOSV28AtQ/RZMnna3up1jsrLSoWylL8PUjfdPly1d\u002BZZolkKpRI5GPWl8Rx4jZpAikFAlWCyasMlhomIUAWYpLuTgTuRaui4kjGPDKOilsSdnLQadOKGpziV5R\u002BIscjwDU1h5Qxerx9ZiAIuIl4gg/DE6rNQfTDYDdoD/IXJL\u002BFpnv5WQLG4P\u002B2UwevfV4TZdGEvxMYVn5AcidcyW7Oaj1khxYRfykI\u002BDKvGvLxF\u002BLVVKYcjmmsaVP5uObfZhuM5\u002BTGRvZL/eqoe8LcbTuLT15Ai3DIsdvXuB3GF8ZGLZYbHjMOKszojVq/cBamz/gUbmmEmt6mxDYM8o7YheYgZkooxVMIfSCRV/4aDT3FLOwhralYvZa7cFn5AThCEAdwmw3IfgapC\u002B1I90bcjLb4R8GettQ8y6S3cVT1E3/kU0f2qXIv/LLpeKW4E8pP2uQ=="
     },
     {
-<<<<<<< HEAD
-      "RequestUri": "https://seanstagetest.blob.core.windows.net/test-container-6e42b8ae-ddd7-a8f0-8830-14959c05b679/test-blob-01021b5d-6e69-4335-e7ff-bcfcca88df36",
-=======
-      "RequestUri": "https://seanmcccanary.blob.core.windows.net/test-container-00af8aeb-0f6b-5df7-4b8f-553243e3a268/test-blob-12ec344c-961a-b55f-dc02-e1b7263ffb73",
->>>>>>> 32e373e2
+      "RequestUri": "https://seanmcccanary.blob.core.windows.net/test-container-00af8aeb-0f6b-5df7-4b8f-553243e3a268/test-blob-12ec344c-961a-b55f-dc02-e1b7263ffb73",
       "RequestMethod": "PUT",
       "RequestHeaders": {
         "Authorization": "Sanitized",
         "Content-Length": "1024",
-<<<<<<< HEAD
-        "traceparent": "00-20e1d2f8cf459d49ab56f451ec1cea45-d69cc023ba1d3245-00",
-        "User-Agent": [
-          "azsdk-net-Storage.Blobs/12.4.0-dev.20200305.1",
-          "(.NET Core 4.6.28325.01; Microsoft Windows 10.0.18363 )"
-        ],
-        "x-ms-blob-type": "BlockBlob",
-        "x-ms-client-request-id": "b1299da2-2bdd-dfda-d7e4-ce93a8407e07",
-        "x-ms-date": "Thu, 05 Mar 2020 21:08:39 GMT",
-        "x-ms-return-client-request-id": "true",
-        "x-ms-version": "2019-10-10"
-=======
         "traceparent": "00-3b5a20d3c325d5499e2e1541c4843bd3-fdce2358f9729c46-00",
         "User-Agent": [
           "azsdk-net-Storage.Blobs/12.5.0-dev.20200403.1",
@@ -379,64 +204,32 @@
         "x-ms-date": "Sat, 04 Apr 2020 01:47:28 GMT",
         "x-ms-return-client-request-id": "true",
         "x-ms-version": "2019-12-12"
->>>>>>> 32e373e2
       },
       "RequestBody": "7xhzn1J5PgqokOpEQlXYqiE4ay3rjSInQ9tMJ523ZMYFgWi7APJd0/bhaoqrG3KHKjeW7dTNh2H1TFt3LBZs8SwkPsHtHKkv2pc2CSOYeyhoxf1lIXbyN/kGxrSW5qbgdXhdh9yxmQ6OZhM8ln49XNAzDmYYBtC2MQfH5lb0mPPwVpSrO/NLtivv17pitaF7yWnjY9hAx26np1XV6rO3mc4fS0DqkiHc51g7KS4WU3tmTB3sEDUbsI4lA5Oddsx4Nz7rQ2pgkTZHB3t/BZ1AkFTab52WyoiYA5qxxI6OPnGLw/LwKw8RBbvmpAm6m6vx5HM/wwYu4Wy2UkDPr8youcgK9EKrUGVEyGnhryZ\u002B3mfvwOAbT3tqXOGGOtjPQVbvPutBsKdpRpQN\u002BvudTTFGN3PY4O7sjGpNn5dgJRWMdIYT8nE7PS7AhXpLDVR/zQ\u002BvPwJk92FnA7GA9BAPCSF\u002BgYV0iVrAC/pFGFt0oH8WzdKIseUTKH0lq\u002B6/ukkesHxYzIzOC0O07jQIH94G8mIyaiY\u002Bh1g7a1gHT91sAVCwJ2jeG9TzR8KO08KwCgmeH7mLjVAi3ygkHWAzxrtmSO3jV/h2J9aOPiJkr7SVimFPaDAk4HT/jkc/uv5zwIAGKIvVzbIRKPfi/U4tvS90jpL/412LQWd45MmwNm3YGn6iXocowL2uPkA4QuMl0dAXyytsdNwieuYjXOnpYPKKCeLQi1\u002BnS87UUaUdU/\u002BEUxL4mGpBa6ahgOOhBWTUxN5OrjgAVEZxb39dlyI3BCfnngnW8ceHSJ48Lwt7BkZp/4zGz6TGhP7Lhinr49ODanu8umZa/dIWx2WawyU69mk585iVcDWCIBoLC2qenGXKuMWQvkzgDgK6sAg/LMDYkZDAse877vlFOZlLT/JneCoA0AtgqjcdWOSV28AtQ/RZMnna3up1jsrLSoWylL8PUjfdPly1d\u002BZZolkKpRI5GPWl8Rx4jZpAikFAlWCyasMlhomIUAWYpLuTgTuRaui4kjGPDKOilsSdnLQadOKGpziV5R\u002BIscjwDU1h5Qxerx9ZiAIuIl4gg/DE6rNQfTDYDdoD/IXJL\u002BFpnv5WQLG4P\u002B2UwevfV4TZdGEvxMYVn5AcidcyW7Oaj1khxYRfykI\u002BDKvGvLxF\u002BLVVKYcjmmsaVP5uObfZhuM5\u002BTGRvZL/eqoe8LcbTuLT15Ai3DIsdvXuB3GF8ZGLZYbHjMOKszojVq/cBamz/gUbmmEmt6mxDYM8o7YheYgZkooxVMIfSCRV/4aDT3FLOwhralYvZa7cFn5AThCEAdwmw3IfgapC\u002B1I90bcjLb4R8GettQ8y6S3cVT1E3/kU0f2qXIv/LLpeKW4E8pP2uQ==",
       "StatusCode": 201,
       "ResponseHeaders": {
         "Content-Length": "0",
-<<<<<<< HEAD
-        "Content-MD5": "9hX3OjJzpPGoSSUEmX2qjA==",
-        "Date": "Thu, 05 Mar 2020 21:08:39 GMT",
-        "ETag": "\u00220x8D7C14960BB1341\u0022",
-        "Last-Modified": "Thu, 05 Mar 2020 21:08:39 GMT",
-=======
         "Content-MD5": "MfMdD\u002BoD3sTf5qsq84Rohg==",
         "Date": "Sat, 04 Apr 2020 01:47:28 GMT",
         "ETag": "\u00220x8D7D83A21D2EA84\u0022",
         "Last-Modified": "Sat, 04 Apr 2020 01:47:28 GMT",
->>>>>>> 32e373e2
-        "Server": [
-          "Windows-Azure-Blob/1.0",
-          "Microsoft-HTTPAPI/2.0"
-        ],
-<<<<<<< HEAD
-        "x-ms-client-request-id": "b1299da2-2bdd-dfda-d7e4-ce93a8407e07",
-        "x-ms-content-crc64": "uwVfmbwZ07s=",
-        "x-ms-request-id": "1dfe5a11-501e-000b-6c32-f36950000000",
-        "x-ms-request-server-encrypted": "true",
-        "x-ms-version": "2019-10-10"
-=======
+        "Server": [
+          "Windows-Azure-Blob/1.0",
+          "Microsoft-HTTPAPI/2.0"
+        ],
         "x-ms-client-request-id": "40d0f08d-4d95-d491-5e17-6ddac6fd330f",
         "x-ms-content-crc64": "DU9sUYboNao=",
         "x-ms-request-id": "1aa02130-e01e-0088-1a22-0aa8a9000000",
         "x-ms-request-server-encrypted": "true",
         "x-ms-version": "2019-12-12"
->>>>>>> 32e373e2
-      },
-      "ResponseBody": []
-    },
-    {
-<<<<<<< HEAD
-      "RequestUri": "https://seanstagetest.blob.core.windows.net/test-container-6e42b8ae-ddd7-a8f0-8830-14959c05b679/test-blob-01021b5d-6e69-4335-e7ff-bcfcca88df36",
+      },
+      "ResponseBody": []
+    },
+    {
+      "RequestUri": "https://seanmcccanary.blob.core.windows.net/test-container-00af8aeb-0f6b-5df7-4b8f-553243e3a268/test-blob-12ec344c-961a-b55f-dc02-e1b7263ffb73",
       "RequestMethod": "GET",
       "RequestHeaders": {
         "Authorization": "Sanitized",
-        "traceparent": "00-0802736511387549844c29f445e7315b-164449779586a34f-00",
-        "User-Agent": [
-          "azsdk-net-Storage.Blobs/12.4.0-dev.20200305.1",
-          "(.NET Core 4.6.28325.01; Microsoft Windows 10.0.18363 )"
-        ],
-        "x-ms-client-request-id": "5fe241e7-a20f-1563-3788-26071c3b9658",
-        "x-ms-date": "Thu, 05 Mar 2020 21:08:39 GMT",
-        "x-ms-range": "bytes=0-",
-        "x-ms-return-client-request-id": "true",
-        "x-ms-version": "2019-10-10"
-=======
-      "RequestUri": "https://seanmcccanary.blob.core.windows.net/test-container-00af8aeb-0f6b-5df7-4b8f-553243e3a268/test-blob-12ec344c-961a-b55f-dc02-e1b7263ffb73",
-      "RequestMethod": "GET",
-      "RequestHeaders": {
-        "Authorization": "Sanitized",
         "traceparent": "00-943b95bed654484787e37a70d9db691d-a0db35e57d89fb4d-00",
         "User-Agent": [
           "azsdk-net-Storage.Blobs/12.5.0-dev.20200403.1",
@@ -446,7 +239,6 @@
         "x-ms-date": "Sat, 04 Apr 2020 01:47:28 GMT",
         "x-ms-return-client-request-id": "true",
         "x-ms-version": "2019-12-12"
->>>>>>> 32e373e2
       },
       "RequestBody": null,
       "StatusCode": 200,
@@ -455,29 +247,14 @@
         "Content-Length": "1024",
         "Content-MD5": "MfMdD\u002BoD3sTf5qsq84Rohg==",
         "Content-Type": "application/octet-stream",
-<<<<<<< HEAD
-        "Date": "Thu, 05 Mar 2020 21:08:39 GMT",
-        "ETag": "\u00220x8D7C14960BB1341\u0022",
-        "Last-Modified": "Thu, 05 Mar 2020 21:08:39 GMT",
-=======
         "Date": "Sat, 04 Apr 2020 01:47:28 GMT",
         "ETag": "\u00220x8D7D83A21D2EA84\u0022",
         "Last-Modified": "Sat, 04 Apr 2020 01:47:28 GMT",
->>>>>>> 32e373e2
-        "Server": [
-          "Windows-Azure-Blob/1.0",
-          "Microsoft-HTTPAPI/2.0"
-        ],
-        "x-ms-blob-type": "BlockBlob",
-<<<<<<< HEAD
-        "x-ms-client-request-id": "5fe241e7-a20f-1563-3788-26071c3b9658",
-        "x-ms-creation-time": "Thu, 05 Mar 2020 21:08:39 GMT",
-        "x-ms-lease-state": "available",
-        "x-ms-lease-status": "unlocked",
-        "x-ms-request-id": "1dfe5a14-501e-000b-6f32-f36950000000",
-        "x-ms-server-encrypted": "true",
-        "x-ms-version": "2019-10-10"
-=======
+        "Server": [
+          "Windows-Azure-Blob/1.0",
+          "Microsoft-HTTPAPI/2.0"
+        ],
+        "x-ms-blob-type": "BlockBlob",
         "x-ms-client-request-id": "8e4d803d-7a06-43b6-8515-669dd9715c88",
         "x-ms-creation-time": "Sat, 04 Apr 2020 01:47:27 GMT",
         "x-ms-lease-state": "available",
@@ -485,26 +262,10 @@
         "x-ms-request-id": "1aa0213c-e01e-0088-2522-0aa8a9000000",
         "x-ms-server-encrypted": "true",
         "x-ms-version": "2019-12-12"
->>>>>>> 32e373e2
       },
       "ResponseBody": "7xhzn1J5PgqokOpEQlXYqiE4ay3rjSInQ9tMJ523ZMYFgWi7APJd0/bhaoqrG3KHKjeW7dTNh2H1TFt3LBZs8SwkPsHtHKkv2pc2CSOYeyhoxf1lIXbyN/kGxrSW5qbgdXhdh9yxmQ6OZhM8ln49XNAzDmYYBtC2MQfH5lb0mPPwVpSrO/NLtivv17pitaF7yWnjY9hAx26np1XV6rO3mc4fS0DqkiHc51g7KS4WU3tmTB3sEDUbsI4lA5Oddsx4Nz7rQ2pgkTZHB3t/BZ1AkFTab52WyoiYA5qxxI6OPnGLw/LwKw8RBbvmpAm6m6vx5HM/wwYu4Wy2UkDPr8youcgK9EKrUGVEyGnhryZ\u002B3mfvwOAbT3tqXOGGOtjPQVbvPutBsKdpRpQN\u002BvudTTFGN3PY4O7sjGpNn5dgJRWMdIYT8nE7PS7AhXpLDVR/zQ\u002BvPwJk92FnA7GA9BAPCSF\u002BgYV0iVrAC/pFGFt0oH8WzdKIseUTKH0lq\u002B6/ukkesHxYzIzOC0O07jQIH94G8mIyaiY\u002Bh1g7a1gHT91sAVCwJ2jeG9TzR8KO08KwCgmeH7mLjVAi3ygkHWAzxrtmSO3jV/h2J9aOPiJkr7SVimFPaDAk4HT/jkc/uv5zwIAGKIvVzbIRKPfi/U4tvS90jpL/412LQWd45MmwNm3YGn6iXocowL2uPkA4QuMl0dAXyytsdNwieuYjXOnpYPKKCeLQi1\u002BnS87UUaUdU/\u002BEUxL4mGpBa6ahgOOhBWTUxN5OrjgAVEZxb39dlyI3BCfnngnW8ceHSJ48Lwt7BkZp/4zGz6TGhP7Lhinr49ODanu8umZa/dIWx2WawyU69mk585iVcDWCIBoLC2qenGXKuMWQvkzgDgK6sAg/LMDYkZDAse877vlFOZlLT/JneCoA0AtgqjcdWOSV28AtQ/RZMnna3up1jsrLSoWylL8PUjfdPly1d\u002BZZolkKpRI5GPWl8Rx4jZpAikFAlWCyasMlhomIUAWYpLuTgTuRaui4kjGPDKOilsSdnLQadOKGpziV5R\u002BIscjwDU1h5Qxerx9ZiAIuIl4gg/DE6rNQfTDYDdoD/IXJL\u002BFpnv5WQLG4P\u002B2UwevfV4TZdGEvxMYVn5AcidcyW7Oaj1khxYRfykI\u002BDKvGvLxF\u002BLVVKYcjmmsaVP5uObfZhuM5\u002BTGRvZL/eqoe8LcbTuLT15Ai3DIsdvXuB3GF8ZGLZYbHjMOKszojVq/cBamz/gUbmmEmt6mxDYM8o7YheYgZkooxVMIfSCRV/4aDT3FLOwhralYvZa7cFn5AThCEAdwmw3IfgapC\u002B1I90bcjLb4R8GettQ8y6S3cVT1E3/kU0f2qXIv/LLpeKW4E8pP2uQ=="
     },
     {
-<<<<<<< HEAD
-      "RequestUri": "https://seanstagetest.blob.core.windows.net/test-container-6e42b8ae-ddd7-a8f0-8830-14959c05b679?restype=container",
-      "RequestMethod": "DELETE",
-      "RequestHeaders": {
-        "Authorization": "Sanitized",
-        "traceparent": "00-47028761f6bbb5448851a2aa520a7715-b200ed7af47f7a4d-00",
-        "User-Agent": [
-          "azsdk-net-Storage.Blobs/12.4.0-dev.20200305.1",
-          "(.NET Core 4.6.28325.01; Microsoft Windows 10.0.18363 )"
-        ],
-        "x-ms-client-request-id": "67ac760e-1f5d-3cf7-0220-476c40599ed3",
-        "x-ms-date": "Thu, 05 Mar 2020 21:08:39 GMT",
-        "x-ms-return-client-request-id": "true",
-        "x-ms-version": "2019-10-10"
-=======
       "RequestUri": "https://seanmcccanary.blob.core.windows.net/test-container-00af8aeb-0f6b-5df7-4b8f-553243e3a268?restype=container",
       "RequestMethod": "DELETE",
       "RequestHeaders": {
@@ -518,41 +279,25 @@
         "x-ms-date": "Sat, 04 Apr 2020 01:47:28 GMT",
         "x-ms-return-client-request-id": "true",
         "x-ms-version": "2019-12-12"
->>>>>>> 32e373e2
       },
       "RequestBody": null,
       "StatusCode": 202,
       "ResponseHeaders": {
         "Content-Length": "0",
-<<<<<<< HEAD
-        "Date": "Thu, 05 Mar 2020 21:08:39 GMT",
-=======
-        "Date": "Sat, 04 Apr 2020 01:47:28 GMT",
->>>>>>> 32e373e2
-        "Server": [
-          "Windows-Azure-Blob/1.0",
-          "Microsoft-HTTPAPI/2.0"
-        ],
-<<<<<<< HEAD
-        "x-ms-client-request-id": "67ac760e-1f5d-3cf7-0220-476c40599ed3",
-        "x-ms-request-id": "1dfe5a16-501e-000b-7132-f36950000000",
-        "x-ms-version": "2019-10-10"
-=======
+        "Date": "Sat, 04 Apr 2020 01:47:28 GMT",
+        "Server": [
+          "Windows-Azure-Blob/1.0",
+          "Microsoft-HTTPAPI/2.0"
+        ],
         "x-ms-client-request-id": "469d4282-a4b0-b908-0ab9-97a584b5a402",
         "x-ms-request-id": "1aa02149-e01e-0088-3222-0aa8a9000000",
         "x-ms-version": "2019-12-12"
->>>>>>> 32e373e2
       },
       "ResponseBody": []
     }
   ],
   "Variables": {
-<<<<<<< HEAD
-    "RandomSeed": "1933810664",
-    "Storage_TestConfigDefault": "ProductionTenant\nseanstagetest\nU2FuaXRpemVk\nhttps://seanstagetest.blob.core.windows.net\nhttp://seanstagetest.file.core.windows.net\nhttp://seanstagetest.queue.core.windows.net\nhttp://seanstagetest.table.core.windows.net\n\n\n\n\nhttp://seanstagetest-secondary.blob.core.windows.net\nhttp://seanstagetest-secondary.file.core.windows.net\nhttp://seanstagetest-secondary.queue.core.windows.net\nhttp://seanstagetest-secondary.table.core.windows.net\n\nSanitized\n\n\nCloud\nBlobEndpoint=https://seanstagetest.blob.core.windows.net/;QueueEndpoint=http://seanstagetest.queue.core.windows.net/;FileEndpoint=http://seanstagetest.file.core.windows.net/;BlobSecondaryEndpoint=http://seanstagetest-secondary.blob.core.windows.net/;QueueSecondaryEndpoint=http://seanstagetest-secondary.queue.core.windows.net/;FileSecondaryEndpoint=http://seanstagetest-secondary.file.core.windows.net/;AccountName=seanstagetest;AccountKey=Sanitized\nseanscope1"
-=======
     "RandomSeed": "1243863380",
     "Storage_TestConfigDefault": "ProductionTenant\nseanmcccanary\nU2FuaXRpemVk\nhttps://seanmcccanary.blob.core.windows.net\nhttps://seanmcccanary.file.core.windows.net\nhttps://seanmcccanary.queue.core.windows.net\nhttps://seanmcccanary.table.core.windows.net\n\n\n\n\nhttps://seanmcccanary-secondary.blob.core.windows.net\nhttps://seanmcccanary-secondary.file.core.windows.net\nhttps://seanmcccanary-secondary.queue.core.windows.net\nhttps://seanmcccanary-secondary.table.core.windows.net\n\nSanitized\n\n\nCloud\nBlobEndpoint=https://seanmcccanary.blob.core.windows.net/;QueueEndpoint=https://seanmcccanary.queue.core.windows.net/;FileEndpoint=https://seanmcccanary.file.core.windows.net/;BlobSecondaryEndpoint=https://seanmcccanary-secondary.blob.core.windows.net/;QueueSecondaryEndpoint=https://seanmcccanary-secondary.queue.core.windows.net/;FileSecondaryEndpoint=https://seanmcccanary-secondary.file.core.windows.net/;AccountName=seanmcccanary;AccountKey=Sanitized\nseanscope1"
->>>>>>> 32e373e2
   }
 }