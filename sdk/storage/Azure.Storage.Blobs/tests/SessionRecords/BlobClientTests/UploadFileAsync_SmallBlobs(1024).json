{
  "Entries": [
    {
<<<<<<< HEAD
      "RequestUri": "https://seanmcccanary.blob.core.windows.net/test-container-a35cd3e7-52eb-615d-0621-15d1a44931ed?restype=container",
      "RequestMethod": "PUT",
      "RequestHeaders": {
        "Authorization": "Sanitized",
        "traceparent": "00-4384ff25f1723349ab8774eccca1f265-841906011d1ce245-00",
        "User-Agent": [
          "azsdk-net-Storage.Blobs/12.5.0-dev.20200402.1",
          "(.NET Core 4.6.28325.01; Microsoft Windows 10.0.18362 )"
        ],
        "x-ms-blob-public-access": "container",
        "x-ms-client-request-id": "426771ed-fa4c-968a-c86c-929ecd122916",
        "x-ms-date": "Thu, 02 Apr 2020 23:49:09 GMT",
=======
      "RequestUri": "http://kasoboltest.blob.core.windows.net/test-container-a35cd3e7-52eb-615d-0621-15d1a44931ed?restype=container",
      "RequestMethod": "PUT",
      "RequestHeaders": {
        "Authorization": "Sanitized",
        "traceparent": "00-2ba1093fab8aa74da0653bb84ad4ae58-00a17a292daa934a-00",
        "User-Agent": [
          "azsdk-net-Storage.Blobs/12.4.0-dev.20200329.1",
          "(.NET Core 4.6.28325.01; Microsoft Windows 10.0.18363 )"
        ],
        "x-ms-blob-public-access": "container",
        "x-ms-client-request-id": "426771ed-fa4c-968a-c86c-929ecd122916",
        "x-ms-date": "Mon, 30 Mar 2020 05:48:54 GMT",
>>>>>>> bb257be6
        "x-ms-return-client-request-id": "true",
        "x-ms-version": "2019-12-12"
      },
      "RequestBody": null,
      "StatusCode": 201,
      "ResponseHeaders": {
        "Content-Length": "0",
<<<<<<< HEAD
        "Date": "Thu, 02 Apr 2020 23:49:07 GMT",
        "ETag": "\u00220x8D7D7606F8344E1\u0022",
        "Last-Modified": "Thu, 02 Apr 2020 23:49:08 GMT",
=======
        "Date": "Mon, 30 Mar 2020 05:48:53 GMT",
        "ETag": "\u00220x8D7D46E083C496F\u0022",
        "Last-Modified": "Mon, 30 Mar 2020 05:48:54 GMT",
>>>>>>> bb257be6
        "Server": [
          "Windows-Azure-Blob/1.0",
          "Microsoft-HTTPAPI/2.0"
        ],
        "x-ms-client-request-id": "426771ed-fa4c-968a-c86c-929ecd122916",
<<<<<<< HEAD
        "x-ms-request-id": "4af75604-f01e-004f-7d49-093cf4000000",
        "x-ms-version": "2019-12-12"
=======
        "x-ms-request-id": "ddddbf1f-101e-0017-5f56-069490000000",
        "x-ms-version": "2019-07-07"
>>>>>>> bb257be6
      },
      "ResponseBody": []
    },
    {
<<<<<<< HEAD
      "RequestUri": "https://seanmcccanary.blob.core.windows.net/test-container-a35cd3e7-52eb-615d-0621-15d1a44931ed/test-blob-90035ebd-5a3b-1dd4-f105-5e31de534fbd?comp=block\u0026blockid=AAQAAAAAAAAAAAAAAAAAAAAAAAAAAAAAAAAAAAAAAAAAAAAAAAAAAAAAAAAAAAAA",
=======
      "RequestUri": "http://kasoboltest.blob.core.windows.net/test-container-a35cd3e7-52eb-615d-0621-15d1a44931ed/test-blob-90035ebd-5a3b-1dd4-f105-5e31de534fbd?comp=block\u0026blockid=AAQAAAAAAAAAAAAAAAAAAAAAAAAAAAAAAAAAAAAAAAAAAAAAAAAAAAAAAAAAAAAA",
>>>>>>> bb257be6
      "RequestMethod": "PUT",
      "RequestHeaders": {
        "Authorization": "Sanitized",
        "Content-Length": "1024",
        "User-Agent": [
<<<<<<< HEAD
          "azsdk-net-Storage.Blobs/12.5.0-dev.20200402.1",
          "(.NET Core 4.6.28325.01; Microsoft Windows 10.0.18362 )"
        ],
        "x-ms-client-request-id": "1381607305_AAQAAAAAAAAAAAAAAAAAAAAAAAAAAAAAAAAAAAAAAAAAAAAAAAAAAAAAAAAAAAAA",
        "x-ms-date": "Thu, 02 Apr 2020 23:49:09 GMT",
=======
          "azsdk-net-Storage.Blobs/12.4.0-dev.20200329.1",
          "(.NET Core 4.6.28325.01; Microsoft Windows 10.0.18363 )"
        ],
        "x-ms-client-request-id": "1381607305_AAQAAAAAAAAAAAAAAAAAAAAAAAAAAAAAAAAAAAAAAAAAAAAAAAAAAAAAAAAAAAAA",
        "x-ms-date": "Mon, 30 Mar 2020 05:48:54 GMT",
>>>>>>> bb257be6
        "x-ms-return-client-request-id": "true",
        "x-ms-version": "2019-12-12"
      },
      "RequestBody": "ETeeuX9yr4rGqkFNAWx9JSUd0J57DkNMEHG3eHTkE9rkdyZcj2wd95b2Mh7otnd3ZCN8uGBTBwLzUqgNujYW4ZdmaIpGIJW5/9kHhNslZFn6PxNQaFp5kW8jaD3DEDxf4FCGgU3sMUONw7mHS4Imzu5PEnojxXg97dcaI7dY9e\u002BcqKSLnuILDQ7PwqWg8UXt/JpPdP3BPBvXSZN20g6MNc3J6qPdmy8LQwVsUwLTnPuSLCcdCIHy22uJs1VOlTv/Q4zX1weiD2BrRDD4VekYBKyX46bnbi1M1w83VOjZvK7KbBB1\u002B8X07xzGscRQ\u002BoWCcK\u002BptrGUGNRfiwD4arp4kYeCLejYowjno/SJIL1p/NyJteQ4MAX8NVM7FnDE/IVhTh88zcydqc2nwRO9C/gX9Y8jb7XWP2GBhviUnYyXIqduJ9GdLS4Q7AwWkW/yPilbIyDhoY3Qiw\u002B\u002BukbTCAtAD55rTuQmeshgE4Opv63yj0fPOXlstoEanpzC3nLoPOMA1oLQhu9FNKlXgY0KJ8thzCv\u002BBM6S01gdUbBIY5tWd9afqOkrIQhYigTPFTTzEHfQYRJH6TgVbQIpszQ//NEOAQm2an7iNqoipnnKwr4kKUE4dwKJD46eijvmAW7UGI0zwRMrPKX57itnJEK\u002BSqtEBYnzB4XOhPF7GOBD\u002BzQ7To7rlgCq\u002BOybP4jXIepL3z\u002BPovzl4BEIZD0hryTEtvL3K9a007SrmQycWMf892IHLzmhs1k3Vm184zLDiEjI1omV4PYTlgyK5AjwSIhJC23aGn/rIwKZv9RoN\u002B\u002BB5xHD04E\u002BZhds9JksFs9RRw3lM9jF6W7J3bOG/CAhql4dCfz3LHUGCqVWbSbmvgwzSHfHgwQXvP6i\u002BvbOuGn2S0k6Dw3SWRuY3igyb3tI4h6mU7SoWidaBUz9VDF\u002BOFI7XyLcrK//YO5cLqTc5E2DWhjXJ2W1TfEi4AnB1ATpGqbV9w9ZazVvp/LFTCuDfSH\u002BevoZphDthRIwusylPovpcxT9Buw\u002BKe7iaIBy7wHFn2LowloKz3OV6HH8KLBpyWhm3NgXhXY0wFALNj2QepYRaxtpvXsx3qShaB57QQE9eZ8XDBMprhnrswIJ/5g1BW3b67yV/wvsNP00dRxYuX5Ozb2eeG2D6LwBfgp5J98La2Kxn1ZEqHqUKtcW9Dj9k/mDujHbl4z/WAMAk4EAcw0dKAq5phkoCiVDCk2WbfOEBOoQ9WytMNTWsUdSRBT5k7fK\u002BMwuQ\u002BzgW7AMmI0/aesQe4\u002BW8H2gb/g14/XS1sYQSXaWzHQmVsH9MJq8oZhHlkdcQciFYqI5KYjU\u002BF/3DoXq/E4WqJ126SXOmcDj5M5g7kytdZT9iw==",
      "StatusCode": 201,
      "ResponseHeaders": {
        "Content-Length": "0",
<<<<<<< HEAD
        "Date": "Thu, 02 Apr 2020 23:49:08 GMT",
=======
        "Date": "Mon, 30 Mar 2020 05:48:54 GMT",
>>>>>>> bb257be6
        "Server": [
          "Windows-Azure-Blob/1.0",
          "Microsoft-HTTPAPI/2.0"
        ],
        "x-ms-client-request-id": "1381607305_AAQAAAAAAAAAAAAAAAAAAAAAAAAAAAAAAAAAAAAAAAAAAAAAAAAAAAAAAAAAAAAA",
        "x-ms-content-crc64": "mFaTM4wkCuE=",
<<<<<<< HEAD
        "x-ms-request-id": "159cdba2-b01e-0085-2949-09607d000000",
=======
        "x-ms-request-id": "cbc00a4d-701e-002e-6356-06d434000000",
>>>>>>> bb257be6
        "x-ms-request-server-encrypted": "true",
        "x-ms-version": "2019-12-12"
      },
      "ResponseBody": []
    },
    {
<<<<<<< HEAD
      "RequestUri": "https://seanmcccanary.blob.core.windows.net/test-container-a35cd3e7-52eb-615d-0621-15d1a44931ed/test-blob-90035ebd-5a3b-1dd4-f105-5e31de534fbd?comp=blocklist",
=======
      "RequestUri": "http://kasoboltest.blob.core.windows.net/test-container-a35cd3e7-52eb-615d-0621-15d1a44931ed/test-blob-90035ebd-5a3b-1dd4-f105-5e31de534fbd?comp=blocklist",
>>>>>>> bb257be6
      "RequestMethod": "PUT",
      "RequestHeaders": {
        "Authorization": "Sanitized",
        "Content-Length": "104",
        "Content-Type": "application/xml",
        "User-Agent": [
<<<<<<< HEAD
          "azsdk-net-Storage.Blobs/12.5.0-dev.20200402.1",
          "(.NET Core 4.6.28325.01; Microsoft Windows 10.0.18362 )"
        ],
        "x-ms-client-request-id": "2eaa14d5-34f6-bdce-5235-7a7f89e6ac7c",
        "x-ms-date": "Thu, 02 Apr 2020 23:49:09 GMT",
=======
          "azsdk-net-Storage.Blobs/12.4.0-dev.20200329.1",
          "(.NET Core 4.6.28325.01; Microsoft Windows 10.0.18363 )"
        ],
        "x-ms-client-request-id": "2eaa14d5-34f6-bdce-5235-7a7f89e6ac7c",
        "x-ms-date": "Mon, 30 Mar 2020 05:48:54 GMT",
>>>>>>> bb257be6
        "x-ms-return-client-request-id": "true",
        "x-ms-version": "2019-12-12"
      },
      "RequestBody": "\u003CBlockList\u003E\u003CLatest\u003EAAQAAAAAAAAAAAAAAAAAAAAAAAAAAAAAAAAAAAAAAAAAAAAAAAAAAAAAAAAAAAAA\u003C/Latest\u003E\u003C/BlockList\u003E",
      "StatusCode": 201,
      "ResponseHeaders": {
        "Content-Length": "0",
<<<<<<< HEAD
        "Date": "Thu, 02 Apr 2020 23:49:08 GMT",
        "ETag": "\u00220x8D7D7606FC48CD7\u0022",
        "Last-Modified": "Thu, 02 Apr 2020 23:49:08 GMT",
=======
        "Date": "Mon, 30 Mar 2020 05:48:54 GMT",
        "ETag": "\u00220x8D7D46E0873FC56\u0022",
        "Last-Modified": "Mon, 30 Mar 2020 05:48:54 GMT",
>>>>>>> bb257be6
        "Server": [
          "Windows-Azure-Blob/1.0",
          "Microsoft-HTTPAPI/2.0"
        ],
        "x-ms-client-request-id": "2eaa14d5-34f6-bdce-5235-7a7f89e6ac7c",
<<<<<<< HEAD
        "x-ms-content-crc64": "VDVdRbv592o=",
        "x-ms-request-id": "159cdbab-b01e-0085-3049-09607d000000",
=======
        "x-ms-content-crc64": "uivte8ftxTs=",
        "x-ms-request-id": "cbc00a8d-701e-002e-2056-06d434000000",
>>>>>>> bb257be6
        "x-ms-request-server-encrypted": "true",
        "x-ms-version": "2019-12-12"
      },
      "ResponseBody": []
    },
    {
<<<<<<< HEAD
      "RequestUri": "https://seanmcccanary.blob.core.windows.net/test-container-a35cd3e7-52eb-615d-0621-15d1a44931ed/test-blob-90035ebd-5a3b-1dd4-f105-5e31de534fbd",
      "RequestMethod": "GET",
      "RequestHeaders": {
        "Authorization": "Sanitized",
        "traceparent": "00-ae083df1ebf6e24e8199a2d9addc5055-acc839860ea2e042-00",
        "User-Agent": [
          "azsdk-net-Storage.Blobs/12.5.0-dev.20200402.1",
          "(.NET Core 4.6.28325.01; Microsoft Windows 10.0.18362 )"
        ],
        "x-ms-client-request-id": "1381607305_bytes=0-1023",
        "x-ms-date": "Thu, 02 Apr 2020 23:49:09 GMT",
=======
      "RequestUri": "http://kasoboltest.blob.core.windows.net/test-container-a35cd3e7-52eb-615d-0621-15d1a44931ed/test-blob-90035ebd-5a3b-1dd4-f105-5e31de534fbd",
      "RequestMethod": "GET",
      "RequestHeaders": {
        "Authorization": "Sanitized",
        "traceparent": "00-8afb59cc83cc9a499f3f3e16130cb216-4a9d4a6727828c44-00",
        "User-Agent": [
          "azsdk-net-Storage.Blobs/12.4.0-dev.20200329.1",
          "(.NET Core 4.6.28325.01; Microsoft Windows 10.0.18363 )"
        ],
        "x-ms-client-request-id": "1381607305_bytes=0-1023",
        "x-ms-date": "Mon, 30 Mar 2020 05:48:55 GMT",
>>>>>>> bb257be6
        "x-ms-range": "bytes=0-1023",
        "x-ms-return-client-request-id": "true",
        "x-ms-version": "2019-12-12"
      },
      "RequestBody": null,
      "StatusCode": 206,
      "ResponseHeaders": {
        "Accept-Ranges": "bytes",
        "Content-Length": "1024",
        "Content-Range": "bytes 0-1023/1024",
        "Content-Type": "application/octet-stream",
<<<<<<< HEAD
        "Date": "Thu, 02 Apr 2020 23:49:08 GMT",
        "ETag": "\u00220x8D7D7606FC48CD7\u0022",
        "Last-Modified": "Thu, 02 Apr 2020 23:49:08 GMT",
=======
        "Date": "Mon, 30 Mar 2020 05:48:54 GMT",
        "ETag": "\u00220x8D7D46E0873FC56\u0022",
        "Last-Modified": "Mon, 30 Mar 2020 05:48:54 GMT",
>>>>>>> bb257be6
        "Server": [
          "Windows-Azure-Blob/1.0",
          "Microsoft-HTTPAPI/2.0"
        ],
        "x-ms-blob-type": "BlockBlob",
        "x-ms-client-request-id": "1381607305_bytes=0-1023",
<<<<<<< HEAD
        "x-ms-creation-time": "Thu, 02 Apr 2020 23:49:08 GMT",
        "x-ms-lease-state": "available",
        "x-ms-lease-status": "unlocked",
        "x-ms-request-id": "159cdbaf-b01e-0085-3349-09607d000000",
=======
        "x-ms-creation-time": "Mon, 30 Mar 2020 05:48:54 GMT",
        "x-ms-lease-state": "available",
        "x-ms-lease-status": "unlocked",
        "x-ms-request-id": "cbc00ab7-701e-002e-4756-06d434000000",
>>>>>>> bb257be6
        "x-ms-server-encrypted": "true",
        "x-ms-version": "2019-12-12"
      },
      "ResponseBody": "ETeeuX9yr4rGqkFNAWx9JSUd0J57DkNMEHG3eHTkE9rkdyZcj2wd95b2Mh7otnd3ZCN8uGBTBwLzUqgNujYW4ZdmaIpGIJW5/9kHhNslZFn6PxNQaFp5kW8jaD3DEDxf4FCGgU3sMUONw7mHS4Imzu5PEnojxXg97dcaI7dY9e\u002BcqKSLnuILDQ7PwqWg8UXt/JpPdP3BPBvXSZN20g6MNc3J6qPdmy8LQwVsUwLTnPuSLCcdCIHy22uJs1VOlTv/Q4zX1weiD2BrRDD4VekYBKyX46bnbi1M1w83VOjZvK7KbBB1\u002B8X07xzGscRQ\u002BoWCcK\u002BptrGUGNRfiwD4arp4kYeCLejYowjno/SJIL1p/NyJteQ4MAX8NVM7FnDE/IVhTh88zcydqc2nwRO9C/gX9Y8jb7XWP2GBhviUnYyXIqduJ9GdLS4Q7AwWkW/yPilbIyDhoY3Qiw\u002B\u002BukbTCAtAD55rTuQmeshgE4Opv63yj0fPOXlstoEanpzC3nLoPOMA1oLQhu9FNKlXgY0KJ8thzCv\u002BBM6S01gdUbBIY5tWd9afqOkrIQhYigTPFTTzEHfQYRJH6TgVbQIpszQ//NEOAQm2an7iNqoipnnKwr4kKUE4dwKJD46eijvmAW7UGI0zwRMrPKX57itnJEK\u002BSqtEBYnzB4XOhPF7GOBD\u002BzQ7To7rlgCq\u002BOybP4jXIepL3z\u002BPovzl4BEIZD0hryTEtvL3K9a007SrmQycWMf892IHLzmhs1k3Vm184zLDiEjI1omV4PYTlgyK5AjwSIhJC23aGn/rIwKZv9RoN\u002B\u002BB5xHD04E\u002BZhds9JksFs9RRw3lM9jF6W7J3bOG/CAhql4dCfz3LHUGCqVWbSbmvgwzSHfHgwQXvP6i\u002BvbOuGn2S0k6Dw3SWRuY3igyb3tI4h6mU7SoWidaBUz9VDF\u002BOFI7XyLcrK//YO5cLqTc5E2DWhjXJ2W1TfEi4AnB1ATpGqbV9w9ZazVvp/LFTCuDfSH\u002BevoZphDthRIwusylPovpcxT9Buw\u002BKe7iaIBy7wHFn2LowloKz3OV6HH8KLBpyWhm3NgXhXY0wFALNj2QepYRaxtpvXsx3qShaB57QQE9eZ8XDBMprhnrswIJ/5g1BW3b67yV/wvsNP00dRxYuX5Ozb2eeG2D6LwBfgp5J98La2Kxn1ZEqHqUKtcW9Dj9k/mDujHbl4z/WAMAk4EAcw0dKAq5phkoCiVDCk2WbfOEBOoQ9WytMNTWsUdSRBT5k7fK\u002BMwuQ\u002BzgW7AMmI0/aesQe4\u002BW8H2gb/g14/XS1sYQSXaWzHQmVsH9MJq8oZhHlkdcQciFYqI5KYjU\u002BF/3DoXq/E4WqJ126SXOmcDj5M5g7kytdZT9iw=="
    },
    {
<<<<<<< HEAD
      "RequestUri": "https://seanmcccanary.blob.core.windows.net/test-container-a35cd3e7-52eb-615d-0621-15d1a44931ed?restype=container",
      "RequestMethod": "DELETE",
      "RequestHeaders": {
        "Authorization": "Sanitized",
        "traceparent": "00-7fc84fc6d2103d4d829430d6b1b7cf93-bd3f98860a1a9348-00",
        "User-Agent": [
          "azsdk-net-Storage.Blobs/12.5.0-dev.20200402.1",
          "(.NET Core 4.6.28325.01; Microsoft Windows 10.0.18362 )"
        ],
        "x-ms-client-request-id": "b76ecaa4-6e37-5e81-923b-dc5f9b31633d",
        "x-ms-date": "Thu, 02 Apr 2020 23:49:09 GMT",
=======
      "RequestUri": "http://kasoboltest.blob.core.windows.net/test-container-a35cd3e7-52eb-615d-0621-15d1a44931ed?restype=container",
      "RequestMethod": "DELETE",
      "RequestHeaders": {
        "Authorization": "Sanitized",
        "traceparent": "00-d3fc93fe71ddd048a8c7aa35fcc627c9-55d8c40a948e1c4c-00",
        "User-Agent": [
          "azsdk-net-Storage.Blobs/12.4.0-dev.20200329.1",
          "(.NET Core 4.6.28325.01; Microsoft Windows 10.0.18363 )"
        ],
        "x-ms-client-request-id": "b76ecaa4-6e37-5e81-923b-dc5f9b31633d",
        "x-ms-date": "Mon, 30 Mar 2020 05:48:55 GMT",
>>>>>>> bb257be6
        "x-ms-return-client-request-id": "true",
        "x-ms-version": "2019-12-12"
      },
      "RequestBody": null,
      "StatusCode": 202,
      "ResponseHeaders": {
        "Content-Length": "0",
<<<<<<< HEAD
        "Date": "Thu, 02 Apr 2020 23:49:08 GMT",
=======
        "Date": "Mon, 30 Mar 2020 05:48:54 GMT",
>>>>>>> bb257be6
        "Server": [
          "Windows-Azure-Blob/1.0",
          "Microsoft-HTTPAPI/2.0"
        ],
        "x-ms-client-request-id": "b76ecaa4-6e37-5e81-923b-dc5f9b31633d",
<<<<<<< HEAD
        "x-ms-request-id": "159cdbb9-b01e-0085-3a49-09607d000000",
        "x-ms-version": "2019-12-12"
=======
        "x-ms-request-id": "ddddbf33-101e-0017-6a56-069490000000",
        "x-ms-version": "2019-07-07"
>>>>>>> bb257be6
      },
      "ResponseBody": []
    }
  ],
  "Variables": {
    "RandomSeed": "1489198391",
<<<<<<< HEAD
    "Storage_TestConfigDefault": "ProductionTenant\nseanmcccanary\nU2FuaXRpemVk\nhttps://seanmcccanary.blob.core.windows.net\nhttps://seanmcccanary.file.core.windows.net\nhttps://seanmcccanary.queue.core.windows.net\nhttps://seanmcccanary.table.core.windows.net\n\n\n\n\nhttps://seanmcccanary-secondary.blob.core.windows.net\nhttps://seanmcccanary-secondary.file.core.windows.net\nhttps://seanmcccanary-secondary.queue.core.windows.net\nhttps://seanmcccanary-secondary.table.core.windows.net\n\nSanitized\n\n\nCloud\nBlobEndpoint=https://seanmcccanary.blob.core.windows.net/;QueueEndpoint=https://seanmcccanary.queue.core.windows.net/;FileEndpoint=https://seanmcccanary.file.core.windows.net/;BlobSecondaryEndpoint=https://seanmcccanary-secondary.blob.core.windows.net/;QueueSecondaryEndpoint=https://seanmcccanary-secondary.queue.core.windows.net/;FileSecondaryEndpoint=https://seanmcccanary-secondary.file.core.windows.net/;AccountName=seanmcccanary;AccountKey=Sanitized\nseanscope1"
=======
    "Storage_TestConfigDefault": "ProductionTenant\nkasoboltest\nU2FuaXRpemVk\nhttp://kasoboltest.blob.core.windows.net\nhttp://kasoboltest.file.core.windows.net\nhttp://kasoboltest.queue.core.windows.net\nhttp://kasoboltest.table.core.windows.net\n\n\n\n\nhttp://kasoboltest-secondary.blob.core.windows.net\nhttp://kasoboltest-secondary.file.core.windows.net\nhttp://kasoboltest-secondary.queue.core.windows.net\nhttp://kasoboltest-secondary.table.core.windows.net\n\nSanitized\n\n\nCloud\nBlobEndpoint=http://kasoboltest.blob.core.windows.net/;QueueEndpoint=http://kasoboltest.queue.core.windows.net/;FileEndpoint=http://kasoboltest.file.core.windows.net/;BlobSecondaryEndpoint=http://kasoboltest-secondary.blob.core.windows.net/;QueueSecondaryEndpoint=http://kasoboltest-secondary.queue.core.windows.net/;FileSecondaryEndpoint=http://kasoboltest-secondary.file.core.windows.net/;AccountName=kasoboltest;AccountKey=Sanitized\nencryptionScope"
>>>>>>> bb257be6
  }
}<|MERGE_RESOLUTION|>--- conflicted
+++ resolved
@@ -1,33 +1,18 @@
 {
   "Entries": [
     {
-<<<<<<< HEAD
-      "RequestUri": "https://seanmcccanary.blob.core.windows.net/test-container-a35cd3e7-52eb-615d-0621-15d1a44931ed?restype=container",
+      "RequestUri": "https://seanmcccanary.blob.core.windows.net/test-container-21e58863-f0d8-5f8a-a1a8-1b3be4ca8c59?restype=container",
       "RequestMethod": "PUT",
       "RequestHeaders": {
         "Authorization": "Sanitized",
-        "traceparent": "00-4384ff25f1723349ab8774eccca1f265-841906011d1ce245-00",
+        "traceparent": "00-7e3a507dfef6824e8eb7245be8b6fd4c-bf5bf2a3f3ff9546-00",
         "User-Agent": [
-          "azsdk-net-Storage.Blobs/12.5.0-dev.20200402.1",
+          "azsdk-net-Storage.Blobs/12.5.0-dev.20200403.1",
           "(.NET Core 4.6.28325.01; Microsoft Windows 10.0.18362 )"
         ],
         "x-ms-blob-public-access": "container",
-        "x-ms-client-request-id": "426771ed-fa4c-968a-c86c-929ecd122916",
-        "x-ms-date": "Thu, 02 Apr 2020 23:49:09 GMT",
-=======
-      "RequestUri": "http://kasoboltest.blob.core.windows.net/test-container-a35cd3e7-52eb-615d-0621-15d1a44931ed?restype=container",
-      "RequestMethod": "PUT",
-      "RequestHeaders": {
-        "Authorization": "Sanitized",
-        "traceparent": "00-2ba1093fab8aa74da0653bb84ad4ae58-00a17a292daa934a-00",
-        "User-Agent": [
-          "azsdk-net-Storage.Blobs/12.4.0-dev.20200329.1",
-          "(.NET Core 4.6.28325.01; Microsoft Windows 10.0.18363 )"
-        ],
-        "x-ms-blob-public-access": "container",
-        "x-ms-client-request-id": "426771ed-fa4c-968a-c86c-929ecd122916",
-        "x-ms-date": "Mon, 30 Mar 2020 05:48:54 GMT",
->>>>>>> bb257be6
+        "x-ms-client-request-id": "4c677c87-a1f5-2d5e-5ea6-598f6a0c06ae",
+        "x-ms-date": "Sat, 04 Apr 2020 01:40:14 GMT",
         "x-ms-return-client-request-id": "true",
         "x-ms-version": "2019-12-12"
       },
@@ -35,107 +20,64 @@
       "StatusCode": 201,
       "ResponseHeaders": {
         "Content-Length": "0",
-<<<<<<< HEAD
-        "Date": "Thu, 02 Apr 2020 23:49:07 GMT",
-        "ETag": "\u00220x8D7D7606F8344E1\u0022",
-        "Last-Modified": "Thu, 02 Apr 2020 23:49:08 GMT",
-=======
-        "Date": "Mon, 30 Mar 2020 05:48:53 GMT",
-        "ETag": "\u00220x8D7D46E083C496F\u0022",
-        "Last-Modified": "Mon, 30 Mar 2020 05:48:54 GMT",
->>>>>>> bb257be6
+        "Date": "Sat, 04 Apr 2020 01:40:14 GMT",
+        "ETag": "\u00220x8D7D8391F2B955A\u0022",
+        "Last-Modified": "Sat, 04 Apr 2020 01:40:14 GMT",
         "Server": [
           "Windows-Azure-Blob/1.0",
           "Microsoft-HTTPAPI/2.0"
         ],
-        "x-ms-client-request-id": "426771ed-fa4c-968a-c86c-929ecd122916",
-<<<<<<< HEAD
-        "x-ms-request-id": "4af75604-f01e-004f-7d49-093cf4000000",
+        "x-ms-client-request-id": "4c677c87-a1f5-2d5e-5ea6-598f6a0c06ae",
+        "x-ms-request-id": "8405b1fc-a01e-0020-1c21-0a3607000000",
         "x-ms-version": "2019-12-12"
-=======
-        "x-ms-request-id": "ddddbf1f-101e-0017-5f56-069490000000",
-        "x-ms-version": "2019-07-07"
->>>>>>> bb257be6
       },
       "ResponseBody": []
     },
     {
-<<<<<<< HEAD
-      "RequestUri": "https://seanmcccanary.blob.core.windows.net/test-container-a35cd3e7-52eb-615d-0621-15d1a44931ed/test-blob-90035ebd-5a3b-1dd4-f105-5e31de534fbd?comp=block\u0026blockid=AAQAAAAAAAAAAAAAAAAAAAAAAAAAAAAAAAAAAAAAAAAAAAAAAAAAAAAAAAAAAAAA",
-=======
-      "RequestUri": "http://kasoboltest.blob.core.windows.net/test-container-a35cd3e7-52eb-615d-0621-15d1a44931ed/test-blob-90035ebd-5a3b-1dd4-f105-5e31de534fbd?comp=block\u0026blockid=AAQAAAAAAAAAAAAAAAAAAAAAAAAAAAAAAAAAAAAAAAAAAAAAAAAAAAAAAAAAAAAA",
->>>>>>> bb257be6
+      "RequestUri": "https://seanmcccanary.blob.core.windows.net/test-container-21e58863-f0d8-5f8a-a1a8-1b3be4ca8c59/test-blob-8f34b18e-7043-4583-9fe0-39658898daf5?comp=block\u0026blockid=AAQAAAAAAAAAAAAAAAAAAAAAAAAAAAAAAAAAAAAAAAAAAAAAAAAAAAAAAAAAAAAA",
       "RequestMethod": "PUT",
       "RequestHeaders": {
         "Authorization": "Sanitized",
         "Content-Length": "1024",
         "User-Agent": [
-<<<<<<< HEAD
-          "azsdk-net-Storage.Blobs/12.5.0-dev.20200402.1",
+          "azsdk-net-Storage.Blobs/12.5.0-dev.20200403.1",
           "(.NET Core 4.6.28325.01; Microsoft Windows 10.0.18362 )"
         ],
-        "x-ms-client-request-id": "1381607305_AAQAAAAAAAAAAAAAAAAAAAAAAAAAAAAAAAAAAAAAAAAAAAAAAAAAAAAAAAAAAAAA",
-        "x-ms-date": "Thu, 02 Apr 2020 23:49:09 GMT",
-=======
-          "azsdk-net-Storage.Blobs/12.4.0-dev.20200329.1",
-          "(.NET Core 4.6.28325.01; Microsoft Windows 10.0.18363 )"
-        ],
-        "x-ms-client-request-id": "1381607305_AAQAAAAAAAAAAAAAAAAAAAAAAAAAAAAAAAAAAAAAAAAAAAAAAAAAAAAAAAAAAAAA",
-        "x-ms-date": "Mon, 30 Mar 2020 05:48:54 GMT",
->>>>>>> bb257be6
+        "x-ms-client-request-id": "2101880757_AAQAAAAAAAAAAAAAAAAAAAAAAAAAAAAAAAAAAAAAAAAAAAAAAAAAAAAAAAAAAAAA",
+        "x-ms-date": "Sat, 04 Apr 2020 01:40:14 GMT",
         "x-ms-return-client-request-id": "true",
         "x-ms-version": "2019-12-12"
       },
-      "RequestBody": "ETeeuX9yr4rGqkFNAWx9JSUd0J57DkNMEHG3eHTkE9rkdyZcj2wd95b2Mh7otnd3ZCN8uGBTBwLzUqgNujYW4ZdmaIpGIJW5/9kHhNslZFn6PxNQaFp5kW8jaD3DEDxf4FCGgU3sMUONw7mHS4Imzu5PEnojxXg97dcaI7dY9e\u002BcqKSLnuILDQ7PwqWg8UXt/JpPdP3BPBvXSZN20g6MNc3J6qPdmy8LQwVsUwLTnPuSLCcdCIHy22uJs1VOlTv/Q4zX1weiD2BrRDD4VekYBKyX46bnbi1M1w83VOjZvK7KbBB1\u002B8X07xzGscRQ\u002BoWCcK\u002BptrGUGNRfiwD4arp4kYeCLejYowjno/SJIL1p/NyJteQ4MAX8NVM7FnDE/IVhTh88zcydqc2nwRO9C/gX9Y8jb7XWP2GBhviUnYyXIqduJ9GdLS4Q7AwWkW/yPilbIyDhoY3Qiw\u002B\u002BukbTCAtAD55rTuQmeshgE4Opv63yj0fPOXlstoEanpzC3nLoPOMA1oLQhu9FNKlXgY0KJ8thzCv\u002BBM6S01gdUbBIY5tWd9afqOkrIQhYigTPFTTzEHfQYRJH6TgVbQIpszQ//NEOAQm2an7iNqoipnnKwr4kKUE4dwKJD46eijvmAW7UGI0zwRMrPKX57itnJEK\u002BSqtEBYnzB4XOhPF7GOBD\u002BzQ7To7rlgCq\u002BOybP4jXIepL3z\u002BPovzl4BEIZD0hryTEtvL3K9a007SrmQycWMf892IHLzmhs1k3Vm184zLDiEjI1omV4PYTlgyK5AjwSIhJC23aGn/rIwKZv9RoN\u002B\u002BB5xHD04E\u002BZhds9JksFs9RRw3lM9jF6W7J3bOG/CAhql4dCfz3LHUGCqVWbSbmvgwzSHfHgwQXvP6i\u002BvbOuGn2S0k6Dw3SWRuY3igyb3tI4h6mU7SoWidaBUz9VDF\u002BOFI7XyLcrK//YO5cLqTc5E2DWhjXJ2W1TfEi4AnB1ATpGqbV9w9ZazVvp/LFTCuDfSH\u002BevoZphDthRIwusylPovpcxT9Buw\u002BKe7iaIBy7wHFn2LowloKz3OV6HH8KLBpyWhm3NgXhXY0wFALNj2QepYRaxtpvXsx3qShaB57QQE9eZ8XDBMprhnrswIJ/5g1BW3b67yV/wvsNP00dRxYuX5Ozb2eeG2D6LwBfgp5J98La2Kxn1ZEqHqUKtcW9Dj9k/mDujHbl4z/WAMAk4EAcw0dKAq5phkoCiVDCk2WbfOEBOoQ9WytMNTWsUdSRBT5k7fK\u002BMwuQ\u002BzgW7AMmI0/aesQe4\u002BW8H2gb/g14/XS1sYQSXaWzHQmVsH9MJq8oZhHlkdcQciFYqI5KYjU\u002BF/3DoXq/E4WqJ126SXOmcDj5M5g7kytdZT9iw==",
+      "RequestBody": "RNv/2bIcrXFacSuEyo14kntvblYFygXWXpN7PqgNnjcy\u002B/37RUH6b1y9EM42lFD\u002BK7HJm4aG/nnWKHseoG/ITNLzUs6QfUw6df75R7o2oMpCfRL2QwOxq/yDJR3G287t9MP8QkKCba1ljyaHjba/n4ix3CNc0gnPQqbRDFgudJkvC1P2Ol2HwA9lkbTdKR5GxIaVFf\u002BrkSK6LQCbsGBVNhuNWIFjyWQqKRsT90BV8hiHi0jRmV\u002BZhHoxOw1d6xCvD1qYUNGd4vshauvkmJnhZTrnEyQYg5y889MGMo1XzD0KZOfmvKJH6qhMsC5ztOvgT9XSdtfslou\u002B3Fz9lrBuyp6u2TOx\u002B6mYnyl7zNNtSD/oJeK3hFZlHs5cJ99FSVT43uWQxdu4LlQsOdaucMm3UJMdFXDNtkZISLplVdPJU1XUg\u002B7u3YNjL/aOi0p/tq0EpNdLKDTjKiefSHwgUtmAYuaA2e3byXIQueV6Pyv7yJEMYbD7fSoh8VjGTpUGQ90dDShk/t3AKNtkO29Oaer8pH/qE/EoheW8X\u002BiUFHrdCXYIXDICl8m0TDjVlkK70ohuyqoVHC/s9IhCqJ/0KxRghzH4Rgy4\u002BQ21Nce4Uu6jAIxgJkrQyO1HG2eqwO4qwCAkdQ8Qwot7tdCdX\u002BZnM6GZn6cSlATJkL5EsSukDjkei3WmlN3ekj4B5XB6MmgH3\u002BjGECBHFysbWuVQyxBg1qeWf9NwwJ7EugxoEa\u002BUTl1WPdJC3v4Z1nNKizn4jsYtoA7J47OVlh5KAVUT3gZ8hwuH\u002Bo4\u002BHfepfahgJjVkyyxGO3CgymupwKaz\u002BNyoBfdszgMtcJM47oIXH2UKNXDp5TYozaOW27yg3jnoiyUaAHex81gyNluYDkztiasFnos1yhKmfzhT1vJGjZJaT2Nd/B/uWUIYtq/bkL5XqVERmz\u002BtssESc4A\u002BXRxl66nIPr7okIyMF0VJHRNjy\u002B95/C2gNfJSrJ2iSoier/wls8sFElEAbhjFhYP6ZJWtr6iQxGDvxLW2dpIhRkUE7WdIJGpHXbieeY0U27BuWEgI9JvgDeqbNu4VT5y/3yjTwJccsT8rZlHv8kvT2ukFSB1KGFKpJN98rO17Mg4c35llQRoYUqYI3Y5K8BufyFsFDwd\u002BdcbWKZy3nwVRrzNC0xOxbZnO7fZ3QTvDXzPE3eSSdiIHnWnTjxd\u002BYLKhti1aBxwI7VrCNyIQBzOKEspo88IgvzkROzWp3t6CUIxD1YsNaVgXvPCJ0D//9pY2SH1NFW3wgPb0ScvnXg58QOaWzTGnfKhyUTbSl\u002B/5EUWfc5ZhNDoeU1WVGSCMMF7hDI9YaSlkjsvU28M3HugG\u002BjeGR\u002Bt4Gwusd3ncEg==",
       "StatusCode": 201,
       "ResponseHeaders": {
         "Content-Length": "0",
-<<<<<<< HEAD
-        "Date": "Thu, 02 Apr 2020 23:49:08 GMT",
-=======
-        "Date": "Mon, 30 Mar 2020 05:48:54 GMT",
->>>>>>> bb257be6
+        "Date": "Sat, 04 Apr 2020 01:40:14 GMT",
         "Server": [
           "Windows-Azure-Blob/1.0",
           "Microsoft-HTTPAPI/2.0"
         ],
-        "x-ms-client-request-id": "1381607305_AAQAAAAAAAAAAAAAAAAAAAAAAAAAAAAAAAAAAAAAAAAAAAAAAAAAAAAAAAAAAAAA",
-        "x-ms-content-crc64": "mFaTM4wkCuE=",
-<<<<<<< HEAD
-        "x-ms-request-id": "159cdba2-b01e-0085-2949-09607d000000",
-=======
-        "x-ms-request-id": "cbc00a4d-701e-002e-6356-06d434000000",
->>>>>>> bb257be6
+        "x-ms-client-request-id": "2101880757_AAQAAAAAAAAAAAAAAAAAAAAAAAAAAAAAAAAAAAAAAAAAAAAAAAAAAAAAAAAAAAAA",
+        "x-ms-content-crc64": "EaAHJdrcZLE=",
+        "x-ms-request-id": "c52b4607-e01e-0043-0121-0aabfc000000",
         "x-ms-request-server-encrypted": "true",
         "x-ms-version": "2019-12-12"
       },
       "ResponseBody": []
     },
     {
-<<<<<<< HEAD
-      "RequestUri": "https://seanmcccanary.blob.core.windows.net/test-container-a35cd3e7-52eb-615d-0621-15d1a44931ed/test-blob-90035ebd-5a3b-1dd4-f105-5e31de534fbd?comp=blocklist",
-=======
-      "RequestUri": "http://kasoboltest.blob.core.windows.net/test-container-a35cd3e7-52eb-615d-0621-15d1a44931ed/test-blob-90035ebd-5a3b-1dd4-f105-5e31de534fbd?comp=blocklist",
->>>>>>> bb257be6
+      "RequestUri": "https://seanmcccanary.blob.core.windows.net/test-container-21e58863-f0d8-5f8a-a1a8-1b3be4ca8c59/test-blob-8f34b18e-7043-4583-9fe0-39658898daf5?comp=blocklist",
       "RequestMethod": "PUT",
       "RequestHeaders": {
         "Authorization": "Sanitized",
         "Content-Length": "104",
         "Content-Type": "application/xml",
         "User-Agent": [
-<<<<<<< HEAD
-          "azsdk-net-Storage.Blobs/12.5.0-dev.20200402.1",
+          "azsdk-net-Storage.Blobs/12.5.0-dev.20200403.1",
           "(.NET Core 4.6.28325.01; Microsoft Windows 10.0.18362 )"
         ],
-        "x-ms-client-request-id": "2eaa14d5-34f6-bdce-5235-7a7f89e6ac7c",
-        "x-ms-date": "Thu, 02 Apr 2020 23:49:09 GMT",
-=======
-          "azsdk-net-Storage.Blobs/12.4.0-dev.20200329.1",
-          "(.NET Core 4.6.28325.01; Microsoft Windows 10.0.18363 )"
-        ],
-        "x-ms-client-request-id": "2eaa14d5-34f6-bdce-5235-7a7f89e6ac7c",
-        "x-ms-date": "Mon, 30 Mar 2020 05:48:54 GMT",
->>>>>>> bb257be6
+        "x-ms-client-request-id": "59ffd963-4b9e-4c4e-5e06-3b629b804445",
+        "x-ms-date": "Sat, 04 Apr 2020 01:40:14 GMT",
         "x-ms-return-client-request-id": "true",
         "x-ms-version": "2019-12-12"
       },
@@ -143,58 +85,33 @@
       "StatusCode": 201,
       "ResponseHeaders": {
         "Content-Length": "0",
-<<<<<<< HEAD
-        "Date": "Thu, 02 Apr 2020 23:49:08 GMT",
-        "ETag": "\u00220x8D7D7606FC48CD7\u0022",
-        "Last-Modified": "Thu, 02 Apr 2020 23:49:08 GMT",
-=======
-        "Date": "Mon, 30 Mar 2020 05:48:54 GMT",
-        "ETag": "\u00220x8D7D46E0873FC56\u0022",
-        "Last-Modified": "Mon, 30 Mar 2020 05:48:54 GMT",
->>>>>>> bb257be6
+        "Date": "Sat, 04 Apr 2020 01:40:14 GMT",
+        "ETag": "\u00220x8D7D8391F6B5D3E\u0022",
+        "Last-Modified": "Sat, 04 Apr 2020 01:40:14 GMT",
         "Server": [
           "Windows-Azure-Blob/1.0",
           "Microsoft-HTTPAPI/2.0"
         ],
-        "x-ms-client-request-id": "2eaa14d5-34f6-bdce-5235-7a7f89e6ac7c",
-<<<<<<< HEAD
-        "x-ms-content-crc64": "VDVdRbv592o=",
-        "x-ms-request-id": "159cdbab-b01e-0085-3049-09607d000000",
-=======
+        "x-ms-client-request-id": "59ffd963-4b9e-4c4e-5e06-3b629b804445",
         "x-ms-content-crc64": "uivte8ftxTs=",
-        "x-ms-request-id": "cbc00a8d-701e-002e-2056-06d434000000",
->>>>>>> bb257be6
+        "x-ms-request-id": "c52b4628-e01e-0043-1b21-0aabfc000000",
         "x-ms-request-server-encrypted": "true",
         "x-ms-version": "2019-12-12"
       },
       "ResponseBody": []
     },
     {
-<<<<<<< HEAD
-      "RequestUri": "https://seanmcccanary.blob.core.windows.net/test-container-a35cd3e7-52eb-615d-0621-15d1a44931ed/test-blob-90035ebd-5a3b-1dd4-f105-5e31de534fbd",
+      "RequestUri": "https://seanmcccanary.blob.core.windows.net/test-container-21e58863-f0d8-5f8a-a1a8-1b3be4ca8c59/test-blob-8f34b18e-7043-4583-9fe0-39658898daf5",
       "RequestMethod": "GET",
       "RequestHeaders": {
         "Authorization": "Sanitized",
-        "traceparent": "00-ae083df1ebf6e24e8199a2d9addc5055-acc839860ea2e042-00",
+        "traceparent": "00-6fd02ccd9bd71f4a82380deff16a082c-ebfd104fd0472643-00",
         "User-Agent": [
-          "azsdk-net-Storage.Blobs/12.5.0-dev.20200402.1",
+          "azsdk-net-Storage.Blobs/12.5.0-dev.20200403.1",
           "(.NET Core 4.6.28325.01; Microsoft Windows 10.0.18362 )"
         ],
-        "x-ms-client-request-id": "1381607305_bytes=0-1023",
-        "x-ms-date": "Thu, 02 Apr 2020 23:49:09 GMT",
-=======
-      "RequestUri": "http://kasoboltest.blob.core.windows.net/test-container-a35cd3e7-52eb-615d-0621-15d1a44931ed/test-blob-90035ebd-5a3b-1dd4-f105-5e31de534fbd",
-      "RequestMethod": "GET",
-      "RequestHeaders": {
-        "Authorization": "Sanitized",
-        "traceparent": "00-8afb59cc83cc9a499f3f3e16130cb216-4a9d4a6727828c44-00",
-        "User-Agent": [
-          "azsdk-net-Storage.Blobs/12.4.0-dev.20200329.1",
-          "(.NET Core 4.6.28325.01; Microsoft Windows 10.0.18363 )"
-        ],
-        "x-ms-client-request-id": "1381607305_bytes=0-1023",
-        "x-ms-date": "Mon, 30 Mar 2020 05:48:55 GMT",
->>>>>>> bb257be6
+        "x-ms-client-request-id": "2101880757_bytes=0-1023",
+        "x-ms-date": "Sat, 04 Apr 2020 01:40:14 GMT",
         "x-ms-range": "bytes=0-1023",
         "x-ms-return-client-request-id": "true",
         "x-ms-version": "2019-12-12"
@@ -206,63 +123,36 @@
         "Content-Length": "1024",
         "Content-Range": "bytes 0-1023/1024",
         "Content-Type": "application/octet-stream",
-<<<<<<< HEAD
-        "Date": "Thu, 02 Apr 2020 23:49:08 GMT",
-        "ETag": "\u00220x8D7D7606FC48CD7\u0022",
-        "Last-Modified": "Thu, 02 Apr 2020 23:49:08 GMT",
-=======
-        "Date": "Mon, 30 Mar 2020 05:48:54 GMT",
-        "ETag": "\u00220x8D7D46E0873FC56\u0022",
-        "Last-Modified": "Mon, 30 Mar 2020 05:48:54 GMT",
->>>>>>> bb257be6
+        "Date": "Sat, 04 Apr 2020 01:40:14 GMT",
+        "ETag": "\u00220x8D7D8391F6B5D3E\u0022",
+        "Last-Modified": "Sat, 04 Apr 2020 01:40:14 GMT",
         "Server": [
           "Windows-Azure-Blob/1.0",
           "Microsoft-HTTPAPI/2.0"
         ],
         "x-ms-blob-type": "BlockBlob",
-        "x-ms-client-request-id": "1381607305_bytes=0-1023",
-<<<<<<< HEAD
-        "x-ms-creation-time": "Thu, 02 Apr 2020 23:49:08 GMT",
+        "x-ms-client-request-id": "2101880757_bytes=0-1023",
+        "x-ms-creation-time": "Sat, 04 Apr 2020 01:40:14 GMT",
         "x-ms-lease-state": "available",
         "x-ms-lease-status": "unlocked",
-        "x-ms-request-id": "159cdbaf-b01e-0085-3349-09607d000000",
-=======
-        "x-ms-creation-time": "Mon, 30 Mar 2020 05:48:54 GMT",
-        "x-ms-lease-state": "available",
-        "x-ms-lease-status": "unlocked",
-        "x-ms-request-id": "cbc00ab7-701e-002e-4756-06d434000000",
->>>>>>> bb257be6
+        "x-ms-request-id": "c52b4645-e01e-0043-3821-0aabfc000000",
         "x-ms-server-encrypted": "true",
         "x-ms-version": "2019-12-12"
       },
-      "ResponseBody": "ETeeuX9yr4rGqkFNAWx9JSUd0J57DkNMEHG3eHTkE9rkdyZcj2wd95b2Mh7otnd3ZCN8uGBTBwLzUqgNujYW4ZdmaIpGIJW5/9kHhNslZFn6PxNQaFp5kW8jaD3DEDxf4FCGgU3sMUONw7mHS4Imzu5PEnojxXg97dcaI7dY9e\u002BcqKSLnuILDQ7PwqWg8UXt/JpPdP3BPBvXSZN20g6MNc3J6qPdmy8LQwVsUwLTnPuSLCcdCIHy22uJs1VOlTv/Q4zX1weiD2BrRDD4VekYBKyX46bnbi1M1w83VOjZvK7KbBB1\u002B8X07xzGscRQ\u002BoWCcK\u002BptrGUGNRfiwD4arp4kYeCLejYowjno/SJIL1p/NyJteQ4MAX8NVM7FnDE/IVhTh88zcydqc2nwRO9C/gX9Y8jb7XWP2GBhviUnYyXIqduJ9GdLS4Q7AwWkW/yPilbIyDhoY3Qiw\u002B\u002BukbTCAtAD55rTuQmeshgE4Opv63yj0fPOXlstoEanpzC3nLoPOMA1oLQhu9FNKlXgY0KJ8thzCv\u002BBM6S01gdUbBIY5tWd9afqOkrIQhYigTPFTTzEHfQYRJH6TgVbQIpszQ//NEOAQm2an7iNqoipnnKwr4kKUE4dwKJD46eijvmAW7UGI0zwRMrPKX57itnJEK\u002BSqtEBYnzB4XOhPF7GOBD\u002BzQ7To7rlgCq\u002BOybP4jXIepL3z\u002BPovzl4BEIZD0hryTEtvL3K9a007SrmQycWMf892IHLzmhs1k3Vm184zLDiEjI1omV4PYTlgyK5AjwSIhJC23aGn/rIwKZv9RoN\u002B\u002BB5xHD04E\u002BZhds9JksFs9RRw3lM9jF6W7J3bOG/CAhql4dCfz3LHUGCqVWbSbmvgwzSHfHgwQXvP6i\u002BvbOuGn2S0k6Dw3SWRuY3igyb3tI4h6mU7SoWidaBUz9VDF\u002BOFI7XyLcrK//YO5cLqTc5E2DWhjXJ2W1TfEi4AnB1ATpGqbV9w9ZazVvp/LFTCuDfSH\u002BevoZphDthRIwusylPovpcxT9Buw\u002BKe7iaIBy7wHFn2LowloKz3OV6HH8KLBpyWhm3NgXhXY0wFALNj2QepYRaxtpvXsx3qShaB57QQE9eZ8XDBMprhnrswIJ/5g1BW3b67yV/wvsNP00dRxYuX5Ozb2eeG2D6LwBfgp5J98La2Kxn1ZEqHqUKtcW9Dj9k/mDujHbl4z/WAMAk4EAcw0dKAq5phkoCiVDCk2WbfOEBOoQ9WytMNTWsUdSRBT5k7fK\u002BMwuQ\u002BzgW7AMmI0/aesQe4\u002BW8H2gb/g14/XS1sYQSXaWzHQmVsH9MJq8oZhHlkdcQciFYqI5KYjU\u002BF/3DoXq/E4WqJ126SXOmcDj5M5g7kytdZT9iw=="
+      "ResponseBody": "RNv/2bIcrXFacSuEyo14kntvblYFygXWXpN7PqgNnjcy\u002B/37RUH6b1y9EM42lFD\u002BK7HJm4aG/nnWKHseoG/ITNLzUs6QfUw6df75R7o2oMpCfRL2QwOxq/yDJR3G287t9MP8QkKCba1ljyaHjba/n4ix3CNc0gnPQqbRDFgudJkvC1P2Ol2HwA9lkbTdKR5GxIaVFf\u002BrkSK6LQCbsGBVNhuNWIFjyWQqKRsT90BV8hiHi0jRmV\u002BZhHoxOw1d6xCvD1qYUNGd4vshauvkmJnhZTrnEyQYg5y889MGMo1XzD0KZOfmvKJH6qhMsC5ztOvgT9XSdtfslou\u002B3Fz9lrBuyp6u2TOx\u002B6mYnyl7zNNtSD/oJeK3hFZlHs5cJ99FSVT43uWQxdu4LlQsOdaucMm3UJMdFXDNtkZISLplVdPJU1XUg\u002B7u3YNjL/aOi0p/tq0EpNdLKDTjKiefSHwgUtmAYuaA2e3byXIQueV6Pyv7yJEMYbD7fSoh8VjGTpUGQ90dDShk/t3AKNtkO29Oaer8pH/qE/EoheW8X\u002BiUFHrdCXYIXDICl8m0TDjVlkK70ohuyqoVHC/s9IhCqJ/0KxRghzH4Rgy4\u002BQ21Nce4Uu6jAIxgJkrQyO1HG2eqwO4qwCAkdQ8Qwot7tdCdX\u002BZnM6GZn6cSlATJkL5EsSukDjkei3WmlN3ekj4B5XB6MmgH3\u002BjGECBHFysbWuVQyxBg1qeWf9NwwJ7EugxoEa\u002BUTl1WPdJC3v4Z1nNKizn4jsYtoA7J47OVlh5KAVUT3gZ8hwuH\u002Bo4\u002BHfepfahgJjVkyyxGO3CgymupwKaz\u002BNyoBfdszgMtcJM47oIXH2UKNXDp5TYozaOW27yg3jnoiyUaAHex81gyNluYDkztiasFnos1yhKmfzhT1vJGjZJaT2Nd/B/uWUIYtq/bkL5XqVERmz\u002BtssESc4A\u002BXRxl66nIPr7okIyMF0VJHRNjy\u002B95/C2gNfJSrJ2iSoier/wls8sFElEAbhjFhYP6ZJWtr6iQxGDvxLW2dpIhRkUE7WdIJGpHXbieeY0U27BuWEgI9JvgDeqbNu4VT5y/3yjTwJccsT8rZlHv8kvT2ukFSB1KGFKpJN98rO17Mg4c35llQRoYUqYI3Y5K8BufyFsFDwd\u002BdcbWKZy3nwVRrzNC0xOxbZnO7fZ3QTvDXzPE3eSSdiIHnWnTjxd\u002BYLKhti1aBxwI7VrCNyIQBzOKEspo88IgvzkROzWp3t6CUIxD1YsNaVgXvPCJ0D//9pY2SH1NFW3wgPb0ScvnXg58QOaWzTGnfKhyUTbSl\u002B/5EUWfc5ZhNDoeU1WVGSCMMF7hDI9YaSlkjsvU28M3HugG\u002BjeGR\u002Bt4Gwusd3ncEg=="
     },
     {
-<<<<<<< HEAD
-      "RequestUri": "https://seanmcccanary.blob.core.windows.net/test-container-a35cd3e7-52eb-615d-0621-15d1a44931ed?restype=container",
+      "RequestUri": "https://seanmcccanary.blob.core.windows.net/test-container-21e58863-f0d8-5f8a-a1a8-1b3be4ca8c59?restype=container",
       "RequestMethod": "DELETE",
       "RequestHeaders": {
         "Authorization": "Sanitized",
-        "traceparent": "00-7fc84fc6d2103d4d829430d6b1b7cf93-bd3f98860a1a9348-00",
+        "traceparent": "00-44ba7d845abf6f44a8b12fc4483059c1-9a79fa110c0c3b4e-00",
         "User-Agent": [
-          "azsdk-net-Storage.Blobs/12.5.0-dev.20200402.1",
+          "azsdk-net-Storage.Blobs/12.5.0-dev.20200403.1",
           "(.NET Core 4.6.28325.01; Microsoft Windows 10.0.18362 )"
         ],
-        "x-ms-client-request-id": "b76ecaa4-6e37-5e81-923b-dc5f9b31633d",
-        "x-ms-date": "Thu, 02 Apr 2020 23:49:09 GMT",
-=======
-      "RequestUri": "http://kasoboltest.blob.core.windows.net/test-container-a35cd3e7-52eb-615d-0621-15d1a44931ed?restype=container",
-      "RequestMethod": "DELETE",
-      "RequestHeaders": {
-        "Authorization": "Sanitized",
-        "traceparent": "00-d3fc93fe71ddd048a8c7aa35fcc627c9-55d8c40a948e1c4c-00",
-        "User-Agent": [
-          "azsdk-net-Storage.Blobs/12.4.0-dev.20200329.1",
-          "(.NET Core 4.6.28325.01; Microsoft Windows 10.0.18363 )"
-        ],
-        "x-ms-client-request-id": "b76ecaa4-6e37-5e81-923b-dc5f9b31633d",
-        "x-ms-date": "Mon, 30 Mar 2020 05:48:55 GMT",
->>>>>>> bb257be6
+        "x-ms-client-request-id": "000bcf68-90d6-e5c4-85ff-bd2f0bbbfdf1",
+        "x-ms-date": "Sat, 04 Apr 2020 01:40:15 GMT",
         "x-ms-return-client-request-id": "true",
         "x-ms-version": "2019-12-12"
       },
@@ -270,33 +160,20 @@
       "StatusCode": 202,
       "ResponseHeaders": {
         "Content-Length": "0",
-<<<<<<< HEAD
-        "Date": "Thu, 02 Apr 2020 23:49:08 GMT",
-=======
-        "Date": "Mon, 30 Mar 2020 05:48:54 GMT",
->>>>>>> bb257be6
+        "Date": "Sat, 04 Apr 2020 01:40:14 GMT",
         "Server": [
           "Windows-Azure-Blob/1.0",
           "Microsoft-HTTPAPI/2.0"
         ],
-        "x-ms-client-request-id": "b76ecaa4-6e37-5e81-923b-dc5f9b31633d",
-<<<<<<< HEAD
-        "x-ms-request-id": "159cdbb9-b01e-0085-3a49-09607d000000",
+        "x-ms-client-request-id": "000bcf68-90d6-e5c4-85ff-bd2f0bbbfdf1",
+        "x-ms-request-id": "c52b4672-e01e-0043-6421-0aabfc000000",
         "x-ms-version": "2019-12-12"
-=======
-        "x-ms-request-id": "ddddbf33-101e-0017-6a56-069490000000",
-        "x-ms-version": "2019-07-07"
->>>>>>> bb257be6
       },
       "ResponseBody": []
     }
   ],
   "Variables": {
-    "RandomSeed": "1489198391",
-<<<<<<< HEAD
+    "RandomSeed": "1901268081",
     "Storage_TestConfigDefault": "ProductionTenant\nseanmcccanary\nU2FuaXRpemVk\nhttps://seanmcccanary.blob.core.windows.net\nhttps://seanmcccanary.file.core.windows.net\nhttps://seanmcccanary.queue.core.windows.net\nhttps://seanmcccanary.table.core.windows.net\n\n\n\n\nhttps://seanmcccanary-secondary.blob.core.windows.net\nhttps://seanmcccanary-secondary.file.core.windows.net\nhttps://seanmcccanary-secondary.queue.core.windows.net\nhttps://seanmcccanary-secondary.table.core.windows.net\n\nSanitized\n\n\nCloud\nBlobEndpoint=https://seanmcccanary.blob.core.windows.net/;QueueEndpoint=https://seanmcccanary.queue.core.windows.net/;FileEndpoint=https://seanmcccanary.file.core.windows.net/;BlobSecondaryEndpoint=https://seanmcccanary-secondary.blob.core.windows.net/;QueueSecondaryEndpoint=https://seanmcccanary-secondary.queue.core.windows.net/;FileSecondaryEndpoint=https://seanmcccanary-secondary.file.core.windows.net/;AccountName=seanmcccanary;AccountKey=Sanitized\nseanscope1"
-=======
-    "Storage_TestConfigDefault": "ProductionTenant\nkasoboltest\nU2FuaXRpemVk\nhttp://kasoboltest.blob.core.windows.net\nhttp://kasoboltest.file.core.windows.net\nhttp://kasoboltest.queue.core.windows.net\nhttp://kasoboltest.table.core.windows.net\n\n\n\n\nhttp://kasoboltest-secondary.blob.core.windows.net\nhttp://kasoboltest-secondary.file.core.windows.net\nhttp://kasoboltest-secondary.queue.core.windows.net\nhttp://kasoboltest-secondary.table.core.windows.net\n\nSanitized\n\n\nCloud\nBlobEndpoint=http://kasoboltest.blob.core.windows.net/;QueueEndpoint=http://kasoboltest.queue.core.windows.net/;FileEndpoint=http://kasoboltest.file.core.windows.net/;BlobSecondaryEndpoint=http://kasoboltest-secondary.blob.core.windows.net/;QueueSecondaryEndpoint=http://kasoboltest-secondary.queue.core.windows.net/;FileSecondaryEndpoint=http://kasoboltest-secondary.file.core.windows.net/;AccountName=kasoboltest;AccountKey=Sanitized\nencryptionScope"
->>>>>>> bb257be6
   }
 }