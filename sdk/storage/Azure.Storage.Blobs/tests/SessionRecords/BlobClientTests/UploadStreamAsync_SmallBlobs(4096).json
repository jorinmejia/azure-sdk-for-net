--- conflicted
+++ resolved
@@ -1,33 +1,18 @@
 {
   "Entries": [
     {
-<<<<<<< HEAD
-      "RequestUri": "https://seanmcccanary.blob.core.windows.net/test-container-fca39dc3-34c8-6eef-c2c5-354623652e8b?restype=container",
-      "RequestMethod": "PUT",
-      "RequestHeaders": {
-        "Authorization": "Sanitized",
-        "traceparent": "00-15ad9a2d3b38374fa0d1d87eae976c7f-f3810abbc5e0b243-00",
-        "User-Agent": [
-          "azsdk-net-Storage.Blobs/12.5.0-dev.20200402.1",
+      "RequestUri": "https://seanmcccanary.blob.core.windows.net/test-container-07b05771-7f42-d000-1c6a-ff177358acd1?restype=container",
+      "RequestMethod": "PUT",
+      "RequestHeaders": {
+        "Authorization": "Sanitized",
+        "traceparent": "00-3984bfd0d33cdb44b76b5ad385106126-55e394f420ee4148-00",
+        "User-Agent": [
+          "azsdk-net-Storage.Blobs/12.5.0-dev.20200403.1",
           "(.NET Core 4.6.28325.01; Microsoft Windows 10.0.18362 )"
         ],
         "x-ms-blob-public-access": "container",
-        "x-ms-client-request-id": "71b1c29c-14e7-5f67-b912-46bfd3f35344",
-        "x-ms-date": "Thu, 02 Apr 2020 23:49:20 GMT",
-=======
-      "RequestUri": "http://kasoboltest.blob.core.windows.net/test-container-fca39dc3-34c8-6eef-c2c5-354623652e8b?restype=container",
-      "RequestMethod": "PUT",
-      "RequestHeaders": {
-        "Authorization": "Sanitized",
-        "traceparent": "00-be749b879475d741b517250020781c2f-c10520a6a863c94c-00",
-        "User-Agent": [
-          "azsdk-net-Storage.Blobs/12.4.0-dev.20200329.1",
-          "(.NET Core 4.6.28325.01; Microsoft Windows 10.0.18363 )"
-        ],
-        "x-ms-blob-public-access": "container",
-        "x-ms-client-request-id": "71b1c29c-14e7-5f67-b912-46bfd3f35344",
-        "x-ms-date": "Mon, 30 Mar 2020 05:48:58 GMT",
->>>>>>> bb257be6
+        "x-ms-client-request-id": "011c3a83-0f9d-4a05-5bd6-1ca9fffddcf1",
+        "x-ms-date": "Sat, 04 Apr 2020 01:40:25 GMT",
         "x-ms-return-client-request-id": "true",
         "x-ms-version": "2019-12-12"
       },
@@ -35,267 +20,160 @@
       "StatusCode": 201,
       "ResponseHeaders": {
         "Content-Length": "0",
-<<<<<<< HEAD
-        "Date": "Thu, 02 Apr 2020 23:49:19 GMT",
-        "ETag": "\u00220x8D7D76076682EC2\u0022",
-        "Last-Modified": "Thu, 02 Apr 2020 23:49:19 GMT",
-=======
-        "Date": "Mon, 30 Mar 2020 05:48:58 GMT",
-        "ETag": "\u00220x8D7D46E0AC8FC36\u0022",
-        "Last-Modified": "Mon, 30 Mar 2020 05:48:58 GMT",
->>>>>>> bb257be6
-        "Server": [
-          "Windows-Azure-Blob/1.0",
-          "Microsoft-HTTPAPI/2.0"
-        ],
-        "x-ms-client-request-id": "71b1c29c-14e7-5f67-b912-46bfd3f35344",
-<<<<<<< HEAD
-        "x-ms-request-id": "512792dd-001e-0080-2049-09b2a6000000",
-        "x-ms-version": "2019-12-12"
-=======
-        "x-ms-request-id": "69b11f9e-501e-0032-1756-060c23000000",
-        "x-ms-version": "2019-07-07"
->>>>>>> bb257be6
-      },
-      "ResponseBody": []
-    },
-    {
-<<<<<<< HEAD
-      "RequestUri": "https://seanmcccanary.blob.core.windows.net/test-container-fca39dc3-34c8-6eef-c2c5-354623652e8b/test-blob-35907f8c-b262-1a3a-bac9-ab5af1948ac9?comp=block\u0026blockid=AAQAAAAAAAAAAAAAAAAAAAAAAAAAAAAAAAAAAAAAAAAAAAAAAAAAAAAAAAAAAAAA",
-=======
-      "RequestUri": "http://kasoboltest.blob.core.windows.net/test-container-fca39dc3-34c8-6eef-c2c5-354623652e8b/test-blob-35907f8c-b262-1a3a-bac9-ab5af1948ac9?comp=block\u0026blockid=AAQAAAAAAAAAAAAAAAAAAAAAAAAAAAAAAAAAAAAAAAAAAAAAAAAAAAAAAAAAAAAA",
->>>>>>> bb257be6
-      "RequestMethod": "PUT",
-      "RequestHeaders": {
-        "Authorization": "Sanitized",
-        "Content-Length": "1024",
-        "User-Agent": [
-<<<<<<< HEAD
-          "azsdk-net-Storage.Blobs/12.5.0-dev.20200402.1",
-          "(.NET Core 4.6.28325.01; Microsoft Windows 10.0.18362 )"
-        ],
-        "x-ms-client-request-id": "872437937_AAQAAAAAAAAAAAAAAAAAAAAAAAAAAAAAAAAAAAAAAAAAAAAAAAAAAAAAAAAAAAAA",
-        "x-ms-date": "Thu, 02 Apr 2020 23:49:20 GMT",
-=======
-          "azsdk-net-Storage.Blobs/12.4.0-dev.20200329.1",
-          "(.NET Core 4.6.28325.01; Microsoft Windows 10.0.18363 )"
-        ],
-        "x-ms-client-request-id": "872437937_AAQAAAAAAAAAAAAAAAAAAAAAAAAAAAAAAAAAAAAAAAAAAAAAAAAAAAAAAAAAAAAA",
-        "x-ms-date": "Mon, 30 Mar 2020 05:48:58 GMT",
->>>>>>> bb257be6
-        "x-ms-return-client-request-id": "true",
-        "x-ms-version": "2019-12-12"
-      },
-      "RequestBody": "gHk\u002BN7MTqLmQ3\u002Bpb99O2r4EibKnwI1fBzzDJ7NJrlE2a3K7kzmb4/qTOBXRVIx2h05DaR04EIl0hfGiCSrvmJUucwBsk0uAbKW0FIh7jbKwSJxlCkUz/lrlRwlL9drPo5\u002BApuGIBfAGvvx7g/wA/PhC7byKio5P\u002BnSpi0g\u002BOHbO6HDo\u002BurNKEKsXk9IuHpa4EoRCQQaRRkRMKho3n6nxIKFrJuLFAYRccV53ig/Bz3\u002BUqsCLTNusKNb28Y\u002BYEnEBJnMww/ez8hEA5c\u002BnGbs0ilqbo/ToZdTGvv0Mzw/0xF/tdWOckQyH4Levi2YLBA4bwWc0/G98GMGeaQT5pyIBCyFwuqRXl/lOE8I9Odltu7nu8Q6nv8fwcFyi/ScHjjmUrX9Fm0pqwypu5umsP9/nMa5LC7YUWkxaf0pHtJnRRoWJqItZKB9vhC3jOdjdRDB9usx4vIOCgFMz6hv/Ig6QnKBjIpdTjQmO24aIMCBzfDsayvnNWYkCBig4JT0EcGEeU5w4eiGZKSzD6eH8\u002Bk8ywG7f5VcUw0MWYBtuG2jLimslat2DOgIagaHMCm\u002BoBgzZBWXPJYoJCY9ZIhkFKg3E9192149xr4ZrxWS2R7nTbloPlRYD/GTgG2BNKRjoFFeTCBIQMi98Z1XeY2AmU8HWhrS\u002B9pT3wfr7lbwvI4VtgrAMIj\u002Bmwjsrki7AJJgEuceed6NkKh3CnEYYFZxyTUPQcOCvGTGCL8N4k2RlN51h9tz0kKziCViSSob5jq2fuEXq77O4VJ\u002BWHEff65e5XWSpth7AfryX7meIHM\u002BqiKEV2dofekfpqaI9XnRkAh7B2ewhUNeP3jqIUwFMLzfP65OlyRK8muIdvwx8gh9HM\u002BxIxkPiiDjJhvqglidGnXpqbXLgvjgMBT4KBJDLElwaQCAVA2n07GNa20MXGwS71iGSERWsZ3SzPMEE2IOn/nOehVUHMJkQdoEPheL19Ok6Ty5vOQFGbtmrYcen7xPfst3PeJaus6WHgZuTneGRvkfXyolVOMRyVxd8W8/SaIZtL9IFJXtTjJuI57hls9D3GqN/zyWKinoYXSF\u002BMVjWtRgVJm0OjJnLhD3tzVEMDaRGhEErU5lh4qVY7Mda1FpCsTKfUIxj6Y0Js0vnnL0oDFB8OK0XqmF/s0PItqDRcbDjqxsfbL0X45uzIp9OekXnMN933ZytKwbQIJxImjLtOEKaA/GhCJ\u002BSZFQRY4jCMTj\u002B4IXAWZMUNn8VT0wgz0hoxulds3dURidA5HhHm8d9De9kSrqtLN6uhcxxi7lScpUMqZ2eZX3BqZlegHQazZu4l0Fdu4WOu5kLri2q4rpt7XLjOvIp36hxo6AgTqxplLgxufR39Q==",
-      "StatusCode": 201,
-      "ResponseHeaders": {
-        "Content-Length": "0",
-<<<<<<< HEAD
-        "Date": "Thu, 02 Apr 2020 23:49:19 GMT",
-=======
-        "Date": "Mon, 30 Mar 2020 05:48:58 GMT",
->>>>>>> bb257be6
-        "Server": [
-          "Windows-Azure-Blob/1.0",
-          "Microsoft-HTTPAPI/2.0"
-        ],
-        "x-ms-client-request-id": "872437937_AAQAAAAAAAAAAAAAAAAAAAAAAAAAAAAAAAAAAAAAAAAAAAAAAAAAAAAAAAAAAAAA",
-        "x-ms-content-crc64": "j51sCpATBnA=",
-<<<<<<< HEAD
-        "x-ms-request-id": "1c60dd86-601e-0096-3949-094471000000",
-=======
-        "x-ms-request-id": "66028d69-701e-000c-7756-06ba02000000",
->>>>>>> bb257be6
-        "x-ms-request-server-encrypted": "true",
-        "x-ms-version": "2019-12-12"
-      },
-      "ResponseBody": []
-    },
-    {
-<<<<<<< HEAD
-      "RequestUri": "https://seanmcccanary.blob.core.windows.net/test-container-fca39dc3-34c8-6eef-c2c5-354623652e8b/test-blob-35907f8c-b262-1a3a-bac9-ab5af1948ac9?comp=block\u0026blockid=ABAAAAAAAAAAAAAAAAAAAAAAAAAAAAAAAAAAAAAAAAAAAAAAAAAAAAAAAAAAAAAA",
-=======
-      "RequestUri": "http://kasoboltest.blob.core.windows.net/test-container-fca39dc3-34c8-6eef-c2c5-354623652e8b/test-blob-35907f8c-b262-1a3a-bac9-ab5af1948ac9?comp=block\u0026blockid=ABAAAAAAAAAAAAAAAAAAAAAAAAAAAAAAAAAAAAAAAAAAAAAAAAAAAAAAAAAAAAAA",
->>>>>>> bb257be6
-      "RequestMethod": "PUT",
-      "RequestHeaders": {
-        "Authorization": "Sanitized",
-        "Content-Length": "1024",
-        "User-Agent": [
-<<<<<<< HEAD
-          "azsdk-net-Storage.Blobs/12.5.0-dev.20200402.1",
-          "(.NET Core 4.6.28325.01; Microsoft Windows 10.0.18362 )"
-        ],
-        "x-ms-client-request-id": "872437937_ABAAAAAAAAAAAAAAAAAAAAAAAAAAAAAAAAAAAAAAAAAAAAAAAAAAAAAAAAAAAAAA",
-        "x-ms-date": "Thu, 02 Apr 2020 23:49:20 GMT",
-=======
-          "azsdk-net-Storage.Blobs/12.4.0-dev.20200329.1",
-          "(.NET Core 4.6.28325.01; Microsoft Windows 10.0.18363 )"
-        ],
-        "x-ms-client-request-id": "872437937_ABAAAAAAAAAAAAAAAAAAAAAAAAAAAAAAAAAAAAAAAAAAAAAAAAAAAAAAAAAAAAAA",
-        "x-ms-date": "Mon, 30 Mar 2020 05:48:58 GMT",
->>>>>>> bb257be6
-        "x-ms-return-client-request-id": "true",
-        "x-ms-version": "2019-12-12"
-      },
-      "RequestBody": "4tC2yj2L0yqWb441RUgKufGf\u002B/\u002BosmouMGVWKJ8b26OqjGwx3VAIjLKtMidoJfKNKnAOD6WsgDBmh5rYNKqLepTqirjc2dyglm9M\u002B39CxgpzyP4vDcv9/gw8y1W2L1cIIreTfpo5sVGTbXg2X4WwI8GPZWurW23I7IysoA2G6mYYRNjIrkdvOResm59Tx5\u002BGjKeUJsrrXMZKy5EOjBFDDYIRHRqs6HV5HytU/sDNdCTsJRNm8sOcLOgSfuK2YKwGaY4dQqqE2qQyGgael10GfFdsIWb93Ru\u002BdPAymWqSw79/TZUxsDF6aEtvM9e9/ZWKCwGLST9FCYxyXs25UUA6n1dHH0nH1Msl8bkbjalEAXZbp45oB3mAOUQJv1JkwRYKNZN/dd5Mwjc1ZViFKnviLlxWXqmy0Zjex\u002BUEvhV5wDCjEFcVxIuYDuVXMqEh\u002Bg/JJpH1DmNsWGT7oa74SAQhvKQn4hkkzWnQvk/EW573vczWO5eEg7LMNrjzGiPdn8bhNXb8\u002BRj1pFknJU8Tp/3FA\u002BPhIgxsnTjyW6thMLJF8x\u002BI4yYo\u002B8O04ZY\u002BXF5juI67LhY/\u002B3y5dJc\u002BCp5slHSm4TEwisTWnQggLEF2LkHZjqIcpgKcBveiz26O6fElSE0il3osMi7K5JEOH887Q0ZWZHv8T\u002B5xCts6jrtVSLMW\u002BuTzU5fGrVxzUsFxjeYoZosoOIV2KflesIye8qNydJzd9yTrSPCvj7ceiPwsAH31ESgwLQ8toNHrlaIKJ7q4Ad4lk5bBPR6beKnOV6D8MrAPqeB7QUaMsFZSALJNpGf8ZYYeB2znM9QKlbVmX0kw7mLy\u002B37ZPb\u002BXmOI/bj1rTtRB0fEZ3StDKHYMcKyRJlENIRFQWqnpIifHh26Kp8SXn0fhJI1XFxE3rtIIzc0SBnGRMkwsGvMqWK/KUlW8uYCxdNFlsALEtQr/GKvW4VVatIH9\u002BHV3a4RTtsvejcS8e/VRVlj7rVVuzXxCLAFHVHdZb53UvsELOghMEfk35ihGQ522hIr8Xgcrjir4NT6CDGJThB0m57w0RhtQr5tcN\u002BdU\u002B\u002Blkkc/sXRCWqDCWEwXKygWX42EKH1vggT5vrK9sz1ZDpDlVHnqSZyYMkD\u002BMnjIWheWVxVSFSdyOgw\u002BRfbFhKtnZUm/LdKuLBHw7/o8bVOMLWCbK1goCvVpdxptrAel1q2Vms0vDSxE5CsHYSktMci4rhSWKllPP1pUUba4QIAKSxVIptaCYSAwVkcxIKnIPEVRsP3zD6hQSl9y2rt1jKem\u002BRYX4IryOkz0YdQWGhqwiBVxZpOGFzto9Fx7E4pkvsmfiiuTtFu6X3qs/q3UPixAvk6iACYUIOXaquwueybGj6Q==",
-      "StatusCode": 201,
-      "ResponseHeaders": {
-        "Content-Length": "0",
-<<<<<<< HEAD
-        "Date": "Thu, 02 Apr 2020 23:49:20 GMT",
-=======
-        "Date": "Mon, 30 Mar 2020 05:48:58 GMT",
->>>>>>> bb257be6
-        "Server": [
-          "Windows-Azure-Blob/1.0",
-          "Microsoft-HTTPAPI/2.0"
-        ],
-        "x-ms-client-request-id": "872437937_ABAAAAAAAAAAAAAAAAAAAAAAAAAAAAAAAAAAAAAAAAAAAAAAAAAAAAAAAAAAAAAA",
-        "x-ms-content-crc64": "WjigLFgXyqY=",
-<<<<<<< HEAD
-        "x-ms-request-id": "06f72038-701e-000c-4e49-09daa8000000",
-=======
-        "x-ms-request-id": "35867a8b-801e-0012-6956-0660ef000000",
->>>>>>> bb257be6
-        "x-ms-request-server-encrypted": "true",
-        "x-ms-version": "2019-12-12"
-      },
-      "ResponseBody": []
-    },
-    {
-<<<<<<< HEAD
-      "RequestUri": "https://seanmcccanary.blob.core.windows.net/test-container-fca39dc3-34c8-6eef-c2c5-354623652e8b/test-blob-35907f8c-b262-1a3a-bac9-ab5af1948ac9?comp=block\u0026blockid=AAgAAAAAAAAAAAAAAAAAAAAAAAAAAAAAAAAAAAAAAAAAAAAAAAAAAAAAAAAAAAAA",
-=======
-      "RequestUri": "http://kasoboltest.blob.core.windows.net/test-container-fca39dc3-34c8-6eef-c2c5-354623652e8b/test-blob-35907f8c-b262-1a3a-bac9-ab5af1948ac9?comp=block\u0026blockid=AAwAAAAAAAAAAAAAAAAAAAAAAAAAAAAAAAAAAAAAAAAAAAAAAAAAAAAAAAAAAAAA",
->>>>>>> bb257be6
-      "RequestMethod": "PUT",
-      "RequestHeaders": {
-        "Authorization": "Sanitized",
-        "Content-Length": "1024",
-        "User-Agent": [
-<<<<<<< HEAD
-          "azsdk-net-Storage.Blobs/12.5.0-dev.20200402.1",
-          "(.NET Core 4.6.28325.01; Microsoft Windows 10.0.18362 )"
-        ],
-        "x-ms-client-request-id": "872437937_AAgAAAAAAAAAAAAAAAAAAAAAAAAAAAAAAAAAAAAAAAAAAAAAAAAAAAAAAAAAAAAA",
-        "x-ms-date": "Thu, 02 Apr 2020 23:49:20 GMT",
-=======
-          "azsdk-net-Storage.Blobs/12.4.0-dev.20200329.1",
-          "(.NET Core 4.6.28325.01; Microsoft Windows 10.0.18363 )"
-        ],
-        "x-ms-client-request-id": "872437937_AAwAAAAAAAAAAAAAAAAAAAAAAAAAAAAAAAAAAAAAAAAAAAAAAAAAAAAAAAAAAAAA",
-        "x-ms-date": "Mon, 30 Mar 2020 05:48:58 GMT",
->>>>>>> bb257be6
-        "x-ms-return-client-request-id": "true",
-        "x-ms-version": "2019-12-12"
-      },
-      "RequestBody": "thB97QOTt08Wx9/wkgI3kqmOuJnrGORubO2hGXV5Kcb197vTvQQmTPAijNlBXhpnXSaIKjzeCp4rD4EW8Z3anZ0Y\u002BppGZNWlaGyoyYwLLQ7SObxO8f\u002BJF\u002B0dp62CD1pTR\u002B47KGN/IPhQ4sHQNkERIOJzQ7jgi6yejuOtKb0nIlkRVIKdzwSqUxnD/Q49ueCsC4bLD8uicrtCnZl/0vY7KcBovuG/dFDdyPCeHI6eYNUCAB02WxONb\u002BLGWzJrK4AiiNRO1fv/7Zc17kbaA1UtpDzEfNHZBc2s2k7\u002B\u002BBkecZ1wfJS5UIrZAxOGAG3MsmyMmbb1p66uSYMGofusAPR\u002BFnypaofBc1Sy6nm\u002BUgRg4Cficl9iKcruwTMRsq6PLQIfCOrxIkflyyViQ7w18PZ\u002BpsHTyo6VG\u002B2xu6lUr8ClIr13n0oabr3f/aY5/\u002BYOudA8kgztvGJziez8P2eekBtlvSD/vlGsZDcD88znXBwHowHYFxy0uGZaAxVdHS9VQWyL1ELGD/t/jy7U6ciWjC3Q9Zxlxnn\u002BsAW5pLo7TkcIrrJgXIfaQJMGWIfu4M6exHbojSeS73vzjCM8DGpAQ0HnyzsWNS\u002Bl9bQIX23xD9A2G\u002BBEU8Afdr42bdBknTQpxRVGBxSTiI5HQpdziY8OAXxSBvGK/O\u002BAx1V838hfQFiA35lXqgi8o5JR/REpq\u002BwuKGtTEZZCn8klxj\u002B/FqnG5wE/8qn1tld0lmJeOP/eVxxoTbZcCy/BPkDQMeTI/IzpihUP6rlCOHIU33o042bJR28jVsjyatvSfbRpJYRzq5rWda3pzm1iJRVESCy0jVrZBup1pKXE9iA5PWwF2RPtoTPgXW6533kBwTGzriKvHe9Zjx6a/gf0En6MsJEAXUwBVqf41C/rICZwc\u002BN0EEj\u002BiSB9q0n0UqMs7EvwLC/oAWPlsVh6t0i/bW/3KYojfwE1jiZwg7ECDQMEy\u002Bjj\u002B/T3iHF/j1/wg9LXvT3Z/SgYCGxKup0Jd36x4qRUdutg23J7AKEYpPCiRQpTmcV0KBDa68N7mUBW7RHzzay6mwzmduLLXvyH/2R7qHSTtd24PbmUeYoo5UIxJROPJdZE56n9bSPjqcoTU\u002Bxe//HMwzgzOpDyJiKCvZCgmTnp99mNN8DKlUi61ZTvgCaeyeVQZWHaXOtGUcCHe6\u002BSQw\u002BQKlsS0McwAS3veWT7A6b84/SrTzTXDpvuR\u002BYAQxmYKJKFXlbKi/keIGM06uKGS04ai5e75/PauBu/JIngL74UV1DSdqRPMVj7jC/RoyO4aPyY5riB3UGeq6Y6C2dvPfCkIJORs9Sqylk/wFrECBX4BruMSEkGknkPM8r\u002BFSbxi08\u002BLIOPJrQn7g==",
-      "StatusCode": 201,
-      "ResponseHeaders": {
-        "Content-Length": "0",
-<<<<<<< HEAD
-        "Date": "Thu, 02 Apr 2020 23:49:19 GMT",
-=======
-        "Date": "Mon, 30 Mar 2020 05:48:58 GMT",
->>>>>>> bb257be6
-        "Server": [
-          "Windows-Azure-Blob/1.0",
-          "Microsoft-HTTPAPI/2.0"
-        ],
-<<<<<<< HEAD
-        "x-ms-client-request-id": "872437937_AAgAAAAAAAAAAAAAAAAAAAAAAAAAAAAAAAAAAAAAAAAAAAAAAAAAAAAAAAAAAAAA",
-        "x-ms-content-crc64": "xDMFc6VJW/A=",
-        "x-ms-request-id": "a9c88910-c01e-0026-4649-0905b8000000",
-=======
-        "x-ms-client-request-id": "872437937_AAwAAAAAAAAAAAAAAAAAAAAAAAAAAAAAAAAAAAAAAAAAAAAAAAAAAAAAAAAAAAAA",
-        "x-ms-content-crc64": "UVlNoYv2XkI=",
-        "x-ms-request-id": "6773e688-801e-0074-0a56-06d2b5000000",
->>>>>>> bb257be6
-        "x-ms-request-server-encrypted": "true",
-        "x-ms-version": "2019-12-12"
-      },
-      "ResponseBody": []
-    },
-    {
-<<<<<<< HEAD
-      "RequestUri": "https://seanmcccanary.blob.core.windows.net/test-container-fca39dc3-34c8-6eef-c2c5-354623652e8b/test-blob-35907f8c-b262-1a3a-bac9-ab5af1948ac9?comp=block\u0026blockid=AAwAAAAAAAAAAAAAAAAAAAAAAAAAAAAAAAAAAAAAAAAAAAAAAAAAAAAAAAAAAAAA",
-=======
-      "RequestUri": "http://kasoboltest.blob.core.windows.net/test-container-fca39dc3-34c8-6eef-c2c5-354623652e8b/test-blob-35907f8c-b262-1a3a-bac9-ab5af1948ac9?comp=block\u0026blockid=AAgAAAAAAAAAAAAAAAAAAAAAAAAAAAAAAAAAAAAAAAAAAAAAAAAAAAAAAAAAAAAA",
->>>>>>> bb257be6
-      "RequestMethod": "PUT",
-      "RequestHeaders": {
-        "Authorization": "Sanitized",
-        "Content-Length": "1024",
-        "User-Agent": [
-<<<<<<< HEAD
-          "azsdk-net-Storage.Blobs/12.5.0-dev.20200402.1",
-          "(.NET Core 4.6.28325.01; Microsoft Windows 10.0.18362 )"
-        ],
-        "x-ms-client-request-id": "872437937_AAwAAAAAAAAAAAAAAAAAAAAAAAAAAAAAAAAAAAAAAAAAAAAAAAAAAAAAAAAAAAAA",
-        "x-ms-date": "Thu, 02 Apr 2020 23:49:20 GMT",
-=======
-          "azsdk-net-Storage.Blobs/12.4.0-dev.20200329.1",
-          "(.NET Core 4.6.28325.01; Microsoft Windows 10.0.18363 )"
-        ],
-        "x-ms-client-request-id": "872437937_AAgAAAAAAAAAAAAAAAAAAAAAAAAAAAAAAAAAAAAAAAAAAAAAAAAAAAAAAAAAAAAA",
-        "x-ms-date": "Mon, 30 Mar 2020 05:48:58 GMT",
->>>>>>> bb257be6
-        "x-ms-return-client-request-id": "true",
-        "x-ms-version": "2019-12-12"
-      },
-      "RequestBody": "G15CHebZopBCBKvi9aaejRmCgAqrtDNNNAqF3JFo3wZlWS6nT1wpWSht0yFGqFqYjvV1pDQdQmYr9OjbVMb\u002B2SWkfZt49j69WCbhPuERB4yw7U2c8jrSSBfHfFt0TQVibvn8oSu/IJe3uEwOOwOEGuxcK2Z4Yufq0jSDsHrjSQsgf8/oFGZg8c225DnuxAwTQmFuFyKf6gwREs/2O28c029B7bwznAWG/DmZwX2t\u002Bw0ob24YdDHogZXD1wKWabVdmRHKrdZP36Zc6BvoBSiOYxbBzswBBF89WGwncMQC75KEPChs40032I/Hu4wV/3tsNXPs1ZvpW5WxjFVpKG/hWviJZMkAIn/IifU8OUjSJ1jxujtQFhr3muCSulf4zrAg5WGUjJuxbBP0I0ulrSJN32T8eG00kUTeksnpbWcoz7tFG1TmPpu9P04oXPLOUe2\u002BRdvy/FVC7FQdtfrRyP6ry1OPX5HNZqHJPjkeDDRRD0DbKyiMNtNlAi//yYig7HZPfJGeP/Fc8N45Kb0cI98gy6a59Z3WH5WAKl1hzZ0ZKFLCz4\u002BjstBPfztKUgwVSd9P3/3h5/bZeV37HhSU\u002BiJAIABrWVRQfRjVanZii8yIauB\u002BEu6gN0Fb6VYyp5S7uoQYCTIMqe\u002BK/2LkDHyAd\u002B2Rc7M0Fug0oOm\u002BEHD\u002BHtWEGq/xSYKZe8Hx8xKLuyvF2nFooDTgh6Sb5GlJTZl/jOGMX/HNji1r9/fyQyLVqOS9\u002BTX\u002BlX2hpJMKVWUYTy4ncmYx/ls5\u002BExD/ag87kSBxTuFi1RkgPdj67tewjnIU6jJytG8pKmIhAHpu5fUZLVPiY8pk8Taw/FvzROg2zUSeqoAcyNzxSGS/AdSesVfj4YGDzipn7/j7gbfTNaV6KnL1kDt0/GR28Nulpa8h0gsED6Nmcv8advqHIQck3lK/BNehqSEcbuVdDN1OwgpJ2e\u002BsjuYCE7dzm1kArZsdEhJI5qCXgCkp56D9yWYhy7SwfUdXuE9svPEgLg3IG8EKP/rKxdupslmGQqcFRApRUc/kUHBThZmDHCmvt1IbYcvfs4mrFwWZBost0XXoJ3imztx\u002BI4tQ9rphR\u002BmyOjsHauCbZZCApjrKC0mlJfQj2vTwyKh13X5ATr0PSc8b5syQJmZVDMGoJijhc9gB65CGPa00wTFSkY2iWxbTcVwrrmR9FT\u002BNzo3zCKJ/lGlmfqMsiQxiJuXbPVSYsvHqlPSMtcWzhNZQ\u002BG7fAfiO0z1kPBxz5uhPiYd\u002BoderNRucCHPt8t5j8rmMm5CdguUtDCpXdHbVdu4MfOx\u002BNOL\u002BpcNTAzlE4SAewElip0tXsgaiUVWtU4CkxpGF4XYyJb2WjfWNSn/rqGrKA==",
-      "StatusCode": 201,
-      "ResponseHeaders": {
-        "Content-Length": "0",
-<<<<<<< HEAD
-        "Date": "Thu, 02 Apr 2020 23:49:19 GMT",
-=======
-        "Date": "Mon, 30 Mar 2020 05:48:58 GMT",
->>>>>>> bb257be6
-        "Server": [
-          "Windows-Azure-Blob/1.0",
-          "Microsoft-HTTPAPI/2.0"
-        ],
-<<<<<<< HEAD
-        "x-ms-client-request-id": "872437937_AAwAAAAAAAAAAAAAAAAAAAAAAAAAAAAAAAAAAAAAAAAAAAAAAAAAAAAAAAAAAAAA",
-        "x-ms-content-crc64": "UVlNoYv2XkI=",
-        "x-ms-request-id": "d79e4b96-c01e-0019-6d49-09cd1b000000",
-=======
-        "x-ms-client-request-id": "872437937_AAgAAAAAAAAAAAAAAAAAAAAAAAAAAAAAAAAAAAAAAAAAAAAAAAAAAAAAAAAAAAAA",
-        "x-ms-content-crc64": "xDMFc6VJW/A=",
-        "x-ms-request-id": "893fc060-301e-0066-3e56-06e6a9000000",
->>>>>>> bb257be6
-        "x-ms-request-server-encrypted": "true",
-        "x-ms-version": "2019-12-12"
-      },
-      "ResponseBody": []
-    },
-    {
-<<<<<<< HEAD
-      "RequestUri": "https://seanmcccanary.blob.core.windows.net/test-container-fca39dc3-34c8-6eef-c2c5-354623652e8b/test-blob-35907f8c-b262-1a3a-bac9-ab5af1948ac9?comp=blocklist",
-=======
-      "RequestUri": "http://kasoboltest.blob.core.windows.net/test-container-fca39dc3-34c8-6eef-c2c5-354623652e8b/test-blob-35907f8c-b262-1a3a-bac9-ab5af1948ac9?comp=blocklist",
->>>>>>> bb257be6
+        "Date": "Sat, 04 Apr 2020 01:40:24 GMT",
+        "ETag": "\u00220x8D7D83925E0450A\u0022",
+        "Last-Modified": "Sat, 04 Apr 2020 01:40:25 GMT",
+        "Server": [
+          "Windows-Azure-Blob/1.0",
+          "Microsoft-HTTPAPI/2.0"
+        ],
+        "x-ms-client-request-id": "011c3a83-0f9d-4a05-5bd6-1ca9fffddcf1",
+        "x-ms-request-id": "9b9ef758-e01e-001e-1222-0aa178000000",
+        "x-ms-version": "2019-12-12"
+      },
+      "ResponseBody": []
+    },
+    {
+      "RequestUri": "https://seanmcccanary.blob.core.windows.net/test-container-07b05771-7f42-d000-1c6a-ff177358acd1/test-blob-5eba743f-aa7b-f50d-f840-b97643ac1242?comp=block\u0026blockid=AAgAAAAAAAAAAAAAAAAAAAAAAAAAAAAAAAAAAAAAAAAAAAAAAAAAAAAAAAAAAAAA",
+      "RequestMethod": "PUT",
+      "RequestHeaders": {
+        "Authorization": "Sanitized",
+        "Content-Length": "1024",
+        "User-Agent": [
+          "azsdk-net-Storage.Blobs/12.5.0-dev.20200403.1",
+          "(.NET Core 4.6.28325.01; Microsoft Windows 10.0.18362 )"
+        ],
+        "x-ms-client-request-id": "1453760373_AAgAAAAAAAAAAAAAAAAAAAAAAAAAAAAAAAAAAAAAAAAAAAAAAAAAAAAAAAAAAAAA",
+        "x-ms-date": "Sat, 04 Apr 2020 01:40:25 GMT",
+        "x-ms-return-client-request-id": "true",
+        "x-ms-version": "2019-12-12"
+      },
+      "RequestBody": "lgkyaW1NPjMNGfsgXc6wN1BDBTEBDFx/96VU4fcsdc7M2EhxMNJhg2R0\u002BPglr4MwleZIXacLWYmss3LH\u002BF074KQtU4SGPgd94oHNjRRkWkciI0sR5BcnwX\u002B\u002BxX1gmYsHOBhU\u002BFz\u002BqlffynslPsx1SFgrpdQRKfuMBZIFx3iKHEj2xVT7D2HrI3n0MhmcAYOySX0kNfS29Q8cyPLJ\u002BOPfVK0yLnh4eTj2QIJbHffh7wQPU376ZedUQNBF30ZvISqVFN1ratIKOs9ELfRxW9cXOtntuqVl5O/G3u6oM5ryhx5XxQgZdoUyBBiutTjy4uX4LaVtgmeEMDDupYvjYgc1UqbWGpXP/sRUu7WMti620/wJsAX1hQS305XYK9D5TqIReWOSHMhPKS/gGMax93kBN9KP2rIBQM2hHkb/9tL0WmwTez3LJLY0uYfWFGw9Bdsb1vP9anTvEDiV8P6BTzJc7L5annw8NhMbWyArKithYxhr5CDe9vD4I2oENjO4smpUeiiu42de36Dg4Q9UxOYNNI3lFWsRffXNYXoSNwDgY6i11rADs3\u002BxDQSA/hTgo1\u002BE9wGl053\u002BQ/wy4IHtTKif/35nnu41CYANNAhnkX/h7b4bjT/\u002BOpAKt5O00dP\u002Bw8Fb4P6WeQVwTu6BmJ6Ul7F8UPLD0r5oocXtXOdbgTetD3BHC7GASnO4qj5RfaLxdiDhN4DgOvEC8z45qBweFc2204guTYsA\u002BwV/Cid/FyQj/ObHekm2zdV\u002BRBhyR6JWmpVxmqoZwyiU4Tt6YC/Kg9waFqs2VpqE/wWzrwhzjbRjKHCRDXx6CTm9MpgNO2yltMA8WDH2IEP67JqkZhMfIFOHFzi/OHVfnwxyeSMCdsSYDftINzWCbAgsliHh1aIlnRJFhSQ05ntK3LgkhKcf\u002BHXWC1gY1\u002BkdBKsvkqFUfsppTNsRvPGfZCZ//Vp9XuhhDJ6rCspKDcYoKIF4BFPZ9V7uujfLDjyEN6YymNmOn6bCzoYDqXP/Hz8U6ZNvJ2DTpgj8j6Owlf5hJtMjF3TtmonatTXM1Uvq7pr4tyWoFRBGXvLRkg8CEjmIooOg3AfKJ04KlHEqBtC8EaEJuN7YuBDD3bmCGwd52KP8RDPHShKSLo/WnoCeG1ghFIFu\u002BVpar\u002Bly3P9ORwtHkLzNLsGd9MaOdolOAhqQJMFgYAeGCt9JoZRKVW4TQ\u002BaDjg3D0e2WhB\u002B634PQDKzP4rc97uYEwIXdhIwtUp9XezKjynMMzFPTydvnyytceJXnenK21VX/f86H5k1gaTGAY2RQLUE5whVkaSQKHPVagQv3RtgsoaXco0ulhOYGc2CqZ2jHC0tTrrddUWsw9WLYLWVBaSNZU8G\u002BdA==",
+      "StatusCode": 201,
+      "ResponseHeaders": {
+        "Content-Length": "0",
+        "Date": "Sat, 04 Apr 2020 01:40:25 GMT",
+        "Server": [
+          "Windows-Azure-Blob/1.0",
+          "Microsoft-HTTPAPI/2.0"
+        ],
+        "x-ms-client-request-id": "1453760373_AAgAAAAAAAAAAAAAAAAAAAAAAAAAAAAAAAAAAAAAAAAAAAAAAAAAAAAAAAAAAAAA",
+        "x-ms-content-crc64": "HxTjatq/7qE=",
+        "x-ms-request-id": "56b869e4-501e-0079-1e22-0ab184000000",
+        "x-ms-request-server-encrypted": "true",
+        "x-ms-version": "2019-12-12"
+      },
+      "ResponseBody": []
+    },
+    {
+      "RequestUri": "https://seanmcccanary.blob.core.windows.net/test-container-07b05771-7f42-d000-1c6a-ff177358acd1/test-blob-5eba743f-aa7b-f50d-f840-b97643ac1242?comp=block\u0026blockid=AAQAAAAAAAAAAAAAAAAAAAAAAAAAAAAAAAAAAAAAAAAAAAAAAAAAAAAAAAAAAAAA",
+      "RequestMethod": "PUT",
+      "RequestHeaders": {
+        "Authorization": "Sanitized",
+        "Content-Length": "1024",
+        "User-Agent": [
+          "azsdk-net-Storage.Blobs/12.5.0-dev.20200403.1",
+          "(.NET Core 4.6.28325.01; Microsoft Windows 10.0.18362 )"
+        ],
+        "x-ms-client-request-id": "1453760373_AAQAAAAAAAAAAAAAAAAAAAAAAAAAAAAAAAAAAAAAAAAAAAAAAAAAAAAAAAAAAAAA",
+        "x-ms-date": "Sat, 04 Apr 2020 01:40:25 GMT",
+        "x-ms-return-client-request-id": "true",
+        "x-ms-version": "2019-12-12"
+      },
+      "RequestBody": "4\u002Bs4frs1YUxnM3A1aTVPPLlLyrkJjhAa0vOAwrtK7kkg/EqNtWAQcCXD4Mook3NDjQUuteglsVTbHazHtZ6QHUUmFWzqwodZO1qTRq5F8j9/PTW1Gzhh\u002Bkv1sZe0SbuGMsKFAX0HWMt91HqNkWqllStsR3dp2wEMxRsg9RDwpfKfDRPrwPHBeORpOEe91GjgTxxrRwFDHVfBeDxi5mO7jS\u002BI7oRXutU6q8\u002BS/6K5TvCyQKX0hF3wXPC8KUe0X5GBrqsYNeXjiZVGMZwysB20BypLr6a9xwjRl5GUm5COhUw9EVH3oRgLz7YQrVPBvqzSByIcaa/rxOeiRp5TTu0EuKtQ9Z7MvWURP\u002BDwrRm1D9jlwZRucRucUkxpVFp6t4DIC/WncckNBkm8CynO\u002BxbO7TfFbo1ZlkaQs6JSYmgKlohgJ6IkDZ4P2LtKsWbxzlc2m2cjtUnyb3SuF70mu6PhsXShbtN0qd\u002BYtZXSD\u002BTgnuVLG8cB5\u002BE/bbgtdfbh6R0XaQDxUGCDwvGHi/\u002BzIF\u002BPznjX2p/c38qTYQAbRjTpt8x3uqXk7k2FyFnWelvhi0xYnaZ\u002BCQ5\u002BO4k1Xe9fZ3u8ntQzO2a6q\u002BArUhJFBWVustazw6iOaq29\u002BX8brpBeJWDdGduHrU/mnvLGUrb8ODUkxqsYq6TTLjMmdULmnvxPzC2xaOyJ5wSHzSW1xxj3wcFK9\u002BjlRXm8CeuoYTgNAP/2doaJSs9Jm9\u002Bnkd5/HWYbL7SAm6cUaoaz9V4B4IXMec0lv1GRbXbxAVsIPbSbPeuEjTKDjGRY4Qz/1lVxSLpa2hcRWV4VicE9jppLCyzSGLhyfFJTSO1ozd1EkpYhgLmgrmOcieONbgRwRv7JDNbgLb6c/stnB5IqqIyA0PcqGw3hql3JNY7U5Q1O4gLunsAHZGTYhILtOafRceBXDJ0MRirw6GJ5FvcwyBm9GSSPOwnLeWySUpaL83G1\u002BMStfNhwQZzX/rZejk1tqLxoMB\u002BCQTXXjJMxevSUZPTwwx4zgktATdeIuD1TbeseJKnaIsNRM7eO1vBFPseoQ5rCbcovOiVwKONI\u002BYj4gx6oE1VKuUExn5BnpKxb\u002Bw4P4HWikf8g7uqDavrgCDkulVLRnSpxXYlYkM46x5V5FCzUOBkTVfIfhyRrx05GUZZWOA5aiV7knoLrSgAx5SZUCVXOC9AfG0BfshUGBpY6ET845I6GH4vN8JqWKAvy7qL9Fr35eEXGNx3O\u002BtdJ3ZfssDjB\u002BQGYzerKABs1ifI0bcRyCO/ZQZj5ca1wuCWzhBICqnfSMPShZUjSL3gpkK0rmowT1tWoE26gx4dUJxXFFnwJM996YjzP0aOnBhIg0OH/RR2YoK09Wg==",
+      "StatusCode": 201,
+      "ResponseHeaders": {
+        "Content-Length": "0",
+        "Date": "Sat, 04 Apr 2020 01:40:25 GMT",
+        "Server": [
+          "Windows-Azure-Blob/1.0",
+          "Microsoft-HTTPAPI/2.0"
+        ],
+        "x-ms-client-request-id": "1453760373_AAQAAAAAAAAAAAAAAAAAAAAAAAAAAAAAAAAAAAAAAAAAAAAAAAAAAAAAAAAAAAAA",
+        "x-ms-content-crc64": "canZH9dyMec=",
+        "x-ms-request-id": "972ec465-d01e-0048-1422-0a5097000000",
+        "x-ms-request-server-encrypted": "true",
+        "x-ms-version": "2019-12-12"
+      },
+      "ResponseBody": []
+    },
+    {
+      "RequestUri": "https://seanmcccanary.blob.core.windows.net/test-container-07b05771-7f42-d000-1c6a-ff177358acd1/test-blob-5eba743f-aa7b-f50d-f840-b97643ac1242?comp=block\u0026blockid=ABAAAAAAAAAAAAAAAAAAAAAAAAAAAAAAAAAAAAAAAAAAAAAAAAAAAAAAAAAAAAAA",
+      "RequestMethod": "PUT",
+      "RequestHeaders": {
+        "Authorization": "Sanitized",
+        "Content-Length": "1024",
+        "User-Agent": [
+          "azsdk-net-Storage.Blobs/12.5.0-dev.20200403.1",
+          "(.NET Core 4.6.28325.01; Microsoft Windows 10.0.18362 )"
+        ],
+        "x-ms-client-request-id": "1453760373_ABAAAAAAAAAAAAAAAAAAAAAAAAAAAAAAAAAAAAAAAAAAAAAAAAAAAAAAAAAAAAAA",
+        "x-ms-date": "Sat, 04 Apr 2020 01:40:25 GMT",
+        "x-ms-return-client-request-id": "true",
+        "x-ms-version": "2019-12-12"
+      },
+      "RequestBody": "ke/Al7XS4HLTN3L8NBscPGVHZ0fSXEGjN5JZ2ZNZ6jLnoXE/BMH3pVIVmOryBOw4NzfyLEfjLDStHF8ieAbeeU1AFZKq3DijUML0vMRXsDKmIKFcZ73qA3U8kudh1CxLNh6csu9Zjlr\u002BTtyF7m9wVmste1hkghKPVhEdbUpRQXuVqYWluv5CTZJHXhjhZBQFzDt7NFjU5rQMDFzdPCEPrQxh8EXqyptt6i7FHSP5rvH8GKAP1Q0iwcLRmK2iZRBxN7ELf3TPGwKfDkkqDsmQEl5q4CSAANf/Pi6CGTHuyoUdVOZy7i59Lfyeb8fE\u002BLP5QIVPOITs8DfaDEFFTALQsUTDDLnjHSQv7bMn4ZAPOkZ7idirnpIBMGSvmOHtN\u002BD6zr6DAev5FSJhIErQxQ\u002BmytH6ysMpJBKxwdtVNIVCQbbSLBPRjDlagnO1Sn5HMGtUCM4P820d0aqr0T8QpOGdHt6U/pn81D6Yn0dPc9mUapFwACu2Mk5ItVppJrr6St6RGCygszLRWDSPd1Qlzl3QF2euoKO25uuPS0g\u002Bk66DnVRpvVut87denqf3J7v6I\u002Bf9mA5TS6o62zJAEWfpk8WFC9n/uxACIiOwTwL7v78wlCdhQfqfMFKqLuIobOJPdAricRvh\u002B2fW\u002Bnbro/yoPxtyEHw/h1LL5duHVIwu2bVAYNr3GU2kTpm/i0aDtI1WAu/GtlxmD\u002B24Fos/WabaqCDAqkIhsCbOzsHjgPwLRzFNMVKdZyNZ2lHtPgLBZPXy5OMmwwpLNFHI\u002BOeag4/wrc9a8ihUPUD8Zs/xM3EkDGrM8JsZ5IMmAvwA1G87v1bB/ZEzZ3LNnaeiKV06WgHfpOt9zpL018hLM\u002B8rVGjRwad4LzXg8aX3/1Lzd7sm66j6IDCDvfDDzSbI5zOCoUk/0Wi2wSvL/7NGhc9AAGANJUdHMDM4TQO2tWEPFwlxdV0JtKVScCp8LyF8PTchg83Fu8LrOnEWBoNk/wzJvOeq1BBxN0y6urQdygESuw/LlTGUSltGhjvs860i7nAdsnI50mknr0yACwENzW9vA0pzmWrbNXGLY03UhUSemMxDABeO2Ommo\u002BXkEz5aOLjMfO9irlQGQn0ArW4bUyoI4nM0yc1X4SphzfWF9iIzMCqUCAlUO\u002Bl3Pb6ajSt7i1C73DHLJm/rdJvEAeFfgUtbzXxDhkohs6aJvIwPvFP/5UGkyhrwaAq7qZNtkDoIGLxyP8CuNwQFmSiLQWni3LdHxByfurYxamVyiN23syNrgKTPnH2TUa48njDxZSag2MzbJcseaV0FQNVaPK8nTuYFH8HEEz86tHNtYhuGQAQ\u002B0a8Q241YTRZHyVynOBT\u002BFVBK7EZl3MWNoQ==",
+      "StatusCode": 201,
+      "ResponseHeaders": {
+        "Content-Length": "0",
+        "Date": "Sat, 04 Apr 2020 01:40:25 GMT",
+        "Server": [
+          "Windows-Azure-Blob/1.0",
+          "Microsoft-HTTPAPI/2.0"
+        ],
+        "x-ms-client-request-id": "1453760373_ABAAAAAAAAAAAAAAAAAAAAAAAAAAAAAAAAAAAAAAAAAAAAAAAAAAAAAAAAAAAAAA",
+        "x-ms-content-crc64": "mKrsZb3KMSI=",
+        "x-ms-request-id": "49d148ed-801e-0045-4222-0a9843000000",
+        "x-ms-request-server-encrypted": "true",
+        "x-ms-version": "2019-12-12"
+      },
+      "ResponseBody": []
+    },
+    {
+      "RequestUri": "https://seanmcccanary.blob.core.windows.net/test-container-07b05771-7f42-d000-1c6a-ff177358acd1/test-blob-5eba743f-aa7b-f50d-f840-b97643ac1242?comp=block\u0026blockid=AAwAAAAAAAAAAAAAAAAAAAAAAAAAAAAAAAAAAAAAAAAAAAAAAAAAAAAAAAAAAAAA",
+      "RequestMethod": "PUT",
+      "RequestHeaders": {
+        "Authorization": "Sanitized",
+        "Content-Length": "1024",
+        "User-Agent": [
+          "azsdk-net-Storage.Blobs/12.5.0-dev.20200403.1",
+          "(.NET Core 4.6.28325.01; Microsoft Windows 10.0.18362 )"
+        ],
+        "x-ms-client-request-id": "1453760373_AAwAAAAAAAAAAAAAAAAAAAAAAAAAAAAAAAAAAAAAAAAAAAAAAAAAAAAAAAAAAAAA",
+        "x-ms-date": "Sat, 04 Apr 2020 01:40:25 GMT",
+        "x-ms-return-client-request-id": "true",
+        "x-ms-version": "2019-12-12"
+      },
+      "RequestBody": "ivaTPi9e9sRgtYyTdr\u002BjlyDPTzqsrejMV4DECj1QE6YIlsFdGnku83VslK1Mme\u002BBxYs5hHKEyNwOxuaumeyHEKHmit/\u002BRnymoFvFPxk7gL2RQkWxFo80hM7kTlSSgFmI5YMLZg4Qg34OkuQWv4jC00YoHFen1fkSsgYQGfcoEyACPFqVLxqvgb/Go4OrHcVGInsOaWMC4RCK\u002BLMHAGmG5n7DFIItLaMreZuY4DJ2Z5RByfd7Gqq8/1tKCzdmp4BVQL0E5whCGPTY4vDHagDdFJEfxjZxCsvUBhQn4yFrxNIaQqB1cYCM/7ACoze59ZVabPemR\u002BBK5DXxL\u002BDzGzXTbB0erChgaKIRkseGbmeTGhF\u002BzHYqxX3x0F1qg0GfmOR6LzYam0lt\u002BgNUlLQZxHXOXRXPdE6\u002BqaagLdvK9uVhcfrjCz8xeX/HEdFz1THI1wzomyYszyOVvIaPeW5towQe8yO6Nrk2neSVB2N8S9N12FXP4Vq/NKHWTU64of8QWm3NVeIODaFTsv5Blsi/GHCzGaEZnsGqXr6B5Ohqffvkha31r/bxZ8qzey9cfZ7ZFjTeBYdd97usI/YjjCm56TQCXREayml6wbLXZSKRTeEgp82zjHd0ho3xSYsAzdqh\u002BpL6WSCMvkzLY0TVhpKZG9UUA\u002BRcBVy9jdaDKIHdevPXNmqPlvTBk\u002BmA6CgzngD7WC6268r2RPU1PctJCZXL7elQ/lAnCYThU3D72x00ie7ViNBTJ44p4fF0WVgod4pTtPs/46Cw00\u002Bp1JhZ\u002BmnYAbTcdIHFeMVaJhxfsq8rudvmqCYh9KZOJbSAqVL2z\u002BaHnFikSwMIjTw15byEUCCffhu8c1FCtgwOjk7MRc9yY1Y21xZXh27Y3Rvq6w/pytST4Cs2OVyVReVLlby0PEhtw4FmTXkKSPet45Y1WMv8JcR5OWSjOyr6oJEwC/GxI6HTfCiOgnxbiZg0iVbGX\u002BwaTnD3OwLjyYdXa63n2TwG/MD0YtuibqJIHa/Lb7LTNEGkFbyAuuie77OhNxfOc69bLo2W0fwRd\u002BDOrh1TGFnUgzdsQsN/hUHYVnMoATaLeqoAb0ElPWNEk57csQvKS9dZzLTfYjHr26hLvnqJ6XaqQzRzUqgXr0XUJ68lo9M2DQubzjWBqxd5FJSZ2n/ouqonMW7XV/guQR1vCzuBxjjUFbBv7RpAKJcc\u002Bj4UftTF62wE/XFkXrYTbIwYEqDc901cxMTPecyP5wnWul25GsNIqR/OfcjGb7b6W4COKBX3QALwt7oP9nGgdRZojqRZWVLJz2iADnqFlVQO1R1LAb703nlayGMJOLOtLgexXuERoAIuxFisdzKIayFlASBUVHNYc68q/g==",
+      "StatusCode": 201,
+      "ResponseHeaders": {
+        "Content-Length": "0",
+        "Date": "Sat, 04 Apr 2020 01:40:25 GMT",
+        "Server": [
+          "Windows-Azure-Blob/1.0",
+          "Microsoft-HTTPAPI/2.0"
+        ],
+        "x-ms-client-request-id": "1453760373_AAwAAAAAAAAAAAAAAAAAAAAAAAAAAAAAAAAAAAAAAAAAAAAAAAAAAAAAAAAAAAAA",
+        "x-ms-content-crc64": "JrZ/W1riq7Y=",
+        "x-ms-request-id": "966d5546-601e-0062-2922-0a8f87000000",
+        "x-ms-request-server-encrypted": "true",
+        "x-ms-version": "2019-12-12"
+      },
+      "ResponseBody": []
+    },
+    {
+      "RequestUri": "https://seanmcccanary.blob.core.windows.net/test-container-07b05771-7f42-d000-1c6a-ff177358acd1/test-blob-5eba743f-aa7b-f50d-f840-b97643ac1242?comp=blocklist",
       "RequestMethod": "PUT",
       "RequestHeaders": {
         "Authorization": "Sanitized",
         "Content-Length": "347",
         "Content-Type": "application/xml",
         "User-Agent": [
-<<<<<<< HEAD
-          "azsdk-net-Storage.Blobs/12.5.0-dev.20200402.1",
-          "(.NET Core 4.6.28325.01; Microsoft Windows 10.0.18362 )"
-        ],
-        "x-ms-client-request-id": "cc1a5a1f-5f7a-1b61-3bf4-891973cb5508",
-        "x-ms-date": "Thu, 02 Apr 2020 23:49:21 GMT",
-=======
-          "azsdk-net-Storage.Blobs/12.4.0-dev.20200329.1",
-          "(.NET Core 4.6.28325.01; Microsoft Windows 10.0.18363 )"
-        ],
-        "x-ms-client-request-id": "cc1a5a1f-5f7a-1b61-3bf4-891973cb5508",
-        "x-ms-date": "Mon, 30 Mar 2020 05:48:59 GMT",
->>>>>>> bb257be6
+          "azsdk-net-Storage.Blobs/12.5.0-dev.20200403.1",
+          "(.NET Core 4.6.28325.01; Microsoft Windows 10.0.18362 )"
+        ],
+        "x-ms-client-request-id": "06eb8cc5-170e-b6fb-5542-ae95a3f16bd9",
+        "x-ms-date": "Sat, 04 Apr 2020 01:40:26 GMT",
         "x-ms-return-client-request-id": "true",
         "x-ms-version": "2019-12-12"
       },
@@ -303,58 +181,33 @@
       "StatusCode": 201,
       "ResponseHeaders": {
         "Content-Length": "0",
-<<<<<<< HEAD
-        "Date": "Thu, 02 Apr 2020 23:49:20 GMT",
-        "ETag": "\u00220x8D7D76076ACC6C5\u0022",
-        "Last-Modified": "Thu, 02 Apr 2020 23:49:20 GMT",
-=======
-        "Date": "Mon, 30 Mar 2020 05:48:58 GMT",
-        "ETag": "\u00220x8D7D46E0ADA48FB\u0022",
-        "Last-Modified": "Mon, 30 Mar 2020 05:48:58 GMT",
->>>>>>> bb257be6
-        "Server": [
-          "Windows-Azure-Blob/1.0",
-          "Microsoft-HTTPAPI/2.0"
-        ],
-        "x-ms-client-request-id": "cc1a5a1f-5f7a-1b61-3bf4-891973cb5508",
-<<<<<<< HEAD
-        "x-ms-content-crc64": "/MjISi4sQWQ=",
-        "x-ms-request-id": "d79e4b9e-c01e-0019-7249-09cd1b000000",
-=======
+        "Date": "Sat, 04 Apr 2020 01:40:26 GMT",
+        "ETag": "\u00220x8D7D8392621F5EE\u0022",
+        "Last-Modified": "Sat, 04 Apr 2020 01:40:26 GMT",
+        "Server": [
+          "Windows-Azure-Blob/1.0",
+          "Microsoft-HTTPAPI/2.0"
+        ],
+        "x-ms-client-request-id": "06eb8cc5-170e-b6fb-5542-ae95a3f16bd9",
         "x-ms-content-crc64": "6f8R627gIOg=",
-        "x-ms-request-id": "893fc066-301e-0066-4156-06e6a9000000",
->>>>>>> bb257be6
-        "x-ms-request-server-encrypted": "true",
-        "x-ms-version": "2019-12-12"
-      },
-      "ResponseBody": []
-    },
-    {
-<<<<<<< HEAD
-      "RequestUri": "https://seanmcccanary.blob.core.windows.net/test-container-fca39dc3-34c8-6eef-c2c5-354623652e8b/test-blob-35907f8c-b262-1a3a-bac9-ab5af1948ac9",
+        "x-ms-request-id": "966d5558-601e-0062-3922-0a8f87000000",
+        "x-ms-request-server-encrypted": "true",
+        "x-ms-version": "2019-12-12"
+      },
+      "ResponseBody": []
+    },
+    {
+      "RequestUri": "https://seanmcccanary.blob.core.windows.net/test-container-07b05771-7f42-d000-1c6a-ff177358acd1/test-blob-5eba743f-aa7b-f50d-f840-b97643ac1242",
       "RequestMethod": "GET",
       "RequestHeaders": {
         "Authorization": "Sanitized",
-        "traceparent": "00-2de0d9e806ee69438f49e781a0bb8b72-2c0a96cb59c5a34f-00",
-        "User-Agent": [
-          "azsdk-net-Storage.Blobs/12.5.0-dev.20200402.1",
-          "(.NET Core 4.6.28325.01; Microsoft Windows 10.0.18362 )"
-        ],
-        "x-ms-client-request-id": "872437937_bytes=0-4095",
-        "x-ms-date": "Thu, 02 Apr 2020 23:49:21 GMT",
-=======
-      "RequestUri": "http://kasoboltest.blob.core.windows.net/test-container-fca39dc3-34c8-6eef-c2c5-354623652e8b/test-blob-35907f8c-b262-1a3a-bac9-ab5af1948ac9",
-      "RequestMethod": "GET",
-      "RequestHeaders": {
-        "Authorization": "Sanitized",
-        "traceparent": "00-8971758f201c2945b53dc6a515b189f7-22a8513ae090d447-00",
-        "User-Agent": [
-          "azsdk-net-Storage.Blobs/12.4.0-dev.20200329.1",
-          "(.NET Core 4.6.28325.01; Microsoft Windows 10.0.18363 )"
-        ],
-        "x-ms-client-request-id": "872437937_bytes=0-4095",
-        "x-ms-date": "Mon, 30 Mar 2020 05:48:59 GMT",
->>>>>>> bb257be6
+        "traceparent": "00-b12be2f7372a4c469e3a805615e871e5-08a83558511a724b-00",
+        "User-Agent": [
+          "azsdk-net-Storage.Blobs/12.5.0-dev.20200403.1",
+          "(.NET Core 4.6.28325.01; Microsoft Windows 10.0.18362 )"
+        ],
+        "x-ms-client-request-id": "1453760373_bytes=0-4095",
+        "x-ms-date": "Sat, 04 Apr 2020 01:40:26 GMT",
         "x-ms-range": "bytes=0-4095",
         "x-ms-return-client-request-id": "true",
         "x-ms-version": "2019-12-12"
@@ -366,63 +219,36 @@
         "Content-Length": "4096",
         "Content-Range": "bytes 0-4095/4096",
         "Content-Type": "application/octet-stream",
-<<<<<<< HEAD
-        "Date": "Thu, 02 Apr 2020 23:49:20 GMT",
-        "ETag": "\u00220x8D7D76076ACC6C5\u0022",
-        "Last-Modified": "Thu, 02 Apr 2020 23:49:20 GMT",
-=======
-        "Date": "Mon, 30 Mar 2020 05:48:58 GMT",
-        "ETag": "\u00220x8D7D46E0ADA48FB\u0022",
-        "Last-Modified": "Mon, 30 Mar 2020 05:48:58 GMT",
->>>>>>> bb257be6
+        "Date": "Sat, 04 Apr 2020 01:40:26 GMT",
+        "ETag": "\u00220x8D7D8392621F5EE\u0022",
+        "Last-Modified": "Sat, 04 Apr 2020 01:40:26 GMT",
         "Server": [
           "Windows-Azure-Blob/1.0",
           "Microsoft-HTTPAPI/2.0"
         ],
         "x-ms-blob-type": "BlockBlob",
-        "x-ms-client-request-id": "872437937_bytes=0-4095",
-<<<<<<< HEAD
-        "x-ms-creation-time": "Thu, 02 Apr 2020 23:49:20 GMT",
+        "x-ms-client-request-id": "1453760373_bytes=0-4095",
+        "x-ms-creation-time": "Sat, 04 Apr 2020 01:40:26 GMT",
         "x-ms-lease-state": "available",
         "x-ms-lease-status": "unlocked",
-        "x-ms-request-id": "d79e4ba3-c01e-0019-7749-09cd1b000000",
-=======
-        "x-ms-creation-time": "Mon, 30 Mar 2020 05:48:58 GMT",
-        "x-ms-lease-state": "available",
-        "x-ms-lease-status": "unlocked",
-        "x-ms-request-id": "893fc06c-301e-0066-4756-06e6a9000000",
->>>>>>> bb257be6
+        "x-ms-request-id": "966d5570-601e-0062-4a22-0a8f87000000",
         "x-ms-server-encrypted": "true",
         "x-ms-version": "2019-12-12"
       },
-      "ResponseBody": "gHk\u002BN7MTqLmQ3\u002Bpb99O2r4EibKnwI1fBzzDJ7NJrlE2a3K7kzmb4/qTOBXRVIx2h05DaR04EIl0hfGiCSrvmJUucwBsk0uAbKW0FIh7jbKwSJxlCkUz/lrlRwlL9drPo5\u002BApuGIBfAGvvx7g/wA/PhC7byKio5P\u002BnSpi0g\u002BOHbO6HDo\u002BurNKEKsXk9IuHpa4EoRCQQaRRkRMKho3n6nxIKFrJuLFAYRccV53ig/Bz3\u002BUqsCLTNusKNb28Y\u002BYEnEBJnMww/ez8hEA5c\u002BnGbs0ilqbo/ToZdTGvv0Mzw/0xF/tdWOckQyH4Levi2YLBA4bwWc0/G98GMGeaQT5pyIBCyFwuqRXl/lOE8I9Odltu7nu8Q6nv8fwcFyi/ScHjjmUrX9Fm0pqwypu5umsP9/nMa5LC7YUWkxaf0pHtJnRRoWJqItZKB9vhC3jOdjdRDB9usx4vIOCgFMz6hv/Ig6QnKBjIpdTjQmO24aIMCBzfDsayvnNWYkCBig4JT0EcGEeU5w4eiGZKSzD6eH8\u002Bk8ywG7f5VcUw0MWYBtuG2jLimslat2DOgIagaHMCm\u002BoBgzZBWXPJYoJCY9ZIhkFKg3E9192149xr4ZrxWS2R7nTbloPlRYD/GTgG2BNKRjoFFeTCBIQMi98Z1XeY2AmU8HWhrS\u002B9pT3wfr7lbwvI4VtgrAMIj\u002Bmwjsrki7AJJgEuceed6NkKh3CnEYYFZxyTUPQcOCvGTGCL8N4k2RlN51h9tz0kKziCViSSob5jq2fuEXq77O4VJ\u002BWHEff65e5XWSpth7AfryX7meIHM\u002BqiKEV2dofekfpqaI9XnRkAh7B2ewhUNeP3jqIUwFMLzfP65OlyRK8muIdvwx8gh9HM\u002BxIxkPiiDjJhvqglidGnXpqbXLgvjgMBT4KBJDLElwaQCAVA2n07GNa20MXGwS71iGSERWsZ3SzPMEE2IOn/nOehVUHMJkQdoEPheL19Ok6Ty5vOQFGbtmrYcen7xPfst3PeJaus6WHgZuTneGRvkfXyolVOMRyVxd8W8/SaIZtL9IFJXtTjJuI57hls9D3GqN/zyWKinoYXSF\u002BMVjWtRgVJm0OjJnLhD3tzVEMDaRGhEErU5lh4qVY7Mda1FpCsTKfUIxj6Y0Js0vnnL0oDFB8OK0XqmF/s0PItqDRcbDjqxsfbL0X45uzIp9OekXnMN933ZytKwbQIJxImjLtOEKaA/GhCJ\u002BSZFQRY4jCMTj\u002B4IXAWZMUNn8VT0wgz0hoxulds3dURidA5HhHm8d9De9kSrqtLN6uhcxxi7lScpUMqZ2eZX3BqZlegHQazZu4l0Fdu4WOu5kLri2q4rpt7XLjOvIp36hxo6AgTqxplLgxufR39bYQfe0Dk7dPFsff8JICN5KpjriZ6xjkbmztoRl1eSnG9fe7070EJkzwIozZQV4aZ10miCo83gqeKw\u002BBFvGd2p2dGPqaRmTVpWhsqMmMCy0O0jm8TvH/iRftHaetgg9aU0fuOyhjfyD4UOLB0DZBESDic0O44Iusno7jrSm9JyJZEVSCnc8EqlMZw/0OPbngrAuGyw/LonK7Qp2Zf9L2OynAaL7hv3RQ3cjwnhyOnmDVAgAdNlsTjW/ixlsyayuAIojUTtX7/\u002B2XNe5G2gNVLaQ8xHzR2QXNrNpO/vgZHnGdcHyUuVCK2QMThgBtzLJsjJm29aeurkmDBqH7rAD0fhZ8qWqHwXNUsup5vlIEYOAn4nJfYinK7sEzEbKujy0CHwjq8SJH5cslYkO8NfD2fqbB08qOlRvtsbupVK/ApSK9d59KGm693/2mOf/mDrnQPJIM7bxic4ns/D9nnpAbZb0g/75RrGQ3A/PM51wcB6MB2BcctLhmWgMVXR0vVUFsi9RCxg/7f48u1OnIlowt0PWcZcZ5/rAFuaS6O05HCK6yYFyH2kCTBliH7uDOnsR26I0nku9784wjPAxqQENB58s7FjUvpfW0CF9t8Q/QNhvgRFPAH3a\u002BNm3QZJ00KcUVRgcUk4iOR0KXc4mPDgF8UgbxivzvgMdVfN/IX0BYgN\u002BZV6oIvKOSUf0RKavsLihrUxGWQp/JJcY/vxapxucBP/Kp9bZXdJZiXjj/3lccaE22XAsvwT5A0DHkyPyM6YoVD\u002Bq5QjhyFN96NONmyUdvI1bI8mrb0n20aSWEc6ua1nWt6c5tYiUVREgstI1a2QbqdaSlxPYgOT1sBdkT7aEz4F1uud95AcExs64irx3vWY8emv4H9BJ\u002BjLCRAF1MAVan\u002BNQv6yAmcHPjdBBI/okgfatJ9FKjLOxL8Cwv6AFj5bFYerdIv21v9ymKI38BNY4mcIOxAg0DBMvo4/v094hxf49f8IPS17092f0oGAhsSrqdCXd\u002BseKkVHbrYNtyewChGKTwokUKU5nFdCgQ2uvDe5lAVu0R882supsM5nbiy178h/9ke6h0k7XduD25lHmKKOVCMSUTjyXWROep/W0j46nKE1PsXv/xzMM4MzqQ8iYigr2QoJk56ffZjTfAypVIutWU74AmnsnlUGVh2lzrRlHAh3uvkkMPkCpbEtDHMAEt73lk\u002BwOm/OP0q0801w6b7kfmAEMZmCiShV5Wyov5HiBjNOrihktOGouXu\u002Bfz2rgbvySJ4C\u002B\u002BFFdQ0nakTzFY\u002B4wv0aMjuGj8mOa4gd1BnqumOgtnbz3wpCCTkbPUqspZP8BaxAgV\u002BAa7jEhJBpJ5DzPK/hUm8YtPPiyDjya0J\u002B4bXkId5tmikEIEq\u002BL1pp6NGYKACqu0M000CoXckWjfBmVZLqdPXClZKG3TIUaoWpiO9XWkNB1CZiv06NtUxv7ZJaR9m3j2Pr1YJuE\u002B4REHjLDtTZzyOtJIF8d8W3RNBWJu\u002BfyhK78gl7e4TA47A4Qa7FwrZnhi5\u002BrSNIOweuNJCyB/z\u002BgUZmDxzbbkOe7EDBNCYW4XIp/qDBESz/Y7bxzTb0HtvDOcBYb8OZnBfa37DShvbhh0MeiBlcPXApZptV2ZEcqt1k/fplzoG\u002BgFKI5jFsHOzAEEXz1YbCdwxALvkoQ8KGzjTTfYj8e7jBX/e2w1c\u002BzVm\u002BlblbGMVWkob\u002BFa\u002BIlkyQAif8iJ9Tw5SNInWPG6O1AWGvea4JK6V/jOsCDlYZSMm7FsE/QjS6WtIk3fZPx4bTSRRN6SyeltZyjPu0UbVOY\u002Bm70/Tihc8s5R7b5F2/L8VULsVB21\u002BtHI/qvLU49fkc1mock\u002BOR4MNFEPQNsrKIw202UCL//JiKDsdk98kZ4/8Vzw3jkpvRwj3yDLprn1ndYflYAqXWHNnRkoUsLPj6Oy0E9/O0pSDBVJ30/f/eHn9tl5XfseFJT6IkAgAGtZVFB9GNVqdmKLzIhq4H4S7qA3QVvpVjKnlLu6hBgJMgyp74r/YuQMfIB37ZFzszQW6DSg6b4QcP4e1YQar/FJgpl7wfHzEou7K8XacWigNOCHpJvkaUlNmX\u002BM4Yxf8c2OLWv39/JDItWo5L35Nf6VfaGkkwpVZRhPLidyZjH\u002BWzn4TEP9qDzuRIHFO4WLVGSA92Pru17COchTqMnK0bykqYiEAem7l9RktU\u002BJjymTxNrD8W/NE6DbNRJ6qgBzI3PFIZL8B1J6xV\u002BPhgYPOKmfv\u002BPuBt9M1pXoqcvWQO3T8ZHbw26WlryHSCwQPo2Zy/xp2\u002BochByTeUr8E16GpIRxu5V0M3U7CCknZ76yO5gITt3ObWQCtmx0SEkjmoJeAKSnnoP3JZiHLtLB9R1e4T2y88SAuDcgbwQo/\u002BsrF26myWYZCpwVEClFRz\u002BRQcFOFmYMcKa\u002B3Uhthy9\u002BziasXBZkGiy3RdegneKbO3H4ji1D2umFH6bI6Owdq4JtlkICmOsoLSaUl9CPa9PDIqHXdfkBOvQ9JzxvmzJAmZlUMwagmKOFz2AHrkIY9rTTBMVKRjaJbFtNxXCuuZH0VP43OjfMIon\u002BUaWZ\u002BoyyJDGIm5ds9VJiy8eqU9Iy1xbOE1lD4bt8B\u002BI7TPWQ8HHPm6E\u002BJh36h16s1G5wIc\u002B3y3mPyuYybkJ2C5S0MKld0dtV27gx87H404v6lw1MDOUThIB7ASWKnS1eyBqJRVa1TgKTGkYXhdjIlvZaN9Y1Kf\u002Buoaso4tC2yj2L0yqWb441RUgKufGf\u002B/\u002BosmouMGVWKJ8b26OqjGwx3VAIjLKtMidoJfKNKnAOD6WsgDBmh5rYNKqLepTqirjc2dyglm9M\u002B39CxgpzyP4vDcv9/gw8y1W2L1cIIreTfpo5sVGTbXg2X4WwI8GPZWurW23I7IysoA2G6mYYRNjIrkdvOResm59Tx5\u002BGjKeUJsrrXMZKy5EOjBFDDYIRHRqs6HV5HytU/sDNdCTsJRNm8sOcLOgSfuK2YKwGaY4dQqqE2qQyGgael10GfFdsIWb93Ru\u002BdPAymWqSw79/TZUxsDF6aEtvM9e9/ZWKCwGLST9FCYxyXs25UUA6n1dHH0nH1Msl8bkbjalEAXZbp45oB3mAOUQJv1JkwRYKNZN/dd5Mwjc1ZViFKnviLlxWXqmy0Zjex\u002BUEvhV5wDCjEFcVxIuYDuVXMqEh\u002Bg/JJpH1DmNsWGT7oa74SAQhvKQn4hkkzWnQvk/EW573vczWO5eEg7LMNrjzGiPdn8bhNXb8\u002BRj1pFknJU8Tp/3FA\u002BPhIgxsnTjyW6thMLJF8x\u002BI4yYo\u002B8O04ZY\u002BXF5juI67LhY/\u002B3y5dJc\u002BCp5slHSm4TEwisTWnQggLEF2LkHZjqIcpgKcBveiz26O6fElSE0il3osMi7K5JEOH887Q0ZWZHv8T\u002B5xCts6jrtVSLMW\u002BuTzU5fGrVxzUsFxjeYoZosoOIV2KflesIye8qNydJzd9yTrSPCvj7ceiPwsAH31ESgwLQ8toNHrlaIKJ7q4Ad4lk5bBPR6beKnOV6D8MrAPqeB7QUaMsFZSALJNpGf8ZYYeB2znM9QKlbVmX0kw7mLy\u002B37ZPb\u002BXmOI/bj1rTtRB0fEZ3StDKHYMcKyRJlENIRFQWqnpIifHh26Kp8SXn0fhJI1XFxE3rtIIzc0SBnGRMkwsGvMqWK/KUlW8uYCxdNFlsALEtQr/GKvW4VVatIH9\u002BHV3a4RTtsvejcS8e/VRVlj7rVVuzXxCLAFHVHdZb53UvsELOghMEfk35ihGQ522hIr8Xgcrjir4NT6CDGJThB0m57w0RhtQr5tcN\u002BdU\u002B\u002Blkkc/sXRCWqDCWEwXKygWX42EKH1vggT5vrK9sz1ZDpDlVHnqSZyYMkD\u002BMnjIWheWVxVSFSdyOgw\u002BRfbFhKtnZUm/LdKuLBHw7/o8bVOMLWCbK1goCvVpdxptrAel1q2Vms0vDSxE5CsHYSktMci4rhSWKllPP1pUUba4QIAKSxVIptaCYSAwVkcxIKnIPEVRsP3zD6hQSl9y2rt1jKem\u002BRYX4IryOkz0YdQWGhqwiBVxZpOGFzto9Fx7E4pkvsmfiiuTtFu6X3qs/q3UPixAvk6iACYUIOXaquwueybGj6Q=="
-    },
-    {
-<<<<<<< HEAD
-      "RequestUri": "https://seanmcccanary.blob.core.windows.net/test-container-fca39dc3-34c8-6eef-c2c5-354623652e8b?restype=container",
+      "ResponseBody": "4\u002Bs4frs1YUxnM3A1aTVPPLlLyrkJjhAa0vOAwrtK7kkg/EqNtWAQcCXD4Mook3NDjQUuteglsVTbHazHtZ6QHUUmFWzqwodZO1qTRq5F8j9/PTW1Gzhh\u002Bkv1sZe0SbuGMsKFAX0HWMt91HqNkWqllStsR3dp2wEMxRsg9RDwpfKfDRPrwPHBeORpOEe91GjgTxxrRwFDHVfBeDxi5mO7jS\u002BI7oRXutU6q8\u002BS/6K5TvCyQKX0hF3wXPC8KUe0X5GBrqsYNeXjiZVGMZwysB20BypLr6a9xwjRl5GUm5COhUw9EVH3oRgLz7YQrVPBvqzSByIcaa/rxOeiRp5TTu0EuKtQ9Z7MvWURP\u002BDwrRm1D9jlwZRucRucUkxpVFp6t4DIC/WncckNBkm8CynO\u002BxbO7TfFbo1ZlkaQs6JSYmgKlohgJ6IkDZ4P2LtKsWbxzlc2m2cjtUnyb3SuF70mu6PhsXShbtN0qd\u002BYtZXSD\u002BTgnuVLG8cB5\u002BE/bbgtdfbh6R0XaQDxUGCDwvGHi/\u002BzIF\u002BPznjX2p/c38qTYQAbRjTpt8x3uqXk7k2FyFnWelvhi0xYnaZ\u002BCQ5\u002BO4k1Xe9fZ3u8ntQzO2a6q\u002BArUhJFBWVustazw6iOaq29\u002BX8brpBeJWDdGduHrU/mnvLGUrb8ODUkxqsYq6TTLjMmdULmnvxPzC2xaOyJ5wSHzSW1xxj3wcFK9\u002BjlRXm8CeuoYTgNAP/2doaJSs9Jm9\u002Bnkd5/HWYbL7SAm6cUaoaz9V4B4IXMec0lv1GRbXbxAVsIPbSbPeuEjTKDjGRY4Qz/1lVxSLpa2hcRWV4VicE9jppLCyzSGLhyfFJTSO1ozd1EkpYhgLmgrmOcieONbgRwRv7JDNbgLb6c/stnB5IqqIyA0PcqGw3hql3JNY7U5Q1O4gLunsAHZGTYhILtOafRceBXDJ0MRirw6GJ5FvcwyBm9GSSPOwnLeWySUpaL83G1\u002BMStfNhwQZzX/rZejk1tqLxoMB\u002BCQTXXjJMxevSUZPTwwx4zgktATdeIuD1TbeseJKnaIsNRM7eO1vBFPseoQ5rCbcovOiVwKONI\u002BYj4gx6oE1VKuUExn5BnpKxb\u002Bw4P4HWikf8g7uqDavrgCDkulVLRnSpxXYlYkM46x5V5FCzUOBkTVfIfhyRrx05GUZZWOA5aiV7knoLrSgAx5SZUCVXOC9AfG0BfshUGBpY6ET845I6GH4vN8JqWKAvy7qL9Fr35eEXGNx3O\u002BtdJ3ZfssDjB\u002BQGYzerKABs1ifI0bcRyCO/ZQZj5ca1wuCWzhBICqnfSMPShZUjSL3gpkK0rmowT1tWoE26gx4dUJxXFFnwJM996YjzP0aOnBhIg0OH/RR2YoK09WpYJMmltTT4zDRn7IF3OsDdQQwUxAQxcf/elVOH3LHXOzNhIcTDSYYNkdPj4Ja\u002BDMJXmSF2nC1mJrLNyx/hdO\u002BCkLVOEhj4HfeKBzY0UZFpHIiNLEeQXJ8F/vsV9YJmLBzgYVPhc/qpX38p7JT7MdUhYK6XUESn7jAWSBcd4ihxI9sVU\u002Bw9h6yN59DIZnAGDskl9JDX0tvUPHMjyyfjj31StMi54eHk49kCCWx334e8ED1N\u002B\u002BmXnVEDQRd9GbyEqlRTda2rSCjrPRC30cVvXFzrZ7bqlZeTvxt7uqDOa8oceV8UIGXaFMgQYrrU48uLl\u002BC2lbYJnhDAw7qWL42IHNVKm1hqVz/7EVLu1jLYuttP8CbAF9YUEt9OV2CvQ\u002BU6iEXljkhzITykv4BjGsfd5ATfSj9qyAUDNoR5G//bS9FpsE3s9yyS2NLmH1hRsPQXbG9bz/Wp07xA4lfD\u002BgU8yXOy\u002BWp58PDYTG1sgKyorYWMYa\u002BQg3vbw\u002BCNqBDYzuLJqVHooruNnXt\u002Bg4OEPVMTmDTSN5RVrEX31zWF6EjcA4GOotdawA7N/sQ0EgP4U4KNfhPcBpdOd/kP8MuCB7Uyon/9\u002BZ57uNQmADTQIZ5F/4e2\u002BG40//jqQCreTtNHT/sPBW\u002BD\u002BlnkFcE7ugZielJexfFDyw9K\u002BaKHF7VznW4E3rQ9wRwuxgEpzuKo\u002BUX2i8XYg4TeA4DrxAvM\u002BOagcHhXNttOILk2LAPsFfwonfxckI/zmx3pJts3VfkQYckeiVpqVcZqqGcMolOE7emAvyoPcGharNlaahP8Fs68Ic420YyhwkQ18egk5vTKYDTtspbTAPFgx9iBD\u002BuyapGYTHyBThxc4vzh1X58McnkjAnbEmA37SDc1gmwILJYh4dWiJZ0SRYUkNOZ7Sty4JISnH/h11gtYGNfpHQSrL5KhVH7KaUzbEbzxn2Qmf/1afV7oYQyeqwrKSg3GKCiBeART2fVe7ro3yw48hDemMpjZjp\u002Bmws6GA6lz/x8/FOmTbydg06YI/I\u002BjsJX\u002BYSbTIxd07ZqJ2rU1zNVL6u6a\u002BLclqBUQRl7y0ZIPAhI5iKKDoNwHyidOCpRxKgbQvBGhCbje2LgQw925ghsHedij/EQzx0oSki6P1p6AnhtYIRSBbvlaWq/pctz/TkcLR5C8zS7BnfTGjnaJTgIakCTBYGAHhgrfSaGUSlVuE0Pmg44Nw9HtloQfut\u002BD0Aysz\u002BK3Pe7mBMCF3YSMLVKfV3syo8pzDMxT08nb58srXHiV53pyttVV/3/Oh\u002BZNYGkxgGNkUC1BOcIVZGkkChz1WoEL90bYLKGl3KNLpYTmBnNgqmdoxwtLU663XVFrMPVi2C1lQWkjWVPBvnSK9pM\u002BL172xGC1jJN2v6OXIM9POqyt6MxXgMQKPVATpgiWwV0aeS7zdWyUrUyZ74HFizmEcoTI3A7G5q6Z7IcQoeaK3/5GfKagW8U/GTuAvZFCRbEWjzSEzuROVJKAWYjlgwtmDhCDfg6S5Ba/iMLTRigcV6fV\u002BRKyBhAZ9ygTIAI8WpUvGq\u002BBv8ajg6sdxUYiew5pYwLhEIr4swcAaYbmfsMUgi0toyt5m5jgMnZnlEHJ93saqrz/W0oLN2angFVAvQTnCEIY9Nji8MdqAN0UkR/GNnEKy9QGFCfjIWvE0hpCoHVxgIz/sAKjN7n1lVps96ZH4ErkNfEv4PMbNdNsHR6sKGBoohGSx4ZuZ5MaEX7MdirFffHQXWqDQZ\u002BY5HovNhqbSW36A1SUtBnEdc5dFc90Tr6ppqAt28r25WFx\u002BuMLPzF5f8cR0XPVMcjXDOibJizPI5W8ho95bm2jBB7zI7o2uTad5JUHY3xL03XYVc/hWr80odZNTrih/xBabc1V4g4NoVOy/kGWyL8YcLMZoRmewapevoHk6Gp9\u002B\u002BSFrfWv9vFnyrN7L1x9ntkWNN4Fh133u6wj9iOMKbnpNAJdERrKaXrBstdlIpFN4SCnzbOMd3SGjfFJiwDN2qH6kvpZIIy\u002BTMtjRNWGkpkb1RQD5FwFXL2N1oMogd1689c2ao\u002BW9MGT6YDoKDOeAPtYLrbryvZE9TU9y0kJlcvt6VD\u002BUCcJhOFTcPvbHTSJ7tWI0FMnjinh8XRZWCh3ilO0\u002Bz/joLDTT6nUmFn6adgBtNx0gcV4xVomHF\u002Byryu52\u002BaoJiH0pk4ltICpUvbP5oecWKRLAwiNPDXlvIRQIJ9\u002BG7xzUUK2DA6OTsxFz3JjVjbXFleHbtjdG\u002BrrD\u002BnK1JPgKzY5XJVF5UuVvLQ8SG3DgWZNeQpI963jljVYy/wlxHk5ZKM7KvqgkTAL8bEjodN8KI6CfFuJmDSJVsZf7BpOcPc7AuPJh1drrefZPAb8wPRi26Juokgdr8tvstM0QaQVvIC66J7vs6E3F85zr1sujZbR/BF34M6uHVMYWdSDN2xCw3\u002BFQdhWcygBNot6qgBvQSU9Y0STntyxC8pL11nMtN9iMevbqEu\u002BeonpdqpDNHNSqBevRdQnryWj0zYNC5vONYGrF3kUlJnaf\u002Bi6qicxbtdX\u002BC5BHW8LO4HGONQVsG/tGkAolxz6PhR\u002B1MXrbAT9cWRethNsjBgSoNz3TVzExM95zI/nCda6Xbkaw0ipH859yMZvtvpbgI4oFfdAAvC3ug/2caB1FmiOpFlZUsnPaIAOeoWVVA7VHUsBvvTeeVrIYwk4s60uB7Fe4RGgAi7EWKx3MohrIWUBIFRUc1hzryr\u002Bke/Al7XS4HLTN3L8NBscPGVHZ0fSXEGjN5JZ2ZNZ6jLnoXE/BMH3pVIVmOryBOw4NzfyLEfjLDStHF8ieAbeeU1AFZKq3DijUML0vMRXsDKmIKFcZ73qA3U8kudh1CxLNh6csu9Zjlr\u002BTtyF7m9wVmste1hkghKPVhEdbUpRQXuVqYWluv5CTZJHXhjhZBQFzDt7NFjU5rQMDFzdPCEPrQxh8EXqyptt6i7FHSP5rvH8GKAP1Q0iwcLRmK2iZRBxN7ELf3TPGwKfDkkqDsmQEl5q4CSAANf/Pi6CGTHuyoUdVOZy7i59Lfyeb8fE\u002BLP5QIVPOITs8DfaDEFFTALQsUTDDLnjHSQv7bMn4ZAPOkZ7idirnpIBMGSvmOHtN\u002BD6zr6DAev5FSJhIErQxQ\u002BmytH6ysMpJBKxwdtVNIVCQbbSLBPRjDlagnO1Sn5HMGtUCM4P820d0aqr0T8QpOGdHt6U/pn81D6Yn0dPc9mUapFwACu2Mk5ItVppJrr6St6RGCygszLRWDSPd1Qlzl3QF2euoKO25uuPS0g\u002Bk66DnVRpvVut87denqf3J7v6I\u002Bf9mA5TS6o62zJAEWfpk8WFC9n/uxACIiOwTwL7v78wlCdhQfqfMFKqLuIobOJPdAricRvh\u002B2fW\u002Bnbro/yoPxtyEHw/h1LL5duHVIwu2bVAYNr3GU2kTpm/i0aDtI1WAu/GtlxmD\u002B24Fos/WabaqCDAqkIhsCbOzsHjgPwLRzFNMVKdZyNZ2lHtPgLBZPXy5OMmwwpLNFHI\u002BOeag4/wrc9a8ihUPUD8Zs/xM3EkDGrM8JsZ5IMmAvwA1G87v1bB/ZEzZ3LNnaeiKV06WgHfpOt9zpL018hLM\u002B8rVGjRwad4LzXg8aX3/1Lzd7sm66j6IDCDvfDDzSbI5zOCoUk/0Wi2wSvL/7NGhc9AAGANJUdHMDM4TQO2tWEPFwlxdV0JtKVScCp8LyF8PTchg83Fu8LrOnEWBoNk/wzJvOeq1BBxN0y6urQdygESuw/LlTGUSltGhjvs860i7nAdsnI50mknr0yACwENzW9vA0pzmWrbNXGLY03UhUSemMxDABeO2Ommo\u002BXkEz5aOLjMfO9irlQGQn0ArW4bUyoI4nM0yc1X4SphzfWF9iIzMCqUCAlUO\u002Bl3Pb6ajSt7i1C73DHLJm/rdJvEAeFfgUtbzXxDhkohs6aJvIwPvFP/5UGkyhrwaAq7qZNtkDoIGLxyP8CuNwQFmSiLQWni3LdHxByfurYxamVyiN23syNrgKTPnH2TUa48njDxZSag2MzbJcseaV0FQNVaPK8nTuYFH8HEEz86tHNtYhuGQAQ\u002B0a8Q241YTRZHyVynOBT\u002BFVBK7EZl3MWNoQ=="
+    },
+    {
+      "RequestUri": "https://seanmcccanary.blob.core.windows.net/test-container-07b05771-7f42-d000-1c6a-ff177358acd1?restype=container",
       "RequestMethod": "DELETE",
       "RequestHeaders": {
         "Authorization": "Sanitized",
-        "traceparent": "00-da5651447e10db439ca70f62c712350b-8d85143f9ecef149-00",
-        "User-Agent": [
-          "azsdk-net-Storage.Blobs/12.5.0-dev.20200402.1",
-          "(.NET Core 4.6.28325.01; Microsoft Windows 10.0.18362 )"
-        ],
-        "x-ms-client-request-id": "33efc833-5e04-9e0b-05e0-b4f596c38b40",
-        "x-ms-date": "Thu, 02 Apr 2020 23:49:21 GMT",
-=======
-      "RequestUri": "http://kasoboltest.blob.core.windows.net/test-container-fca39dc3-34c8-6eef-c2c5-354623652e8b?restype=container",
-      "RequestMethod": "DELETE",
-      "RequestHeaders": {
-        "Authorization": "Sanitized",
-        "traceparent": "00-f6001c5746b69b47bf91222374a93b00-f2cec3b800d49a41-00",
-        "User-Agent": [
-          "azsdk-net-Storage.Blobs/12.4.0-dev.20200329.1",
-          "(.NET Core 4.6.28325.01; Microsoft Windows 10.0.18363 )"
-        ],
-        "x-ms-client-request-id": "33efc833-5e04-9e0b-05e0-b4f596c38b40",
-        "x-ms-date": "Mon, 30 Mar 2020 05:48:59 GMT",
->>>>>>> bb257be6
+        "traceparent": "00-eb41d9195e2bd34dbdc56a0e5a892e46-788c55db06d82943-00",
+        "User-Agent": [
+          "azsdk-net-Storage.Blobs/12.5.0-dev.20200403.1",
+          "(.NET Core 4.6.28325.01; Microsoft Windows 10.0.18362 )"
+        ],
+        "x-ms-client-request-id": "6ab6269c-816a-0382-4166-cbaafe3a9328",
+        "x-ms-date": "Sat, 04 Apr 2020 01:40:26 GMT",
         "x-ms-return-client-request-id": "true",
         "x-ms-version": "2019-12-12"
       },
@@ -430,33 +256,20 @@
       "StatusCode": 202,
       "ResponseHeaders": {
         "Content-Length": "0",
-<<<<<<< HEAD
-        "Date": "Thu, 02 Apr 2020 23:49:20 GMT",
-=======
-        "Date": "Mon, 30 Mar 2020 05:48:58 GMT",
->>>>>>> bb257be6
-        "Server": [
-          "Windows-Azure-Blob/1.0",
-          "Microsoft-HTTPAPI/2.0"
-        ],
-        "x-ms-client-request-id": "33efc833-5e04-9e0b-05e0-b4f596c38b40",
-<<<<<<< HEAD
-        "x-ms-request-id": "d79e4bab-c01e-0019-7f49-09cd1b000000",
-        "x-ms-version": "2019-12-12"
-=======
-        "x-ms-request-id": "69b11fb5-501e-0032-2956-060c23000000",
-        "x-ms-version": "2019-07-07"
->>>>>>> bb257be6
+        "Date": "Sat, 04 Apr 2020 01:40:26 GMT",
+        "Server": [
+          "Windows-Azure-Blob/1.0",
+          "Microsoft-HTTPAPI/2.0"
+        ],
+        "x-ms-client-request-id": "6ab6269c-816a-0382-4166-cbaafe3a9328",
+        "x-ms-request-id": "966d557c-601e-0062-5422-0a8f87000000",
+        "x-ms-version": "2019-12-12"
       },
       "ResponseBody": []
     }
   ],
   "Variables": {
-    "RandomSeed": "1591684988",
-<<<<<<< HEAD
+    "RandomSeed": "1804481002",
     "Storage_TestConfigDefault": "ProductionTenant\nseanmcccanary\nU2FuaXRpemVk\nhttps://seanmcccanary.blob.core.windows.net\nhttps://seanmcccanary.file.core.windows.net\nhttps://seanmcccanary.queue.core.windows.net\nhttps://seanmcccanary.table.core.windows.net\n\n\n\n\nhttps://seanmcccanary-secondary.blob.core.windows.net\nhttps://seanmcccanary-secondary.file.core.windows.net\nhttps://seanmcccanary-secondary.queue.core.windows.net\nhttps://seanmcccanary-secondary.table.core.windows.net\n\nSanitized\n\n\nCloud\nBlobEndpoint=https://seanmcccanary.blob.core.windows.net/;QueueEndpoint=https://seanmcccanary.queue.core.windows.net/;FileEndpoint=https://seanmcccanary.file.core.windows.net/;BlobSecondaryEndpoint=https://seanmcccanary-secondary.blob.core.windows.net/;QueueSecondaryEndpoint=https://seanmcccanary-secondary.queue.core.windows.net/;FileSecondaryEndpoint=https://seanmcccanary-secondary.file.core.windows.net/;AccountName=seanmcccanary;AccountKey=Sanitized\nseanscope1"
-=======
-    "Storage_TestConfigDefault": "ProductionTenant\nkasoboltest\nU2FuaXRpemVk\nhttp://kasoboltest.blob.core.windows.net\nhttp://kasoboltest.file.core.windows.net\nhttp://kasoboltest.queue.core.windows.net\nhttp://kasoboltest.table.core.windows.net\n\n\n\n\nhttp://kasoboltest-secondary.blob.core.windows.net\nhttp://kasoboltest-secondary.file.core.windows.net\nhttp://kasoboltest-secondary.queue.core.windows.net\nhttp://kasoboltest-secondary.table.core.windows.net\n\nSanitized\n\n\nCloud\nBlobEndpoint=http://kasoboltest.blob.core.windows.net/;QueueEndpoint=http://kasoboltest.queue.core.windows.net/;FileEndpoint=http://kasoboltest.file.core.windows.net/;BlobSecondaryEndpoint=http://kasoboltest-secondary.blob.core.windows.net/;QueueSecondaryEndpoint=http://kasoboltest-secondary.queue.core.windows.net/;FileSecondaryEndpoint=http://kasoboltest-secondary.file.core.windows.net/;AccountName=kasoboltest;AccountKey=Sanitized\nencryptionScope"
->>>>>>> bb257be6
   }
 }