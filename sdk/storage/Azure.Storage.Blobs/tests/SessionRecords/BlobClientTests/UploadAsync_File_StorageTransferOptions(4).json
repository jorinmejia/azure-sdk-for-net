--- conflicted
+++ resolved
@@ -1,22 +1,6 @@
 {
   "Entries": [
     {
-<<<<<<< HEAD
-      "RequestUri": "https://seanstagetest.blob.core.windows.net/test-container-958935fa-4ab8-6e40-6900-d654908616ff?restype=container",
-      "RequestMethod": "PUT",
-      "RequestHeaders": {
-        "Authorization": "Sanitized",
-        "traceparent": "00-86b4d81d539efb4ea375858b7f9ae33f-e8c79fef7b0acc4b-00",
-        "User-Agent": [
-          "azsdk-net-Storage.Blobs/12.4.0-dev.20200305.1",
-          "(.NET Core 4.6.28325.01; Microsoft Windows 10.0.18363 )"
-        ],
-        "x-ms-blob-public-access": "container",
-        "x-ms-client-request-id": "c0ef3338-2764-d83f-8ba3-009999dac9b4",
-        "x-ms-date": "Thu, 05 Mar 2020 21:08:45 GMT",
-        "x-ms-return-client-request-id": "true",
-        "x-ms-version": "2019-10-10"
-=======
       "RequestUri": "https://seanmcccanary.blob.core.windows.net/test-container-f8718955-35ed-79f8-d5ac-25df938a1245?restype=container",
       "RequestMethod": "PUT",
       "RequestHeaders": {
@@ -31,59 +15,30 @@
         "x-ms-date": "Sat, 04 Apr 2020 01:40:07 GMT",
         "x-ms-return-client-request-id": "true",
         "x-ms-version": "2019-12-12"
->>>>>>> 32e373e2
       },
       "RequestBody": null,
       "StatusCode": 201,
       "ResponseHeaders": {
         "Content-Length": "0",
-<<<<<<< HEAD
-        "Date": "Thu, 05 Mar 2020 21:08:46 GMT",
-        "ETag": "\u00220x8D7C149649E7F81\u0022",
-        "Last-Modified": "Thu, 05 Mar 2020 21:08:46 GMT",
-=======
         "Date": "Sat, 04 Apr 2020 01:40:06 GMT",
         "ETag": "\u00220x8D7D8391B0BA125\u0022",
         "Last-Modified": "Sat, 04 Apr 2020 01:40:07 GMT",
->>>>>>> 32e373e2
         "Server": [
           "Windows-Azure-Blob/1.0",
           "Microsoft-HTTPAPI/2.0"
         ],
-<<<<<<< HEAD
-        "x-ms-client-request-id": "c0ef3338-2764-d83f-8ba3-009999dac9b4",
-        "x-ms-request-id": "417ed73b-601e-002f-3432-f39ff0000000",
-        "x-ms-version": "2019-10-10"
-=======
         "x-ms-client-request-id": "4bb9689f-d8d2-8733-a047-a19155efb51b",
         "x-ms-request-id": "9f739585-601e-0086-4f21-0a8119000000",
         "x-ms-version": "2019-12-12"
->>>>>>> 32e373e2
       },
       "ResponseBody": []
     },
     {
-<<<<<<< HEAD
-      "RequestUri": "https://seanstagetest.blob.core.windows.net/test-container-958935fa-4ab8-6e40-6900-d654908616ff/test-blob-cf160cd7-a85a-6486-b6fd-7f5886ba8644",
-=======
       "RequestUri": "https://seanmcccanary.blob.core.windows.net/test-container-f8718955-35ed-79f8-d5ac-25df938a1245/test-blob-363c44e5-3b60-3ec7-fa2e-48e557f321fb",
->>>>>>> 32e373e2
       "RequestMethod": "PUT",
       "RequestHeaders": {
         "Authorization": "Sanitized",
         "Content-Length": "1024",
-<<<<<<< HEAD
-        "traceparent": "00-0add93871f377b49841a9caf9e299f3b-eec6c5c7fb4afb46-00",
-        "User-Agent": [
-          "azsdk-net-Storage.Blobs/12.4.0-dev.20200305.1",
-          "(.NET Core 4.6.28325.01; Microsoft Windows 10.0.18363 )"
-        ],
-        "x-ms-blob-type": "BlockBlob",
-        "x-ms-client-request-id": "dc72c652-e78e-79e7-9597-04f1d1dae195",
-        "x-ms-date": "Thu, 05 Mar 2020 21:08:46 GMT",
-        "x-ms-return-client-request-id": "true",
-        "x-ms-version": "2019-10-10"
-=======
         "traceparent": "00-55e705263fb29f4fbe5fdf669cb313a3-9d7facd8efa68643-00",
         "User-Agent": [
           "azsdk-net-Storage.Blobs/12.5.0-dev.20200403.1",
@@ -94,60 +49,28 @@
         "x-ms-date": "Sat, 04 Apr 2020 01:40:07 GMT",
         "x-ms-return-client-request-id": "true",
         "x-ms-version": "2019-12-12"
->>>>>>> 32e373e2
       },
       "RequestBody": "rbxAKtDGc6dnCkVddfztwFLCIBOdyAhkoXtRpI9OMK0mpuSYr4pKH9CVz1X1acn\u002BQIiSldIOXuW03IlVdM8XGdqYN84YVRHHdwFCB/iybjixU2MHu5raGEf\u002B49MB9KoBfbZ7XDH65et2yx3Ry1bsAm1RpCFrD10/vR\u002BGGXE\u002BxoJXQIpCNxEGt214kfB9CUzxEuFlsFCIlm1YO58Sc8t5OASaeYrLqspbSuy0835twrTTlQeP2BUyzqod6fxy9EOh/ljr4o/BJWcWCmVj1KLu63nrPt7E6mDvaKvfrsHO6VapEvQmgd8kEW\u002BgeM6wzvoHLv2Ch7Vl3RT4/Hrk4nemSCAOusGtyGqaxi1uI3GSPpqw14DDTGKhQzTgLoVkQC/4\u002BTCtoRM4WWaT6MGH9rqiZb3gNAr34/y\u002BbHaNzZnkNYX\u002BdipA5JyGd30ZL2OhGk16PcjHhAskARY07zWcq4zMrrI7iICPYoEhWb2M3bOYHVIpE4/RHLF62XUTC/Vn6cvxTYGxZpHN6ttHpipOmCRjnNLic5j9\u002B5EBwa4Le1aMuW/xm48y5rfBWyizinaGK0FQsG8jhXUz81LvsKXiwm6Fuu26Xf2UMLUaIBdvSXAbepZtusrmaTT6vac9QzYS3pm5Ls\u002BJy81EvH\u002B5CGRdw6rh0zUOdQiknlG4wJ9VVu1\u002BCEF\u002Bthqhkq/IKP1LLGDPnPr8XG8BA2mRFZB\u002B0Aot72WSO/8i3wyPQEGFRkwKWHHw6SSlWPp\u002BfQXY7aCKIsGkmjmXuPFhrLztbRsue7wdhrwejebmiJZrE736SvJrBR1/4asScp9/jzxnt\u002BvfTwFIu2bka5XavhKjLKUzZmHKgWj\u002Br5oRChMcn/6qftGri8O8so\u002BLh5mIpCKZb0b6SyjbnDWD4aBnN7FSx8yWMEBB\u002BKDhd7TSP/rOdQp3eJrNIVPVz\u002BGbKKoiVHveOL/M8XPiWHelGdR0CF07tGuW8L4WhaZ5wWFepdD2viI58wY6AoSXlCAiKAh\u002BYMaDX3M/jGS8x7MZUy8Rg7Knr1qxOxRWALLn/1ue81yd\u002BmCb2kVctjK9fSxTIa5UhRFte3muzCWxLF/BWI0JHdNWfFjOdqhsS/gn9L3oA98DknpJMXjj7y076a3mml6ltGBY/KVVhQ5oADCBhthoyCl/vsUSv\u002Bxbc4wrk4z6hrCZgkBdkAc6rQ1r4TBIYWhU0iCEZtuZkvR0/IgYKvGBbXp/5wOYCjghRBG4pt67ExEk1sBsdh/UAO9L6ZN\u002BIoIb6nS1yHpku8joYiLK4OsWuOl281QwFfdbq\u002BYUTCGloiKOnLxpBUuXvxr4gxP9CR8DNTGpBy4u6tV9Wh2TUG6nQ8D/PEQvrLKe3zQ5OA==",
       "StatusCode": 201,
       "ResponseHeaders": {
         "Content-Length": "0",
-<<<<<<< HEAD
-        "Content-MD5": "UxMeIkI1Jz1RP\u002B2I6dGHsQ==",
-        "Date": "Thu, 05 Mar 2020 21:08:46 GMT",
-        "ETag": "\u00220x8D7C14964AB85BB\u0022",
-        "Last-Modified": "Thu, 05 Mar 2020 21:08:46 GMT",
-=======
         "Content-MD5": "ZePKJEWB5RnsE8RxikbD9w==",
         "Date": "Sat, 04 Apr 2020 01:40:07 GMT",
         "ETag": "\u00220x8D7D8391B193B5E\u0022",
         "Last-Modified": "Sat, 04 Apr 2020 01:40:07 GMT",
->>>>>>> 32e373e2
         "Server": [
           "Windows-Azure-Blob/1.0",
           "Microsoft-HTTPAPI/2.0"
         ],
-<<<<<<< HEAD
-        "x-ms-client-request-id": "dc72c652-e78e-79e7-9597-04f1d1dae195",
-        "x-ms-content-crc64": "tXzqM\u002By\u002BOl4=",
-        "x-ms-request-id": "417ed73e-601e-002f-3532-f39ff0000000",
-        "x-ms-request-server-encrypted": "true",
-        "x-ms-version": "2019-10-10"
-=======
         "x-ms-client-request-id": "ab6f042d-4051-fd53-cddb-d4887e0b28fa",
         "x-ms-content-crc64": "1OP6z\u002BVwcO0=",
         "x-ms-request-id": "9f73958c-601e-0086-5421-0a8119000000",
         "x-ms-request-server-encrypted": "true",
         "x-ms-version": "2019-12-12"
->>>>>>> 32e373e2
       },
       "ResponseBody": []
     },
     {
-<<<<<<< HEAD
-      "RequestUri": "https://seanstagetest.blob.core.windows.net/test-container-958935fa-4ab8-6e40-6900-d654908616ff/test-blob-cf160cd7-a85a-6486-b6fd-7f5886ba8644",
-      "RequestMethod": "GET",
-      "RequestHeaders": {
-        "Authorization": "Sanitized",
-        "traceparent": "00-812a85ab4b0c264abe77e924f070005f-e2b92fe44aaba64f-00",
-        "User-Agent": [
-          "azsdk-net-Storage.Blobs/12.4.0-dev.20200305.1",
-          "(.NET Core 4.6.28325.01; Microsoft Windows 10.0.18363 )"
-        ],
-        "x-ms-client-request-id": "842c90fd-10e0-d45e-db7f-7c766d84ed05",
-        "x-ms-date": "Thu, 05 Mar 2020 21:08:46 GMT",
-        "x-ms-range": "bytes=0-",
-        "x-ms-return-client-request-id": "true",
-        "x-ms-version": "2019-10-10"
-=======
       "RequestUri": "https://seanmcccanary.blob.core.windows.net/test-container-f8718955-35ed-79f8-d5ac-25df938a1245/test-blob-363c44e5-3b60-3ec7-fa2e-48e557f321fb",
       "RequestMethod": "GET",
       "RequestHeaders": {
@@ -161,7 +84,6 @@
         "x-ms-date": "Sat, 04 Apr 2020 01:40:07 GMT",
         "x-ms-return-client-request-id": "true",
         "x-ms-version": "2019-12-12"
->>>>>>> 32e373e2
       },
       "RequestBody": null,
       "StatusCode": 200,
@@ -170,29 +92,14 @@
         "Content-Length": "1024",
         "Content-MD5": "ZePKJEWB5RnsE8RxikbD9w==",
         "Content-Type": "application/octet-stream",
-<<<<<<< HEAD
-        "Date": "Thu, 05 Mar 2020 21:08:46 GMT",
-        "ETag": "\u00220x8D7C14964AB85BB\u0022",
-        "Last-Modified": "Thu, 05 Mar 2020 21:08:46 GMT",
-=======
         "Date": "Sat, 04 Apr 2020 01:40:07 GMT",
         "ETag": "\u00220x8D7D8391B193B5E\u0022",
         "Last-Modified": "Sat, 04 Apr 2020 01:40:07 GMT",
->>>>>>> 32e373e2
         "Server": [
           "Windows-Azure-Blob/1.0",
           "Microsoft-HTTPAPI/2.0"
         ],
         "x-ms-blob-type": "BlockBlob",
-<<<<<<< HEAD
-        "x-ms-client-request-id": "842c90fd-10e0-d45e-db7f-7c766d84ed05",
-        "x-ms-creation-time": "Thu, 05 Mar 2020 21:08:46 GMT",
-        "x-ms-lease-state": "available",
-        "x-ms-lease-status": "unlocked",
-        "x-ms-request-id": "417ed741-601e-002f-3832-f39ff0000000",
-        "x-ms-server-encrypted": "true",
-        "x-ms-version": "2019-10-10"
-=======
         "x-ms-client-request-id": "db7007c0-8dc4-50e7-905f-d3eb3b8e71f0",
         "x-ms-creation-time": "Sat, 04 Apr 2020 01:40:07 GMT",
         "x-ms-lease-state": "available",
@@ -200,26 +107,10 @@
         "x-ms-request-id": "9f73959f-601e-0086-6721-0a8119000000",
         "x-ms-server-encrypted": "true",
         "x-ms-version": "2019-12-12"
->>>>>>> 32e373e2
       },
       "ResponseBody": "rbxAKtDGc6dnCkVddfztwFLCIBOdyAhkoXtRpI9OMK0mpuSYr4pKH9CVz1X1acn\u002BQIiSldIOXuW03IlVdM8XGdqYN84YVRHHdwFCB/iybjixU2MHu5raGEf\u002B49MB9KoBfbZ7XDH65et2yx3Ry1bsAm1RpCFrD10/vR\u002BGGXE\u002BxoJXQIpCNxEGt214kfB9CUzxEuFlsFCIlm1YO58Sc8t5OASaeYrLqspbSuy0835twrTTlQeP2BUyzqod6fxy9EOh/ljr4o/BJWcWCmVj1KLu63nrPt7E6mDvaKvfrsHO6VapEvQmgd8kEW\u002BgeM6wzvoHLv2Ch7Vl3RT4/Hrk4nemSCAOusGtyGqaxi1uI3GSPpqw14DDTGKhQzTgLoVkQC/4\u002BTCtoRM4WWaT6MGH9rqiZb3gNAr34/y\u002BbHaNzZnkNYX\u002BdipA5JyGd30ZL2OhGk16PcjHhAskARY07zWcq4zMrrI7iICPYoEhWb2M3bOYHVIpE4/RHLF62XUTC/Vn6cvxTYGxZpHN6ttHpipOmCRjnNLic5j9\u002B5EBwa4Le1aMuW/xm48y5rfBWyizinaGK0FQsG8jhXUz81LvsKXiwm6Fuu26Xf2UMLUaIBdvSXAbepZtusrmaTT6vac9QzYS3pm5Ls\u002BJy81EvH\u002B5CGRdw6rh0zUOdQiknlG4wJ9VVu1\u002BCEF\u002Bthqhkq/IKP1LLGDPnPr8XG8BA2mRFZB\u002B0Aot72WSO/8i3wyPQEGFRkwKWHHw6SSlWPp\u002BfQXY7aCKIsGkmjmXuPFhrLztbRsue7wdhrwejebmiJZrE736SvJrBR1/4asScp9/jzxnt\u002BvfTwFIu2bka5XavhKjLKUzZmHKgWj\u002Br5oRChMcn/6qftGri8O8so\u002BLh5mIpCKZb0b6SyjbnDWD4aBnN7FSx8yWMEBB\u002BKDhd7TSP/rOdQp3eJrNIVPVz\u002BGbKKoiVHveOL/M8XPiWHelGdR0CF07tGuW8L4WhaZ5wWFepdD2viI58wY6AoSXlCAiKAh\u002BYMaDX3M/jGS8x7MZUy8Rg7Knr1qxOxRWALLn/1ue81yd\u002BmCb2kVctjK9fSxTIa5UhRFte3muzCWxLF/BWI0JHdNWfFjOdqhsS/gn9L3oA98DknpJMXjj7y076a3mml6ltGBY/KVVhQ5oADCBhthoyCl/vsUSv\u002Bxbc4wrk4z6hrCZgkBdkAc6rQ1r4TBIYWhU0iCEZtuZkvR0/IgYKvGBbXp/5wOYCjghRBG4pt67ExEk1sBsdh/UAO9L6ZN\u002BIoIb6nS1yHpku8joYiLK4OsWuOl281QwFfdbq\u002BYUTCGloiKOnLxpBUuXvxr4gxP9CR8DNTGpBy4u6tV9Wh2TUG6nQ8D/PEQvrLKe3zQ5OA=="
     },
     {
-<<<<<<< HEAD
-      "RequestUri": "https://seanstagetest.blob.core.windows.net/test-container-958935fa-4ab8-6e40-6900-d654908616ff/test-blob-cf160cd7-a85a-6486-b6fd-7f5886ba8644",
-      "RequestMethod": "HEAD",
-      "RequestHeaders": {
-        "Authorization": "Sanitized",
-        "traceparent": "00-5f71ee697a6191409a84bd8646d863a8-0af741571f43884b-00",
-        "User-Agent": [
-          "azsdk-net-Storage.Blobs/12.4.0-dev.20200305.1",
-          "(.NET Core 4.6.28325.01; Microsoft Windows 10.0.18363 )"
-        ],
-        "x-ms-client-request-id": "40f33add-5dad-e8b5-f9f2-ba3accab8a1e",
-        "x-ms-date": "Thu, 05 Mar 2020 21:08:46 GMT",
-        "x-ms-return-client-request-id": "true",
-        "x-ms-version": "2019-10-10"
-=======
       "RequestUri": "https://seanmcccanary.blob.core.windows.net/test-container-f8718955-35ed-79f8-d5ac-25df938a1245/test-blob-363c44e5-3b60-3ec7-fa2e-48e557f321fb",
       "RequestMethod": "HEAD",
       "RequestHeaders": {
@@ -233,7 +124,6 @@
         "x-ms-date": "Sat, 04 Apr 2020 01:40:07 GMT",
         "x-ms-return-client-request-id": "true",
         "x-ms-version": "2019-12-12"
->>>>>>> 32e373e2
       },
       "RequestBody": null,
       "StatusCode": 200,
@@ -242,15 +132,9 @@
         "Content-Length": "1024",
         "Content-MD5": "ZePKJEWB5RnsE8RxikbD9w==",
         "Content-Type": "application/octet-stream",
-<<<<<<< HEAD
-        "Date": "Thu, 05 Mar 2020 21:08:46 GMT",
-        "ETag": "\u00220x8D7C14964AB85BB\u0022",
-        "Last-Modified": "Thu, 05 Mar 2020 21:08:46 GMT",
-=======
         "Date": "Sat, 04 Apr 2020 01:40:07 GMT",
         "ETag": "\u00220x8D7D8391B193B5E\u0022",
         "Last-Modified": "Sat, 04 Apr 2020 01:40:07 GMT",
->>>>>>> 32e373e2
         "Server": [
           "Windows-Azure-Blob/1.0",
           "Microsoft-HTTPAPI/2.0"
@@ -258,15 +142,6 @@
         "x-ms-access-tier": "Hot",
         "x-ms-access-tier-inferred": "true",
         "x-ms-blob-type": "BlockBlob",
-<<<<<<< HEAD
-        "x-ms-client-request-id": "40f33add-5dad-e8b5-f9f2-ba3accab8a1e",
-        "x-ms-creation-time": "Thu, 05 Mar 2020 21:08:46 GMT",
-        "x-ms-lease-state": "available",
-        "x-ms-lease-status": "unlocked",
-        "x-ms-request-id": "417ed742-601e-002f-3932-f39ff0000000",
-        "x-ms-server-encrypted": "true",
-        "x-ms-version": "2019-10-10"
-=======
         "x-ms-client-request-id": "77c88c48-4d9a-6735-cbf2-089ca8e104c8",
         "x-ms-creation-time": "Sat, 04 Apr 2020 01:40:07 GMT",
         "x-ms-lease-state": "available",
@@ -274,26 +149,10 @@
         "x-ms-request-id": "9f7395b7-601e-0086-7f21-0a8119000000",
         "x-ms-server-encrypted": "true",
         "x-ms-version": "2019-12-12"
->>>>>>> 32e373e2
       },
       "ResponseBody": []
     },
     {
-<<<<<<< HEAD
-      "RequestUri": "https://seanstagetest.blob.core.windows.net/test-container-958935fa-4ab8-6e40-6900-d654908616ff?restype=container",
-      "RequestMethod": "DELETE",
-      "RequestHeaders": {
-        "Authorization": "Sanitized",
-        "traceparent": "00-043294b61a4ce04eb8f1ecd9960a4379-f314ee225c18af4d-00",
-        "User-Agent": [
-          "azsdk-net-Storage.Blobs/12.4.0-dev.20200305.1",
-          "(.NET Core 4.6.28325.01; Microsoft Windows 10.0.18363 )"
-        ],
-        "x-ms-client-request-id": "3298a7b2-ad90-6c58-6c82-b73a15af3df8",
-        "x-ms-date": "Thu, 05 Mar 2020 21:08:46 GMT",
-        "x-ms-return-client-request-id": "true",
-        "x-ms-version": "2019-10-10"
-=======
       "RequestUri": "https://seanmcccanary.blob.core.windows.net/test-container-f8718955-35ed-79f8-d5ac-25df938a1245?restype=container",
       "RequestMethod": "DELETE",
       "RequestHeaders": {
@@ -307,41 +166,25 @@
         "x-ms-date": "Sat, 04 Apr 2020 01:40:07 GMT",
         "x-ms-return-client-request-id": "true",
         "x-ms-version": "2019-12-12"
->>>>>>> 32e373e2
       },
       "RequestBody": null,
       "StatusCode": 202,
       "ResponseHeaders": {
         "Content-Length": "0",
-<<<<<<< HEAD
-        "Date": "Thu, 05 Mar 2020 21:08:46 GMT",
-=======
         "Date": "Sat, 04 Apr 2020 01:40:07 GMT",
->>>>>>> 32e373e2
         "Server": [
           "Windows-Azure-Blob/1.0",
           "Microsoft-HTTPAPI/2.0"
         ],
-<<<<<<< HEAD
-        "x-ms-client-request-id": "3298a7b2-ad90-6c58-6c82-b73a15af3df8",
-        "x-ms-request-id": "417ed743-601e-002f-3a32-f39ff0000000",
-        "x-ms-version": "2019-10-10"
-=======
         "x-ms-client-request-id": "aea2e16d-fac6-2455-c403-33b14a110956",
         "x-ms-request-id": "9f7395bc-601e-0086-0421-0a8119000000",
         "x-ms-version": "2019-12-12"
->>>>>>> 32e373e2
       },
       "ResponseBody": []
     }
   ],
   "Variables": {
-<<<<<<< HEAD
-    "RandomSeed": "79660654",
-    "Storage_TestConfigDefault": "ProductionTenant\nseanstagetest\nU2FuaXRpemVk\nhttps://seanstagetest.blob.core.windows.net\nhttp://seanstagetest.file.core.windows.net\nhttp://seanstagetest.queue.core.windows.net\nhttp://seanstagetest.table.core.windows.net\n\n\n\n\nhttp://seanstagetest-secondary.blob.core.windows.net\nhttp://seanstagetest-secondary.file.core.windows.net\nhttp://seanstagetest-secondary.queue.core.windows.net\nhttp://seanstagetest-secondary.table.core.windows.net\n\nSanitized\n\n\nCloud\nBlobEndpoint=https://seanstagetest.blob.core.windows.net/;QueueEndpoint=http://seanstagetest.queue.core.windows.net/;FileEndpoint=http://seanstagetest.file.core.windows.net/;BlobSecondaryEndpoint=http://seanstagetest-secondary.blob.core.windows.net/;QueueSecondaryEndpoint=http://seanstagetest-secondary.queue.core.windows.net/;FileSecondaryEndpoint=http://seanstagetest-secondary.file.core.windows.net/;AccountName=seanstagetest;AccountKey=Sanitized\nseanscope1"
-=======
     "RandomSeed": "961919983",
     "Storage_TestConfigDefault": "ProductionTenant\nseanmcccanary\nU2FuaXRpemVk\nhttps://seanmcccanary.blob.core.windows.net\nhttps://seanmcccanary.file.core.windows.net\nhttps://seanmcccanary.queue.core.windows.net\nhttps://seanmcccanary.table.core.windows.net\n\n\n\n\nhttps://seanmcccanary-secondary.blob.core.windows.net\nhttps://seanmcccanary-secondary.file.core.windows.net\nhttps://seanmcccanary-secondary.queue.core.windows.net\nhttps://seanmcccanary-secondary.table.core.windows.net\n\nSanitized\n\n\nCloud\nBlobEndpoint=https://seanmcccanary.blob.core.windows.net/;QueueEndpoint=https://seanmcccanary.queue.core.windows.net/;FileEndpoint=https://seanmcccanary.file.core.windows.net/;BlobSecondaryEndpoint=https://seanmcccanary-secondary.blob.core.windows.net/;QueueSecondaryEndpoint=https://seanmcccanary-secondary.queue.core.windows.net/;FileSecondaryEndpoint=https://seanmcccanary-secondary.file.core.windows.net/;AccountName=seanmcccanary;AccountKey=Sanitized\nseanscope1"
->>>>>>> 32e373e2
   }
 }