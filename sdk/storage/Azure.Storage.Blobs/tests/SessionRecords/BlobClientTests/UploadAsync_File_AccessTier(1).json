{
  "Entries": [
    {
<<<<<<< HEAD
      "RequestUri": "https://seanstagetest.blob.core.windows.net/test-container-207f0c0a-0b66-5aa6-03b4-43a010b5fc45?restype=container",
      "RequestMethod": "PUT",
      "RequestHeaders": {
        "Authorization": "Sanitized",
        "traceparent": "00-416d589db7865640983c07543151b054-409dbf9db4af2345-00",
        "User-Agent": [
          "azsdk-net-Storage.Blobs/12.4.0-dev.20200305.1",
          "(.NET Core 4.6.28325.01; Microsoft Windows 10.0.18363 )"
        ],
        "x-ms-blob-public-access": "container",
        "x-ms-client-request-id": "704c4805-628d-5640-b8ff-a30fa72076c8",
        "x-ms-date": "Thu, 05 Mar 2020 21:08:44 GMT",
        "x-ms-return-client-request-id": "true",
        "x-ms-version": "2019-10-10"
=======
      "RequestUri": "https://seanmcccanary.blob.core.windows.net/test-container-207f0c0a-0b66-5aa6-03b4-43a010b5fc45?restype=container",
      "RequestMethod": "PUT",
      "RequestHeaders": {
        "Authorization": "Sanitized",
        "traceparent": "00-a6b438e0a73be44daffbe4810d71a469-9eff5c67fb8af242-00",
        "User-Agent": [
          "azsdk-net-Storage.Blobs/12.5.0-dev.20200402.1",
          "(.NET Core 4.6.28325.01; Microsoft Windows 10.0.18362 )"
        ],
        "x-ms-blob-public-access": "container",
        "x-ms-client-request-id": "704c4805-628d-5640-b8ff-a30fa72076c8",
        "x-ms-date": "Thu, 02 Apr 2020 23:49:00 GMT",
        "x-ms-return-client-request-id": "true",
        "x-ms-version": "2019-12-12"
>>>>>>> 32e373e2
      },
      "RequestBody": null,
      "StatusCode": 201,
      "ResponseHeaders": {
        "Content-Length": "0",
<<<<<<< HEAD
        "Date": "Thu, 05 Mar 2020 21:08:44 GMT",
        "ETag": "\u00220x8D7C149639AFA86\u0022",
        "Last-Modified": "Thu, 05 Mar 2020 21:08:44 GMT",
=======
        "Date": "Thu, 02 Apr 2020 23:48:59 GMT",
        "ETag": "\u00220x8D7D7606A589A27\u0022",
        "Last-Modified": "Thu, 02 Apr 2020 23:48:59 GMT",
>>>>>>> 32e373e2
        "Server": [
          "Windows-Azure-Blob/1.0",
          "Microsoft-HTTPAPI/2.0"
        ],
        "x-ms-client-request-id": "704c4805-628d-5640-b8ff-a30fa72076c8",
<<<<<<< HEAD
        "x-ms-request-id": "d71472e4-d01e-003a-3e32-f38843000000",
        "x-ms-version": "2019-10-10"
=======
        "x-ms-request-id": "d3bf08d0-f01e-0012-2f49-093670000000",
        "x-ms-version": "2019-12-12"
>>>>>>> 32e373e2
      },
      "ResponseBody": []
    },
    {
<<<<<<< HEAD
      "RequestUri": "https://seanstagetest.blob.core.windows.net/test-container-207f0c0a-0b66-5aa6-03b4-43a010b5fc45/test-blob-8da84097-0d31-dfd9-53e3-dc38c27fabd4",
=======
      "RequestUri": "https://seanmcccanary.blob.core.windows.net/test-container-207f0c0a-0b66-5aa6-03b4-43a010b5fc45/test-blob-8da84097-0d31-dfd9-53e3-dc38c27fabd4",
>>>>>>> 32e373e2
      "RequestMethod": "PUT",
      "RequestHeaders": {
        "Authorization": "Sanitized",
        "Content-Length": "1024",
<<<<<<< HEAD
        "traceparent": "00-c5d1242efd854d4d877ae1bbd85257b3-012e3f5b9596e840-00",
        "User-Agent": [
          "azsdk-net-Storage.Blobs/12.4.0-dev.20200305.1",
          "(.NET Core 4.6.28325.01; Microsoft Windows 10.0.18363 )"
=======
        "traceparent": "00-e8d387509b10b8489ae055c41f67f502-ada595bd03819441-00",
        "User-Agent": [
          "azsdk-net-Storage.Blobs/12.5.0-dev.20200402.1",
          "(.NET Core 4.6.28325.01; Microsoft Windows 10.0.18362 )"
>>>>>>> 32e373e2
        ],
        "x-ms-access-tier": "Cool",
        "x-ms-blob-type": "BlockBlob",
        "x-ms-client-request-id": "079fd273-634b-6d5d-a4ed-920e73afeef8",
<<<<<<< HEAD
        "x-ms-date": "Thu, 05 Mar 2020 21:08:44 GMT",
        "x-ms-return-client-request-id": "true",
        "x-ms-version": "2019-10-10"
=======
        "x-ms-date": "Thu, 02 Apr 2020 23:49:00 GMT",
        "x-ms-return-client-request-id": "true",
        "x-ms-version": "2019-12-12"
>>>>>>> 32e373e2
      },
      "RequestBody": "51Cbx2iMuI2Sc9Krh6jzI7h/j26HP8D3bm0cqYYIkzlTzyhWha9fC4ca\u002Br07Lleq77mAQ/A9TKiQo1j7bw8HiuCZV7eAnJ0JH4PmbEQDvEAVcbrNh1BJFYOAxuJWZJt4Em/dotagKlIcdiNsV99jjOYX5v5UOgKQUEE0ANW6srvnblrUJRpqdEdnsREs3L6jHTr7Pn6dI9hsTVGUayp8YcRohOmFjmfLrXG27YjxY3ODkeObvnQ9SkqBaNjI1gkd6k9MxFfVHY7SL5EM5zZQeuneENpH4KJQKzqeBCaOA9ZnmQI5pZ8brXNUyY7iMGMTMe3u6sUv1gqt/JkdNhhoRCy6pU40FtVKwmJm8hcTbfrXi9M5nxkROML4i6gF/Xdb7IRiJ4sU3xoXpCdiyePymY\u002BeRqtFL6QTqWyLPIstRMTrCgaSsUVvwqu5Ifvxrm/eBfEZZ7fLFrzgTn4eiaOO6V9idr7dX\u002BhJLoP/iw2oIfv9rDaZFN0NH/RJsmLHUTgIKjebjjewAaYIzzgzzIqvNy2DId1s9NWBVVfJk62Ggt1L92DVDJLDTKqPkUSl2VNqmno1RDBbmzZiGjng5235gk1a6NUp2Suav9Qy3WOQ23sDX/kyUT6t71sqc/JZ42U9lg/3S/F\u002BQMBPm4RbKb7S0T693IhzxjAOrPh5/2Y4QNxu9UdUmZCKhR4547a6UcacWKG0mwbdyc/e6J/4BEFZFlqn7DR3fTitM1ZpOeN6VFoy3afFhKXVkSt3drDxkoDd4M1cEmSSJdppBmivc4/sY5NExSealJK00VsI/weHvKDWjFkVHkL1oLfMW309JR6cixIcrMxZQkw6p0AJiiXT4UnH2eY21kVRTyVvzTgVd6s8a3T0axDUfUkN23YB6xaS\u002BXkzdUw3ZrXMy12m6XUTJS\u002BUzR6x3nY58lydKfvOT2MP3dO\u002B4QJfBAW\u002BKKCzLZPU\u002BbVHbB744BsD\u002BoLvmj25/Xv5lwuhVEQtNcgY8rbWhcXIyC9Fh\u002BJEF/y4u\u002BZ/cGnHBCokupWIMqRxGjdW3\u002B5lLHW9JtENdHaYtIAP6ZldrcReUO2LscsvQJaL022r7jgOUo9xwUmXupCzjAUVeEgLFGxy944A2XqpjeY7gqAJ7cVIAZYJ6\u002Bx7xpZd2CXFGsdNf78BOPepDXkUyDRjXDfvqZ4/zHeyASmA9zH3owFU43Me7QLhCLTOnvMd9SO3F2lebS6Ghk1Pm36WgEDFsWl3v\u002BTARG41DqHqcS6DlAwFyN/HmTXSzl0mzlKES4dzCOyJpTU\u002B99P6KV\u002BMnBUfzAdykLhh/hg0pPGGmnYcscIZdmhB\u002Bu7Wx9AMzG/WRTFIBwJKErvOEgrTVQFDuF1c3Xeccw==",
      "StatusCode": 201,
      "ResponseHeaders": {
        "Content-Length": "0",
        "Content-MD5": "G0VREOWEfCIQpJVSsNx0eg==",
<<<<<<< HEAD
        "Date": "Thu, 05 Mar 2020 21:08:44 GMT",
        "ETag": "\u00220x8D7C14963AC177D\u0022",
        "Last-Modified": "Thu, 05 Mar 2020 21:08:44 GMT",
=======
        "Date": "Thu, 02 Apr 2020 23:48:59 GMT",
        "ETag": "\u00220x8D7D7606A689258\u0022",
        "Last-Modified": "Thu, 02 Apr 2020 23:48:59 GMT",
>>>>>>> 32e373e2
        "Server": [
          "Windows-Azure-Blob/1.0",
          "Microsoft-HTTPAPI/2.0"
        ],
        "x-ms-client-request-id": "079fd273-634b-6d5d-a4ed-920e73afeef8",
        "x-ms-content-crc64": "4nnJaH\u002BXCLM=",
<<<<<<< HEAD
        "x-ms-request-id": "d71472e8-d01e-003a-4032-f38843000000",
        "x-ms-request-server-encrypted": "true",
        "x-ms-version": "2019-10-10"
=======
        "x-ms-request-id": "d3bf08dd-f01e-0012-3849-093670000000",
        "x-ms-request-server-encrypted": "true",
        "x-ms-version": "2019-12-12"
>>>>>>> 32e373e2
      },
      "ResponseBody": []
    },
    {
<<<<<<< HEAD
      "RequestUri": "https://seanstagetest.blob.core.windows.net/test-container-207f0c0a-0b66-5aa6-03b4-43a010b5fc45/test-blob-8da84097-0d31-dfd9-53e3-dc38c27fabd4",
      "RequestMethod": "HEAD",
      "RequestHeaders": {
        "Authorization": "Sanitized",
        "traceparent": "00-8977246cf53e7d44b17f4a34cb3c83fb-b12d8075b850db4e-00",
        "User-Agent": [
          "azsdk-net-Storage.Blobs/12.4.0-dev.20200305.1",
          "(.NET Core 4.6.28325.01; Microsoft Windows 10.0.18363 )"
        ],
        "x-ms-client-request-id": "0be8ca7a-95d8-c228-4f70-2d2a08ba74a5",
        "x-ms-date": "Thu, 05 Mar 2020 21:08:44 GMT",
        "x-ms-return-client-request-id": "true",
        "x-ms-version": "2019-10-10"
=======
      "RequestUri": "https://seanmcccanary.blob.core.windows.net/test-container-207f0c0a-0b66-5aa6-03b4-43a010b5fc45/test-blob-8da84097-0d31-dfd9-53e3-dc38c27fabd4",
      "RequestMethod": "HEAD",
      "RequestHeaders": {
        "Authorization": "Sanitized",
        "traceparent": "00-499f9b414f4f11418b137399a106d408-3392fb4a14a36446-00",
        "User-Agent": [
          "azsdk-net-Storage.Blobs/12.5.0-dev.20200402.1",
          "(.NET Core 4.6.28325.01; Microsoft Windows 10.0.18362 )"
        ],
        "x-ms-client-request-id": "0be8ca7a-95d8-c228-4f70-2d2a08ba74a5",
        "x-ms-date": "Thu, 02 Apr 2020 23:49:00 GMT",
        "x-ms-return-client-request-id": "true",
        "x-ms-version": "2019-12-12"
>>>>>>> 32e373e2
      },
      "RequestBody": null,
      "StatusCode": 200,
      "ResponseHeaders": {
        "Accept-Ranges": "bytes",
        "Content-Length": "1024",
        "Content-MD5": "G0VREOWEfCIQpJVSsNx0eg==",
        "Content-Type": "application/octet-stream",
<<<<<<< HEAD
        "Date": "Thu, 05 Mar 2020 21:08:44 GMT",
        "ETag": "\u00220x8D7C14963AC177D\u0022",
        "Last-Modified": "Thu, 05 Mar 2020 21:08:44 GMT",
=======
        "Date": "Thu, 02 Apr 2020 23:48:59 GMT",
        "ETag": "\u00220x8D7D7606A689258\u0022",
        "Last-Modified": "Thu, 02 Apr 2020 23:48:59 GMT",
>>>>>>> 32e373e2
        "Server": [
          "Windows-Azure-Blob/1.0",
          "Microsoft-HTTPAPI/2.0"
        ],
        "x-ms-access-tier": "Cool",
<<<<<<< HEAD
        "x-ms-access-tier-change-time": "Thu, 05 Mar 2020 21:08:44 GMT",
        "x-ms-blob-type": "BlockBlob",
        "x-ms-client-request-id": "0be8ca7a-95d8-c228-4f70-2d2a08ba74a5",
        "x-ms-creation-time": "Thu, 05 Mar 2020 21:08:44 GMT",
        "x-ms-lease-state": "available",
        "x-ms-lease-status": "unlocked",
        "x-ms-request-id": "d71472e9-d01e-003a-4132-f38843000000",
        "x-ms-server-encrypted": "true",
        "x-ms-version": "2019-10-10"
=======
        "x-ms-access-tier-change-time": "Thu, 02 Apr 2020 23:48:59 GMT",
        "x-ms-blob-type": "BlockBlob",
        "x-ms-client-request-id": "0be8ca7a-95d8-c228-4f70-2d2a08ba74a5",
        "x-ms-creation-time": "Thu, 02 Apr 2020 23:48:59 GMT",
        "x-ms-lease-state": "available",
        "x-ms-lease-status": "unlocked",
        "x-ms-request-id": "d3bf08e7-f01e-0012-4249-093670000000",
        "x-ms-server-encrypted": "true",
        "x-ms-version": "2019-12-12"
>>>>>>> 32e373e2
      },
      "ResponseBody": []
    },
    {
<<<<<<< HEAD
      "RequestUri": "https://seanstagetest.blob.core.windows.net/test-container-207f0c0a-0b66-5aa6-03b4-43a010b5fc45?restype=container",
      "RequestMethod": "DELETE",
      "RequestHeaders": {
        "Authorization": "Sanitized",
        "traceparent": "00-4dab42640263a1458dee8c4f49f51355-97bdfeb00dbffa47-00",
        "User-Agent": [
          "azsdk-net-Storage.Blobs/12.4.0-dev.20200305.1",
          "(.NET Core 4.6.28325.01; Microsoft Windows 10.0.18363 )"
        ],
        "x-ms-client-request-id": "a9940e4b-e2c7-a31f-aa48-4cb802076e38",
        "x-ms-date": "Thu, 05 Mar 2020 21:08:44 GMT",
        "x-ms-return-client-request-id": "true",
        "x-ms-version": "2019-10-10"
=======
      "RequestUri": "https://seanmcccanary.blob.core.windows.net/test-container-207f0c0a-0b66-5aa6-03b4-43a010b5fc45?restype=container",
      "RequestMethod": "DELETE",
      "RequestHeaders": {
        "Authorization": "Sanitized",
        "traceparent": "00-ace1782e3e950748b1406a9b490eeb62-0f16512710acb146-00",
        "User-Agent": [
          "azsdk-net-Storage.Blobs/12.5.0-dev.20200402.1",
          "(.NET Core 4.6.28325.01; Microsoft Windows 10.0.18362 )"
        ],
        "x-ms-client-request-id": "a9940e4b-e2c7-a31f-aa48-4cb802076e38",
        "x-ms-date": "Thu, 02 Apr 2020 23:49:00 GMT",
        "x-ms-return-client-request-id": "true",
        "x-ms-version": "2019-12-12"
>>>>>>> 32e373e2
      },
      "RequestBody": null,
      "StatusCode": 202,
      "ResponseHeaders": {
        "Content-Length": "0",
<<<<<<< HEAD
        "Date": "Thu, 05 Mar 2020 21:08:44 GMT",
=======
        "Date": "Thu, 02 Apr 2020 23:48:59 GMT",
>>>>>>> 32e373e2
        "Server": [
          "Windows-Azure-Blob/1.0",
          "Microsoft-HTTPAPI/2.0"
        ],
        "x-ms-client-request-id": "a9940e4b-e2c7-a31f-aa48-4cb802076e38",
<<<<<<< HEAD
        "x-ms-request-id": "d71472ea-d01e-003a-4232-f38843000000",
        "x-ms-version": "2019-10-10"
=======
        "x-ms-request-id": "d3bf08fe-f01e-0012-4849-093670000000",
        "x-ms-version": "2019-12-12"
>>>>>>> 32e373e2
      },
      "ResponseBody": []
    }
  ],
  "Variables": {
    "RandomSeed": "1492634817",
<<<<<<< HEAD
    "Storage_TestConfigDefault": "ProductionTenant\nseanstagetest\nU2FuaXRpemVk\nhttps://seanstagetest.blob.core.windows.net\nhttp://seanstagetest.file.core.windows.net\nhttp://seanstagetest.queue.core.windows.net\nhttp://seanstagetest.table.core.windows.net\n\n\n\n\nhttp://seanstagetest-secondary.blob.core.windows.net\nhttp://seanstagetest-secondary.file.core.windows.net\nhttp://seanstagetest-secondary.queue.core.windows.net\nhttp://seanstagetest-secondary.table.core.windows.net\n\nSanitized\n\n\nCloud\nBlobEndpoint=https://seanstagetest.blob.core.windows.net/;QueueEndpoint=http://seanstagetest.queue.core.windows.net/;FileEndpoint=http://seanstagetest.file.core.windows.net/;BlobSecondaryEndpoint=http://seanstagetest-secondary.blob.core.windows.net/;QueueSecondaryEndpoint=http://seanstagetest-secondary.queue.core.windows.net/;FileSecondaryEndpoint=http://seanstagetest-secondary.file.core.windows.net/;AccountName=seanstagetest;AccountKey=Sanitized\nseanscope1"
=======
    "Storage_TestConfigDefault": "ProductionTenant\nseanmcccanary\nU2FuaXRpemVk\nhttps://seanmcccanary.blob.core.windows.net\nhttps://seanmcccanary.file.core.windows.net\nhttps://seanmcccanary.queue.core.windows.net\nhttps://seanmcccanary.table.core.windows.net\n\n\n\n\nhttps://seanmcccanary-secondary.blob.core.windows.net\nhttps://seanmcccanary-secondary.file.core.windows.net\nhttps://seanmcccanary-secondary.queue.core.windows.net\nhttps://seanmcccanary-secondary.table.core.windows.net\n\nSanitized\n\n\nCloud\nBlobEndpoint=https://seanmcccanary.blob.core.windows.net/;QueueEndpoint=https://seanmcccanary.queue.core.windows.net/;FileEndpoint=https://seanmcccanary.file.core.windows.net/;BlobSecondaryEndpoint=https://seanmcccanary-secondary.blob.core.windows.net/;QueueSecondaryEndpoint=https://seanmcccanary-secondary.queue.core.windows.net/;FileSecondaryEndpoint=https://seanmcccanary-secondary.file.core.windows.net/;AccountName=seanmcccanary;AccountKey=Sanitized\nseanscope1"
>>>>>>> 32e373e2
  }
}<|MERGE_RESOLUTION|>--- conflicted
+++ resolved
@@ -1,22 +1,6 @@
 {
   "Entries": [
     {
-<<<<<<< HEAD
-      "RequestUri": "https://seanstagetest.blob.core.windows.net/test-container-207f0c0a-0b66-5aa6-03b4-43a010b5fc45?restype=container",
-      "RequestMethod": "PUT",
-      "RequestHeaders": {
-        "Authorization": "Sanitized",
-        "traceparent": "00-416d589db7865640983c07543151b054-409dbf9db4af2345-00",
-        "User-Agent": [
-          "azsdk-net-Storage.Blobs/12.4.0-dev.20200305.1",
-          "(.NET Core 4.6.28325.01; Microsoft Windows 10.0.18363 )"
-        ],
-        "x-ms-blob-public-access": "container",
-        "x-ms-client-request-id": "704c4805-628d-5640-b8ff-a30fa72076c8",
-        "x-ms-date": "Thu, 05 Mar 2020 21:08:44 GMT",
-        "x-ms-return-client-request-id": "true",
-        "x-ms-version": "2019-10-10"
-=======
       "RequestUri": "https://seanmcccanary.blob.core.windows.net/test-container-207f0c0a-0b66-5aa6-03b4-43a010b5fc45?restype=container",
       "RequestMethod": "PUT",
       "RequestHeaders": {
@@ -31,119 +15,63 @@
         "x-ms-date": "Thu, 02 Apr 2020 23:49:00 GMT",
         "x-ms-return-client-request-id": "true",
         "x-ms-version": "2019-12-12"
->>>>>>> 32e373e2
       },
       "RequestBody": null,
       "StatusCode": 201,
       "ResponseHeaders": {
         "Content-Length": "0",
-<<<<<<< HEAD
-        "Date": "Thu, 05 Mar 2020 21:08:44 GMT",
-        "ETag": "\u00220x8D7C149639AFA86\u0022",
-        "Last-Modified": "Thu, 05 Mar 2020 21:08:44 GMT",
-=======
         "Date": "Thu, 02 Apr 2020 23:48:59 GMT",
         "ETag": "\u00220x8D7D7606A589A27\u0022",
         "Last-Modified": "Thu, 02 Apr 2020 23:48:59 GMT",
->>>>>>> 32e373e2
         "Server": [
           "Windows-Azure-Blob/1.0",
           "Microsoft-HTTPAPI/2.0"
         ],
         "x-ms-client-request-id": "704c4805-628d-5640-b8ff-a30fa72076c8",
-<<<<<<< HEAD
-        "x-ms-request-id": "d71472e4-d01e-003a-3e32-f38843000000",
-        "x-ms-version": "2019-10-10"
-=======
         "x-ms-request-id": "d3bf08d0-f01e-0012-2f49-093670000000",
         "x-ms-version": "2019-12-12"
->>>>>>> 32e373e2
       },
       "ResponseBody": []
     },
     {
-<<<<<<< HEAD
-      "RequestUri": "https://seanstagetest.blob.core.windows.net/test-container-207f0c0a-0b66-5aa6-03b4-43a010b5fc45/test-blob-8da84097-0d31-dfd9-53e3-dc38c27fabd4",
-=======
       "RequestUri": "https://seanmcccanary.blob.core.windows.net/test-container-207f0c0a-0b66-5aa6-03b4-43a010b5fc45/test-blob-8da84097-0d31-dfd9-53e3-dc38c27fabd4",
->>>>>>> 32e373e2
       "RequestMethod": "PUT",
       "RequestHeaders": {
         "Authorization": "Sanitized",
         "Content-Length": "1024",
-<<<<<<< HEAD
-        "traceparent": "00-c5d1242efd854d4d877ae1bbd85257b3-012e3f5b9596e840-00",
-        "User-Agent": [
-          "azsdk-net-Storage.Blobs/12.4.0-dev.20200305.1",
-          "(.NET Core 4.6.28325.01; Microsoft Windows 10.0.18363 )"
-=======
         "traceparent": "00-e8d387509b10b8489ae055c41f67f502-ada595bd03819441-00",
         "User-Agent": [
           "azsdk-net-Storage.Blobs/12.5.0-dev.20200402.1",
           "(.NET Core 4.6.28325.01; Microsoft Windows 10.0.18362 )"
->>>>>>> 32e373e2
         ],
         "x-ms-access-tier": "Cool",
         "x-ms-blob-type": "BlockBlob",
         "x-ms-client-request-id": "079fd273-634b-6d5d-a4ed-920e73afeef8",
-<<<<<<< HEAD
-        "x-ms-date": "Thu, 05 Mar 2020 21:08:44 GMT",
-        "x-ms-return-client-request-id": "true",
-        "x-ms-version": "2019-10-10"
-=======
         "x-ms-date": "Thu, 02 Apr 2020 23:49:00 GMT",
         "x-ms-return-client-request-id": "true",
         "x-ms-version": "2019-12-12"
->>>>>>> 32e373e2
       },
       "RequestBody": "51Cbx2iMuI2Sc9Krh6jzI7h/j26HP8D3bm0cqYYIkzlTzyhWha9fC4ca\u002Br07Lleq77mAQ/A9TKiQo1j7bw8HiuCZV7eAnJ0JH4PmbEQDvEAVcbrNh1BJFYOAxuJWZJt4Em/dotagKlIcdiNsV99jjOYX5v5UOgKQUEE0ANW6srvnblrUJRpqdEdnsREs3L6jHTr7Pn6dI9hsTVGUayp8YcRohOmFjmfLrXG27YjxY3ODkeObvnQ9SkqBaNjI1gkd6k9MxFfVHY7SL5EM5zZQeuneENpH4KJQKzqeBCaOA9ZnmQI5pZ8brXNUyY7iMGMTMe3u6sUv1gqt/JkdNhhoRCy6pU40FtVKwmJm8hcTbfrXi9M5nxkROML4i6gF/Xdb7IRiJ4sU3xoXpCdiyePymY\u002BeRqtFL6QTqWyLPIstRMTrCgaSsUVvwqu5Ifvxrm/eBfEZZ7fLFrzgTn4eiaOO6V9idr7dX\u002BhJLoP/iw2oIfv9rDaZFN0NH/RJsmLHUTgIKjebjjewAaYIzzgzzIqvNy2DId1s9NWBVVfJk62Ggt1L92DVDJLDTKqPkUSl2VNqmno1RDBbmzZiGjng5235gk1a6NUp2Suav9Qy3WOQ23sDX/kyUT6t71sqc/JZ42U9lg/3S/F\u002BQMBPm4RbKb7S0T693IhzxjAOrPh5/2Y4QNxu9UdUmZCKhR4547a6UcacWKG0mwbdyc/e6J/4BEFZFlqn7DR3fTitM1ZpOeN6VFoy3afFhKXVkSt3drDxkoDd4M1cEmSSJdppBmivc4/sY5NExSealJK00VsI/weHvKDWjFkVHkL1oLfMW309JR6cixIcrMxZQkw6p0AJiiXT4UnH2eY21kVRTyVvzTgVd6s8a3T0axDUfUkN23YB6xaS\u002BXkzdUw3ZrXMy12m6XUTJS\u002BUzR6x3nY58lydKfvOT2MP3dO\u002B4QJfBAW\u002BKKCzLZPU\u002BbVHbB744BsD\u002BoLvmj25/Xv5lwuhVEQtNcgY8rbWhcXIyC9Fh\u002BJEF/y4u\u002BZ/cGnHBCokupWIMqRxGjdW3\u002B5lLHW9JtENdHaYtIAP6ZldrcReUO2LscsvQJaL022r7jgOUo9xwUmXupCzjAUVeEgLFGxy944A2XqpjeY7gqAJ7cVIAZYJ6\u002Bx7xpZd2CXFGsdNf78BOPepDXkUyDRjXDfvqZ4/zHeyASmA9zH3owFU43Me7QLhCLTOnvMd9SO3F2lebS6Ghk1Pm36WgEDFsWl3v\u002BTARG41DqHqcS6DlAwFyN/HmTXSzl0mzlKES4dzCOyJpTU\u002B99P6KV\u002BMnBUfzAdykLhh/hg0pPGGmnYcscIZdmhB\u002Bu7Wx9AMzG/WRTFIBwJKErvOEgrTVQFDuF1c3Xeccw==",
       "StatusCode": 201,
       "ResponseHeaders": {
         "Content-Length": "0",
         "Content-MD5": "G0VREOWEfCIQpJVSsNx0eg==",
-<<<<<<< HEAD
-        "Date": "Thu, 05 Mar 2020 21:08:44 GMT",
-        "ETag": "\u00220x8D7C14963AC177D\u0022",
-        "Last-Modified": "Thu, 05 Mar 2020 21:08:44 GMT",
-=======
         "Date": "Thu, 02 Apr 2020 23:48:59 GMT",
         "ETag": "\u00220x8D7D7606A689258\u0022",
         "Last-Modified": "Thu, 02 Apr 2020 23:48:59 GMT",
->>>>>>> 32e373e2
         "Server": [
           "Windows-Azure-Blob/1.0",
           "Microsoft-HTTPAPI/2.0"
         ],
         "x-ms-client-request-id": "079fd273-634b-6d5d-a4ed-920e73afeef8",
         "x-ms-content-crc64": "4nnJaH\u002BXCLM=",
-<<<<<<< HEAD
-        "x-ms-request-id": "d71472e8-d01e-003a-4032-f38843000000",
-        "x-ms-request-server-encrypted": "true",
-        "x-ms-version": "2019-10-10"
-=======
         "x-ms-request-id": "d3bf08dd-f01e-0012-3849-093670000000",
         "x-ms-request-server-encrypted": "true",
         "x-ms-version": "2019-12-12"
->>>>>>> 32e373e2
       },
       "ResponseBody": []
     },
     {
-<<<<<<< HEAD
-      "RequestUri": "https://seanstagetest.blob.core.windows.net/test-container-207f0c0a-0b66-5aa6-03b4-43a010b5fc45/test-blob-8da84097-0d31-dfd9-53e3-dc38c27fabd4",
-      "RequestMethod": "HEAD",
-      "RequestHeaders": {
-        "Authorization": "Sanitized",
-        "traceparent": "00-8977246cf53e7d44b17f4a34cb3c83fb-b12d8075b850db4e-00",
-        "User-Agent": [
-          "azsdk-net-Storage.Blobs/12.4.0-dev.20200305.1",
-          "(.NET Core 4.6.28325.01; Microsoft Windows 10.0.18363 )"
-        ],
-        "x-ms-client-request-id": "0be8ca7a-95d8-c228-4f70-2d2a08ba74a5",
-        "x-ms-date": "Thu, 05 Mar 2020 21:08:44 GMT",
-        "x-ms-return-client-request-id": "true",
-        "x-ms-version": "2019-10-10"
-=======
       "RequestUri": "https://seanmcccanary.blob.core.windows.net/test-container-207f0c0a-0b66-5aa6-03b4-43a010b5fc45/test-blob-8da84097-0d31-dfd9-53e3-dc38c27fabd4",
       "RequestMethod": "HEAD",
       "RequestHeaders": {
@@ -157,7 +85,6 @@
         "x-ms-date": "Thu, 02 Apr 2020 23:49:00 GMT",
         "x-ms-return-client-request-id": "true",
         "x-ms-version": "2019-12-12"
->>>>>>> 32e373e2
       },
       "RequestBody": null,
       "StatusCode": 200,
@@ -166,31 +93,14 @@
         "Content-Length": "1024",
         "Content-MD5": "G0VREOWEfCIQpJVSsNx0eg==",
         "Content-Type": "application/octet-stream",
-<<<<<<< HEAD
-        "Date": "Thu, 05 Mar 2020 21:08:44 GMT",
-        "ETag": "\u00220x8D7C14963AC177D\u0022",
-        "Last-Modified": "Thu, 05 Mar 2020 21:08:44 GMT",
-=======
         "Date": "Thu, 02 Apr 2020 23:48:59 GMT",
         "ETag": "\u00220x8D7D7606A689258\u0022",
         "Last-Modified": "Thu, 02 Apr 2020 23:48:59 GMT",
->>>>>>> 32e373e2
         "Server": [
           "Windows-Azure-Blob/1.0",
           "Microsoft-HTTPAPI/2.0"
         ],
         "x-ms-access-tier": "Cool",
-<<<<<<< HEAD
-        "x-ms-access-tier-change-time": "Thu, 05 Mar 2020 21:08:44 GMT",
-        "x-ms-blob-type": "BlockBlob",
-        "x-ms-client-request-id": "0be8ca7a-95d8-c228-4f70-2d2a08ba74a5",
-        "x-ms-creation-time": "Thu, 05 Mar 2020 21:08:44 GMT",
-        "x-ms-lease-state": "available",
-        "x-ms-lease-status": "unlocked",
-        "x-ms-request-id": "d71472e9-d01e-003a-4132-f38843000000",
-        "x-ms-server-encrypted": "true",
-        "x-ms-version": "2019-10-10"
-=======
         "x-ms-access-tier-change-time": "Thu, 02 Apr 2020 23:48:59 GMT",
         "x-ms-blob-type": "BlockBlob",
         "x-ms-client-request-id": "0be8ca7a-95d8-c228-4f70-2d2a08ba74a5",
@@ -200,26 +110,10 @@
         "x-ms-request-id": "d3bf08e7-f01e-0012-4249-093670000000",
         "x-ms-server-encrypted": "true",
         "x-ms-version": "2019-12-12"
->>>>>>> 32e373e2
       },
       "ResponseBody": []
     },
     {
-<<<<<<< HEAD
-      "RequestUri": "https://seanstagetest.blob.core.windows.net/test-container-207f0c0a-0b66-5aa6-03b4-43a010b5fc45?restype=container",
-      "RequestMethod": "DELETE",
-      "RequestHeaders": {
-        "Authorization": "Sanitized",
-        "traceparent": "00-4dab42640263a1458dee8c4f49f51355-97bdfeb00dbffa47-00",
-        "User-Agent": [
-          "azsdk-net-Storage.Blobs/12.4.0-dev.20200305.1",
-          "(.NET Core 4.6.28325.01; Microsoft Windows 10.0.18363 )"
-        ],
-        "x-ms-client-request-id": "a9940e4b-e2c7-a31f-aa48-4cb802076e38",
-        "x-ms-date": "Thu, 05 Mar 2020 21:08:44 GMT",
-        "x-ms-return-client-request-id": "true",
-        "x-ms-version": "2019-10-10"
-=======
       "RequestUri": "https://seanmcccanary.blob.core.windows.net/test-container-207f0c0a-0b66-5aa6-03b4-43a010b5fc45?restype=container",
       "RequestMethod": "DELETE",
       "RequestHeaders": {
@@ -233,39 +127,25 @@
         "x-ms-date": "Thu, 02 Apr 2020 23:49:00 GMT",
         "x-ms-return-client-request-id": "true",
         "x-ms-version": "2019-12-12"
->>>>>>> 32e373e2
       },
       "RequestBody": null,
       "StatusCode": 202,
       "ResponseHeaders": {
         "Content-Length": "0",
-<<<<<<< HEAD
-        "Date": "Thu, 05 Mar 2020 21:08:44 GMT",
-=======
         "Date": "Thu, 02 Apr 2020 23:48:59 GMT",
->>>>>>> 32e373e2
         "Server": [
           "Windows-Azure-Blob/1.0",
           "Microsoft-HTTPAPI/2.0"
         ],
         "x-ms-client-request-id": "a9940e4b-e2c7-a31f-aa48-4cb802076e38",
-<<<<<<< HEAD
-        "x-ms-request-id": "d71472ea-d01e-003a-4232-f38843000000",
-        "x-ms-version": "2019-10-10"
-=======
         "x-ms-request-id": "d3bf08fe-f01e-0012-4849-093670000000",
         "x-ms-version": "2019-12-12"
->>>>>>> 32e373e2
       },
       "ResponseBody": []
     }
   ],
   "Variables": {
     "RandomSeed": "1492634817",
-<<<<<<< HEAD
-    "Storage_TestConfigDefault": "ProductionTenant\nseanstagetest\nU2FuaXRpemVk\nhttps://seanstagetest.blob.core.windows.net\nhttp://seanstagetest.file.core.windows.net\nhttp://seanstagetest.queue.core.windows.net\nhttp://seanstagetest.table.core.windows.net\n\n\n\n\nhttp://seanstagetest-secondary.blob.core.windows.net\nhttp://seanstagetest-secondary.file.core.windows.net\nhttp://seanstagetest-secondary.queue.core.windows.net\nhttp://seanstagetest-secondary.table.core.windows.net\n\nSanitized\n\n\nCloud\nBlobEndpoint=https://seanstagetest.blob.core.windows.net/;QueueEndpoint=http://seanstagetest.queue.core.windows.net/;FileEndpoint=http://seanstagetest.file.core.windows.net/;BlobSecondaryEndpoint=http://seanstagetest-secondary.blob.core.windows.net/;QueueSecondaryEndpoint=http://seanstagetest-secondary.queue.core.windows.net/;FileSecondaryEndpoint=http://seanstagetest-secondary.file.core.windows.net/;AccountName=seanstagetest;AccountKey=Sanitized\nseanscope1"
-=======
     "Storage_TestConfigDefault": "ProductionTenant\nseanmcccanary\nU2FuaXRpemVk\nhttps://seanmcccanary.blob.core.windows.net\nhttps://seanmcccanary.file.core.windows.net\nhttps://seanmcccanary.queue.core.windows.net\nhttps://seanmcccanary.table.core.windows.net\n\n\n\n\nhttps://seanmcccanary-secondary.blob.core.windows.net\nhttps://seanmcccanary-secondary.file.core.windows.net\nhttps://seanmcccanary-secondary.queue.core.windows.net\nhttps://seanmcccanary-secondary.table.core.windows.net\n\nSanitized\n\n\nCloud\nBlobEndpoint=https://seanmcccanary.blob.core.windows.net/;QueueEndpoint=https://seanmcccanary.queue.core.windows.net/;FileEndpoint=https://seanmcccanary.file.core.windows.net/;BlobSecondaryEndpoint=https://seanmcccanary-secondary.blob.core.windows.net/;QueueSecondaryEndpoint=https://seanmcccanary-secondary.queue.core.windows.net/;FileSecondaryEndpoint=https://seanmcccanary-secondary.file.core.windows.net/;AccountName=seanmcccanary;AccountKey=Sanitized\nseanscope1"
->>>>>>> 32e373e2
   }
 }