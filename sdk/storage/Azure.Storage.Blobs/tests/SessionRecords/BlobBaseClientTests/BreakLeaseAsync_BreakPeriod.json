--- conflicted
+++ resolved
@@ -1,22 +1,6 @@
 {
   "Entries": [
     {
-<<<<<<< HEAD
-      "RequestUri": "https://seanstagetest.blob.core.windows.net/test-container-d1691cec-5a62-1ad6-00cd-3983abe76c8d?restype=container",
-      "RequestMethod": "PUT",
-      "RequestHeaders": {
-        "Authorization": "Sanitized",
-        "traceparent": "00-8120a4a9ff582940a84b00ed58c518bd-2d9057770066274f-00",
-        "User-Agent": [
-          "azsdk-net-Storage.Blobs/12.4.0-dev.20200305.1",
-          "(.NET Core 4.6.28325.01; Microsoft Windows 10.0.18363 )"
-        ],
-        "x-ms-blob-public-access": "container",
-        "x-ms-client-request-id": "f8bf3477-beee-54d8-fe2a-43a853d98009",
-        "x-ms-date": "Thu, 05 Mar 2020 20:55:14 GMT",
-        "x-ms-return-client-request-id": "true",
-        "x-ms-version": "2019-10-10"
-=======
       "RequestUri": "https://seanmcccanary.blob.core.windows.net/test-container-d1691cec-5a62-1ad6-00cd-3983abe76c8d?restype=container",
       "RequestMethod": "PUT",
       "RequestHeaders": {
@@ -31,58 +15,30 @@
         "x-ms-date": "Thu, 02 Apr 2020 23:41:36 GMT",
         "x-ms-return-client-request-id": "true",
         "x-ms-version": "2019-12-12"
->>>>>>> 32e373e2
       },
       "RequestBody": null,
       "StatusCode": 201,
       "ResponseHeaders": {
         "Content-Length": "0",
-<<<<<<< HEAD
-        "Date": "Thu, 05 Mar 2020 20:55:14 GMT",
-        "ETag": "\u00220x8D7C14780B1DFAA\u0022",
-        "Last-Modified": "Thu, 05 Mar 2020 20:55:14 GMT",
-=======
         "Date": "Thu, 02 Apr 2020 23:41:35 GMT",
         "ETag": "\u00220x8D7D75F61D9F573\u0022",
         "Last-Modified": "Thu, 02 Apr 2020 23:41:35 GMT",
->>>>>>> 32e373e2
         "Server": [
           "Windows-Azure-Blob/1.0",
           "Microsoft-HTTPAPI/2.0"
         ],
         "x-ms-client-request-id": "f8bf3477-beee-54d8-fe2a-43a853d98009",
-<<<<<<< HEAD
-        "x-ms-request-id": "815dbc08-d01e-002a-3f30-f34d2b000000",
-        "x-ms-version": "2019-10-10"
-=======
         "x-ms-request-id": "a4cb92c3-601e-0010-4e48-0988c8000000",
         "x-ms-version": "2019-12-12"
->>>>>>> 32e373e2
       },
       "ResponseBody": []
     },
     {
-<<<<<<< HEAD
-      "RequestUri": "https://seanstagetest.blob.core.windows.net/test-container-d1691cec-5a62-1ad6-00cd-3983abe76c8d/test-blob-5a8b4692-7f0b-f19e-9549-601e7fd935af",
-=======
       "RequestUri": "https://seanmcccanary.blob.core.windows.net/test-container-d1691cec-5a62-1ad6-00cd-3983abe76c8d/test-blob-5a8b4692-7f0b-f19e-9549-601e7fd935af",
->>>>>>> 32e373e2
       "RequestMethod": "PUT",
       "RequestHeaders": {
         "Authorization": "Sanitized",
         "Content-Length": "1024",
-<<<<<<< HEAD
-        "traceparent": "00-546a2cdd8ce1ed4d87caed15f0d7ef48-e9acbde42f5c3346-00",
-        "User-Agent": [
-          "azsdk-net-Storage.Blobs/12.4.0-dev.20200305.1",
-          "(.NET Core 4.6.28325.01; Microsoft Windows 10.0.18363 )"
-        ],
-        "x-ms-blob-type": "BlockBlob",
-        "x-ms-client-request-id": "eb58a404-7513-891f-0f72-a4cbddf5216b",
-        "x-ms-date": "Thu, 05 Mar 2020 20:55:14 GMT",
-        "x-ms-return-client-request-id": "true",
-        "x-ms-version": "2019-10-10"
-=======
         "traceparent": "00-f03aa9cd609b624fac2e80ed4735c0eb-e45347421ebe1341-00",
         "User-Agent": [
           "azsdk-net-Storage.Blobs/12.5.0-dev.20200402.1",
@@ -93,54 +49,28 @@
         "x-ms-date": "Thu, 02 Apr 2020 23:41:36 GMT",
         "x-ms-return-client-request-id": "true",
         "x-ms-version": "2019-12-12"
->>>>>>> 32e373e2
       },
       "RequestBody": "5dYMdidznpiFQZ4Ct9/Ml8LRap7GjVf3ls5jpV251CX0lMN8zAniHqfy1Mnhmzm1fMlcrm\u002BX6Fd\u002BFN9ZD/k6y215DiMbT8u470v307mOFvqUrSiUXSW2Xats/rcqiA\u002BuuAhbZ40Vmi3\u002Bo78joBWe7/7lxGHRpW5Iw7F4r1ETjmY8SRqwMq5sfhP7lrllkryWzg65RMSt3BKaE6Tcnerb6hRZ51f67b1PeEVO1Q\u002B04jD04uFCWkmhjmwIFR8JkOEpH6ylC6plm\u002BBRasx/XwcD5jB06LsImJDLuFjr8dedRedkJbZjD9eFjkYB8e99Ii9kBS/vlaglIIYb2VNSeqoItCTkGzpRn9dZ7ll1B6egTZUphuyorq8/PgQvRzWDMxOc\u002BD3LmAb0E2VXladOsBjfe4y9KPS9XwV1pN01Ileh1bpG2Q5q1bWPNHKGUBgI8Y3sT8ypxQof3pk3VfMpv/EOtcDsCNcKdaXXLvSBNg7sbLNPSdKK\u002BA\u002BwJvp1Mn/BZXSBeJpYHOm24ton0ZcWnqeKSulA2nYeg72wPOHclEMlFsl//750lFDJmGb4YyZ4mYhT6ueWgIr\u002BYvXdqOAH2k2XAbvNl57pFraZd0IPJh\u002BWN6JZialbj5U\u002BgJ3Ilutvwb4ZYWJrqgHpatQw/QhI7jzWR3A9rlGjO3IljxYBIIDKKbWE9sW9K4yhbx7VK5KM9pFh8k57MhNsdSXwRRvq6ElUZdNTxPh2GBzjnD4yzhDfmZiEny0xT/ahF4CfzeVxtobVgcW\u002BOTKY6tkyl5bUOqcVEKyCZkgcIhXdsax410s2cuW3XUxLIV9m7LVT/7hgzN3Yir057lA9uV6v4YeFIBKO\u002BySwHN1ayu5MG3mTyCNdfOTPn02O/IOVeqTum0DY4cuixQOTsLD/fb/O7dPWqvA6UWSitYDF//6hGqI5bC6udDqu8AIfycw00CKNwA\u002Bwv8\u002Bzs0ncNSxL3MUF8pUNxhGRIHmYKLnuG4iXbuVeOD/u8FvShbjk0T4OYhM8Gtc3JwkQ\u002B5\u002BWF5cWxJjBRMdG7aOFFgE6OkBZrE46isWmsQGwYEfcTT2gWNnDvMEfI413x3VvtgPW/ezIt09RW43ScBOXEeSAap9m5b0odn5/OYjBwsNPNvr92mJaE5btT/1M8UytiBKo913VCNFFrYZuSX7Gj5jKgjkYmTaBJVYJeZbA3IQx0bB2GMtleS0puCzc7MoXJ79kgm4Sle7bJtIGzI86hdEBPHfNT3bNZAgM7uEKpTiM8VHXXFoWHzzBm/L4X62d7zJa2rBTSddIlh1lBqYN0YCZedo\u002BYih36x06DLSE1ARbb/\u002Bur8uIOah5jsU8sBiWtMlxX\u002BXSX4wJ4\u002B6TGD0jxA==",
       "StatusCode": 201,
       "ResponseHeaders": {
         "Content-Length": "0",
         "Content-MD5": "bJGMbTVhNvx30rPt4f9iEg==",
-<<<<<<< HEAD
-        "Date": "Thu, 05 Mar 2020 20:55:14 GMT",
-        "ETag": "\u00220x8D7C14780BEC4CA\u0022",
-        "Last-Modified": "Thu, 05 Mar 2020 20:55:14 GMT",
-=======
         "Date": "Thu, 02 Apr 2020 23:41:35 GMT",
         "ETag": "\u00220x8D7D75F61E6A7A3\u0022",
         "Last-Modified": "Thu, 02 Apr 2020 23:41:36 GMT",
->>>>>>> 32e373e2
         "Server": [
           "Windows-Azure-Blob/1.0",
           "Microsoft-HTTPAPI/2.0"
         ],
         "x-ms-client-request-id": "eb58a404-7513-891f-0f72-a4cbddf5216b",
         "x-ms-content-crc64": "bMEEwLSUfCw=",
-<<<<<<< HEAD
-        "x-ms-request-id": "815dbc0a-d01e-002a-4030-f34d2b000000",
-        "x-ms-request-server-encrypted": "true",
-        "x-ms-version": "2019-10-10"
-=======
         "x-ms-request-id": "a4cb92ca-601e-0010-5348-0988c8000000",
         "x-ms-request-server-encrypted": "true",
         "x-ms-version": "2019-12-12"
->>>>>>> 32e373e2
       },
       "ResponseBody": []
     },
     {
-<<<<<<< HEAD
-      "RequestUri": "https://seanstagetest.blob.core.windows.net/test-container-d1691cec-5a62-1ad6-00cd-3983abe76c8d/test-blob-5a8b4692-7f0b-f19e-9549-601e7fd935af?comp=lease",
-      "RequestMethod": "PUT",
-      "RequestHeaders": {
-        "Authorization": "Sanitized",
-        "traceparent": "00-1fd8176750487949a3fca17ba22b5fb8-b67fc06085261b48-00",
-        "User-Agent": [
-          "azsdk-net-Storage.Blobs/12.4.0-dev.20200305.1",
-          "(.NET Core 4.6.28325.01; Microsoft Windows 10.0.18363 )"
-        ],
-        "x-ms-client-request-id": "096ec71f-175f-8295-b502-43572779e875",
-        "x-ms-date": "Thu, 05 Mar 2020 20:55:14 GMT",
-=======
       "RequestUri": "https://seanmcccanary.blob.core.windows.net/test-container-d1691cec-5a62-1ad6-00cd-3983abe76c8d/test-blob-5a8b4692-7f0b-f19e-9549-601e7fd935af?comp=lease",
       "RequestMethod": "PUT",
       "RequestHeaders": {
@@ -152,64 +82,31 @@
         ],
         "x-ms-client-request-id": "096ec71f-175f-8295-b502-43572779e875",
         "x-ms-date": "Thu, 02 Apr 2020 23:41:36 GMT",
->>>>>>> 32e373e2
         "x-ms-lease-action": "acquire",
         "x-ms-lease-duration": "15",
         "x-ms-proposed-lease-id": "2304ca56-81a6-55ee-a7bc-4ea5a09ab8a6",
         "x-ms-return-client-request-id": "true",
-<<<<<<< HEAD
-        "x-ms-version": "2019-10-10"
-=======
         "x-ms-version": "2019-12-12"
->>>>>>> 32e373e2
       },
       "RequestBody": null,
       "StatusCode": 201,
       "ResponseHeaders": {
         "Content-Length": "0",
-<<<<<<< HEAD
-        "Date": "Thu, 05 Mar 2020 20:55:14 GMT",
-        "ETag": "\u00220x8D7C14780BEC4CA\u0022",
-        "Last-Modified": "Thu, 05 Mar 2020 20:55:14 GMT",
-=======
         "Date": "Thu, 02 Apr 2020 23:41:35 GMT",
         "ETag": "\u00220x8D7D75F61E6A7A3\u0022",
         "Last-Modified": "Thu, 02 Apr 2020 23:41:36 GMT",
->>>>>>> 32e373e2
         "Server": [
           "Windows-Azure-Blob/1.0",
           "Microsoft-HTTPAPI/2.0"
         ],
         "x-ms-client-request-id": "096ec71f-175f-8295-b502-43572779e875",
         "x-ms-lease-id": "2304ca56-81a6-55ee-a7bc-4ea5a09ab8a6",
-<<<<<<< HEAD
-        "x-ms-request-id": "815dbc0b-d01e-002a-4130-f34d2b000000",
-        "x-ms-version": "2019-10-10"
-=======
         "x-ms-request-id": "a4cb92cc-601e-0010-5548-0988c8000000",
         "x-ms-version": "2019-12-12"
->>>>>>> 32e373e2
       },
       "ResponseBody": []
     },
     {
-<<<<<<< HEAD
-      "RequestUri": "https://seanstagetest.blob.core.windows.net/test-container-d1691cec-5a62-1ad6-00cd-3983abe76c8d/test-blob-5a8b4692-7f0b-f19e-9549-601e7fd935af?comp=lease",
-      "RequestMethod": "PUT",
-      "RequestHeaders": {
-        "Authorization": "Sanitized",
-        "traceparent": "00-29620b42b50f2a4597f91cf1b76bb4b9-c3df924c0032b24a-00",
-        "User-Agent": [
-          "azsdk-net-Storage.Blobs/12.4.0-dev.20200305.1",
-          "(.NET Core 4.6.28325.01; Microsoft Windows 10.0.18363 )"
-        ],
-        "x-ms-client-request-id": "d98631e3-ae2c-9047-1d0c-bde2f4592480",
-        "x-ms-date": "Thu, 05 Mar 2020 20:55:14 GMT",
-        "x-ms-lease-action": "break",
-        "x-ms-lease-break-period": "5",
-        "x-ms-return-client-request-id": "true",
-        "x-ms-version": "2019-10-10"
-=======
       "RequestUri": "https://seanmcccanary.blob.core.windows.net/test-container-d1691cec-5a62-1ad6-00cd-3983abe76c8d/test-blob-5a8b4692-7f0b-f19e-9549-601e7fd935af?comp=lease",
       "RequestMethod": "PUT",
       "RequestHeaders": {
@@ -225,53 +122,26 @@
         "x-ms-lease-break-period": "5",
         "x-ms-return-client-request-id": "true",
         "x-ms-version": "2019-12-12"
->>>>>>> 32e373e2
       },
       "RequestBody": null,
       "StatusCode": 202,
       "ResponseHeaders": {
         "Content-Length": "0",
-<<<<<<< HEAD
-        "Date": "Thu, 05 Mar 2020 20:55:14 GMT",
-        "ETag": "\u00220x8D7C14780BEC4CA\u0022",
-        "Last-Modified": "Thu, 05 Mar 2020 20:55:14 GMT",
-=======
         "Date": "Thu, 02 Apr 2020 23:41:35 GMT",
         "ETag": "\u00220x8D7D75F61E6A7A3\u0022",
         "Last-Modified": "Thu, 02 Apr 2020 23:41:36 GMT",
->>>>>>> 32e373e2
         "Server": [
           "Windows-Azure-Blob/1.0",
           "Microsoft-HTTPAPI/2.0"
         ],
         "x-ms-client-request-id": "d98631e3-ae2c-9047-1d0c-bde2f4592480",
         "x-ms-lease-time": "5",
-<<<<<<< HEAD
-        "x-ms-request-id": "815dbc0d-d01e-002a-4330-f34d2b000000",
-        "x-ms-version": "2019-10-10"
-=======
         "x-ms-request-id": "a4cb92d1-601e-0010-5a48-0988c8000000",
         "x-ms-version": "2019-12-12"
->>>>>>> 32e373e2
       },
       "ResponseBody": []
     },
     {
-<<<<<<< HEAD
-      "RequestUri": "https://seanstagetest.blob.core.windows.net/test-container-d1691cec-5a62-1ad6-00cd-3983abe76c8d?restype=container",
-      "RequestMethod": "DELETE",
-      "RequestHeaders": {
-        "Authorization": "Sanitized",
-        "traceparent": "00-5ca214f927ca3747a208bbb0c880b7a8-ecc4a16093f5ff43-00",
-        "User-Agent": [
-          "azsdk-net-Storage.Blobs/12.4.0-dev.20200305.1",
-          "(.NET Core 4.6.28325.01; Microsoft Windows 10.0.18363 )"
-        ],
-        "x-ms-client-request-id": "f573f366-0ff2-0b49-b692-0c59efa32abf",
-        "x-ms-date": "Thu, 05 Mar 2020 20:55:14 GMT",
-        "x-ms-return-client-request-id": "true",
-        "x-ms-version": "2019-10-10"
-=======
       "RequestUri": "https://seanmcccanary.blob.core.windows.net/test-container-d1691cec-5a62-1ad6-00cd-3983abe76c8d?restype=container",
       "RequestMethod": "DELETE",
       "RequestHeaders": {
@@ -285,39 +155,25 @@
         "x-ms-date": "Thu, 02 Apr 2020 23:41:37 GMT",
         "x-ms-return-client-request-id": "true",
         "x-ms-version": "2019-12-12"
->>>>>>> 32e373e2
       },
       "RequestBody": null,
       "StatusCode": 202,
       "ResponseHeaders": {
         "Content-Length": "0",
-<<<<<<< HEAD
-        "Date": "Thu, 05 Mar 2020 20:55:14 GMT",
-=======
         "Date": "Thu, 02 Apr 2020 23:41:35 GMT",
->>>>>>> 32e373e2
         "Server": [
           "Windows-Azure-Blob/1.0",
           "Microsoft-HTTPAPI/2.0"
         ],
         "x-ms-client-request-id": "f573f366-0ff2-0b49-b692-0c59efa32abf",
-<<<<<<< HEAD
-        "x-ms-request-id": "815dbc0e-d01e-002a-4430-f34d2b000000",
-        "x-ms-version": "2019-10-10"
-=======
         "x-ms-request-id": "a4cb92d8-601e-0010-6148-0988c8000000",
         "x-ms-version": "2019-12-12"
->>>>>>> 32e373e2
       },
       "ResponseBody": []
     }
   ],
   "Variables": {
     "RandomSeed": "1647359029",
-<<<<<<< HEAD
-    "Storage_TestConfigDefault": "ProductionTenant\nseanstagetest\nU2FuaXRpemVk\nhttps://seanstagetest.blob.core.windows.net\nhttp://seanstagetest.file.core.windows.net\nhttp://seanstagetest.queue.core.windows.net\nhttp://seanstagetest.table.core.windows.net\n\n\n\n\nhttp://seanstagetest-secondary.blob.core.windows.net\nhttp://seanstagetest-secondary.file.core.windows.net\nhttp://seanstagetest-secondary.queue.core.windows.net\nhttp://seanstagetest-secondary.table.core.windows.net\n\nSanitized\n\n\nCloud\nBlobEndpoint=https://seanstagetest.blob.core.windows.net/;QueueEndpoint=http://seanstagetest.queue.core.windows.net/;FileEndpoint=http://seanstagetest.file.core.windows.net/;BlobSecondaryEndpoint=http://seanstagetest-secondary.blob.core.windows.net/;QueueSecondaryEndpoint=http://seanstagetest-secondary.queue.core.windows.net/;FileSecondaryEndpoint=http://seanstagetest-secondary.file.core.windows.net/;AccountName=seanstagetest;AccountKey=Sanitized\nseanscope1"
-=======
     "Storage_TestConfigDefault": "ProductionTenant\nseanmcccanary\nU2FuaXRpemVk\nhttps://seanmcccanary.blob.core.windows.net\nhttps://seanmcccanary.file.core.windows.net\nhttps://seanmcccanary.queue.core.windows.net\nhttps://seanmcccanary.table.core.windows.net\n\n\n\n\nhttps://seanmcccanary-secondary.blob.core.windows.net\nhttps://seanmcccanary-secondary.file.core.windows.net\nhttps://seanmcccanary-secondary.queue.core.windows.net\nhttps://seanmcccanary-secondary.table.core.windows.net\n\nSanitized\n\n\nCloud\nBlobEndpoint=https://seanmcccanary.blob.core.windows.net/;QueueEndpoint=https://seanmcccanary.queue.core.windows.net/;FileEndpoint=https://seanmcccanary.file.core.windows.net/;BlobSecondaryEndpoint=https://seanmcccanary-secondary.blob.core.windows.net/;QueueSecondaryEndpoint=https://seanmcccanary-secondary.queue.core.windows.net/;FileSecondaryEndpoint=https://seanmcccanary-secondary.file.core.windows.net/;AccountName=seanmcccanary;AccountKey=Sanitized\nseanscope1"
->>>>>>> 32e373e2
   }
 }