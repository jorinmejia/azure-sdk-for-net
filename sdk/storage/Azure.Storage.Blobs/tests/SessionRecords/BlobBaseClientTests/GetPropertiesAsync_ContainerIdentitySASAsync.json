--- conflicted
+++ resolved
@@ -6,17 +6,10 @@
       "RequestHeaders": {
         "Content-Length": "169",
         "Content-Type": "application/x-www-form-urlencoded",
-<<<<<<< HEAD
-        "traceparent": "00-aaa2873d8d087e479618abe8d7096244-1a35017853b9ba45-00",
+        "traceparent": "00-fa1c6fee9acd06419c19f50ad9e26143-b49a2db29823fc49-00",
         "User-Agent": [
           "azsdk-net-Identity/1.1.1",
-          "(.NET Core 4.6.28325.01; Microsoft Windows 10.0.18363 )"
-=======
-        "traceparent": "00-fa1c6fee9acd06419c19f50ad9e26143-b49a2db29823fc49-00",
-        "User-Agent": [
-          "azsdk-net-Identity/1.1.1",
-          "(.NET Core 4.6.28325.01; Microsoft Windows 10.0.18362 )"
->>>>>>> 32e373e2
+          "(.NET Core 4.6.28325.01; Microsoft Windows 10.0.18362 )"
         ],
         "x-ms-client-request-id": "d4c3ba8cee39e1810a2e7490af2847a3",
         "x-ms-return-client-request-id": "true"
@@ -27,30 +20,11 @@
         "Cache-Control": "no-store, no-cache",
         "Content-Length": "92",
         "Content-Type": "application/json; charset=utf-8",
-<<<<<<< HEAD
-        "Date": "Thu, 05 Mar 2020 21:05:10 GMT",
-=======
         "Date": "Thu, 02 Apr 2020 23:47:56 GMT",
->>>>>>> 32e373e2
         "Expires": "-1",
         "P3P": "CP=\u0022DSP CUR OTPi IND OTRi ONL FIN\u0022",
         "Pragma": "no-cache",
         "Set-Cookie": [
-<<<<<<< HEAD
-          "fpc=An89VH5MWQdKonhT9SSCVVfeSEc1AgAAAIBg89UOAAAA; expires=Sat, 04-Apr-2020 21:05:11 GMT; path=/; secure; HttpOnly; SameSite=None",
-          "x-ms-gateway-slice=corp; path=/; SameSite=None; secure; HttpOnly",
-          "stsservicecookie=estscorp; path=/; secure; HttpOnly; SameSite=None"
-        ],
-        "Strict-Transport-Security": "max-age=31536000; includeSubDomains",
-        "X-Content-Type-Options": "nosniff",
-        "x-ms-ests-server": "2.1.10155.16 - WST ProdSlices",
-        "x-ms-request-id": "0c60508f-0775-469d-a572-2906cfe60600"
-      },
-      "ResponseBody": {
-        "token_type": "Bearer",
-        "expires_in": 3599,
-        "ext_expires_in": 3599,
-=======
           "fpc=Ahkw-1G3mPtHi4pCIgU7-ibeSEc1BQAAAKZwGNYOAAAA; expires=Sat, 02-May-2020 23:47:56 GMT; path=/; secure; HttpOnly; SameSite=None",
           "x-ms-gateway-slice=prod; path=/; SameSite=None; secure; HttpOnly",
           "stsservicecookie=ests; path=/; secure; HttpOnly; SameSite=None"
@@ -64,7 +38,6 @@
         "token_type": "Bearer",
         "expires_in": 86399,
         "ext_expires_in": 86399,
->>>>>>> 32e373e2
         "access_token": "Sanitized"
       }
     },
@@ -73,53 +46,30 @@
       "RequestMethod": "PUT",
       "RequestHeaders": {
         "Authorization": "Sanitized",
-<<<<<<< HEAD
-        "traceparent": "00-aaa2873d8d087e479618abe8d7096244-2dc10c306cdffd40-00",
-        "User-Agent": [
-          "azsdk-net-Storage.Blobs/12.4.0-dev.20200305.1",
-          "(.NET Core 4.6.28325.01; Microsoft Windows 10.0.18363 )"
-=======
         "traceparent": "00-fa1c6fee9acd06419c19f50ad9e26143-c5ee12db3fb92b42-00",
         "User-Agent": [
           "azsdk-net-Storage.Blobs/12.5.0-dev.20200402.1",
           "(.NET Core 4.6.28325.01; Microsoft Windows 10.0.18362 )"
->>>>>>> 32e373e2
         ],
         "x-ms-blob-public-access": "container",
         "x-ms-client-request-id": "388c618a-15e8-ad96-c2e4-e49caf4bedc0",
         "x-ms-return-client-request-id": "true",
-<<<<<<< HEAD
-        "x-ms-version": "2019-10-10"
-=======
-        "x-ms-version": "2019-12-12"
->>>>>>> 32e373e2
+        "x-ms-version": "2019-12-12"
       },
       "RequestBody": null,
       "StatusCode": 201,
       "ResponseHeaders": {
         "Content-Length": "0",
-<<<<<<< HEAD
-        "Date": "Thu, 05 Mar 2020 21:05:11 GMT",
-        "ETag": "\u00220x8D7C148E4F27541\u0022",
-        "Last-Modified": "Thu, 05 Mar 2020 21:05:11 GMT",
-=======
         "Date": "Thu, 02 Apr 2020 23:47:55 GMT",
         "ETag": "\u00220x8D7D76044CA51A6\u0022",
         "Last-Modified": "Thu, 02 Apr 2020 23:47:56 GMT",
->>>>>>> 32e373e2
-        "Server": [
-          "Windows-Azure-Blob/1.0",
-          "Microsoft-HTTPAPI/2.0"
-        ],
-<<<<<<< HEAD
-        "x-ms-client-request-id": "06093065-22d8-1b08-56d6-921722430dce",
-        "x-ms-request-id": "0508094c-b01e-002c-1531-f37e94000000",
-        "x-ms-version": "2019-10-10"
-=======
+        "Server": [
+          "Windows-Azure-Blob/1.0",
+          "Microsoft-HTTPAPI/2.0"
+        ],
         "x-ms-client-request-id": "388c618a-15e8-ad96-c2e4-e49caf4bedc0",
         "x-ms-request-id": "5cce8478-801e-0072-4c49-0922e6000000",
         "x-ms-version": "2019-12-12"
->>>>>>> 32e373e2
       },
       "ResponseBody": []
     },
@@ -129,59 +79,33 @@
       "RequestHeaders": {
         "Authorization": "Sanitized",
         "Content-Length": "1024",
-<<<<<<< HEAD
-        "traceparent": "00-7039ea6204886b40b5fed5737fc9cdcc-7134fa58302a5747-00",
-        "User-Agent": [
-          "azsdk-net-Storage.Blobs/12.4.0-dev.20200305.1",
-          "(.NET Core 4.6.28325.01; Microsoft Windows 10.0.18363 )"
-=======
         "traceparent": "00-ae79af0bc3a5ac4baab7b2a801310b3a-9775da721bad7842-00",
         "User-Agent": [
           "azsdk-net-Storage.Blobs/12.5.0-dev.20200402.1",
           "(.NET Core 4.6.28325.01; Microsoft Windows 10.0.18362 )"
->>>>>>> 32e373e2
         ],
         "x-ms-blob-type": "BlockBlob",
         "x-ms-client-request-id": "5791f878-6147-d728-b906-da79eeb97276",
         "x-ms-return-client-request-id": "true",
-<<<<<<< HEAD
-        "x-ms-version": "2019-10-10"
-=======
-        "x-ms-version": "2019-12-12"
->>>>>>> 32e373e2
+        "x-ms-version": "2019-12-12"
       },
       "RequestBody": "flnAbTg0NtD1oG1RMEtNW5ubzL2FB8Wb4KotuqEF/pmcQB1Wi3\u002BIV4Pz35mAL7G/4Bn1E1yJHneTJI2NBnsv76LUtfAu988bE3Q5kigsG7D5btqHD\u002Bo8EiKmwmby\u002BlEHxO/3rHrAkOhJ2v/oUIxOZwndlJehp9\u002B3l6LNhzRoKRgiMc05NW41ON3xPTXqVMKWV1tdFGa5ZhwPPxXY8wmz4LDnxR6\u002BFTKbp1y5r2mqzELfNzDZCxSyaMqwKvVZXEXUPl2FA46k10Eowm0KALezZXPS\u002BbzY2dWcNVxTDes8QUoX5HEMJMi0O1/usEmnp2gT/cSCh2OI/GSI6M4yUMpW7IAi8xtGp0CqHr5c6iiL9Y30QBAmubrmjugNhDv6guqUmMTJhLRNzVWE2GmlLBE7/PNBPRC5LzLFO2UyOSMEr5vTx1JkwnDYp3K7ouFRQWLW0YdIuETZ22iSA0hPGpMygCjN0mS/1jqDaJad/o1RdPoDXGecvPZX\u002Bezp0r8oiY3fiSG4hG/9FvtNxU\u002BtPNzbQI5OTL0slsQxddh31gR6W98JvnVrmPCLBUVsTvamqb0PDpEw2T3PsvNdhg6WhkD20mpwpH1nb6eew0Z3wEfNissbZ8hySYGiOQyCDhLh9H4FdXuMNgU/qJ7pkhb2V/Krj/tDex53g4nozWpx5GCVvc7HckrLQFTF274pibdqrOIZ1n8WnXlgjvHypGibzcQ\u002BU9RHLuWn306nfZ9fTfrRfiGIVw3gfx9VZ\u002BNY2JzrKg766zXiIn78cvYwbiDZAED3ICVHE3a2XdS18sYBTgeyvFORZWLF71uji\u002BUWsBD/e2ejYbh2oxeXRI1gLTC3\u002ByPvfrLMSJveMTHKpIiQn63EtXZfXu1OOxg8\u002BSDUZMIr64/CJzJeMjPMxDCGrP\u002BOB6XgnHe5WJ01oEKZkE96Ccxvnrj4zXh6ZoJDk5m9yI4ZrfF688hKcZPyjIbwxKLkUbpjFw5GljktZjb1dsQDeNizgONd/xYEJSwlBkHyiqHgX0LeWbGA0he4TY2SVPvO7hOtPEO/hlGkX/HhIY/4O9uUFReCJR4nMq3LpbKIctAxVhgtRE5dINjwOvq/n7GHvxKx/T7kS8n0hQmW8\u002BGfG\u002Bwgr8p3y/aNNvQ\u002BkuskaJL7ROWf13SRTQtOOL5Exyz3UR4NnvDnD/QcI8ZKpbnd0B13mq/7/0R4jmK\u002BKJI3SW/HR0DMFsmiEzTxg7OtR6dRcWehzSx9\u002B1LalQ\u002BOKOdh5NpXgl55EbpT1IZ7CXyQyka6bLcqlnxCSkvu8oC6E\u002BpMkJ7YVsVI2F\u002BtTfilAfHVScvI07wvNk5eFTcTih85mcCbLnnduHSBcpNXfUiEnElZGKi18Q==",
       "StatusCode": 201,
       "ResponseHeaders": {
         "Content-Length": "0",
-<<<<<<< HEAD
-        "Content-MD5": "2E8O25N8qUX1x1bCKYWBEw==",
-        "Date": "Thu, 05 Mar 2020 21:05:11 GMT",
-        "ETag": "\u00220x8D7C148E501A4C0\u0022",
-        "Last-Modified": "Thu, 05 Mar 2020 21:05:12 GMT",
-=======
         "Content-MD5": "QKlYPC\u002BtWnTuRJoJsVgQkQ==",
         "Date": "Thu, 02 Apr 2020 23:47:56 GMT",
         "ETag": "\u00220x8D7D76044DAC055\u0022",
         "Last-Modified": "Thu, 02 Apr 2020 23:47:56 GMT",
->>>>>>> 32e373e2
-        "Server": [
-          "Windows-Azure-Blob/1.0",
-          "Microsoft-HTTPAPI/2.0"
-        ],
-<<<<<<< HEAD
-        "x-ms-client-request-id": "8c5e2762-78e3-82f0-6c16-97e22c8fda43",
-        "x-ms-content-crc64": "EGOJDgtvr4Q=",
-        "x-ms-request-id": "0508096d-b01e-002c-3231-f37e94000000",
-        "x-ms-request-server-encrypted": "true",
-        "x-ms-version": "2019-10-10"
-=======
+        "Server": [
+          "Windows-Azure-Blob/1.0",
+          "Microsoft-HTTPAPI/2.0"
+        ],
         "x-ms-client-request-id": "5791f878-6147-d728-b906-da79eeb97276",
         "x-ms-content-crc64": "0NNOEP1FiL8=",
         "x-ms-request-id": "5cce8487-801e-0072-5749-0922e6000000",
         "x-ms-request-server-encrypted": "true",
         "x-ms-version": "2019-12-12"
->>>>>>> 32e373e2
       },
       "ResponseBody": []
     },
@@ -192,29 +116,13 @@
         "Authorization": "Sanitized",
         "Content-Length": "56",
         "Content-Type": "application/xml",
-<<<<<<< HEAD
-        "traceparent": "00-90622e0e0a86124e9b4c74851bbe781b-f08f8e783dde3446-00",
-        "User-Agent": [
-          "azsdk-net-Storage.Blobs/12.4.0-dev.20200305.1",
-          "(.NET Core 4.6.28325.01; Microsoft Windows 10.0.18363 )"
-=======
         "traceparent": "00-da796f82f95bf3428d86efed3c229b32-eccc7cca0688a140-00",
         "User-Agent": [
           "azsdk-net-Storage.Blobs/12.5.0-dev.20200402.1",
           "(.NET Core 4.6.28325.01; Microsoft Windows 10.0.18362 )"
->>>>>>> 32e373e2
         ],
         "x-ms-client-request-id": "20e17692-5d16-dea9-0645-a049a0c7a07b",
         "x-ms-return-client-request-id": "true",
-<<<<<<< HEAD
-        "x-ms-version": "2019-10-10"
-      },
-      "RequestBody": "\u003CKeyInfo\u003E\u003CExpiry\u003E2020-03-05T22:05:12Z\u003C/Expiry\u003E\u003C/KeyInfo\u003E",
-      "StatusCode": 200,
-      "ResponseHeaders": {
-        "Content-Type": "application/xml",
-        "Date": "Thu, 05 Mar 2020 21:05:11 GMT",
-=======
         "x-ms-version": "2019-12-12"
       },
       "RequestBody": "\u003CKeyInfo\u003E\u003CExpiry\u003E2020-04-03T00:47:57Z\u003C/Expiry\u003E\u003C/KeyInfo\u003E",
@@ -222,28 +130,11 @@
       "ResponseHeaders": {
         "Content-Type": "application/xml",
         "Date": "Thu, 02 Apr 2020 23:47:56 GMT",
->>>>>>> 32e373e2
         "Server": [
           "Windows-Azure-Blob/1.0",
           "Microsoft-HTTPAPI/2.0"
         ],
         "Transfer-Encoding": "chunked",
-<<<<<<< HEAD
-        "x-ms-client-request-id": "d552d308-3aa3-3a62-65e2-666f800ca66f",
-        "x-ms-request-id": "05080971-b01e-002c-3631-f37e94000000",
-        "x-ms-version": "2019-10-10"
-      },
-      "ResponseBody": "\uFEFF\u003C?xml version=\u00221.0\u0022 encoding=\u0022utf-8\u0022?\u003E\u003CUserDelegationKey\u003E\u003CSignedOid\u003Ec4f48289-bb84-4086-b250-6f94a8f64cee\u003C/SignedOid\u003E\u003CSignedTid\u003E72f988bf-86f1-41af-91ab-2d7cd011db47\u003C/SignedTid\u003E\u003CSignedStart\u003E2020-03-05T21:05:12Z\u003C/SignedStart\u003E\u003CSignedExpiry\u003E2020-03-05T22:05:12Z\u003C/SignedExpiry\u003E\u003CSignedService\u003Eb\u003C/SignedService\u003E\u003CSignedVersion\u003E2019-10-10\u003C/SignedVersion\u003E\u003CValue\u003EPXayVuXnZ2z7zlAbRdtOTa0MZS5iOKDAZR/Q\u002BXayCTQ=\u003C/Value\u003E\u003C/UserDelegationKey\u003E"
-    },
-    {
-      "RequestUri": "https://seanstageoauth.blob.core.windows.net/test-container-97bbb644-d94a-3893-1dad-3557aa65fbf2/test-blob-399f5c83-28b4-e560-0533-b74f2a4e6fea?skoid=c4f48289-bb84-4086-b250-6f94a8f64cee\u0026sktid=72f988bf-86f1-41af-91ab-2d7cd011db47\u0026skt=2020-03-05T21%3A05%3A12Z\u0026ske=2020-03-05T22%3A05%3A12Z\u0026sks=b\u0026skv=2019-10-10\u0026sv=2019-10-10\u0026st=2020-03-05T20%3A05%3A12Z\u0026se=2020-03-05T22%3A05%3A12Z\u0026sr=c\u0026sp=racwdl\u0026sig=Sanitized",
-      "RequestMethod": "HEAD",
-      "RequestHeaders": {
-        "traceparent": "00-b6853f0cfa11f94e87aafbac9b9e853a-d596cf19f126ba47-00",
-        "User-Agent": [
-          "azsdk-net-Storage.Blobs/12.4.0-dev.20200305.1",
-          "(.NET Core 4.6.28325.01; Microsoft Windows 10.0.18363 )"
-=======
         "x-ms-client-request-id": "20e17692-5d16-dea9-0645-a049a0c7a07b",
         "x-ms-request-id": "5cce848a-801e-0072-5a49-0922e6000000",
         "x-ms-version": "2019-12-12"
@@ -258,15 +149,10 @@
         "User-Agent": [
           "azsdk-net-Storage.Blobs/12.5.0-dev.20200402.1",
           "(.NET Core 4.6.28325.01; Microsoft Windows 10.0.18362 )"
->>>>>>> 32e373e2
         ],
         "x-ms-client-request-id": "77e78d72-51d8-265f-fea1-66cb7f439c6c",
         "x-ms-return-client-request-id": "true",
-<<<<<<< HEAD
-        "x-ms-version": "2019-10-10"
-=======
-        "x-ms-version": "2019-12-12"
->>>>>>> 32e373e2
+        "x-ms-version": "2019-12-12"
       },
       "RequestBody": null,
       "StatusCode": 200,
@@ -275,15 +161,9 @@
         "Content-Length": "1024",
         "Content-MD5": "QKlYPC\u002BtWnTuRJoJsVgQkQ==",
         "Content-Type": "application/octet-stream",
-<<<<<<< HEAD
-        "Date": "Thu, 05 Mar 2020 21:05:12 GMT",
-        "ETag": "\u00220x8D7C148E501A4C0\u0022",
-        "Last-Modified": "Thu, 05 Mar 2020 21:05:12 GMT",
-=======
         "Date": "Thu, 02 Apr 2020 23:47:57 GMT",
         "ETag": "\u00220x8D7D76044DAC055\u0022",
         "Last-Modified": "Thu, 02 Apr 2020 23:47:56 GMT",
->>>>>>> 32e373e2
         "Server": [
           "Windows-Azure-Blob/1.0",
           "Microsoft-HTTPAPI/2.0"
@@ -291,15 +171,6 @@
         "x-ms-access-tier": "Hot",
         "x-ms-access-tier-inferred": "true",
         "x-ms-blob-type": "BlockBlob",
-<<<<<<< HEAD
-        "x-ms-client-request-id": "58da4403-043c-c99f-2560-3b0a0093f3b8",
-        "x-ms-creation-time": "Thu, 05 Mar 2020 21:05:12 GMT",
-        "x-ms-lease-state": "available",
-        "x-ms-lease-status": "unlocked",
-        "x-ms-request-id": "f7bab70e-001e-0029-2c31-f3ac4f000000",
-        "x-ms-server-encrypted": "true",
-        "x-ms-version": "2019-10-10"
-=======
         "x-ms-client-request-id": "77e78d72-51d8-265f-fea1-66cb7f439c6c",
         "x-ms-creation-time": "Thu, 02 Apr 2020 23:47:56 GMT",
         "x-ms-lease-state": "available",
@@ -307,7 +178,6 @@
         "x-ms-request-id": "71e39e45-c01e-002e-0849-0977be000000",
         "x-ms-server-encrypted": "true",
         "x-ms-version": "2019-12-12"
->>>>>>> 32e373e2
       },
       "ResponseBody": []
     },
@@ -316,61 +186,34 @@
       "RequestMethod": "DELETE",
       "RequestHeaders": {
         "Authorization": "Sanitized",
-<<<<<<< HEAD
-        "traceparent": "00-1b4041a402643b469cde2262b44e960d-0d1ab309864fc444-00",
-        "User-Agent": [
-          "azsdk-net-Storage.Blobs/12.4.0-dev.20200305.1",
-          "(.NET Core 4.6.28325.01; Microsoft Windows 10.0.18363 )"
-=======
         "traceparent": "00-b358b7d4dad13849b0b3631a707f961a-4b57b46e10d2c24d-00",
         "User-Agent": [
           "azsdk-net-Storage.Blobs/12.5.0-dev.20200402.1",
           "(.NET Core 4.6.28325.01; Microsoft Windows 10.0.18362 )"
->>>>>>> 32e373e2
         ],
         "x-ms-client-request-id": "13d7f084-28df-8aa2-6ac9-0d1536f6d827",
         "x-ms-return-client-request-id": "true",
-<<<<<<< HEAD
-        "x-ms-version": "2019-10-10"
-=======
-        "x-ms-version": "2019-12-12"
->>>>>>> 32e373e2
+        "x-ms-version": "2019-12-12"
       },
       "RequestBody": null,
       "StatusCode": 202,
       "ResponseHeaders": {
         "Content-Length": "0",
-<<<<<<< HEAD
-        "Date": "Thu, 05 Mar 2020 21:05:12 GMT",
-=======
         "Date": "Thu, 02 Apr 2020 23:47:57 GMT",
->>>>>>> 32e373e2
-        "Server": [
-          "Windows-Azure-Blob/1.0",
-          "Microsoft-HTTPAPI/2.0"
-        ],
-<<<<<<< HEAD
-        "x-ms-client-request-id": "3c6c76f1-4e32-d532-b1f7-bc8c91b5fa91",
-        "x-ms-request-id": "f7bab720-001e-0029-3c31-f3ac4f000000",
-        "x-ms-version": "2019-10-10"
-=======
+        "Server": [
+          "Windows-Azure-Blob/1.0",
+          "Microsoft-HTTPAPI/2.0"
+        ],
         "x-ms-client-request-id": "13d7f084-28df-8aa2-6ac9-0d1536f6d827",
         "x-ms-request-id": "71e39e49-c01e-002e-0a49-0977be000000",
         "x-ms-version": "2019-12-12"
->>>>>>> 32e373e2
       },
       "ResponseBody": []
     }
   ],
   "Variables": {
-<<<<<<< HEAD
-    "DateTimeOffsetNow": "2020-03-05T13:05:12.1657218-08:00",
-    "RandomSeed": "1045499766",
-    "Storage_TestConfigOAuth": "OAuthTenant\nseanstageoauth\nU2FuaXRpemVk\nhttps://seanstageoauth.blob.core.windows.net\nhttps://seanstageoauth.file.core.windows.net\nhttps://seanstageoauth.queue.core.windows.net\nhttps://seanstageoauth.table.core.windows.net\n\n\n\n\nhttps://seanstageoauth-secondary.blob.core.windows.net\nhttps://seanstageoauth-secondary.file.core.windows.net\nhttps://seanstageoauth-secondary.queue.core.windows.net\nhttps://seanstageoauth-secondary.table.core.windows.net\n68390a19-a643-458b-b726-408abf67b4fc\nSanitized\n72f988bf-86f1-41af-91ab-2d7cd011db47\nhttps://login.microsoftonline.com/\nCloud\nBlobEndpoint=https://seanstageoauth.blob.core.windows.net/;QueueEndpoint=https://seanstageoauth.queue.core.windows.net/;FileEndpoint=https://seanstageoauth.file.core.windows.net/;BlobSecondaryEndpoint=https://seanstageoauth-secondary.blob.core.windows.net/;QueueSecondaryEndpoint=https://seanstageoauth-secondary.queue.core.windows.net/;FileSecondaryEndpoint=https://seanstageoauth-secondary.file.core.windows.net/;AccountName=seanstageoauth;AccountKey=Sanitized\n"
-=======
     "DateTimeOffsetNow": "2020-04-02T16:47:57.7546267-07:00",
     "RandomSeed": "357799211",
     "Storage_TestConfigOAuth": "OAuthTenant\nseanoauthcanary\nU2FuaXRpemVk\nhttps://seanoauthcanary.blob.core.windows.net\nhttps://seanoauthcanary.file.core.windows.net\nhttps://seanoauthcanary.queue.core.windows.net\nhttps://seanoauthcanary.table.core.windows.net\n\n\n\n\nhttps://seanoauthcanary-secondary.blob.core.windows.net\nhttps://seanoauthcanary-secondary.file.core.windows.net\nhttps://seanoauthcanary-secondary.queue.core.windows.net\nhttps://seanoauthcanary-secondary.table.core.windows.net\n68390a19-a643-458b-b726-408abf67b4fc\nSanitized\n72f988bf-86f1-41af-91ab-2d7cd011db47\nhttps://login.microsoftonline.com/\nCloud\nBlobEndpoint=https://seanoauthcanary.blob.core.windows.net/;QueueEndpoint=https://seanoauthcanary.queue.core.windows.net/;FileEndpoint=https://seanoauthcanary.file.core.windows.net/;BlobSecondaryEndpoint=https://seanoauthcanary-secondary.blob.core.windows.net/;QueueSecondaryEndpoint=https://seanoauthcanary-secondary.queue.core.windows.net/;FileSecondaryEndpoint=https://seanoauthcanary-secondary.file.core.windows.net/;AccountName=seanoauthcanary;AccountKey=Sanitized\n"
->>>>>>> 32e373e2
   }
 }