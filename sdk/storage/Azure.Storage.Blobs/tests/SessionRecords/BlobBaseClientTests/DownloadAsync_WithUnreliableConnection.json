--- conflicted
+++ resolved
@@ -1,22 +1,6 @@
 {
   "Entries": [
     {
-<<<<<<< HEAD
-      "RequestUri": "https://seanstagetest.blob.core.windows.net/test-container-d0bcf399-5e51-9a51-f1ca-580f906e5ce4?restype=container",
-      "RequestMethod": "PUT",
-      "RequestHeaders": {
-        "Authorization": "Sanitized",
-        "traceparent": "00-e68a2cdd1b4fb24bb0b7ee2446900e3a-927f23cc9b858249-00",
-        "User-Agent": [
-          "azsdk-net-Storage.Blobs/12.4.0-dev.20200305.1",
-          "(.NET Core 4.6.28325.01; Microsoft Windows 10.0.18363 )"
-        ],
-        "x-ms-blob-public-access": "container",
-        "x-ms-client-request-id": "0e5ab3e9-f799-6c9c-819f-2b9bd225e819",
-        "x-ms-date": "Thu, 05 Mar 2020 20:55:55 GMT",
-        "x-ms-return-client-request-id": "true",
-        "x-ms-version": "2019-10-10"
-=======
       "RequestUri": "https://seanmcccanary.blob.core.windows.net/test-container-e86495ea-dbb4-8a24-b094-f71dc971409e?restype=container",
       "RequestMethod": "PUT",
       "RequestHeaders": {
@@ -31,59 +15,30 @@
         "x-ms-date": "Sat, 04 Apr 2020 01:34:36 GMT",
         "x-ms-return-client-request-id": "true",
         "x-ms-version": "2019-12-12"
->>>>>>> 32e373e2
       },
       "RequestBody": null,
       "StatusCode": 201,
       "ResponseHeaders": {
         "Content-Length": "0",
-<<<<<<< HEAD
-        "Date": "Thu, 05 Mar 2020 20:55:55 GMT",
-        "ETag": "\u00220x8D7C147996548E5\u0022",
-        "Last-Modified": "Thu, 05 Mar 2020 20:55:55 GMT",
-=======
         "Date": "Sat, 04 Apr 2020 01:34:36 GMT",
         "ETag": "\u00220x8D7D8385619D1D5\u0022",
         "Last-Modified": "Sat, 04 Apr 2020 01:34:37 GMT",
->>>>>>> 32e373e2
         "Server": [
           "Windows-Azure-Blob/1.0",
           "Microsoft-HTTPAPI/2.0"
         ],
-<<<<<<< HEAD
-        "x-ms-client-request-id": "0e5ab3e9-f799-6c9c-819f-2b9bd225e819",
-        "x-ms-request-id": "0e68b80d-201e-003e-7e30-f30544000000",
-        "x-ms-version": "2019-10-10"
-=======
         "x-ms-client-request-id": "d57cfd46-b77d-8c63-d0f8-7a15b42b7796",
         "x-ms-request-id": "4ffb694f-e01e-0031-1021-0aacb3000000",
         "x-ms-version": "2019-12-12"
->>>>>>> 32e373e2
       },
       "ResponseBody": []
     },
     {
-<<<<<<< HEAD
-      "RequestUri": "https://seanstagetest.blob.core.windows.net/test-container-d0bcf399-5e51-9a51-f1ca-580f906e5ce4/test-blob-bd73f976-77a8-9e3b-591c-8358ddf98877",
-=======
       "RequestUri": "https://seanmcccanary.blob.core.windows.net/test-container-e86495ea-dbb4-8a24-b094-f71dc971409e/test-blob-d2a0179f-bf97-f14d-1b90-af19b83c864a",
->>>>>>> 32e373e2
       "RequestMethod": "PUT",
       "RequestHeaders": {
         "Authorization": "Sanitized",
         "Content-Length": "1024",
-<<<<<<< HEAD
-        "traceparent": "00-afaa9990307e1747b8da727a004862fc-2d9a87e97c5e004f-00",
-        "User-Agent": [
-          "azsdk-net-Storage.Blobs/12.4.0-dev.20200305.1",
-          "(.NET Core 4.6.28325.01; Microsoft Windows 10.0.18363 )"
-        ],
-        "x-ms-blob-type": "BlockBlob",
-        "x-ms-client-request-id": "8d2a7e9e-dfbd-24e1-4535-5399e0bfc315",
-        "x-ms-date": "Thu, 05 Mar 2020 20:55:55 GMT",
-        "x-ms-return-client-request-id": "true",
-        "x-ms-version": "2019-10-10"
-=======
         "traceparent": "00-5acb4c9f86922248be0238ff104540ee-408fae6c54d3304d-00",
         "User-Agent": [
           "azsdk-net-Storage.Blobs/12.5.0-dev.20200403.1",
@@ -94,60 +49,28 @@
         "x-ms-date": "Sat, 04 Apr 2020 01:34:37 GMT",
         "x-ms-return-client-request-id": "true",
         "x-ms-version": "2019-12-12"
->>>>>>> 32e373e2
       },
       "RequestBody": "SevSA8ew7XWtj0YyKgPlBfvd1sz1aiHL8NXP6/rTH3YKGdi52JVSlQ8GKO1wMGHNEnUZ1lSroN7KBxLy4QF72XDQKBEqLC1mi0C87kIzWsBzAdmEuUkiX3j679CCYLQNi059nwhQouVIs0oT7rKblqxSft8o9iAmrsiYMD1c5CuMrmLztru4I17zPAb\u002BDnDGXlgkL\u002BHU5ZUuVvE/t3Ko7M4fhkBPqN/xmluANbkZKJ9X0tLlN7RJuMnNxWDJeGvsS1A434cwdrZ4MpWGU7DbFS5S6OWgwrQa1c52geJ/KCLvlOlp4UkYJ1scbAUfw2QZ8q8yd4\u002BFS4ibHQm4ufXT\u002BQpzlr7GcTTlOcGKhFav\u002BhJpXY8zTLCSakhgzcM/X21mSXL6rCylUoB7TT3O\u002B8cx7CL2Tlxmn6xZ4Cx2ZaNwpdpUJDvjtE7lxAoOt/9zw26BL\u002BGgSBAQ/6nGocsAL\u002B3dC6dieteMTTfUEIpRV\u002Bis5R299DbB0F3KQySSHROD5ZQdMKxXEEmX9OGqzDeFvqjAGbuuQjq2GzpKmDay\u002BjAkUCv2NCY8VNXTJQBVFwMlRIR80QNX1aJZZxVxDXgS5fqwhXsMj4qBg8Tm2h06YAM3JVSyNigszHuInc0Ry0ddwUAFpZGIGbX6\u002Bk0/cfqFHgYROucjYK7Sg7n/g/K8b7h9iRjcNbtyrwyftzva7VqBAn7H/5FfOWGRMyHYiJXDPYuVwejhqOlKn4vbhKhz95ZffoFz9W8nHU\u002B3SwGamSZ33HmwRStyn1qVfGAFhLW4HjuKeQkUT0gbbaSYKl3nrwVkZKgvw7Jq7d8m3XgPIZma/i3FDyAdY4wxlNeH2XT9rc1aoR8NiFqJIIsp7XHPC0wL/isvIaDkRgEb/i7b4xNqKTCrtX95jXXSPO\u002BU83UaYYmLfNpIzYstdVoe8Yosrj14v8RBJFbMkXC1XOWwT1OLAJykT2c5IVukfj8lW5zrpo2xHDSx2T0yv\u002Bppk3ClfCYHkvDth17WPp1onaUXpzbUyrZX/zIe2idfcpB8z47q/gEZHcir/R4v292XSTyXGxizlMm6Tn3z6LjJjhXNWW8OfZ6j/YltKcyYKCNVh5Drx1Z4yDrFMLCEJjQQ4m8IYYJuiMud8x2ORmv8ISVZnWAn3ca/VZA0SUzuH9dVXUdcj8ah5v/FTdQ46oLPyA\u002BKKojT6ASpSQzxOT9\u002Br9RFOegkoJJeuLdhYo/yhmoOZYA9Y/RPgXVCs0W6r6zARp3/8rGZqyh8LHHQcoV0t8Oh49S\u002BQUzf9rdz4exMpAgKoBzy8pO5dLpXwDeCfg7vzfyCGMzYAQRRH/z5Jsk8MIdpxtFpgsQv6G4ZZ4AVXXepgxTwyos8Mg==",
       "StatusCode": 201,
       "ResponseHeaders": {
         "Content-Length": "0",
-<<<<<<< HEAD
-        "Content-MD5": "JCh0vywBREhlTcTu9ERk9Q==",
-        "Date": "Thu, 05 Mar 2020 20:55:55 GMT",
-        "ETag": "\u00220x8D7C1479971FE18\u0022",
-        "Last-Modified": "Thu, 05 Mar 2020 20:55:55 GMT",
-=======
         "Content-MD5": "Izmqe50O9dgEqeASJFVrCQ==",
         "Date": "Sat, 04 Apr 2020 01:34:36 GMT",
         "ETag": "\u00220x8D7D838562752E4\u0022",
         "Last-Modified": "Sat, 04 Apr 2020 01:34:37 GMT",
->>>>>>> 32e373e2
         "Server": [
           "Windows-Azure-Blob/1.0",
           "Microsoft-HTTPAPI/2.0"
         ],
-<<<<<<< HEAD
-        "x-ms-client-request-id": "8d2a7e9e-dfbd-24e1-4535-5399e0bfc315",
-        "x-ms-content-crc64": "WoCyakwVEzU=",
-        "x-ms-request-id": "0e68b812-201e-003e-0130-f30544000000",
-        "x-ms-request-server-encrypted": "true",
-        "x-ms-version": "2019-10-10"
-=======
         "x-ms-client-request-id": "5132932c-f2e2-2897-2028-4cef6543bf6c",
         "x-ms-content-crc64": "ZqRqiY/rkH8=",
         "x-ms-request-id": "4ffb697b-e01e-0031-3621-0aacb3000000",
         "x-ms-request-server-encrypted": "true",
         "x-ms-version": "2019-12-12"
->>>>>>> 32e373e2
       },
       "ResponseBody": []
     },
     {
-<<<<<<< HEAD
-      "RequestUri": "https://seanstagetest.blob.core.windows.net/test-container-d0bcf399-5e51-9a51-f1ca-580f906e5ce4/test-blob-bd73f976-77a8-9e3b-591c-8358ddf98877",
-      "RequestMethod": "GET",
-      "RequestHeaders": {
-        "Authorization": "Sanitized",
-        "traceparent": "00-36dea8d11a8a7e409c4d17b59173538b-26769f0775310749-00",
-        "User-Agent": [
-          "azsdk-net-Storage.Blobs/12.4.0-dev.20200305.1",
-          "(.NET Core 4.6.28325.01; Microsoft Windows 10.0.18363 )"
-        ],
-        "x-ms-client-request-id": "5fbabe63-facf-b5ba-6a03-e5d918fe289d",
-        "x-ms-date": "Thu, 05 Mar 2020 20:55:55 GMT",
-        "x-ms-range": "bytes=0-",
-        "x-ms-return-client-request-id": "true",
-        "x-ms-version": "2019-10-10"
-=======
       "RequestUri": "https://seanmcccanary.blob.core.windows.net/test-container-e86495ea-dbb4-8a24-b094-f71dc971409e/test-blob-d2a0179f-bf97-f14d-1b90-af19b83c864a",
       "RequestMethod": "GET",
       "RequestHeaders": {
@@ -161,7 +84,6 @@
         "x-ms-date": "Sat, 04 Apr 2020 01:34:37 GMT",
         "x-ms-return-client-request-id": "true",
         "x-ms-version": "2019-12-12"
->>>>>>> 32e373e2
       },
       "RequestBody": null,
       "StatusCode": 200,
@@ -170,29 +92,14 @@
         "Content-Length": "1024",
         "Content-MD5": "Izmqe50O9dgEqeASJFVrCQ==",
         "Content-Type": "application/octet-stream",
-<<<<<<< HEAD
-        "Date": "Thu, 05 Mar 2020 20:55:55 GMT",
-        "ETag": "\u00220x8D7C1479971FE18\u0022",
-        "Last-Modified": "Thu, 05 Mar 2020 20:55:55 GMT",
-=======
         "Date": "Sat, 04 Apr 2020 01:34:36 GMT",
         "ETag": "\u00220x8D7D838562752E4\u0022",
         "Last-Modified": "Sat, 04 Apr 2020 01:34:37 GMT",
->>>>>>> 32e373e2
         "Server": [
           "Windows-Azure-Blob/1.0",
           "Microsoft-HTTPAPI/2.0"
         ],
         "x-ms-blob-type": "BlockBlob",
-<<<<<<< HEAD
-        "x-ms-client-request-id": "5fbabe63-facf-b5ba-6a03-e5d918fe289d",
-        "x-ms-creation-time": "Thu, 05 Mar 2020 20:55:55 GMT",
-        "x-ms-lease-state": "available",
-        "x-ms-lease-status": "unlocked",
-        "x-ms-request-id": "0e68b814-201e-003e-0330-f30544000000",
-        "x-ms-server-encrypted": "true",
-        "x-ms-version": "2019-10-10"
-=======
         "x-ms-client-request-id": "24ecb32a-340a-4568-bc07-3d964e95d67f",
         "x-ms-creation-time": "Sat, 04 Apr 2020 01:34:37 GMT",
         "x-ms-lease-state": "available",
@@ -200,26 +107,10 @@
         "x-ms-request-id": "4ffb6985-e01e-0031-3f21-0aacb3000000",
         "x-ms-server-encrypted": "true",
         "x-ms-version": "2019-12-12"
->>>>>>> 32e373e2
       },
       "ResponseBody": "SevSA8ew7XWtj0YyKgPlBfvd1sz1aiHL8NXP6/rTH3YKGdi52JVSlQ8GKO1wMGHNEnUZ1lSroN7KBxLy4QF72XDQKBEqLC1mi0C87kIzWsBzAdmEuUkiX3j679CCYLQNi059nwhQouVIs0oT7rKblqxSft8o9iAmrsiYMD1c5CuMrmLztru4I17zPAb\u002BDnDGXlgkL\u002BHU5ZUuVvE/t3Ko7M4fhkBPqN/xmluANbkZKJ9X0tLlN7RJuMnNxWDJeGvsS1A434cwdrZ4MpWGU7DbFS5S6OWgwrQa1c52geJ/KCLvlOlp4UkYJ1scbAUfw2QZ8q8yd4\u002BFS4ibHQm4ufXT\u002BQpzlr7GcTTlOcGKhFav\u002BhJpXY8zTLCSakhgzcM/X21mSXL6rCylUoB7TT3O\u002B8cx7CL2Tlxmn6xZ4Cx2ZaNwpdpUJDvjtE7lxAoOt/9zw26BL\u002BGgSBAQ/6nGocsAL\u002B3dC6dieteMTTfUEIpRV\u002Bis5R299DbB0F3KQySSHROD5ZQdMKxXEEmX9OGqzDeFvqjAGbuuQjq2GzpKmDay\u002BjAkUCv2NCY8VNXTJQBVFwMlRIR80QNX1aJZZxVxDXgS5fqwhXsMj4qBg8Tm2h06YAM3JVSyNigszHuInc0Ry0ddwUAFpZGIGbX6\u002Bk0/cfqFHgYROucjYK7Sg7n/g/K8b7h9iRjcNbtyrwyftzva7VqBAn7H/5FfOWGRMyHYiJXDPYuVwejhqOlKn4vbhKhz95ZffoFz9W8nHU\u002B3SwGamSZ33HmwRStyn1qVfGAFhLW4HjuKeQkUT0gbbaSYKl3nrwVkZKgvw7Jq7d8m3XgPIZma/i3FDyAdY4wxlNeH2XT9rc1aoR8NiFqJIIsp7XHPC0wL/isvIaDkRgEb/i7b4xNqKTCrtX95jXXSPO\u002BU83UaYYmLfNpIzYstdVoe8Yosrj14v8RBJFbMkXC1XOWwT1OLAJykT2c5IVukfj8lW5zrpo2xHDSx2T0yv\u002Bppk3ClfCYHkvDth17WPp1onaUXpzbUyrZX/zIe2idfcpB8z47q/gEZHcir/R4v292XSTyXGxizlMm6Tn3z6LjJjhXNWW8OfZ6j/YltKcyYKCNVh5Drx1Z4yDrFMLCEJjQQ4m8IYYJuiMud8x2ORmv8ISVZnWAn3ca/VZA0SUzuH9dVXUdcj8ah5v/FTdQ46oLPyA\u002BKKojT6ASpSQzxOT9\u002Br9RFOegkoJJeuLdhYo/yhmoOZYA9Y/RPgXVCs0W6r6zARp3/8rGZqyh8LHHQcoV0t8Oh49S\u002BQUzf9rdz4exMpAgKoBzy8pO5dLpXwDeCfg7vzfyCGMzYAQRRH/z5Jsk8MIdpxtFpgsQv6G4ZZ4AVXXepgxTwyos8Mg=="
     },
     {
-<<<<<<< HEAD
-      "RequestUri": "https://seanstagetest.blob.core.windows.net/test-container-d0bcf399-5e51-9a51-f1ca-580f906e5ce4?restype=container",
-      "RequestMethod": "DELETE",
-      "RequestHeaders": {
-        "Authorization": "Sanitized",
-        "traceparent": "00-77651d9cb7d0aa4b899eb0dca1430a39-4d4f1380a1572743-00",
-        "User-Agent": [
-          "azsdk-net-Storage.Blobs/12.4.0-dev.20200305.1",
-          "(.NET Core 4.6.28325.01; Microsoft Windows 10.0.18363 )"
-        ],
-        "x-ms-client-request-id": "22366e5f-6305-2246-6d0f-f363f385f163",
-        "x-ms-date": "Thu, 05 Mar 2020 20:55:55 GMT",
-        "x-ms-return-client-request-id": "true",
-        "x-ms-version": "2019-10-10"
-=======
       "RequestUri": "https://seanmcccanary.blob.core.windows.net/test-container-e86495ea-dbb4-8a24-b094-f71dc971409e?restype=container",
       "RequestMethod": "DELETE",
       "RequestHeaders": {
@@ -233,41 +124,25 @@
         "x-ms-date": "Sat, 04 Apr 2020 01:34:37 GMT",
         "x-ms-return-client-request-id": "true",
         "x-ms-version": "2019-12-12"
->>>>>>> 32e373e2
       },
       "RequestBody": null,
       "StatusCode": 202,
       "ResponseHeaders": {
         "Content-Length": "0",
-<<<<<<< HEAD
-        "Date": "Thu, 05 Mar 2020 20:55:55 GMT",
-=======
         "Date": "Sat, 04 Apr 2020 01:34:36 GMT",
->>>>>>> 32e373e2
         "Server": [
           "Windows-Azure-Blob/1.0",
           "Microsoft-HTTPAPI/2.0"
         ],
-<<<<<<< HEAD
-        "x-ms-client-request-id": "22366e5f-6305-2246-6d0f-f363f385f163",
-        "x-ms-request-id": "0e68b816-201e-003e-0530-f30544000000",
-        "x-ms-version": "2019-10-10"
-=======
         "x-ms-client-request-id": "b1c47cec-9a56-c862-6174-ba54a0ddb6fd",
         "x-ms-request-id": "4ffb6996-e01e-0031-4d21-0aacb3000000",
         "x-ms-version": "2019-12-12"
->>>>>>> 32e373e2
       },
       "ResponseBody": []
     }
   ],
   "Variables": {
-<<<<<<< HEAD
-    "RandomSeed": "91331619",
-    "Storage_TestConfigDefault": "ProductionTenant\nseanstagetest\nU2FuaXRpemVk\nhttps://seanstagetest.blob.core.windows.net\nhttp://seanstagetest.file.core.windows.net\nhttp://seanstagetest.queue.core.windows.net\nhttp://seanstagetest.table.core.windows.net\n\n\n\n\nhttp://seanstagetest-secondary.blob.core.windows.net\nhttp://seanstagetest-secondary.file.core.windows.net\nhttp://seanstagetest-secondary.queue.core.windows.net\nhttp://seanstagetest-secondary.table.core.windows.net\n\nSanitized\n\n\nCloud\nBlobEndpoint=https://seanstagetest.blob.core.windows.net/;QueueEndpoint=http://seanstagetest.queue.core.windows.net/;FileEndpoint=http://seanstagetest.file.core.windows.net/;BlobSecondaryEndpoint=http://seanstagetest-secondary.blob.core.windows.net/;QueueSecondaryEndpoint=http://seanstagetest-secondary.queue.core.windows.net/;FileSecondaryEndpoint=http://seanstagetest-secondary.file.core.windows.net/;AccountName=seanstagetest;AccountKey=Sanitized\nseanscope1"
-=======
     "RandomSeed": "930092866",
     "Storage_TestConfigDefault": "ProductionTenant\nseanmcccanary\nU2FuaXRpemVk\nhttps://seanmcccanary.blob.core.windows.net\nhttps://seanmcccanary.file.core.windows.net\nhttps://seanmcccanary.queue.core.windows.net\nhttps://seanmcccanary.table.core.windows.net\n\n\n\n\nhttps://seanmcccanary-secondary.blob.core.windows.net\nhttps://seanmcccanary-secondary.file.core.windows.net\nhttps://seanmcccanary-secondary.queue.core.windows.net\nhttps://seanmcccanary-secondary.table.core.windows.net\n\nSanitized\n\n\nCloud\nBlobEndpoint=https://seanmcccanary.blob.core.windows.net/;QueueEndpoint=https://seanmcccanary.queue.core.windows.net/;FileEndpoint=https://seanmcccanary.file.core.windows.net/;BlobSecondaryEndpoint=https://seanmcccanary-secondary.blob.core.windows.net/;QueueSecondaryEndpoint=https://seanmcccanary-secondary.queue.core.windows.net/;FileSecondaryEndpoint=https://seanmcccanary-secondary.file.core.windows.net/;AccountName=seanmcccanary;AccountKey=Sanitized\nseanscope1"
->>>>>>> 32e373e2
   }
 }