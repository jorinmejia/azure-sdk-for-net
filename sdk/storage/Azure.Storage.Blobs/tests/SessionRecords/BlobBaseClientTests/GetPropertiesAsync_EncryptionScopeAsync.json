--- conflicted
+++ resolved
@@ -1,22 +1,6 @@
 {
   "Entries": [
     {
-<<<<<<< HEAD
-      "RequestUri": "https://seanstagetest.blob.core.windows.net/test-container-cd8ec874-0034-dc04-b971-156607724726?restype=container",
-      "RequestMethod": "PUT",
-      "RequestHeaders": {
-        "Authorization": "Sanitized",
-        "traceparent": "00-6fb30a9a180d6b479357b141ebec785d-fd9213b226b8144c-00",
-        "User-Agent": [
-          "azsdk-net-Storage.Blobs/12.4.0-dev.20200305.1",
-          "(.NET Core 4.6.28325.01; Microsoft Windows 10.0.18363 )"
-        ],
-        "x-ms-blob-public-access": "container",
-        "x-ms-client-request-id": "1ed186d8-77f8-92c6-9889-c5b9c57ce678",
-        "x-ms-date": "Thu, 05 Mar 2020 21:05:14 GMT",
-        "x-ms-return-client-request-id": "true",
-        "x-ms-version": "2019-10-10"
-=======
       "RequestUri": "https://seanmcccanary.blob.core.windows.net/test-container-cd8ec874-0034-dc04-b971-156607724726?restype=container",
       "RequestMethod": "PUT",
       "RequestHeaders": {
@@ -31,33 +15,21 @@
         "x-ms-date": "Thu, 02 Apr 2020 23:45:12 GMT",
         "x-ms-return-client-request-id": "true",
         "x-ms-version": "2019-12-12"
->>>>>>> 32e373e2
       },
       "RequestBody": null,
       "StatusCode": 201,
       "ResponseHeaders": {
         "Content-Length": "0",
-<<<<<<< HEAD
-        "Date": "Thu, 05 Mar 2020 21:05:13 GMT",
-        "ETag": "\u00220x8D7C148E6683235\u0022",
-        "Last-Modified": "Thu, 05 Mar 2020 21:05:14 GMT",
-=======
         "Date": "Thu, 02 Apr 2020 23:45:11 GMT",
         "ETag": "\u00220x8D7D75FE294C776\u0022",
         "Last-Modified": "Thu, 02 Apr 2020 23:45:11 GMT",
->>>>>>> 32e373e2
         "Server": [
           "Windows-Azure-Blob/1.0",
           "Microsoft-HTTPAPI/2.0"
         ],
         "x-ms-client-request-id": "1ed186d8-77f8-92c6-9889-c5b9c57ce678",
-<<<<<<< HEAD
-        "x-ms-request-id": "64e2e99d-b01e-0003-0631-f3735f000000",
-        "x-ms-version": "2019-10-10"
-=======
         "x-ms-request-id": "ae13ddfd-001e-0016-6748-09bb77000000",
         "x-ms-version": "2019-12-12"
->>>>>>> 32e373e2
       },
       "ResponseBody": []
     },
@@ -67,19 +39,6 @@
       "RequestHeaders": {
         "Authorization": "Sanitized",
         "Content-Length": "0",
-<<<<<<< HEAD
-        "traceparent": "00-f65fa6fc874c204a936c9fa74d91a932-55cec1a47555184d-00",
-        "User-Agent": [
-          "azsdk-net-Storage.Blobs/12.4.0-dev.20200305.1",
-          "(.NET Core 4.6.28325.01; Microsoft Windows 10.0.18363 )"
-        ],
-        "x-ms-blob-type": "AppendBlob",
-        "x-ms-client-request-id": "ee659336-52c1-ea00-1ee4-f35d1aae9d22",
-        "x-ms-date": "Thu, 05 Mar 2020 21:05:14 GMT",
-        "x-ms-encryption-scope": "seanscope1",
-        "x-ms-return-client-request-id": "true",
-        "x-ms-version": "2019-10-10"
-=======
         "traceparent": "00-b6b1b0a3e9ada245915d3f6e7876cd13-74834935ce7c5e43-00",
         "User-Agent": [
           "azsdk-net-Storage.Blobs/12.5.0-dev.20200402.1",
@@ -91,36 +50,23 @@
         "x-ms-encryption-scope": "seanscope1",
         "x-ms-return-client-request-id": "true",
         "x-ms-version": "2019-12-12"
->>>>>>> 32e373e2
       },
       "RequestBody": null,
       "StatusCode": 201,
       "ResponseHeaders": {
         "Content-Length": "0",
-<<<<<<< HEAD
-        "Date": "Thu, 05 Mar 2020 21:05:13 GMT",
-        "ETag": "\u00220x8D7C148E67BE7B3\u0022",
-        "Last-Modified": "Thu, 05 Mar 2020 21:05:14 GMT",
-=======
         "Date": "Thu, 02 Apr 2020 23:45:11 GMT",
         "ETag": "\u00220x8D7D75FE2BE6502\u0022",
         "Last-Modified": "Thu, 02 Apr 2020 23:45:12 GMT",
->>>>>>> 32e373e2
         "Server": [
           "Windows-Azure-Blob/1.0",
           "Microsoft-HTTPAPI/2.0"
         ],
         "x-ms-client-request-id": "ee659336-52c1-ea00-1ee4-f35d1aae9d22",
         "x-ms-encryption-scope": "seanscope1",
-<<<<<<< HEAD
-        "x-ms-request-id": "64e2e9a3-b01e-0003-0a31-f3735f000000",
-        "x-ms-request-server-encrypted": "true",
-        "x-ms-version": "2019-10-10"
-=======
         "x-ms-request-id": "ae13de09-001e-0016-6e48-09bb77000000",
         "x-ms-request-server-encrypted": "true",
         "x-ms-version": "2019-12-12"
->>>>>>> 32e373e2
       },
       "ResponseBody": []
     },
@@ -129,17 +75,6 @@
       "RequestMethod": "HEAD",
       "RequestHeaders": {
         "Authorization": "Sanitized",
-<<<<<<< HEAD
-        "traceparent": "00-41ffb7bcd7dba34e884d25a55873294b-3fd026e522ba614a-00",
-        "User-Agent": [
-          "azsdk-net-Storage.Blobs/12.4.0-dev.20200305.1",
-          "(.NET Core 4.6.28325.01; Microsoft Windows 10.0.18363 )"
-        ],
-        "x-ms-client-request-id": "60e2686e-5d0f-fbed-1ea3-62bc35d0fe12",
-        "x-ms-date": "Thu, 05 Mar 2020 21:05:14 GMT",
-        "x-ms-return-client-request-id": "true",
-        "x-ms-version": "2019-10-10"
-=======
         "traceparent": "00-d3befdec3135db4b906f27f0a5d74afc-8dd77d7bfe39b840-00",
         "User-Agent": [
           "azsdk-net-Storage.Blobs/12.5.0-dev.20200402.1",
@@ -149,7 +84,6 @@
         "x-ms-date": "Thu, 02 Apr 2020 23:45:13 GMT",
         "x-ms-return-client-request-id": "true",
         "x-ms-version": "2019-12-12"
->>>>>>> 32e373e2
       },
       "RequestBody": null,
       "StatusCode": 200,
@@ -157,15 +91,9 @@
         "Accept-Ranges": "bytes",
         "Content-Length": "0",
         "Content-Type": "application/octet-stream",
-<<<<<<< HEAD
-        "Date": "Thu, 05 Mar 2020 21:05:13 GMT",
-        "ETag": "\u00220x8D7C148E67BE7B3\u0022",
-        "Last-Modified": "Thu, 05 Mar 2020 21:05:14 GMT",
-=======
         "Date": "Thu, 02 Apr 2020 23:45:11 GMT",
         "ETag": "\u00220x8D7D75FE2BE6502\u0022",
         "Last-Modified": "Thu, 02 Apr 2020 23:45:12 GMT",
->>>>>>> 32e373e2
         "Server": [
           "Windows-Azure-Blob/1.0",
           "Microsoft-HTTPAPI/2.0"
@@ -173,15 +101,6 @@
         "x-ms-blob-committed-block-count": "0",
         "x-ms-blob-type": "AppendBlob",
         "x-ms-client-request-id": "60e2686e-5d0f-fbed-1ea3-62bc35d0fe12",
-<<<<<<< HEAD
-        "x-ms-creation-time": "Thu, 05 Mar 2020 21:05:14 GMT",
-        "x-ms-encryption-scope": "seanscope1",
-        "x-ms-lease-state": "available",
-        "x-ms-lease-status": "unlocked",
-        "x-ms-request-id": "64e2e9a5-b01e-0003-0c31-f3735f000000",
-        "x-ms-server-encrypted": "true",
-        "x-ms-version": "2019-10-10"
-=======
         "x-ms-creation-time": "Thu, 02 Apr 2020 23:45:12 GMT",
         "x-ms-encryption-scope": "seanscope1",
         "x-ms-lease-state": "available",
@@ -189,26 +108,10 @@
         "x-ms-request-id": "ae13de1a-001e-0016-7d48-09bb77000000",
         "x-ms-server-encrypted": "true",
         "x-ms-version": "2019-12-12"
->>>>>>> 32e373e2
       },
       "ResponseBody": []
     },
     {
-<<<<<<< HEAD
-      "RequestUri": "https://seanstagetest.blob.core.windows.net/test-container-cd8ec874-0034-dc04-b971-156607724726?restype=container",
-      "RequestMethod": "DELETE",
-      "RequestHeaders": {
-        "Authorization": "Sanitized",
-        "traceparent": "00-94b28edd66df0d45b5be3055937ceaab-91063e5f7eede944-00",
-        "User-Agent": [
-          "azsdk-net-Storage.Blobs/12.4.0-dev.20200305.1",
-          "(.NET Core 4.6.28325.01; Microsoft Windows 10.0.18363 )"
-        ],
-        "x-ms-client-request-id": "b1eeacb9-3ccb-e013-296f-874a031acba4",
-        "x-ms-date": "Thu, 05 Mar 2020 21:05:14 GMT",
-        "x-ms-return-client-request-id": "true",
-        "x-ms-version": "2019-10-10"
-=======
       "RequestUri": "https://seanmcccanary.blob.core.windows.net/test-container-cd8ec874-0034-dc04-b971-156607724726?restype=container",
       "RequestMethod": "DELETE",
       "RequestHeaders": {
@@ -222,39 +125,25 @@
         "x-ms-date": "Thu, 02 Apr 2020 23:45:13 GMT",
         "x-ms-return-client-request-id": "true",
         "x-ms-version": "2019-12-12"
->>>>>>> 32e373e2
       },
       "RequestBody": null,
       "StatusCode": 202,
       "ResponseHeaders": {
         "Content-Length": "0",
-<<<<<<< HEAD
-        "Date": "Thu, 05 Mar 2020 21:05:13 GMT",
-=======
         "Date": "Thu, 02 Apr 2020 23:45:11 GMT",
->>>>>>> 32e373e2
         "Server": [
           "Windows-Azure-Blob/1.0",
           "Microsoft-HTTPAPI/2.0"
         ],
         "x-ms-client-request-id": "b1eeacb9-3ccb-e013-296f-874a031acba4",
-<<<<<<< HEAD
-        "x-ms-request-id": "64e2e9a8-b01e-0003-0f31-f3735f000000",
-        "x-ms-version": "2019-10-10"
-=======
         "x-ms-request-id": "ae13de21-001e-0016-0448-09bb77000000",
         "x-ms-version": "2019-12-12"
->>>>>>> 32e373e2
       },
       "ResponseBody": []
     }
   ],
   "Variables": {
     "RandomSeed": "1117625230",
-<<<<<<< HEAD
-    "Storage_TestConfigDefault": "ProductionTenant\nseanstagetest\nU2FuaXRpemVk\nhttps://seanstagetest.blob.core.windows.net\nhttp://seanstagetest.file.core.windows.net\nhttp://seanstagetest.queue.core.windows.net\nhttp://seanstagetest.table.core.windows.net\n\n\n\n\nhttp://seanstagetest-secondary.blob.core.windows.net\nhttp://seanstagetest-secondary.file.core.windows.net\nhttp://seanstagetest-secondary.queue.core.windows.net\nhttp://seanstagetest-secondary.table.core.windows.net\n\nSanitized\n\n\nCloud\nBlobEndpoint=https://seanstagetest.blob.core.windows.net/;QueueEndpoint=http://seanstagetest.queue.core.windows.net/;FileEndpoint=http://seanstagetest.file.core.windows.net/;BlobSecondaryEndpoint=http://seanstagetest-secondary.blob.core.windows.net/;QueueSecondaryEndpoint=http://seanstagetest-secondary.queue.core.windows.net/;FileSecondaryEndpoint=http://seanstagetest-secondary.file.core.windows.net/;AccountName=seanstagetest;AccountKey=Sanitized\nseanscope1"
-=======
     "Storage_TestConfigDefault": "ProductionTenant\nseanmcccanary\nU2FuaXRpemVk\nhttps://seanmcccanary.blob.core.windows.net\nhttps://seanmcccanary.file.core.windows.net\nhttps://seanmcccanary.queue.core.windows.net\nhttps://seanmcccanary.table.core.windows.net\n\n\n\n\nhttps://seanmcccanary-secondary.blob.core.windows.net\nhttps://seanmcccanary-secondary.file.core.windows.net\nhttps://seanmcccanary-secondary.queue.core.windows.net\nhttps://seanmcccanary-secondary.table.core.windows.net\n\nSanitized\n\n\nCloud\nBlobEndpoint=https://seanmcccanary.blob.core.windows.net/;QueueEndpoint=https://seanmcccanary.queue.core.windows.net/;FileEndpoint=https://seanmcccanary.file.core.windows.net/;BlobSecondaryEndpoint=https://seanmcccanary-secondary.blob.core.windows.net/;QueueSecondaryEndpoint=https://seanmcccanary-secondary.queue.core.windows.net/;FileSecondaryEndpoint=https://seanmcccanary-secondary.file.core.windows.net/;AccountName=seanmcccanary;AccountKey=Sanitized\nseanscope1"
->>>>>>> 32e373e2
   }
 }