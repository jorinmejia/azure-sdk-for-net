--- conflicted
+++ resolved
@@ -1,148 +1,76 @@
 {
   "Entries": [
     {
-<<<<<<< HEAD
-      "RequestUri": "https://seanstagetest.blob.core.windows.net/test-container-e55625d9-cd0d-da6a-b244-ab3850f675d3?restype=container",
+      "RequestUri": "https://seanmcccanary.blob.core.windows.net/test-container-e55625d9-cd0d-da6a-b244-ab3850f675d3?restype=container",
       "RequestMethod": "PUT",
       "RequestHeaders": {
         "Authorization": "Sanitized",
-        "traceparent": "00-9c3a4daeab4f8349ac99f78666196966-c2abd0ab4f5b3743-00",
-        "User-Agent": [
-          "azsdk-net-Storage.Blobs/12.4.0-dev.20200305.1",
-          "(.NET Core 4.6.28325.01; Microsoft Windows 10.0.18363 )"
+        "traceparent": "00-937a5f8f395a27468d9581a5657064af-ce582e96db74fa46-00",
+        "User-Agent": [
+          "azsdk-net-Storage.Blobs/12.5.0-dev.20200402.1",
+          "(.NET Core 4.6.28325.01; Microsoft Windows 10.0.18362 )"
         ],
         "x-ms-blob-public-access": "container",
         "x-ms-client-request-id": "f23cb363-2a43-3647-2702-33cc0333b90f",
-        "x-ms-date": "Thu, 05 Mar 2020 21:04:38 GMT",
-        "x-ms-return-client-request-id": "true",
-        "x-ms-version": "2019-10-10"
-=======
-      "RequestUri": "https://seanmcccanary.blob.core.windows.net/test-container-e55625d9-cd0d-da6a-b244-ab3850f675d3?restype=container",
+        "x-ms-date": "Thu, 02 Apr 2020 23:44:39 GMT",
+        "x-ms-return-client-request-id": "true",
+        "x-ms-version": "2019-12-12"
+      },
+      "RequestBody": null,
+      "StatusCode": 201,
+      "ResponseHeaders": {
+        "Content-Length": "0",
+        "Date": "Thu, 02 Apr 2020 23:44:37 GMT",
+        "ETag": "\u00220x8D7D75FCEA38472\u0022",
+        "Last-Modified": "Thu, 02 Apr 2020 23:44:38 GMT",
+        "Server": [
+          "Windows-Azure-Blob/1.0",
+          "Microsoft-HTTPAPI/2.0"
+        ],
+        "x-ms-client-request-id": "f23cb363-2a43-3647-2702-33cc0333b90f",
+        "x-ms-request-id": "ad0bf48d-901e-0059-5f48-09ca23000000",
+        "x-ms-version": "2019-12-12"
+      },
+      "ResponseBody": []
+    },
+    {
+      "RequestUri": "https://seanmcccanary.blob.core.windows.net/test-container-e55625d9-cd0d-da6a-b244-ab3850f675d3/test-blob-3c793e13-3db2-e875-8236-329b1c1d557c",
       "RequestMethod": "PUT",
       "RequestHeaders": {
         "Authorization": "Sanitized",
-        "traceparent": "00-937a5f8f395a27468d9581a5657064af-ce582e96db74fa46-00",
-        "User-Agent": [
-          "azsdk-net-Storage.Blobs/12.5.0-dev.20200402.1",
-          "(.NET Core 4.6.28325.01; Microsoft Windows 10.0.18362 )"
-        ],
-        "x-ms-blob-public-access": "container",
-        "x-ms-client-request-id": "f23cb363-2a43-3647-2702-33cc0333b90f",
-        "x-ms-date": "Thu, 02 Apr 2020 23:44:39 GMT",
-        "x-ms-return-client-request-id": "true",
-        "x-ms-version": "2019-12-12"
->>>>>>> 32e373e2
-      },
-      "RequestBody": null,
-      "StatusCode": 201,
-      "ResponseHeaders": {
-        "Content-Length": "0",
-<<<<<<< HEAD
-        "Date": "Thu, 05 Mar 2020 21:04:38 GMT",
-        "ETag": "\u00220x8D7C148D0D5EEA5\u0022",
-        "Last-Modified": "Thu, 05 Mar 2020 21:04:38 GMT",
-=======
-        "Date": "Thu, 02 Apr 2020 23:44:37 GMT",
-        "ETag": "\u00220x8D7D75FCEA38472\u0022",
-        "Last-Modified": "Thu, 02 Apr 2020 23:44:38 GMT",
->>>>>>> 32e373e2
-        "Server": [
-          "Windows-Azure-Blob/1.0",
-          "Microsoft-HTTPAPI/2.0"
-        ],
-        "x-ms-client-request-id": "f23cb363-2a43-3647-2702-33cc0333b90f",
-<<<<<<< HEAD
-        "x-ms-request-id": "4a111cf1-c01e-0026-4431-f3da23000000",
-        "x-ms-version": "2019-10-10"
-=======
-        "x-ms-request-id": "ad0bf48d-901e-0059-5f48-09ca23000000",
-        "x-ms-version": "2019-12-12"
->>>>>>> 32e373e2
-      },
-      "ResponseBody": []
-    },
-    {
-<<<<<<< HEAD
-      "RequestUri": "https://seanstagetest.blob.core.windows.net/test-container-e55625d9-cd0d-da6a-b244-ab3850f675d3/test-blob-3c793e13-3db2-e875-8236-329b1c1d557c",
-=======
-      "RequestUri": "https://seanmcccanary.blob.core.windows.net/test-container-e55625d9-cd0d-da6a-b244-ab3850f675d3/test-blob-3c793e13-3db2-e875-8236-329b1c1d557c",
->>>>>>> 32e373e2
-      "RequestMethod": "PUT",
-      "RequestHeaders": {
-        "Authorization": "Sanitized",
         "Content-Length": "1024",
-<<<<<<< HEAD
-        "traceparent": "00-86f7b6128f147d41ae94d8008a403fdc-665c914c1eb73048-00",
-        "User-Agent": [
-          "azsdk-net-Storage.Blobs/12.4.0-dev.20200305.1",
-          "(.NET Core 4.6.28325.01; Microsoft Windows 10.0.18363 )"
+        "traceparent": "00-faa56a9cba97b842a0356195f1261f69-922965ed58508f4d-00",
+        "User-Agent": [
+          "azsdk-net-Storage.Blobs/12.5.0-dev.20200402.1",
+          "(.NET Core 4.6.28325.01; Microsoft Windows 10.0.18362 )"
         ],
         "x-ms-blob-type": "BlockBlob",
         "x-ms-client-request-id": "b31fcf0c-9ac2-e0ac-f639-e70fd5858afc",
-        "x-ms-date": "Thu, 05 Mar 2020 21:04:38 GMT",
-        "x-ms-return-client-request-id": "true",
-        "x-ms-version": "2019-10-10"
-=======
-        "traceparent": "00-faa56a9cba97b842a0356195f1261f69-922965ed58508f4d-00",
-        "User-Agent": [
-          "azsdk-net-Storage.Blobs/12.5.0-dev.20200402.1",
-          "(.NET Core 4.6.28325.01; Microsoft Windows 10.0.18362 )"
-        ],
-        "x-ms-blob-type": "BlockBlob",
-        "x-ms-client-request-id": "b31fcf0c-9ac2-e0ac-f639-e70fd5858afc",
-        "x-ms-date": "Thu, 02 Apr 2020 23:44:39 GMT",
-        "x-ms-return-client-request-id": "true",
-        "x-ms-version": "2019-12-12"
->>>>>>> 32e373e2
+        "x-ms-date": "Thu, 02 Apr 2020 23:44:39 GMT",
+        "x-ms-return-client-request-id": "true",
+        "x-ms-version": "2019-12-12"
       },
       "RequestBody": "19PVnbqCj/yKBDpTvdYcfrmhOEa8MCUlPlNwDfesGgmtt/QvXhtUkK98sa0CISusGbTieuUPwKeusF5nEoEF3uoxpgXh7B\u002BdTaiWP393IhwoxPNDyZ8knfdNgK687X4td9LD0Xolyi2URC08eIAnNo1CPk2OwhRLDQkOk2xx4F8qaMittFGiA/nGroVx5yR2JUkgeq8wn7W9d8NxFzfAImTOEhC4eoI7nztUxxOP2iXkl24iUGWw\u002BckT8DyNMOvCBYsho9UUvqrH5dpz3NehLZ2ejX/IntL\u002BHRhGpYpFrW9PkcKHbjZQz9jDWmuKPBzxccKf76Ns\u002BWa5IoW8zRkggjdrJEsVGb9mTb2nBUNmc\u002BD8VDPIpr3L45dbzUuwkwK/o9gzHxjR3FgDOKLmxPQjU6\u002BlwHjmWNt5n0Gzuktztbm76GJrMlTHKnjbxW0b5R6jOHqcC9OJ2Er8un/XHiIMj4LoK9yStyBa3ZYAC5NuXrojEILQ1qrmMQ8XbnjU8AxWzjXrMrpBEYBaQi09ic23jlzFtA6fO7nXAvnNekmnheyJqTxegisA4f4BdpR8qKhBX\u002BAcDzz\u002BtpN7EzDBc5Y3srxBs9\u002BRWQsxxdIPnsQlW1lQixtpi3avi/Ko4m/6Pm1oysPXO/TJsAXU60pq7xjOVbjWcOh7zidGkSfs6HacNoZkptMBTR9kh9sVlJ8rRZza2oy2I86F7fybkarM3MeON7XEBkhEzQiZcekMZTmIGkuLEg7q5hK33rnXZrt0l6oThl3qZj9UlQ2EHbLkeYfCE3deQcq4pFGiDCiPbWZMJNk/\u002BN/bnbMMN3wBZclg02QxFFJEFVbfWuEMR1oXxCimOPjYpYCn53XDUgpOtz\u002BIQjnDXVkUBw6DX53\u002Bz1VZ9XJUWy3Qhy7kii3dgcNMkaOihAUhVGbPkTDqVEXiqRcfaVyX\u002BlsRt7oK3tMrN4ZKN876W0tQOKELhMn85TPoAeAVvRdmtJZHkMxKFnWTo1qqnx126E3MzzG7i3WSFNGHIdzzFnlu44I3ssp\u002BBSIseOFvUkYVchmSSe3mqyghtXz6w/SYn43gPLuaPzWDTckPjxKTI8KLca/CYMyLhzhaFv1Og0Itk9lUjhaLezLkD/wk1xwWjZK6b1FE1T/AVLSDQCk3NMmH4fs5PpSrAPZ93lHQZ7AbRIhrkxTw6L2alDliBzoJrdoynPUg3E/9Dm9ax/ft7\u002B0DZ/yhzKC1l/g9n6pbSfi7czF2nsu7\u002Bmc4bYWlliHGrKRMXqA\u002BaOA5fQX84j2kocR2nlPGdlEhR2yUaF4bEAHXd/MGD\u002BtYfQtQPSDGvxcqlMvALvfNADVSKhczqv\u002BBHm0EJGtJnZLZHiFHdTkwWw==",
       "StatusCode": 201,
       "ResponseHeaders": {
         "Content-Length": "0",
         "Content-MD5": "z\u002BsXmXHamo3VHYaXiUciWw==",
-<<<<<<< HEAD
-        "Date": "Thu, 05 Mar 2020 21:04:38 GMT",
-        "ETag": "\u00220x8D7C148D0E29CA7\u0022",
-        "Last-Modified": "Thu, 05 Mar 2020 21:04:38 GMT",
-=======
         "Date": "Thu, 02 Apr 2020 23:44:37 GMT",
         "ETag": "\u00220x8D7D75FCEB04D8A\u0022",
         "Last-Modified": "Thu, 02 Apr 2020 23:44:38 GMT",
->>>>>>> 32e373e2
         "Server": [
           "Windows-Azure-Blob/1.0",
           "Microsoft-HTTPAPI/2.0"
         ],
         "x-ms-client-request-id": "b31fcf0c-9ac2-e0ac-f639-e70fd5858afc",
         "x-ms-content-crc64": "sW\u002BbPbddfis=",
-<<<<<<< HEAD
-        "x-ms-request-id": "4a111cf4-c01e-0026-4531-f3da23000000",
-        "x-ms-request-server-encrypted": "true",
-        "x-ms-version": "2019-10-10"
-=======
         "x-ms-request-id": "ad0bf492-901e-0059-6248-09ca23000000",
         "x-ms-request-server-encrypted": "true",
         "x-ms-version": "2019-12-12"
->>>>>>> 32e373e2
-      },
-      "ResponseBody": []
-    },
-    {
-<<<<<<< HEAD
-      "RequestUri": "https://seanstagetest.blob.core.windows.net/test-container-e55625d9-cd0d-da6a-b244-ab3850f675d3/test-blob-3c793e13-3db2-e875-8236-329b1c1d557c?comp=snapshot",
-      "RequestMethod": "PUT",
-      "RequestHeaders": {
-        "Authorization": "Sanitized",
-        "traceparent": "00-51941e864662ab4ea8de0a44c3033979-c32e05337620ea48-00",
-        "User-Agent": [
-          "azsdk-net-Storage.Blobs/12.4.0-dev.20200305.1",
-          "(.NET Core 4.6.28325.01; Microsoft Windows 10.0.18363 )"
-        ],
-        "x-ms-client-request-id": "a63b4efa-7d19-ed99-a889-dc5973d23484",
-        "x-ms-date": "Thu, 05 Mar 2020 21:04:38 GMT",
-        "x-ms-return-client-request-id": "true",
-        "x-ms-version": "2019-10-10"
-=======
+      },
+      "ResponseBody": []
+    },
+    {
       "RequestUri": "https://seanmcccanary.blob.core.windows.net/test-container-e55625d9-cd0d-da6a-b244-ab3850f675d3/test-blob-3c793e13-3db2-e875-8236-329b1c1d557c?comp=snapshot",
       "RequestMethod": "PUT",
       "RequestHeaders": {
@@ -156,57 +84,27 @@
         "x-ms-date": "Thu, 02 Apr 2020 23:44:39 GMT",
         "x-ms-return-client-request-id": "true",
         "x-ms-version": "2019-12-12"
->>>>>>> 32e373e2
       },
       "RequestBody": null,
       "StatusCode": 201,
       "ResponseHeaders": {
         "Content-Length": "0",
-<<<<<<< HEAD
-        "Date": "Thu, 05 Mar 2020 21:04:38 GMT",
-        "ETag": "\u00220x8D7C148D0E29CA7\u0022",
-        "Last-Modified": "Thu, 05 Mar 2020 21:04:38 GMT",
-=======
         "Date": "Thu, 02 Apr 2020 23:44:37 GMT",
         "ETag": "\u00220x8D7D75FCEB04D8A\u0022",
         "Last-Modified": "Thu, 02 Apr 2020 23:44:38 GMT",
->>>>>>> 32e373e2
         "Server": [
           "Windows-Azure-Blob/1.0",
           "Microsoft-HTTPAPI/2.0"
         ],
         "x-ms-client-request-id": "a63b4efa-7d19-ed99-a889-dc5973d23484",
-<<<<<<< HEAD
-        "x-ms-request-id": "4a111cf6-c01e-0026-4731-f3da23000000",
-        "x-ms-request-server-encrypted": "false",
-        "x-ms-snapshot": "2020-03-05T21:04:38.3342996Z",
-        "x-ms-version": "2019-10-10"
-=======
         "x-ms-request-id": "ad0bf498-901e-0059-6848-09ca23000000",
         "x-ms-request-server-encrypted": "false",
         "x-ms-snapshot": "2020-04-02T23:44:38.6560750Z",
         "x-ms-version": "2019-12-12"
->>>>>>> 32e373e2
-      },
-      "ResponseBody": []
-    },
-    {
-<<<<<<< HEAD
-      "RequestUri": "https://seanstagetest.blob.core.windows.net/test-container-e55625d9-cd0d-da6a-b244-ab3850f675d3/test-blob-3c793e13-3db2-e875-8236-329b1c1d557c",
-      "RequestMethod": "DELETE",
-      "RequestHeaders": {
-        "Authorization": "Sanitized",
-        "traceparent": "00-89f545ab2b216d4aa7401726a4a0a015-a7da414a895f4743-00",
-        "User-Agent": [
-          "azsdk-net-Storage.Blobs/12.4.0-dev.20200305.1",
-          "(.NET Core 4.6.28325.01; Microsoft Windows 10.0.18363 )"
-        ],
-        "x-ms-client-request-id": "8615e18c-e449-a4e2-36a1-36b64f9550b8",
-        "x-ms-date": "Thu, 05 Mar 2020 21:04:38 GMT",
-        "x-ms-delete-snapshots": "only",
-        "x-ms-return-client-request-id": "true",
-        "x-ms-version": "2019-10-10"
-=======
+      },
+      "ResponseBody": []
+    },
+    {
       "RequestUri": "https://seanmcccanary.blob.core.windows.net/test-container-e55625d9-cd0d-da6a-b244-ab3850f675d3/test-blob-3c793e13-3db2-e875-8236-329b1c1d557c",
       "RequestMethod": "DELETE",
       "RequestHeaders": {
@@ -221,49 +119,24 @@
         "x-ms-delete-snapshots": "only",
         "x-ms-return-client-request-id": "true",
         "x-ms-version": "2019-12-12"
->>>>>>> 32e373e2
       },
       "RequestBody": null,
       "StatusCode": 202,
       "ResponseHeaders": {
         "Content-Length": "0",
-<<<<<<< HEAD
-        "Date": "Thu, 05 Mar 2020 21:04:38 GMT",
-=======
-        "Date": "Thu, 02 Apr 2020 23:44:37 GMT",
->>>>>>> 32e373e2
+        "Date": "Thu, 02 Apr 2020 23:44:37 GMT",
         "Server": [
           "Windows-Azure-Blob/1.0",
           "Microsoft-HTTPAPI/2.0"
         ],
         "x-ms-client-request-id": "8615e18c-e449-a4e2-36a1-36b64f9550b8",
         "x-ms-delete-type-permanent": "true",
-<<<<<<< HEAD
-        "x-ms-request-id": "4a111cf9-c01e-0026-4a31-f3da23000000",
-        "x-ms-version": "2019-10-10"
-=======
         "x-ms-request-id": "ad0bf499-901e-0059-6948-09ca23000000",
         "x-ms-version": "2019-12-12"
->>>>>>> 32e373e2
-      },
-      "ResponseBody": []
-    },
-    {
-<<<<<<< HEAD
-      "RequestUri": "https://seanstagetest.blob.core.windows.net/test-container-e55625d9-cd0d-da6a-b244-ab3850f675d3/test-blob-3c793e13-3db2-e875-8236-329b1c1d557c",
-      "RequestMethod": "HEAD",
-      "RequestHeaders": {
-        "Authorization": "Sanitized",
-        "traceparent": "00-585af003d923fa4bb2de1ab6645d35de-3529a4b9afe4004b-00",
-        "User-Agent": [
-          "azsdk-net-Storage.Blobs/12.4.0-dev.20200305.1",
-          "(.NET Core 4.6.28325.01; Microsoft Windows 10.0.18363 )"
-        ],
-        "x-ms-client-request-id": "91cccf35-adbd-083a-deee-dfa40fdc914b",
-        "x-ms-date": "Thu, 05 Mar 2020 21:04:38 GMT",
-        "x-ms-return-client-request-id": "true",
-        "x-ms-version": "2019-10-10"
-=======
+      },
+      "ResponseBody": []
+    },
+    {
       "RequestUri": "https://seanmcccanary.blob.core.windows.net/test-container-e55625d9-cd0d-da6a-b244-ab3850f675d3/test-blob-3c793e13-3db2-e875-8236-329b1c1d557c",
       "RequestMethod": "HEAD",
       "RequestHeaders": {
@@ -277,7 +150,6 @@
         "x-ms-date": "Thu, 02 Apr 2020 23:44:39 GMT",
         "x-ms-return-client-request-id": "true",
         "x-ms-version": "2019-12-12"
->>>>>>> 32e373e2
       },
       "RequestBody": null,
       "StatusCode": 200,
@@ -286,15 +158,9 @@
         "Content-Length": "1024",
         "Content-MD5": "z\u002BsXmXHamo3VHYaXiUciWw==",
         "Content-Type": "application/octet-stream",
-<<<<<<< HEAD
-        "Date": "Thu, 05 Mar 2020 21:04:38 GMT",
-        "ETag": "\u00220x8D7C148D0E29CA7\u0022",
-        "Last-Modified": "Thu, 05 Mar 2020 21:04:38 GMT",
-=======
         "Date": "Thu, 02 Apr 2020 23:44:38 GMT",
         "ETag": "\u00220x8D7D75FCEB04D8A\u0022",
         "Last-Modified": "Thu, 02 Apr 2020 23:44:38 GMT",
->>>>>>> 32e373e2
         "Server": [
           "Windows-Azure-Blob/1.0",
           "Microsoft-HTTPAPI/2.0"
@@ -303,40 +169,16 @@
         "x-ms-access-tier-inferred": "true",
         "x-ms-blob-type": "BlockBlob",
         "x-ms-client-request-id": "91cccf35-adbd-083a-deee-dfa40fdc914b",
-<<<<<<< HEAD
-        "x-ms-creation-time": "Thu, 05 Mar 2020 21:04:38 GMT",
-        "x-ms-lease-state": "available",
-        "x-ms-lease-status": "unlocked",
-        "x-ms-request-id": "4a111cfa-c01e-0026-4b31-f3da23000000",
-        "x-ms-server-encrypted": "true",
-        "x-ms-version": "2019-10-10"
-=======
         "x-ms-creation-time": "Thu, 02 Apr 2020 23:44:38 GMT",
         "x-ms-lease-state": "available",
         "x-ms-lease-status": "unlocked",
         "x-ms-request-id": "ad0bf49d-901e-0059-6c48-09ca23000000",
         "x-ms-server-encrypted": "true",
         "x-ms-version": "2019-12-12"
->>>>>>> 32e373e2
-      },
-      "ResponseBody": []
-    },
-    {
-<<<<<<< HEAD
-      "RequestUri": "https://seanstagetest.blob.core.windows.net/test-container-e55625d9-cd0d-da6a-b244-ab3850f675d3?restype=container",
-      "RequestMethod": "DELETE",
-      "RequestHeaders": {
-        "Authorization": "Sanitized",
-        "traceparent": "00-80258f358bf31c4a849b81a67398d4c6-5267a7033d1bee4f-00",
-        "User-Agent": [
-          "azsdk-net-Storage.Blobs/12.4.0-dev.20200305.1",
-          "(.NET Core 4.6.28325.01; Microsoft Windows 10.0.18363 )"
-        ],
-        "x-ms-client-request-id": "7f814733-bec8-18fa-5bfe-ec68b71ca5de",
-        "x-ms-date": "Thu, 05 Mar 2020 21:04:38 GMT",
-        "x-ms-return-client-request-id": "true",
-        "x-ms-version": "2019-10-10"
-=======
+      },
+      "ResponseBody": []
+    },
+    {
       "RequestUri": "https://seanmcccanary.blob.core.windows.net/test-container-e55625d9-cd0d-da6a-b244-ab3850f675d3?restype=container",
       "RequestMethod": "DELETE",
       "RequestHeaders": {
@@ -350,39 +192,25 @@
         "x-ms-date": "Thu, 02 Apr 2020 23:44:39 GMT",
         "x-ms-return-client-request-id": "true",
         "x-ms-version": "2019-12-12"
->>>>>>> 32e373e2
       },
       "RequestBody": null,
       "StatusCode": 202,
       "ResponseHeaders": {
         "Content-Length": "0",
-<<<<<<< HEAD
-        "Date": "Thu, 05 Mar 2020 21:04:38 GMT",
-=======
         "Date": "Thu, 02 Apr 2020 23:44:38 GMT",
->>>>>>> 32e373e2
         "Server": [
           "Windows-Azure-Blob/1.0",
           "Microsoft-HTTPAPI/2.0"
         ],
         "x-ms-client-request-id": "7f814733-bec8-18fa-5bfe-ec68b71ca5de",
-<<<<<<< HEAD
-        "x-ms-request-id": "4a111cfc-c01e-0026-4c31-f3da23000000",
-        "x-ms-version": "2019-10-10"
-=======
         "x-ms-request-id": "ad0bf4a2-901e-0059-7048-09ca23000000",
         "x-ms-version": "2019-12-12"
->>>>>>> 32e373e2
       },
       "ResponseBody": []
     }
   ],
   "Variables": {
     "RandomSeed": "1084855535",
-<<<<<<< HEAD
-    "Storage_TestConfigDefault": "ProductionTenant\nseanstagetest\nU2FuaXRpemVk\nhttps://seanstagetest.blob.core.windows.net\nhttp://seanstagetest.file.core.windows.net\nhttp://seanstagetest.queue.core.windows.net\nhttp://seanstagetest.table.core.windows.net\n\n\n\n\nhttp://seanstagetest-secondary.blob.core.windows.net\nhttp://seanstagetest-secondary.file.core.windows.net\nhttp://seanstagetest-secondary.queue.core.windows.net\nhttp://seanstagetest-secondary.table.core.windows.net\n\nSanitized\n\n\nCloud\nBlobEndpoint=https://seanstagetest.blob.core.windows.net/;QueueEndpoint=http://seanstagetest.queue.core.windows.net/;FileEndpoint=http://seanstagetest.file.core.windows.net/;BlobSecondaryEndpoint=http://seanstagetest-secondary.blob.core.windows.net/;QueueSecondaryEndpoint=http://seanstagetest-secondary.queue.core.windows.net/;FileSecondaryEndpoint=http://seanstagetest-secondary.file.core.windows.net/;AccountName=seanstagetest;AccountKey=Sanitized\nseanscope1"
-=======
     "Storage_TestConfigDefault": "ProductionTenant\nseanmcccanary\nU2FuaXRpemVk\nhttps://seanmcccanary.blob.core.windows.net\nhttps://seanmcccanary.file.core.windows.net\nhttps://seanmcccanary.queue.core.windows.net\nhttps://seanmcccanary.table.core.windows.net\n\n\n\n\nhttps://seanmcccanary-secondary.blob.core.windows.net\nhttps://seanmcccanary-secondary.file.core.windows.net\nhttps://seanmcccanary-secondary.queue.core.windows.net\nhttps://seanmcccanary-secondary.table.core.windows.net\n\nSanitized\n\n\nCloud\nBlobEndpoint=https://seanmcccanary.blob.core.windows.net/;QueueEndpoint=https://seanmcccanary.queue.core.windows.net/;FileEndpoint=https://seanmcccanary.file.core.windows.net/;BlobSecondaryEndpoint=https://seanmcccanary-secondary.blob.core.windows.net/;QueueSecondaryEndpoint=https://seanmcccanary-secondary.queue.core.windows.net/;FileSecondaryEndpoint=https://seanmcccanary-secondary.file.core.windows.net/;AccountName=seanmcccanary;AccountKey=Sanitized\nseanscope1"
->>>>>>> 32e373e2
   }
 }