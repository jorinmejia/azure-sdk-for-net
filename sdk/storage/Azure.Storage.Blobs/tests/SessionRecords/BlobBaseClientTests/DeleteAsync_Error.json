{
  "Entries": [
    {
<<<<<<< HEAD
      "RequestUri": "https://seanstagetest.blob.core.windows.net/test-container-6176631f-30aa-efa4-02e8-60d9a2aa96f1?restype=container",
      "RequestMethod": "PUT",
      "RequestHeaders": {
        "Authorization": "Sanitized",
        "traceparent": "00-2e32f959fbd31a4ba4ac79cca56469fc-3d563453a73fdc43-00",
        "User-Agent": [
          "azsdk-net-Storage.Blobs/12.4.0-dev.20200305.1",
          "(.NET Core 4.6.28325.01; Microsoft Windows 10.0.18363 )"
        ],
        "x-ms-blob-public-access": "container",
        "x-ms-client-request-id": "fb34d777-5b7f-e98e-e6fa-177c570b6c20",
        "x-ms-date": "Thu, 05 Mar 2020 20:55:39 GMT",
        "x-ms-return-client-request-id": "true",
        "x-ms-version": "2019-10-10"
=======
      "RequestUri": "https://seanmcccanary.blob.core.windows.net/test-container-6176631f-30aa-efa4-02e8-60d9a2aa96f1?restype=container",
      "RequestMethod": "PUT",
      "RequestHeaders": {
        "Authorization": "Sanitized",
        "traceparent": "00-594572ee1ee7df4996a020b6a7d41179-fd9af526b76e2640-00",
        "User-Agent": [
          "azsdk-net-Storage.Blobs/12.5.0-dev.20200402.1",
          "(.NET Core 4.6.28325.01; Microsoft Windows 10.0.18362 )"
        ],
        "x-ms-blob-public-access": "container",
        "x-ms-client-request-id": "fb34d777-5b7f-e98e-e6fa-177c570b6c20",
        "x-ms-date": "Thu, 02 Apr 2020 23:42:01 GMT",
        "x-ms-return-client-request-id": "true",
        "x-ms-version": "2019-12-12"
>>>>>>> 32e373e2
      },
      "RequestBody": null,
      "StatusCode": 201,
      "ResponseHeaders": {
        "Content-Length": "0",
<<<<<<< HEAD
        "Date": "Thu, 05 Mar 2020 20:55:39 GMT",
        "ETag": "\u00220x8D7C14790143D0C\u0022",
        "Last-Modified": "Thu, 05 Mar 2020 20:55:40 GMT",
=======
        "Date": "Thu, 02 Apr 2020 23:42:00 GMT",
        "ETag": "\u00220x8D7D75F70E45839\u0022",
        "Last-Modified": "Thu, 02 Apr 2020 23:42:01 GMT",
>>>>>>> 32e373e2
        "Server": [
          "Windows-Azure-Blob/1.0",
          "Microsoft-HTTPAPI/2.0"
        ],
        "x-ms-client-request-id": "fb34d777-5b7f-e98e-e6fa-177c570b6c20",
<<<<<<< HEAD
        "x-ms-request-id": "6af9c647-f01e-0012-1330-f3e9eb000000",
        "x-ms-version": "2019-10-10"
=======
        "x-ms-request-id": "8f6c4e0e-301e-0032-4f48-094dd7000000",
        "x-ms-version": "2019-12-12"
>>>>>>> 32e373e2
      },
      "ResponseBody": []
    },
    {
<<<<<<< HEAD
      "RequestUri": "https://seanstagetest.blob.core.windows.net/test-container-6176631f-30aa-efa4-02e8-60d9a2aa96f1/test-blob-1b668259-10e6-229a-0d4a-228714ade511",
      "RequestMethod": "DELETE",
      "RequestHeaders": {
        "Authorization": "Sanitized",
        "traceparent": "00-65ed96498a58f34297e0ec76605fbc6b-428aa6597c42d243-00",
        "User-Agent": [
          "azsdk-net-Storage.Blobs/12.4.0-dev.20200305.1",
          "(.NET Core 4.6.28325.01; Microsoft Windows 10.0.18363 )"
        ],
        "x-ms-client-request-id": "869dfbb6-fe8a-66d6-3d11-ee343806d539",
        "x-ms-date": "Thu, 05 Mar 2020 20:55:40 GMT",
        "x-ms-return-client-request-id": "true",
        "x-ms-version": "2019-10-10"
=======
      "RequestUri": "https://seanmcccanary.blob.core.windows.net/test-container-6176631f-30aa-efa4-02e8-60d9a2aa96f1/test-blob-1b668259-10e6-229a-0d4a-228714ade511",
      "RequestMethod": "DELETE",
      "RequestHeaders": {
        "Authorization": "Sanitized",
        "traceparent": "00-9a5b831758419e4e99d0243fbcf324b0-a546112bfd875841-00",
        "User-Agent": [
          "azsdk-net-Storage.Blobs/12.5.0-dev.20200402.1",
          "(.NET Core 4.6.28325.01; Microsoft Windows 10.0.18362 )"
        ],
        "x-ms-client-request-id": "869dfbb6-fe8a-66d6-3d11-ee343806d539",
        "x-ms-date": "Thu, 02 Apr 2020 23:42:02 GMT",
        "x-ms-return-client-request-id": "true",
        "x-ms-version": "2019-12-12"
>>>>>>> 32e373e2
      },
      "RequestBody": null,
      "StatusCode": 404,
      "ResponseHeaders": {
        "Content-Length": "215",
        "Content-Type": "application/xml",
<<<<<<< HEAD
        "Date": "Thu, 05 Mar 2020 20:55:39 GMT",
=======
        "Date": "Thu, 02 Apr 2020 23:42:00 GMT",
>>>>>>> 32e373e2
        "Server": [
          "Windows-Azure-Blob/1.0",
          "Microsoft-HTTPAPI/2.0"
        ],
        "x-ms-client-request-id": "869dfbb6-fe8a-66d6-3d11-ee343806d539",
        "x-ms-error-code": "BlobNotFound",
<<<<<<< HEAD
        "x-ms-request-id": "6af9c64a-f01e-0012-1430-f3e9eb000000",
        "x-ms-version": "2019-10-10"
      },
      "ResponseBody": [
        "\uFEFF\u003C?xml version=\u00221.0\u0022 encoding=\u0022utf-8\u0022?\u003E\u003CError\u003E\u003CCode\u003EBlobNotFound\u003C/Code\u003E\u003CMessage\u003EThe specified blob does not exist.\n",
        "RequestId:6af9c64a-f01e-0012-1430-f3e9eb000000\n",
        "Time:2020-03-05T20:55:40.1508746Z\u003C/Message\u003E\u003C/Error\u003E"
      ]
    },
    {
      "RequestUri": "https://seanstagetest.blob.core.windows.net/test-container-6176631f-30aa-efa4-02e8-60d9a2aa96f1?restype=container",
      "RequestMethod": "DELETE",
      "RequestHeaders": {
        "Authorization": "Sanitized",
        "traceparent": "00-fecedf6bb8f0f94db55492850e6571d1-6dc3a42c82e5214a-00",
        "User-Agent": [
          "azsdk-net-Storage.Blobs/12.4.0-dev.20200305.1",
          "(.NET Core 4.6.28325.01; Microsoft Windows 10.0.18363 )"
        ],
        "x-ms-client-request-id": "19d0ef76-5e0f-cf86-ccfc-8d65ac3efe73",
        "x-ms-date": "Thu, 05 Mar 2020 20:55:40 GMT",
        "x-ms-return-client-request-id": "true",
        "x-ms-version": "2019-10-10"
=======
        "x-ms-request-id": "8f6c4e13-301e-0032-5248-094dd7000000",
        "x-ms-version": "2019-12-12"
      },
      "ResponseBody": [
        "\uFEFF\u003C?xml version=\u00221.0\u0022 encoding=\u0022utf-8\u0022?\u003E\u003CError\u003E\u003CCode\u003EBlobNotFound\u003C/Code\u003E\u003CMessage\u003EThe specified blob does not exist.\n",
        "RequestId:8f6c4e13-301e-0032-5248-094dd7000000\n",
        "Time:2020-04-02T23:42:01.2943064Z\u003C/Message\u003E\u003C/Error\u003E"
      ]
    },
    {
      "RequestUri": "https://seanmcccanary.blob.core.windows.net/test-container-6176631f-30aa-efa4-02e8-60d9a2aa96f1?restype=container",
      "RequestMethod": "DELETE",
      "RequestHeaders": {
        "Authorization": "Sanitized",
        "traceparent": "00-4bbc1a17b67a5c479219b7ef9f7869dd-f6099137009b7249-00",
        "User-Agent": [
          "azsdk-net-Storage.Blobs/12.5.0-dev.20200402.1",
          "(.NET Core 4.6.28325.01; Microsoft Windows 10.0.18362 )"
        ],
        "x-ms-client-request-id": "19d0ef76-5e0f-cf86-ccfc-8d65ac3efe73",
        "x-ms-date": "Thu, 02 Apr 2020 23:42:02 GMT",
        "x-ms-return-client-request-id": "true",
        "x-ms-version": "2019-12-12"
>>>>>>> 32e373e2
      },
      "RequestBody": null,
      "StatusCode": 202,
      "ResponseHeaders": {
        "Content-Length": "0",
<<<<<<< HEAD
        "Date": "Thu, 05 Mar 2020 20:55:39 GMT",
=======
        "Date": "Thu, 02 Apr 2020 23:42:00 GMT",
>>>>>>> 32e373e2
        "Server": [
          "Windows-Azure-Blob/1.0",
          "Microsoft-HTTPAPI/2.0"
        ],
        "x-ms-client-request-id": "19d0ef76-5e0f-cf86-ccfc-8d65ac3efe73",
<<<<<<< HEAD
        "x-ms-request-id": "6af9c64c-f01e-0012-1630-f3e9eb000000",
        "x-ms-version": "2019-10-10"
=======
        "x-ms-request-id": "8f6c4e1b-301e-0032-5948-094dd7000000",
        "x-ms-version": "2019-12-12"
>>>>>>> 32e373e2
      },
      "ResponseBody": []
    }
  ],
  "Variables": {
    "RandomSeed": "735469978",
<<<<<<< HEAD
    "Storage_TestConfigDefault": "ProductionTenant\nseanstagetest\nU2FuaXRpemVk\nhttps://seanstagetest.blob.core.windows.net\nhttp://seanstagetest.file.core.windows.net\nhttp://seanstagetest.queue.core.windows.net\nhttp://seanstagetest.table.core.windows.net\n\n\n\n\nhttp://seanstagetest-secondary.blob.core.windows.net\nhttp://seanstagetest-secondary.file.core.windows.net\nhttp://seanstagetest-secondary.queue.core.windows.net\nhttp://seanstagetest-secondary.table.core.windows.net\n\nSanitized\n\n\nCloud\nBlobEndpoint=https://seanstagetest.blob.core.windows.net/;QueueEndpoint=http://seanstagetest.queue.core.windows.net/;FileEndpoint=http://seanstagetest.file.core.windows.net/;BlobSecondaryEndpoint=http://seanstagetest-secondary.blob.core.windows.net/;QueueSecondaryEndpoint=http://seanstagetest-secondary.queue.core.windows.net/;FileSecondaryEndpoint=http://seanstagetest-secondary.file.core.windows.net/;AccountName=seanstagetest;AccountKey=Sanitized\nseanscope1"
=======
    "Storage_TestConfigDefault": "ProductionTenant\nseanmcccanary\nU2FuaXRpemVk\nhttps://seanmcccanary.blob.core.windows.net\nhttps://seanmcccanary.file.core.windows.net\nhttps://seanmcccanary.queue.core.windows.net\nhttps://seanmcccanary.table.core.windows.net\n\n\n\n\nhttps://seanmcccanary-secondary.blob.core.windows.net\nhttps://seanmcccanary-secondary.file.core.windows.net\nhttps://seanmcccanary-secondary.queue.core.windows.net\nhttps://seanmcccanary-secondary.table.core.windows.net\n\nSanitized\n\n\nCloud\nBlobEndpoint=https://seanmcccanary.blob.core.windows.net/;QueueEndpoint=https://seanmcccanary.queue.core.windows.net/;FileEndpoint=https://seanmcccanary.file.core.windows.net/;BlobSecondaryEndpoint=https://seanmcccanary-secondary.blob.core.windows.net/;QueueSecondaryEndpoint=https://seanmcccanary-secondary.queue.core.windows.net/;FileSecondaryEndpoint=https://seanmcccanary-secondary.file.core.windows.net/;AccountName=seanmcccanary;AccountKey=Sanitized\nseanscope1"
>>>>>>> 32e373e2
  }
}<|MERGE_RESOLUTION|>--- conflicted
+++ resolved
@@ -1,22 +1,6 @@
 {
   "Entries": [
     {
-<<<<<<< HEAD
-      "RequestUri": "https://seanstagetest.blob.core.windows.net/test-container-6176631f-30aa-efa4-02e8-60d9a2aa96f1?restype=container",
-      "RequestMethod": "PUT",
-      "RequestHeaders": {
-        "Authorization": "Sanitized",
-        "traceparent": "00-2e32f959fbd31a4ba4ac79cca56469fc-3d563453a73fdc43-00",
-        "User-Agent": [
-          "azsdk-net-Storage.Blobs/12.4.0-dev.20200305.1",
-          "(.NET Core 4.6.28325.01; Microsoft Windows 10.0.18363 )"
-        ],
-        "x-ms-blob-public-access": "container",
-        "x-ms-client-request-id": "fb34d777-5b7f-e98e-e6fa-177c570b6c20",
-        "x-ms-date": "Thu, 05 Mar 2020 20:55:39 GMT",
-        "x-ms-return-client-request-id": "true",
-        "x-ms-version": "2019-10-10"
-=======
       "RequestUri": "https://seanmcccanary.blob.core.windows.net/test-container-6176631f-30aa-efa4-02e8-60d9a2aa96f1?restype=container",
       "RequestMethod": "PUT",
       "RequestHeaders": {
@@ -31,52 +15,25 @@
         "x-ms-date": "Thu, 02 Apr 2020 23:42:01 GMT",
         "x-ms-return-client-request-id": "true",
         "x-ms-version": "2019-12-12"
->>>>>>> 32e373e2
       },
       "RequestBody": null,
       "StatusCode": 201,
       "ResponseHeaders": {
         "Content-Length": "0",
-<<<<<<< HEAD
-        "Date": "Thu, 05 Mar 2020 20:55:39 GMT",
-        "ETag": "\u00220x8D7C14790143D0C\u0022",
-        "Last-Modified": "Thu, 05 Mar 2020 20:55:40 GMT",
-=======
         "Date": "Thu, 02 Apr 2020 23:42:00 GMT",
         "ETag": "\u00220x8D7D75F70E45839\u0022",
         "Last-Modified": "Thu, 02 Apr 2020 23:42:01 GMT",
->>>>>>> 32e373e2
         "Server": [
           "Windows-Azure-Blob/1.0",
           "Microsoft-HTTPAPI/2.0"
         ],
         "x-ms-client-request-id": "fb34d777-5b7f-e98e-e6fa-177c570b6c20",
-<<<<<<< HEAD
-        "x-ms-request-id": "6af9c647-f01e-0012-1330-f3e9eb000000",
-        "x-ms-version": "2019-10-10"
-=======
         "x-ms-request-id": "8f6c4e0e-301e-0032-4f48-094dd7000000",
         "x-ms-version": "2019-12-12"
->>>>>>> 32e373e2
       },
       "ResponseBody": []
     },
     {
-<<<<<<< HEAD
-      "RequestUri": "https://seanstagetest.blob.core.windows.net/test-container-6176631f-30aa-efa4-02e8-60d9a2aa96f1/test-blob-1b668259-10e6-229a-0d4a-228714ade511",
-      "RequestMethod": "DELETE",
-      "RequestHeaders": {
-        "Authorization": "Sanitized",
-        "traceparent": "00-65ed96498a58f34297e0ec76605fbc6b-428aa6597c42d243-00",
-        "User-Agent": [
-          "azsdk-net-Storage.Blobs/12.4.0-dev.20200305.1",
-          "(.NET Core 4.6.28325.01; Microsoft Windows 10.0.18363 )"
-        ],
-        "x-ms-client-request-id": "869dfbb6-fe8a-66d6-3d11-ee343806d539",
-        "x-ms-date": "Thu, 05 Mar 2020 20:55:40 GMT",
-        "x-ms-return-client-request-id": "true",
-        "x-ms-version": "2019-10-10"
-=======
       "RequestUri": "https://seanmcccanary.blob.core.windows.net/test-container-6176631f-30aa-efa4-02e8-60d9a2aa96f1/test-blob-1b668259-10e6-229a-0d4a-228714ade511",
       "RequestMethod": "DELETE",
       "RequestHeaders": {
@@ -90,49 +47,19 @@
         "x-ms-date": "Thu, 02 Apr 2020 23:42:02 GMT",
         "x-ms-return-client-request-id": "true",
         "x-ms-version": "2019-12-12"
->>>>>>> 32e373e2
       },
       "RequestBody": null,
       "StatusCode": 404,
       "ResponseHeaders": {
         "Content-Length": "215",
         "Content-Type": "application/xml",
-<<<<<<< HEAD
-        "Date": "Thu, 05 Mar 2020 20:55:39 GMT",
-=======
         "Date": "Thu, 02 Apr 2020 23:42:00 GMT",
->>>>>>> 32e373e2
         "Server": [
           "Windows-Azure-Blob/1.0",
           "Microsoft-HTTPAPI/2.0"
         ],
         "x-ms-client-request-id": "869dfbb6-fe8a-66d6-3d11-ee343806d539",
         "x-ms-error-code": "BlobNotFound",
-<<<<<<< HEAD
-        "x-ms-request-id": "6af9c64a-f01e-0012-1430-f3e9eb000000",
-        "x-ms-version": "2019-10-10"
-      },
-      "ResponseBody": [
-        "\uFEFF\u003C?xml version=\u00221.0\u0022 encoding=\u0022utf-8\u0022?\u003E\u003CError\u003E\u003CCode\u003EBlobNotFound\u003C/Code\u003E\u003CMessage\u003EThe specified blob does not exist.\n",
-        "RequestId:6af9c64a-f01e-0012-1430-f3e9eb000000\n",
-        "Time:2020-03-05T20:55:40.1508746Z\u003C/Message\u003E\u003C/Error\u003E"
-      ]
-    },
-    {
-      "RequestUri": "https://seanstagetest.blob.core.windows.net/test-container-6176631f-30aa-efa4-02e8-60d9a2aa96f1?restype=container",
-      "RequestMethod": "DELETE",
-      "RequestHeaders": {
-        "Authorization": "Sanitized",
-        "traceparent": "00-fecedf6bb8f0f94db55492850e6571d1-6dc3a42c82e5214a-00",
-        "User-Agent": [
-          "azsdk-net-Storage.Blobs/12.4.0-dev.20200305.1",
-          "(.NET Core 4.6.28325.01; Microsoft Windows 10.0.18363 )"
-        ],
-        "x-ms-client-request-id": "19d0ef76-5e0f-cf86-ccfc-8d65ac3efe73",
-        "x-ms-date": "Thu, 05 Mar 2020 20:55:40 GMT",
-        "x-ms-return-client-request-id": "true",
-        "x-ms-version": "2019-10-10"
-=======
         "x-ms-request-id": "8f6c4e13-301e-0032-5248-094dd7000000",
         "x-ms-version": "2019-12-12"
       },
@@ -156,39 +83,25 @@
         "x-ms-date": "Thu, 02 Apr 2020 23:42:02 GMT",
         "x-ms-return-client-request-id": "true",
         "x-ms-version": "2019-12-12"
->>>>>>> 32e373e2
       },
       "RequestBody": null,
       "StatusCode": 202,
       "ResponseHeaders": {
         "Content-Length": "0",
-<<<<<<< HEAD
-        "Date": "Thu, 05 Mar 2020 20:55:39 GMT",
-=======
         "Date": "Thu, 02 Apr 2020 23:42:00 GMT",
->>>>>>> 32e373e2
         "Server": [
           "Windows-Azure-Blob/1.0",
           "Microsoft-HTTPAPI/2.0"
         ],
         "x-ms-client-request-id": "19d0ef76-5e0f-cf86-ccfc-8d65ac3efe73",
-<<<<<<< HEAD
-        "x-ms-request-id": "6af9c64c-f01e-0012-1630-f3e9eb000000",
-        "x-ms-version": "2019-10-10"
-=======
         "x-ms-request-id": "8f6c4e1b-301e-0032-5948-094dd7000000",
         "x-ms-version": "2019-12-12"
->>>>>>> 32e373e2
       },
       "ResponseBody": []
     }
   ],
   "Variables": {
     "RandomSeed": "735469978",
-<<<<<<< HEAD
-    "Storage_TestConfigDefault": "ProductionTenant\nseanstagetest\nU2FuaXRpemVk\nhttps://seanstagetest.blob.core.windows.net\nhttp://seanstagetest.file.core.windows.net\nhttp://seanstagetest.queue.core.windows.net\nhttp://seanstagetest.table.core.windows.net\n\n\n\n\nhttp://seanstagetest-secondary.blob.core.windows.net\nhttp://seanstagetest-secondary.file.core.windows.net\nhttp://seanstagetest-secondary.queue.core.windows.net\nhttp://seanstagetest-secondary.table.core.windows.net\n\nSanitized\n\n\nCloud\nBlobEndpoint=https://seanstagetest.blob.core.windows.net/;QueueEndpoint=http://seanstagetest.queue.core.windows.net/;FileEndpoint=http://seanstagetest.file.core.windows.net/;BlobSecondaryEndpoint=http://seanstagetest-secondary.blob.core.windows.net/;QueueSecondaryEndpoint=http://seanstagetest-secondary.queue.core.windows.net/;FileSecondaryEndpoint=http://seanstagetest-secondary.file.core.windows.net/;AccountName=seanstagetest;AccountKey=Sanitized\nseanscope1"
-=======
     "Storage_TestConfigDefault": "ProductionTenant\nseanmcccanary\nU2FuaXRpemVk\nhttps://seanmcccanary.blob.core.windows.net\nhttps://seanmcccanary.file.core.windows.net\nhttps://seanmcccanary.queue.core.windows.net\nhttps://seanmcccanary.table.core.windows.net\n\n\n\n\nhttps://seanmcccanary-secondary.blob.core.windows.net\nhttps://seanmcccanary-secondary.file.core.windows.net\nhttps://seanmcccanary-secondary.queue.core.windows.net\nhttps://seanmcccanary-secondary.table.core.windows.net\n\nSanitized\n\n\nCloud\nBlobEndpoint=https://seanmcccanary.blob.core.windows.net/;QueueEndpoint=https://seanmcccanary.queue.core.windows.net/;FileEndpoint=https://seanmcccanary.file.core.windows.net/;BlobSecondaryEndpoint=https://seanmcccanary-secondary.blob.core.windows.net/;QueueSecondaryEndpoint=https://seanmcccanary-secondary.queue.core.windows.net/;FileSecondaryEndpoint=https://seanmcccanary-secondary.file.core.windows.net/;AccountName=seanmcccanary;AccountKey=Sanitized\nseanscope1"
->>>>>>> 32e373e2
   }
 }