{
  "Entries": [
    {
<<<<<<< HEAD
      "RequestUri": "https://seanstagetest.blob.core.windows.net/test-container-fff76f78-0807-06a6-c93c-f8823e241981?restype=container",
      "RequestMethod": "PUT",
      "RequestHeaders": {
        "Authorization": "Sanitized",
        "traceparent": "00-e0b6c05f08d00c4e944901cc85dd99d0-de163a3aa2116d4c-00",
        "User-Agent": [
          "azsdk-net-Storage.Blobs/12.4.0-dev.20200305.1",
          "(.NET Core 4.6.28325.01; Microsoft Windows 10.0.18363 )"
        ],
        "x-ms-blob-public-access": "container",
        "x-ms-client-request-id": "14c7e342-ab79-8c6e-391a-b4555512176c",
        "x-ms-date": "Thu, 05 Mar 2020 20:56:53 GMT",
        "x-ms-return-client-request-id": "true",
        "x-ms-version": "2019-10-10"
=======
      "RequestUri": "https://seanmcccanary.blob.core.windows.net/test-container-fff76f78-0807-06a6-c93c-f8823e241981?restype=container",
      "RequestMethod": "PUT",
      "RequestHeaders": {
        "Authorization": "Sanitized",
        "traceparent": "00-9b889269f202ef44bd846a7ecab84103-7f0fd731f3d2154b-00",
        "User-Agent": [
          "azsdk-net-Storage.Blobs/12.5.0-dev.20200402.1",
          "(.NET Core 4.6.28325.01; Microsoft Windows 10.0.18362 )"
        ],
        "x-ms-blob-public-access": "container",
        "x-ms-client-request-id": "14c7e342-ab79-8c6e-391a-b4555512176c",
        "x-ms-date": "Thu, 02 Apr 2020 23:43:14 GMT",
        "x-ms-return-client-request-id": "true",
        "x-ms-version": "2019-12-12"
>>>>>>> 32e373e2
      },
      "RequestBody": null,
      "StatusCode": 201,
      "ResponseHeaders": {
        "Content-Length": "0",
<<<<<<< HEAD
        "Date": "Thu, 05 Mar 2020 20:56:53 GMT",
        "ETag": "\u00220x8D7C147BBED54CF\u0022",
        "Last-Modified": "Thu, 05 Mar 2020 20:56:53 GMT",
=======
        "Date": "Thu, 02 Apr 2020 23:43:13 GMT",
        "ETag": "\u00220x8D7D75F9C401C34\u0022",
        "Last-Modified": "Thu, 02 Apr 2020 23:43:13 GMT",
>>>>>>> 32e373e2
        "Server": [
          "Windows-Azure-Blob/1.0",
          "Microsoft-HTTPAPI/2.0"
        ],
        "x-ms-client-request-id": "14c7e342-ab79-8c6e-391a-b4555512176c",
<<<<<<< HEAD
        "x-ms-request-id": "c0f31e22-a01e-0020-0e30-f3e99c000000",
        "x-ms-version": "2019-10-10"
=======
        "x-ms-request-id": "4fe58959-a01e-0052-6648-093148000000",
        "x-ms-version": "2019-12-12"
>>>>>>> 32e373e2
      },
      "ResponseBody": []
    },
    {
<<<<<<< HEAD
      "RequestUri": "https://seanstagetest.blob.core.windows.net/test-container-fff76f78-0807-06a6-c93c-f8823e241981/test-blob-ddf7f916-7b7e-1b77-dca7-95b41eaa1d68",
=======
      "RequestUri": "https://seanmcccanary.blob.core.windows.net/test-container-fff76f78-0807-06a6-c93c-f8823e241981/test-blob-ddf7f916-7b7e-1b77-dca7-95b41eaa1d68",
>>>>>>> 32e373e2
      "RequestMethod": "PUT",
      "RequestHeaders": {
        "Authorization": "Sanitized",
        "Content-Length": "1024",
<<<<<<< HEAD
        "traceparent": "00-d06ef621bd7070448a12d0c5d96529d7-3b4bfb3545470e4a-00",
        "User-Agent": [
          "azsdk-net-Storage.Blobs/12.4.0-dev.20200305.1",
          "(.NET Core 4.6.28325.01; Microsoft Windows 10.0.18363 )"
        ],
        "x-ms-blob-type": "BlockBlob",
        "x-ms-client-request-id": "dfd7a157-3273-5ee1-1cb5-9180152e501e",
        "x-ms-date": "Thu, 05 Mar 2020 20:56:53 GMT",
        "x-ms-return-client-request-id": "true",
        "x-ms-version": "2019-10-10"
=======
        "traceparent": "00-80c9a848b194e84b91f489cecb532919-fcff1995c382a04a-00",
        "User-Agent": [
          "azsdk-net-Storage.Blobs/12.5.0-dev.20200402.1",
          "(.NET Core 4.6.28325.01; Microsoft Windows 10.0.18362 )"
        ],
        "x-ms-blob-type": "BlockBlob",
        "x-ms-client-request-id": "dfd7a157-3273-5ee1-1cb5-9180152e501e",
        "x-ms-date": "Thu, 02 Apr 2020 23:43:14 GMT",
        "x-ms-return-client-request-id": "true",
        "x-ms-version": "2019-12-12"
>>>>>>> 32e373e2
      },
      "RequestBody": "fCtAW10ECGhT4c/fqD36Vzt95e5p4k7Ga6s40Ra5bY78TNkq0rsPEfGOiZ2smHOerT14oMUu/pncee\u002BxzDZSmXNA4lxkz4V/bdP921ixGtM4miPYQczIzU1ATlnMXUW6O/Apa7UWOt64\u002BDLxMSNAKl4ceTISelineBQPI4ArsxCOQ59oiK4dIV9FH0iZ1pwpACP6sOMTp8CXgvOhBxZdjUUiY\u002B6E16Kv/ljSzVsQDaF35SNdMQMse5ve0QW7fBlI55ICd3OupCiBSrGLQNplhnRRKSHzAFtC9udSpgac9IE/iebJDZYuyUH62\u002BZRoTrBeEqRaVP3VOY2wICLW/4i5FYwS7fzm3jeI1/g\u002BSR18FWskS27C4stSDT/kk0Vom1C1/eQIFWDzd3SskX0FlvBwdAr3srQZ9jKAgOD9AgryIDxniEt5M//KcRQ6VlFOTHYPdF96cSjcXAexR5RANnUpunFAng6lNwAK7QGgH1/hcnSqrY3rt\u002B8TiywDx\u002BxrinrfEJvfze5nqn0fL0PnfHznj9VflUinPgKCLNMiYW9T32LGgQ7EAWRGQsNQjEhrbE7vXDfXC/TyN9JZXeDbRUkNy1Ag4Lst445w2VKFVrG6FsCEMsU3vJNt1Ik8aqODqz16QsE4SkuTgXhpZjJiLOFg3wbgVxJD1g68sswx8bjq7W5VCtOwgcx1MLGMzhZhC6en24ucoxPrNqyye5d/YY//frjEDSHNsB06q2ag9sf4G6dkihYtTgoaahRm/kY1NY7hjU\u002BdnP6FmituYjftSj\u002Bk\u002BiAwGte50jBu6aLNprHWxXXXvym4Gr6onu/qvywSLR/UwgQmBNq3J/tfbrNb\u002BDO5l1yCFcsV7J9hR7wnzxLEXLyC\u002BKStsMBbIJduWOvLDKb8cOePUBcU/xWkhL1ejxioWxI22P9Oy\u002BacZvVz51PzlnrVa54rdQxlbjmPCSwDPJF\u002Bhj3ZlHPnbWTBMulh4ReBsS5CSWO6vOXF0aqF/8L6WSoj9WFWGcHHLf55KgIjA00iDVf9gLNthAkX08LJIa2iBpn/Piv2a5dsu1tlQVLj4o5do/KrPJi2tjFYPgX/PcxQlyOoZAVhK\u002BGAkQUYCEK2c/F0q337NsnBCEf6ni2RbX2O1Kove76I/HfQ6mtTXq3uocpUSpJOlaAZpxu9po20LyPHiTPYhzhy667F6gyebanZy/xjPSLrAH7J1dRiy1XqXPsHi9V51drSIZ8jSOuTuzlx45qRUPIBHIj1DrFj0CAZG00RVuHUYDYhURtDh7eTNlqbMOf7GQwJBq9MhMcprlF\u002Bym1egiRXnYOkr/\u002BWvVTRYdhWiJ84XgJBCFByR5su9\u002BLKBP1KNLQ2Q1NkVmlMQ==",
      "StatusCode": 201,
      "ResponseHeaders": {
        "Content-Length": "0",
        "Content-MD5": "V910BjRVh9mV6sVy5ai5DQ==",
<<<<<<< HEAD
        "Date": "Thu, 05 Mar 2020 20:56:53 GMT",
        "ETag": "\u00220x8D7C147BBF9A8E1\u0022",
        "Last-Modified": "Thu, 05 Mar 2020 20:56:53 GMT",
=======
        "Date": "Thu, 02 Apr 2020 23:43:13 GMT",
        "ETag": "\u00220x8D7D75F9C4DEF23\u0022",
        "Last-Modified": "Thu, 02 Apr 2020 23:43:14 GMT",
>>>>>>> 32e373e2
        "Server": [
          "Windows-Azure-Blob/1.0",
          "Microsoft-HTTPAPI/2.0"
        ],
        "x-ms-client-request-id": "dfd7a157-3273-5ee1-1cb5-9180152e501e",
        "x-ms-content-crc64": "w2go5E/uYoA=",
<<<<<<< HEAD
        "x-ms-request-id": "c0f31e25-a01e-0020-0f30-f3e99c000000",
        "x-ms-request-server-encrypted": "true",
        "x-ms-version": "2019-10-10"
=======
        "x-ms-request-id": "4fe5895d-a01e-0052-6848-093148000000",
        "x-ms-request-server-encrypted": "true",
        "x-ms-version": "2019-12-12"
>>>>>>> 32e373e2
      },
      "ResponseBody": []
    },
    {
<<<<<<< HEAD
      "RequestUri": "https://seanstagetest.blob.core.windows.net/test-container-fff76f78-0807-06a6-c93c-f8823e241981/test-blob-ddf7f916-7b7e-1b77-dca7-95b41eaa1d68?comp=tier",
      "RequestMethod": "PUT",
      "RequestHeaders": {
        "Authorization": "Sanitized",
        "traceparent": "00-651dc84ca488f941b82a0f454be649ec-012e75127aa4e946-00",
        "User-Agent": [
          "azsdk-net-Storage.Blobs/12.4.0-dev.20200305.1",
          "(.NET Core 4.6.28325.01; Microsoft Windows 10.0.18363 )"
        ],
        "x-ms-access-tier": "Cool",
        "x-ms-client-request-id": "eff67889-c582-96be-430a-d0d62acb809a",
        "x-ms-date": "Thu, 05 Mar 2020 20:56:53 GMT",
        "x-ms-return-client-request-id": "true",
        "x-ms-version": "2019-10-10"
=======
      "RequestUri": "https://seanmcccanary.blob.core.windows.net/test-container-fff76f78-0807-06a6-c93c-f8823e241981/test-blob-ddf7f916-7b7e-1b77-dca7-95b41eaa1d68?comp=tier",
      "RequestMethod": "PUT",
      "RequestHeaders": {
        "Authorization": "Sanitized",
        "traceparent": "00-0a8b2f25c5833d48911a8ef26ecb9252-11f46655637b5347-00",
        "User-Agent": [
          "azsdk-net-Storage.Blobs/12.5.0-dev.20200402.1",
          "(.NET Core 4.6.28325.01; Microsoft Windows 10.0.18362 )"
        ],
        "x-ms-access-tier": "Cool",
        "x-ms-client-request-id": "eff67889-c582-96be-430a-d0d62acb809a",
        "x-ms-date": "Thu, 02 Apr 2020 23:43:14 GMT",
        "x-ms-return-client-request-id": "true",
        "x-ms-version": "2019-12-12"
>>>>>>> 32e373e2
      },
      "RequestBody": null,
      "StatusCode": 200,
      "ResponseHeaders": {
        "Content-Length": "0",
<<<<<<< HEAD
        "Date": "Thu, 05 Mar 2020 20:56:53 GMT",
=======
        "Date": "Thu, 02 Apr 2020 23:43:13 GMT",
>>>>>>> 32e373e2
        "Server": [
          "Windows-Azure-Blob/1.0",
          "Microsoft-HTTPAPI/2.0"
        ],
        "x-ms-client-request-id": "eff67889-c582-96be-430a-d0d62acb809a",
<<<<<<< HEAD
        "x-ms-request-id": "c0f31e26-a01e-0020-1030-f3e99c000000",
        "x-ms-version": "2019-10-10"
=======
        "x-ms-request-id": "4fe5895f-a01e-0052-6a48-093148000000",
        "x-ms-version": "2019-12-12"
>>>>>>> 32e373e2
      },
      "ResponseBody": []
    },
    {
<<<<<<< HEAD
      "RequestUri": "https://seanstagetest.blob.core.windows.net/test-container-fff76f78-0807-06a6-c93c-f8823e241981?restype=container",
      "RequestMethod": "DELETE",
      "RequestHeaders": {
        "Authorization": "Sanitized",
        "traceparent": "00-fdee2756235eab418027b61efba04979-ab61d38b88f69a4e-00",
        "User-Agent": [
          "azsdk-net-Storage.Blobs/12.4.0-dev.20200305.1",
          "(.NET Core 4.6.28325.01; Microsoft Windows 10.0.18363 )"
        ],
        "x-ms-client-request-id": "9cf6a758-6038-9e9c-14c1-d955600bd6c8",
        "x-ms-date": "Thu, 05 Mar 2020 20:56:53 GMT",
        "x-ms-return-client-request-id": "true",
        "x-ms-version": "2019-10-10"
=======
      "RequestUri": "https://seanmcccanary.blob.core.windows.net/test-container-fff76f78-0807-06a6-c93c-f8823e241981?restype=container",
      "RequestMethod": "DELETE",
      "RequestHeaders": {
        "Authorization": "Sanitized",
        "traceparent": "00-57aaea3333e1da4aada2e17ce0c9bb91-4d680c1cddca2c46-00",
        "User-Agent": [
          "azsdk-net-Storage.Blobs/12.5.0-dev.20200402.1",
          "(.NET Core 4.6.28325.01; Microsoft Windows 10.0.18362 )"
        ],
        "x-ms-client-request-id": "9cf6a758-6038-9e9c-14c1-d955600bd6c8",
        "x-ms-date": "Thu, 02 Apr 2020 23:43:15 GMT",
        "x-ms-return-client-request-id": "true",
        "x-ms-version": "2019-12-12"
>>>>>>> 32e373e2
      },
      "RequestBody": null,
      "StatusCode": 202,
      "ResponseHeaders": {
        "Content-Length": "0",
<<<<<<< HEAD
        "Date": "Thu, 05 Mar 2020 20:56:53 GMT",
=======
        "Date": "Thu, 02 Apr 2020 23:43:13 GMT",
>>>>>>> 32e373e2
        "Server": [
          "Windows-Azure-Blob/1.0",
          "Microsoft-HTTPAPI/2.0"
        ],
        "x-ms-client-request-id": "9cf6a758-6038-9e9c-14c1-d955600bd6c8",
<<<<<<< HEAD
        "x-ms-request-id": "c0f31e2a-a01e-0020-1430-f3e99c000000",
        "x-ms-version": "2019-10-10"
=======
        "x-ms-request-id": "4fe58963-a01e-0052-6e48-093148000000",
        "x-ms-version": "2019-12-12"
>>>>>>> 32e373e2
      },
      "ResponseBody": []
    }
  ],
  "Variables": {
    "RandomSeed": "33269154",
<<<<<<< HEAD
    "Storage_TestConfigDefault": "ProductionTenant\nseanstagetest\nU2FuaXRpemVk\nhttps://seanstagetest.blob.core.windows.net\nhttp://seanstagetest.file.core.windows.net\nhttp://seanstagetest.queue.core.windows.net\nhttp://seanstagetest.table.core.windows.net\n\n\n\n\nhttp://seanstagetest-secondary.blob.core.windows.net\nhttp://seanstagetest-secondary.file.core.windows.net\nhttp://seanstagetest-secondary.queue.core.windows.net\nhttp://seanstagetest-secondary.table.core.windows.net\n\nSanitized\n\n\nCloud\nBlobEndpoint=https://seanstagetest.blob.core.windows.net/;QueueEndpoint=http://seanstagetest.queue.core.windows.net/;FileEndpoint=http://seanstagetest.file.core.windows.net/;BlobSecondaryEndpoint=http://seanstagetest-secondary.blob.core.windows.net/;QueueSecondaryEndpoint=http://seanstagetest-secondary.queue.core.windows.net/;FileSecondaryEndpoint=http://seanstagetest-secondary.file.core.windows.net/;AccountName=seanstagetest;AccountKey=Sanitized\nseanscope1"
=======
    "Storage_TestConfigDefault": "ProductionTenant\nseanmcccanary\nU2FuaXRpemVk\nhttps://seanmcccanary.blob.core.windows.net\nhttps://seanmcccanary.file.core.windows.net\nhttps://seanmcccanary.queue.core.windows.net\nhttps://seanmcccanary.table.core.windows.net\n\n\n\n\nhttps://seanmcccanary-secondary.blob.core.windows.net\nhttps://seanmcccanary-secondary.file.core.windows.net\nhttps://seanmcccanary-secondary.queue.core.windows.net\nhttps://seanmcccanary-secondary.table.core.windows.net\n\nSanitized\n\n\nCloud\nBlobEndpoint=https://seanmcccanary.blob.core.windows.net/;QueueEndpoint=https://seanmcccanary.queue.core.windows.net/;FileEndpoint=https://seanmcccanary.file.core.windows.net/;BlobSecondaryEndpoint=https://seanmcccanary-secondary.blob.core.windows.net/;QueueSecondaryEndpoint=https://seanmcccanary-secondary.queue.core.windows.net/;FileSecondaryEndpoint=https://seanmcccanary-secondary.file.core.windows.net/;AccountName=seanmcccanary;AccountKey=Sanitized\nseanscope1"
>>>>>>> 32e373e2
  }
}<|MERGE_RESOLUTION|>--- conflicted
+++ resolved
@@ -1,22 +1,6 @@
 {
   "Entries": [
     {
-<<<<<<< HEAD
-      "RequestUri": "https://seanstagetest.blob.core.windows.net/test-container-fff76f78-0807-06a6-c93c-f8823e241981?restype=container",
-      "RequestMethod": "PUT",
-      "RequestHeaders": {
-        "Authorization": "Sanitized",
-        "traceparent": "00-e0b6c05f08d00c4e944901cc85dd99d0-de163a3aa2116d4c-00",
-        "User-Agent": [
-          "azsdk-net-Storage.Blobs/12.4.0-dev.20200305.1",
-          "(.NET Core 4.6.28325.01; Microsoft Windows 10.0.18363 )"
-        ],
-        "x-ms-blob-public-access": "container",
-        "x-ms-client-request-id": "14c7e342-ab79-8c6e-391a-b4555512176c",
-        "x-ms-date": "Thu, 05 Mar 2020 20:56:53 GMT",
-        "x-ms-return-client-request-id": "true",
-        "x-ms-version": "2019-10-10"
-=======
       "RequestUri": "https://seanmcccanary.blob.core.windows.net/test-container-fff76f78-0807-06a6-c93c-f8823e241981?restype=container",
       "RequestMethod": "PUT",
       "RequestHeaders": {
@@ -31,58 +15,30 @@
         "x-ms-date": "Thu, 02 Apr 2020 23:43:14 GMT",
         "x-ms-return-client-request-id": "true",
         "x-ms-version": "2019-12-12"
->>>>>>> 32e373e2
       },
       "RequestBody": null,
       "StatusCode": 201,
       "ResponseHeaders": {
         "Content-Length": "0",
-<<<<<<< HEAD
-        "Date": "Thu, 05 Mar 2020 20:56:53 GMT",
-        "ETag": "\u00220x8D7C147BBED54CF\u0022",
-        "Last-Modified": "Thu, 05 Mar 2020 20:56:53 GMT",
-=======
         "Date": "Thu, 02 Apr 2020 23:43:13 GMT",
         "ETag": "\u00220x8D7D75F9C401C34\u0022",
         "Last-Modified": "Thu, 02 Apr 2020 23:43:13 GMT",
->>>>>>> 32e373e2
         "Server": [
           "Windows-Azure-Blob/1.0",
           "Microsoft-HTTPAPI/2.0"
         ],
         "x-ms-client-request-id": "14c7e342-ab79-8c6e-391a-b4555512176c",
-<<<<<<< HEAD
-        "x-ms-request-id": "c0f31e22-a01e-0020-0e30-f3e99c000000",
-        "x-ms-version": "2019-10-10"
-=======
         "x-ms-request-id": "4fe58959-a01e-0052-6648-093148000000",
         "x-ms-version": "2019-12-12"
->>>>>>> 32e373e2
       },
       "ResponseBody": []
     },
     {
-<<<<<<< HEAD
-      "RequestUri": "https://seanstagetest.blob.core.windows.net/test-container-fff76f78-0807-06a6-c93c-f8823e241981/test-blob-ddf7f916-7b7e-1b77-dca7-95b41eaa1d68",
-=======
       "RequestUri": "https://seanmcccanary.blob.core.windows.net/test-container-fff76f78-0807-06a6-c93c-f8823e241981/test-blob-ddf7f916-7b7e-1b77-dca7-95b41eaa1d68",
->>>>>>> 32e373e2
       "RequestMethod": "PUT",
       "RequestHeaders": {
         "Authorization": "Sanitized",
         "Content-Length": "1024",
-<<<<<<< HEAD
-        "traceparent": "00-d06ef621bd7070448a12d0c5d96529d7-3b4bfb3545470e4a-00",
-        "User-Agent": [
-          "azsdk-net-Storage.Blobs/12.4.0-dev.20200305.1",
-          "(.NET Core 4.6.28325.01; Microsoft Windows 10.0.18363 )"
-        ],
-        "x-ms-blob-type": "BlockBlob",
-        "x-ms-client-request-id": "dfd7a157-3273-5ee1-1cb5-9180152e501e",
-        "x-ms-date": "Thu, 05 Mar 2020 20:56:53 GMT",
-        "x-ms-return-client-request-id": "true",
-        "x-ms-version": "2019-10-10"
-=======
         "traceparent": "00-80c9a848b194e84b91f489cecb532919-fcff1995c382a04a-00",
         "User-Agent": [
           "azsdk-net-Storage.Blobs/12.5.0-dev.20200402.1",
@@ -93,57 +49,28 @@
         "x-ms-date": "Thu, 02 Apr 2020 23:43:14 GMT",
         "x-ms-return-client-request-id": "true",
         "x-ms-version": "2019-12-12"
->>>>>>> 32e373e2
       },
       "RequestBody": "fCtAW10ECGhT4c/fqD36Vzt95e5p4k7Ga6s40Ra5bY78TNkq0rsPEfGOiZ2smHOerT14oMUu/pncee\u002BxzDZSmXNA4lxkz4V/bdP921ixGtM4miPYQczIzU1ATlnMXUW6O/Apa7UWOt64\u002BDLxMSNAKl4ceTISelineBQPI4ArsxCOQ59oiK4dIV9FH0iZ1pwpACP6sOMTp8CXgvOhBxZdjUUiY\u002B6E16Kv/ljSzVsQDaF35SNdMQMse5ve0QW7fBlI55ICd3OupCiBSrGLQNplhnRRKSHzAFtC9udSpgac9IE/iebJDZYuyUH62\u002BZRoTrBeEqRaVP3VOY2wICLW/4i5FYwS7fzm3jeI1/g\u002BSR18FWskS27C4stSDT/kk0Vom1C1/eQIFWDzd3SskX0FlvBwdAr3srQZ9jKAgOD9AgryIDxniEt5M//KcRQ6VlFOTHYPdF96cSjcXAexR5RANnUpunFAng6lNwAK7QGgH1/hcnSqrY3rt\u002B8TiywDx\u002BxrinrfEJvfze5nqn0fL0PnfHznj9VflUinPgKCLNMiYW9T32LGgQ7EAWRGQsNQjEhrbE7vXDfXC/TyN9JZXeDbRUkNy1Ag4Lst445w2VKFVrG6FsCEMsU3vJNt1Ik8aqODqz16QsE4SkuTgXhpZjJiLOFg3wbgVxJD1g68sswx8bjq7W5VCtOwgcx1MLGMzhZhC6en24ucoxPrNqyye5d/YY//frjEDSHNsB06q2ag9sf4G6dkihYtTgoaahRm/kY1NY7hjU\u002BdnP6FmituYjftSj\u002Bk\u002BiAwGte50jBu6aLNprHWxXXXvym4Gr6onu/qvywSLR/UwgQmBNq3J/tfbrNb\u002BDO5l1yCFcsV7J9hR7wnzxLEXLyC\u002BKStsMBbIJduWOvLDKb8cOePUBcU/xWkhL1ejxioWxI22P9Oy\u002BacZvVz51PzlnrVa54rdQxlbjmPCSwDPJF\u002Bhj3ZlHPnbWTBMulh4ReBsS5CSWO6vOXF0aqF/8L6WSoj9WFWGcHHLf55KgIjA00iDVf9gLNthAkX08LJIa2iBpn/Piv2a5dsu1tlQVLj4o5do/KrPJi2tjFYPgX/PcxQlyOoZAVhK\u002BGAkQUYCEK2c/F0q337NsnBCEf6ni2RbX2O1Kove76I/HfQ6mtTXq3uocpUSpJOlaAZpxu9po20LyPHiTPYhzhy667F6gyebanZy/xjPSLrAH7J1dRiy1XqXPsHi9V51drSIZ8jSOuTuzlx45qRUPIBHIj1DrFj0CAZG00RVuHUYDYhURtDh7eTNlqbMOf7GQwJBq9MhMcprlF\u002Bym1egiRXnYOkr/\u002BWvVTRYdhWiJ84XgJBCFByR5su9\u002BLKBP1KNLQ2Q1NkVmlMQ==",
       "StatusCode": 201,
       "ResponseHeaders": {
         "Content-Length": "0",
         "Content-MD5": "V910BjRVh9mV6sVy5ai5DQ==",
-<<<<<<< HEAD
-        "Date": "Thu, 05 Mar 2020 20:56:53 GMT",
-        "ETag": "\u00220x8D7C147BBF9A8E1\u0022",
-        "Last-Modified": "Thu, 05 Mar 2020 20:56:53 GMT",
-=======
         "Date": "Thu, 02 Apr 2020 23:43:13 GMT",
         "ETag": "\u00220x8D7D75F9C4DEF23\u0022",
         "Last-Modified": "Thu, 02 Apr 2020 23:43:14 GMT",
->>>>>>> 32e373e2
         "Server": [
           "Windows-Azure-Blob/1.0",
           "Microsoft-HTTPAPI/2.0"
         ],
         "x-ms-client-request-id": "dfd7a157-3273-5ee1-1cb5-9180152e501e",
         "x-ms-content-crc64": "w2go5E/uYoA=",
-<<<<<<< HEAD
-        "x-ms-request-id": "c0f31e25-a01e-0020-0f30-f3e99c000000",
-        "x-ms-request-server-encrypted": "true",
-        "x-ms-version": "2019-10-10"
-=======
         "x-ms-request-id": "4fe5895d-a01e-0052-6848-093148000000",
         "x-ms-request-server-encrypted": "true",
         "x-ms-version": "2019-12-12"
->>>>>>> 32e373e2
       },
       "ResponseBody": []
     },
     {
-<<<<<<< HEAD
-      "RequestUri": "https://seanstagetest.blob.core.windows.net/test-container-fff76f78-0807-06a6-c93c-f8823e241981/test-blob-ddf7f916-7b7e-1b77-dca7-95b41eaa1d68?comp=tier",
-      "RequestMethod": "PUT",
-      "RequestHeaders": {
-        "Authorization": "Sanitized",
-        "traceparent": "00-651dc84ca488f941b82a0f454be649ec-012e75127aa4e946-00",
-        "User-Agent": [
-          "azsdk-net-Storage.Blobs/12.4.0-dev.20200305.1",
-          "(.NET Core 4.6.28325.01; Microsoft Windows 10.0.18363 )"
-        ],
-        "x-ms-access-tier": "Cool",
-        "x-ms-client-request-id": "eff67889-c582-96be-430a-d0d62acb809a",
-        "x-ms-date": "Thu, 05 Mar 2020 20:56:53 GMT",
-        "x-ms-return-client-request-id": "true",
-        "x-ms-version": "2019-10-10"
-=======
       "RequestUri": "https://seanmcccanary.blob.core.windows.net/test-container-fff76f78-0807-06a6-c93c-f8823e241981/test-blob-ddf7f916-7b7e-1b77-dca7-95b41eaa1d68?comp=tier",
       "RequestMethod": "PUT",
       "RequestHeaders": {
@@ -158,48 +85,23 @@
         "x-ms-date": "Thu, 02 Apr 2020 23:43:14 GMT",
         "x-ms-return-client-request-id": "true",
         "x-ms-version": "2019-12-12"
->>>>>>> 32e373e2
       },
       "RequestBody": null,
       "StatusCode": 200,
       "ResponseHeaders": {
         "Content-Length": "0",
-<<<<<<< HEAD
-        "Date": "Thu, 05 Mar 2020 20:56:53 GMT",
-=======
         "Date": "Thu, 02 Apr 2020 23:43:13 GMT",
->>>>>>> 32e373e2
         "Server": [
           "Windows-Azure-Blob/1.0",
           "Microsoft-HTTPAPI/2.0"
         ],
         "x-ms-client-request-id": "eff67889-c582-96be-430a-d0d62acb809a",
-<<<<<<< HEAD
-        "x-ms-request-id": "c0f31e26-a01e-0020-1030-f3e99c000000",
-        "x-ms-version": "2019-10-10"
-=======
         "x-ms-request-id": "4fe5895f-a01e-0052-6a48-093148000000",
         "x-ms-version": "2019-12-12"
->>>>>>> 32e373e2
       },
       "ResponseBody": []
     },
     {
-<<<<<<< HEAD
-      "RequestUri": "https://seanstagetest.blob.core.windows.net/test-container-fff76f78-0807-06a6-c93c-f8823e241981?restype=container",
-      "RequestMethod": "DELETE",
-      "RequestHeaders": {
-        "Authorization": "Sanitized",
-        "traceparent": "00-fdee2756235eab418027b61efba04979-ab61d38b88f69a4e-00",
-        "User-Agent": [
-          "azsdk-net-Storage.Blobs/12.4.0-dev.20200305.1",
-          "(.NET Core 4.6.28325.01; Microsoft Windows 10.0.18363 )"
-        ],
-        "x-ms-client-request-id": "9cf6a758-6038-9e9c-14c1-d955600bd6c8",
-        "x-ms-date": "Thu, 05 Mar 2020 20:56:53 GMT",
-        "x-ms-return-client-request-id": "true",
-        "x-ms-version": "2019-10-10"
-=======
       "RequestUri": "https://seanmcccanary.blob.core.windows.net/test-container-fff76f78-0807-06a6-c93c-f8823e241981?restype=container",
       "RequestMethod": "DELETE",
       "RequestHeaders": {
@@ -213,39 +115,25 @@
         "x-ms-date": "Thu, 02 Apr 2020 23:43:15 GMT",
         "x-ms-return-client-request-id": "true",
         "x-ms-version": "2019-12-12"
->>>>>>> 32e373e2
       },
       "RequestBody": null,
       "StatusCode": 202,
       "ResponseHeaders": {
         "Content-Length": "0",
-<<<<<<< HEAD
-        "Date": "Thu, 05 Mar 2020 20:56:53 GMT",
-=======
         "Date": "Thu, 02 Apr 2020 23:43:13 GMT",
->>>>>>> 32e373e2
         "Server": [
           "Windows-Azure-Blob/1.0",
           "Microsoft-HTTPAPI/2.0"
         ],
         "x-ms-client-request-id": "9cf6a758-6038-9e9c-14c1-d955600bd6c8",
-<<<<<<< HEAD
-        "x-ms-request-id": "c0f31e2a-a01e-0020-1430-f3e99c000000",
-        "x-ms-version": "2019-10-10"
-=======
         "x-ms-request-id": "4fe58963-a01e-0052-6e48-093148000000",
         "x-ms-version": "2019-12-12"
->>>>>>> 32e373e2
       },
       "ResponseBody": []
     }
   ],
   "Variables": {
     "RandomSeed": "33269154",
-<<<<<<< HEAD
-    "Storage_TestConfigDefault": "ProductionTenant\nseanstagetest\nU2FuaXRpemVk\nhttps://seanstagetest.blob.core.windows.net\nhttp://seanstagetest.file.core.windows.net\nhttp://seanstagetest.queue.core.windows.net\nhttp://seanstagetest.table.core.windows.net\n\n\n\n\nhttp://seanstagetest-secondary.blob.core.windows.net\nhttp://seanstagetest-secondary.file.core.windows.net\nhttp://seanstagetest-secondary.queue.core.windows.net\nhttp://seanstagetest-secondary.table.core.windows.net\n\nSanitized\n\n\nCloud\nBlobEndpoint=https://seanstagetest.blob.core.windows.net/;QueueEndpoint=http://seanstagetest.queue.core.windows.net/;FileEndpoint=http://seanstagetest.file.core.windows.net/;BlobSecondaryEndpoint=http://seanstagetest-secondary.blob.core.windows.net/;QueueSecondaryEndpoint=http://seanstagetest-secondary.queue.core.windows.net/;FileSecondaryEndpoint=http://seanstagetest-secondary.file.core.windows.net/;AccountName=seanstagetest;AccountKey=Sanitized\nseanscope1"
-=======
     "Storage_TestConfigDefault": "ProductionTenant\nseanmcccanary\nU2FuaXRpemVk\nhttps://seanmcccanary.blob.core.windows.net\nhttps://seanmcccanary.file.core.windows.net\nhttps://seanmcccanary.queue.core.windows.net\nhttps://seanmcccanary.table.core.windows.net\n\n\n\n\nhttps://seanmcccanary-secondary.blob.core.windows.net\nhttps://seanmcccanary-secondary.file.core.windows.net\nhttps://seanmcccanary-secondary.queue.core.windows.net\nhttps://seanmcccanary-secondary.table.core.windows.net\n\nSanitized\n\n\nCloud\nBlobEndpoint=https://seanmcccanary.blob.core.windows.net/;QueueEndpoint=https://seanmcccanary.queue.core.windows.net/;FileEndpoint=https://seanmcccanary.file.core.windows.net/;BlobSecondaryEndpoint=https://seanmcccanary-secondary.blob.core.windows.net/;QueueSecondaryEndpoint=https://seanmcccanary-secondary.queue.core.windows.net/;FileSecondaryEndpoint=https://seanmcccanary-secondary.file.core.windows.net/;AccountName=seanmcccanary;AccountKey=Sanitized\nseanscope1"
->>>>>>> 32e373e2
   }
 }