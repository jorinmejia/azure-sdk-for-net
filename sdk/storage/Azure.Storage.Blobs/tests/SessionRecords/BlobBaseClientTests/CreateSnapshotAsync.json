{
  "Entries": [
    {
<<<<<<< HEAD
      "RequestUri": "https://seanstagetest.blob.core.windows.net/test-container-8ddd589a-266b-4088-1c0d-928aacace2da?restype=container",
      "RequestMethod": "PUT",
      "RequestHeaders": {
        "Authorization": "Sanitized",
        "traceparent": "00-22d54ee2cd78584cac75bca736cd66f9-491a70ad2f406948-00",
        "User-Agent": [
          "azsdk-net-Storage.Blobs/12.4.0-dev.20200305.1",
          "(.NET Core 4.6.28325.01; Microsoft Windows 10.0.18363 )"
        ],
        "x-ms-blob-public-access": "container",
        "x-ms-client-request-id": "238752cb-486e-69cd-b5b8-8894a427d6b4",
        "x-ms-date": "Thu, 05 Mar 2020 20:55:22 GMT",
        "x-ms-return-client-request-id": "true",
        "x-ms-version": "2019-10-10"
=======
      "RequestUri": "https://seanmcccanary.blob.core.windows.net/test-container-8ddd589a-266b-4088-1c0d-928aacace2da?restype=container",
      "RequestMethod": "PUT",
      "RequestHeaders": {
        "Authorization": "Sanitized",
        "traceparent": "00-0ce66e28f4b1ca4697b9fbb7f9adc2c2-aa267d7fa725de42-00",
        "User-Agent": [
          "azsdk-net-Storage.Blobs/12.5.0-dev.20200402.1",
          "(.NET Core 4.6.28325.01; Microsoft Windows 10.0.18362 )"
        ],
        "x-ms-blob-public-access": "container",
        "x-ms-client-request-id": "238752cb-486e-69cd-b5b8-8894a427d6b4",
        "x-ms-date": "Thu, 02 Apr 2020 23:41:45 GMT",
        "x-ms-return-client-request-id": "true",
        "x-ms-version": "2019-12-12"
>>>>>>> 32e373e2
      },
      "RequestBody": null,
      "StatusCode": 201,
      "ResponseHeaders": {
        "Content-Length": "0",
<<<<<<< HEAD
        "Date": "Thu, 05 Mar 2020 20:55:22 GMT",
        "ETag": "\u00220x8D7C14785C9AF43\u0022",
        "Last-Modified": "Thu, 05 Mar 2020 20:55:22 GMT",
=======
        "Date": "Thu, 02 Apr 2020 23:41:44 GMT",
        "ETag": "\u00220x8D7D75F671497E7\u0022",
        "Last-Modified": "Thu, 02 Apr 2020 23:41:44 GMT",
>>>>>>> 32e373e2
        "Server": [
          "Windows-Azure-Blob/1.0",
          "Microsoft-HTTPAPI/2.0"
        ],
        "x-ms-client-request-id": "238752cb-486e-69cd-b5b8-8894a427d6b4",
<<<<<<< HEAD
        "x-ms-request-id": "5f19a110-901e-003b-0730-f3d79f000000",
        "x-ms-version": "2019-10-10"
=======
        "x-ms-request-id": "4ae8b373-201e-0001-5e48-09127c000000",
        "x-ms-version": "2019-12-12"
>>>>>>> 32e373e2
      },
      "ResponseBody": []
    },
    {
<<<<<<< HEAD
      "RequestUri": "https://seanstagetest.blob.core.windows.net/test-container-8ddd589a-266b-4088-1c0d-928aacace2da/test-blob-405c24e3-6758-9dea-1f86-e7ccafc22906",
=======
      "RequestUri": "https://seanmcccanary.blob.core.windows.net/test-container-8ddd589a-266b-4088-1c0d-928aacace2da/test-blob-405c24e3-6758-9dea-1f86-e7ccafc22906",
>>>>>>> 32e373e2
      "RequestMethod": "PUT",
      "RequestHeaders": {
        "Authorization": "Sanitized",
        "Content-Length": "1024",
<<<<<<< HEAD
        "traceparent": "00-dbb4b70909c6f04690e8a783af9212fc-cd387c20e4df2542-00",
        "User-Agent": [
          "azsdk-net-Storage.Blobs/12.4.0-dev.20200305.1",
          "(.NET Core 4.6.28325.01; Microsoft Windows 10.0.18363 )"
        ],
        "x-ms-blob-type": "BlockBlob",
        "x-ms-client-request-id": "f2353a39-3a36-d6ca-0af7-ed41b286f2b8",
        "x-ms-date": "Thu, 05 Mar 2020 20:55:22 GMT",
        "x-ms-return-client-request-id": "true",
        "x-ms-version": "2019-10-10"
=======
        "traceparent": "00-1ecfd2a2bb399745a45c68c11062849f-1ecaf4a36806a74a-00",
        "User-Agent": [
          "azsdk-net-Storage.Blobs/12.5.0-dev.20200402.1",
          "(.NET Core 4.6.28325.01; Microsoft Windows 10.0.18362 )"
        ],
        "x-ms-blob-type": "BlockBlob",
        "x-ms-client-request-id": "f2353a39-3a36-d6ca-0af7-ed41b286f2b8",
        "x-ms-date": "Thu, 02 Apr 2020 23:41:45 GMT",
        "x-ms-return-client-request-id": "true",
        "x-ms-version": "2019-12-12"
>>>>>>> 32e373e2
      },
      "RequestBody": "RPm\u002BWSS\u002BbIJuL2Azc6Syf8jC4vK5iUBkaOoE52AAufKOglCqaHyPJbfa0igHtip71GgE7eA3TLq5WvE6uoUhbXZtpfBTBxZLMrw63rcXXLG/iBP4\u002B8sSVzWW8Q6KVWsyuGSymhE5J8xRuLsj/G0Dof1AejFyKXGqW026vRUIwd1RCCZSZMGfhmBGpkIP7lvIk08QSdo5v4/yBz/Efmq2Sffe0vNHsDw7oPTQLIMvmmzy8irG93cCF0mXYF2C2wf2j1xLMRxngOIS1KjlaZMLw2zS0YtA8FJ/27qqsFDfucXs2pwm42lQi3FHsyPOHa61i5zwsAp7tp4KzFZhvNCSMhvj\u002BY725eADgUYa\u002BD0usL4L9SSz7wm7cCT\u002BHBcS7s6htIAH6yQfv6a87C7EYb1h2xuYVser30MSKIhq\u002BMnI8ZJ3eUO8J8Sa6zZ\u002B9gPa9w9nnED7epgH9dU99cObtcbc8/ubTOh5pbRW/mqRLOhANzF5A1yIzXf6cINufzEB/jZvoQMIP6om7faMpHstdcjt/b6SIrFqVCaDodxkCiaCVP80IovkOPiGUhVl/Cj7zPq7gYFzb9yEBE3dhJ7NweLQCU97\u002BFM9CMXFC8\u002BbBVj9iNTiqYmkD\u002BUjsB09B7NZuJAzlPLYgNOmfni8rWQM6P/03/zJ6xhYLPlqV0g2/wARa1I\u002BaHBlJAcAOyoR52KAFsgeSSe3kM142mj4bSiLcH54q0ERzn\u002BOjrv0ybDtR0SX6kCAF7bZWtuFxo4IbbbfdcusmTwgbkhIkLpsw8cdipIjYIPnC1jInlFljAfxhSEEFFPlQa4Id3v3N4f8bJcUaDz75Qwz\u002BGpy4/rquuJBVwqYaK5zOEjkGukH79PRzDK6UCPL9aAV0Bzpcl20HryZtuB9YwTooTDzF8oiKwiWoBfHMGm\u002BdWFqgpeRicXqL/wsbjjzVGgu0a/z2N7V8qUTU9JG7O1S2kF\u002BEuFsVxhrCOfO9rzPo0yumV66yp2DlY/yfTbzpEMO2ZT3dEGGwnqXiM/2BvzoRK\u002BFl1OOmA\u002Bj\u002Bn1RednheGSkvxwo2C4KJ9bkI0LNjY6TCTmGbQzvgEGEU3rENUihtRBrUkbfv2yBem98qnXN1m3uvm\u002BfWwpYtD/bpISzRvKOQ24yYTtIs0nNBPOcc9bMt30N1XfYAVkFE54GBBvozTN97WYGmnQypgol0lYXu0BpDu0GpnB7tUEULE6dQa8u5Te/HoVvxRwJ2y9tsi8C7lddnfUu4SfDAjgl8m0mlWVb9\u002BwfWJy6\u002BknQ/ctBDgISET72P6O5AAMQ\u002BxxNStKu40bKEbtC45W6oqKsXeRbgfQ1EuAvL1XBovfpD1yAbbB2IhmFd/xH0C6oPJ0ADA==",
      "StatusCode": 201,
      "ResponseHeaders": {
        "Content-Length": "0",
        "Content-MD5": "121Ose9byw0KhEkjX6/pnA==",
<<<<<<< HEAD
        "Date": "Thu, 05 Mar 2020 20:55:22 GMT",
        "ETag": "\u00220x8D7C14785D6C96F\u0022",
        "Last-Modified": "Thu, 05 Mar 2020 20:55:22 GMT",
=======
        "Date": "Thu, 02 Apr 2020 23:41:44 GMT",
        "ETag": "\u00220x8D7D75F67217F78\u0022",
        "Last-Modified": "Thu, 02 Apr 2020 23:41:44 GMT",
>>>>>>> 32e373e2
        "Server": [
          "Windows-Azure-Blob/1.0",
          "Microsoft-HTTPAPI/2.0"
        ],
        "x-ms-client-request-id": "f2353a39-3a36-d6ca-0af7-ed41b286f2b8",
        "x-ms-content-crc64": "l3ciomyzL1Q=",
<<<<<<< HEAD
        "x-ms-request-id": "5f19a114-901e-003b-0930-f3d79f000000",
        "x-ms-request-server-encrypted": "true",
        "x-ms-version": "2019-10-10"
=======
        "x-ms-request-id": "4ae8b37c-201e-0001-6548-09127c000000",
        "x-ms-request-server-encrypted": "true",
        "x-ms-version": "2019-12-12"
>>>>>>> 32e373e2
      },
      "ResponseBody": []
    },
    {
<<<<<<< HEAD
      "RequestUri": "https://seanstagetest.blob.core.windows.net/test-container-8ddd589a-266b-4088-1c0d-928aacace2da/test-blob-405c24e3-6758-9dea-1f86-e7ccafc22906?comp=snapshot",
      "RequestMethod": "PUT",
      "RequestHeaders": {
        "Authorization": "Sanitized",
        "traceparent": "00-5e09fafe6df0b1498bf6c02cf0f453f4-117c8b0f46360f43-00",
        "User-Agent": [
          "azsdk-net-Storage.Blobs/12.4.0-dev.20200305.1",
          "(.NET Core 4.6.28325.01; Microsoft Windows 10.0.18363 )"
        ],
        "x-ms-client-request-id": "016f5b77-0e67-68d6-55dd-70312af63ff8",
        "x-ms-date": "Thu, 05 Mar 2020 20:55:23 GMT",
        "x-ms-return-client-request-id": "true",
        "x-ms-version": "2019-10-10"
=======
      "RequestUri": "https://seanmcccanary.blob.core.windows.net/test-container-8ddd589a-266b-4088-1c0d-928aacace2da/test-blob-405c24e3-6758-9dea-1f86-e7ccafc22906?comp=snapshot",
      "RequestMethod": "PUT",
      "RequestHeaders": {
        "Authorization": "Sanitized",
        "traceparent": "00-2f058fc1cb44174d9e001873b38151e1-5b34e085caf13943-00",
        "User-Agent": [
          "azsdk-net-Storage.Blobs/12.5.0-dev.20200402.1",
          "(.NET Core 4.6.28325.01; Microsoft Windows 10.0.18362 )"
        ],
        "x-ms-client-request-id": "016f5b77-0e67-68d6-55dd-70312af63ff8",
        "x-ms-date": "Thu, 02 Apr 2020 23:41:45 GMT",
        "x-ms-return-client-request-id": "true",
        "x-ms-version": "2019-12-12"
>>>>>>> 32e373e2
      },
      "RequestBody": null,
      "StatusCode": 201,
      "ResponseHeaders": {
        "Content-Length": "0",
<<<<<<< HEAD
        "Date": "Thu, 05 Mar 2020 20:55:22 GMT",
        "ETag": "\u00220x8D7C14785D6C96F\u0022",
        "Last-Modified": "Thu, 05 Mar 2020 20:55:22 GMT",
=======
        "Date": "Thu, 02 Apr 2020 23:41:44 GMT",
        "ETag": "\u00220x8D7D75F67217F78\u0022",
        "Last-Modified": "Thu, 02 Apr 2020 23:41:44 GMT",
>>>>>>> 32e373e2
        "Server": [
          "Windows-Azure-Blob/1.0",
          "Microsoft-HTTPAPI/2.0"
        ],
        "x-ms-client-request-id": "016f5b77-0e67-68d6-55dd-70312af63ff8",
<<<<<<< HEAD
        "x-ms-request-id": "5f19a116-901e-003b-0b30-f3d79f000000",
        "x-ms-request-server-encrypted": "false",
        "x-ms-snapshot": "2020-03-05T20:55:22.9389167Z",
        "x-ms-version": "2019-10-10"
=======
        "x-ms-request-id": "4ae8b37e-201e-0001-6748-09127c000000",
        "x-ms-request-server-encrypted": "false",
        "x-ms-snapshot": "2020-04-02T23:41:44.9178671Z",
        "x-ms-version": "2019-12-12"
>>>>>>> 32e373e2
      },
      "ResponseBody": []
    },
    {
<<<<<<< HEAD
      "RequestUri": "https://seanstagetest.blob.core.windows.net/test-container-8ddd589a-266b-4088-1c0d-928aacace2da?restype=container",
      "RequestMethod": "DELETE",
      "RequestHeaders": {
        "Authorization": "Sanitized",
        "traceparent": "00-6755f7606ecfdc48a185690baae78489-cd62b8221d871148-00",
        "User-Agent": [
          "azsdk-net-Storage.Blobs/12.4.0-dev.20200305.1",
          "(.NET Core 4.6.28325.01; Microsoft Windows 10.0.18363 )"
        ],
        "x-ms-client-request-id": "57c96a6a-f117-b250-bfec-747d71262a81",
        "x-ms-date": "Thu, 05 Mar 2020 20:55:23 GMT",
        "x-ms-return-client-request-id": "true",
        "x-ms-version": "2019-10-10"
=======
      "RequestUri": "https://seanmcccanary.blob.core.windows.net/test-container-8ddd589a-266b-4088-1c0d-928aacace2da?restype=container",
      "RequestMethod": "DELETE",
      "RequestHeaders": {
        "Authorization": "Sanitized",
        "traceparent": "00-3227a01111eb9f49897b086063691cbc-e9728b6384512946-00",
        "User-Agent": [
          "azsdk-net-Storage.Blobs/12.5.0-dev.20200402.1",
          "(.NET Core 4.6.28325.01; Microsoft Windows 10.0.18362 )"
        ],
        "x-ms-client-request-id": "57c96a6a-f117-b250-bfec-747d71262a81",
        "x-ms-date": "Thu, 02 Apr 2020 23:41:45 GMT",
        "x-ms-return-client-request-id": "true",
        "x-ms-version": "2019-12-12"
>>>>>>> 32e373e2
      },
      "RequestBody": null,
      "StatusCode": 202,
      "ResponseHeaders": {
        "Content-Length": "0",
<<<<<<< HEAD
        "Date": "Thu, 05 Mar 2020 20:55:23 GMT",
=======
        "Date": "Thu, 02 Apr 2020 23:41:44 GMT",
>>>>>>> 32e373e2
        "Server": [
          "Windows-Azure-Blob/1.0",
          "Microsoft-HTTPAPI/2.0"
        ],
        "x-ms-client-request-id": "57c96a6a-f117-b250-bfec-747d71262a81",
<<<<<<< HEAD
        "x-ms-request-id": "5f19a117-901e-003b-0c30-f3d79f000000",
        "x-ms-version": "2019-10-10"
=======
        "x-ms-request-id": "4ae8b382-201e-0001-6b48-09127c000000",
        "x-ms-version": "2019-12-12"
>>>>>>> 32e373e2
      },
      "ResponseBody": []
    }
  ],
  "Variables": {
    "RandomSeed": "1060661923",
<<<<<<< HEAD
    "Storage_TestConfigDefault": "ProductionTenant\nseanstagetest\nU2FuaXRpemVk\nhttps://seanstagetest.blob.core.windows.net\nhttp://seanstagetest.file.core.windows.net\nhttp://seanstagetest.queue.core.windows.net\nhttp://seanstagetest.table.core.windows.net\n\n\n\n\nhttp://seanstagetest-secondary.blob.core.windows.net\nhttp://seanstagetest-secondary.file.core.windows.net\nhttp://seanstagetest-secondary.queue.core.windows.net\nhttp://seanstagetest-secondary.table.core.windows.net\n\nSanitized\n\n\nCloud\nBlobEndpoint=https://seanstagetest.blob.core.windows.net/;QueueEndpoint=http://seanstagetest.queue.core.windows.net/;FileEndpoint=http://seanstagetest.file.core.windows.net/;BlobSecondaryEndpoint=http://seanstagetest-secondary.blob.core.windows.net/;QueueSecondaryEndpoint=http://seanstagetest-secondary.queue.core.windows.net/;FileSecondaryEndpoint=http://seanstagetest-secondary.file.core.windows.net/;AccountName=seanstagetest;AccountKey=Sanitized\nseanscope1"
=======
    "Storage_TestConfigDefault": "ProductionTenant\nseanmcccanary\nU2FuaXRpemVk\nhttps://seanmcccanary.blob.core.windows.net\nhttps://seanmcccanary.file.core.windows.net\nhttps://seanmcccanary.queue.core.windows.net\nhttps://seanmcccanary.table.core.windows.net\n\n\n\n\nhttps://seanmcccanary-secondary.blob.core.windows.net\nhttps://seanmcccanary-secondary.file.core.windows.net\nhttps://seanmcccanary-secondary.queue.core.windows.net\nhttps://seanmcccanary-secondary.table.core.windows.net\n\nSanitized\n\n\nCloud\nBlobEndpoint=https://seanmcccanary.blob.core.windows.net/;QueueEndpoint=https://seanmcccanary.queue.core.windows.net/;FileEndpoint=https://seanmcccanary.file.core.windows.net/;BlobSecondaryEndpoint=https://seanmcccanary-secondary.blob.core.windows.net/;QueueSecondaryEndpoint=https://seanmcccanary-secondary.queue.core.windows.net/;FileSecondaryEndpoint=https://seanmcccanary-secondary.file.core.windows.net/;AccountName=seanmcccanary;AccountKey=Sanitized\nseanscope1"
>>>>>>> 32e373e2
  }
}<|MERGE_RESOLUTION|>--- conflicted
+++ resolved
@@ -1,22 +1,6 @@
 {
   "Entries": [
     {
-<<<<<<< HEAD
-      "RequestUri": "https://seanstagetest.blob.core.windows.net/test-container-8ddd589a-266b-4088-1c0d-928aacace2da?restype=container",
-      "RequestMethod": "PUT",
-      "RequestHeaders": {
-        "Authorization": "Sanitized",
-        "traceparent": "00-22d54ee2cd78584cac75bca736cd66f9-491a70ad2f406948-00",
-        "User-Agent": [
-          "azsdk-net-Storage.Blobs/12.4.0-dev.20200305.1",
-          "(.NET Core 4.6.28325.01; Microsoft Windows 10.0.18363 )"
-        ],
-        "x-ms-blob-public-access": "container",
-        "x-ms-client-request-id": "238752cb-486e-69cd-b5b8-8894a427d6b4",
-        "x-ms-date": "Thu, 05 Mar 2020 20:55:22 GMT",
-        "x-ms-return-client-request-id": "true",
-        "x-ms-version": "2019-10-10"
-=======
       "RequestUri": "https://seanmcccanary.blob.core.windows.net/test-container-8ddd589a-266b-4088-1c0d-928aacace2da?restype=container",
       "RequestMethod": "PUT",
       "RequestHeaders": {
@@ -31,58 +15,30 @@
         "x-ms-date": "Thu, 02 Apr 2020 23:41:45 GMT",
         "x-ms-return-client-request-id": "true",
         "x-ms-version": "2019-12-12"
->>>>>>> 32e373e2
       },
       "RequestBody": null,
       "StatusCode": 201,
       "ResponseHeaders": {
         "Content-Length": "0",
-<<<<<<< HEAD
-        "Date": "Thu, 05 Mar 2020 20:55:22 GMT",
-        "ETag": "\u00220x8D7C14785C9AF43\u0022",
-        "Last-Modified": "Thu, 05 Mar 2020 20:55:22 GMT",
-=======
         "Date": "Thu, 02 Apr 2020 23:41:44 GMT",
         "ETag": "\u00220x8D7D75F671497E7\u0022",
         "Last-Modified": "Thu, 02 Apr 2020 23:41:44 GMT",
->>>>>>> 32e373e2
         "Server": [
           "Windows-Azure-Blob/1.0",
           "Microsoft-HTTPAPI/2.0"
         ],
         "x-ms-client-request-id": "238752cb-486e-69cd-b5b8-8894a427d6b4",
-<<<<<<< HEAD
-        "x-ms-request-id": "5f19a110-901e-003b-0730-f3d79f000000",
-        "x-ms-version": "2019-10-10"
-=======
         "x-ms-request-id": "4ae8b373-201e-0001-5e48-09127c000000",
         "x-ms-version": "2019-12-12"
->>>>>>> 32e373e2
       },
       "ResponseBody": []
     },
     {
-<<<<<<< HEAD
-      "RequestUri": "https://seanstagetest.blob.core.windows.net/test-container-8ddd589a-266b-4088-1c0d-928aacace2da/test-blob-405c24e3-6758-9dea-1f86-e7ccafc22906",
-=======
       "RequestUri": "https://seanmcccanary.blob.core.windows.net/test-container-8ddd589a-266b-4088-1c0d-928aacace2da/test-blob-405c24e3-6758-9dea-1f86-e7ccafc22906",
->>>>>>> 32e373e2
       "RequestMethod": "PUT",
       "RequestHeaders": {
         "Authorization": "Sanitized",
         "Content-Length": "1024",
-<<<<<<< HEAD
-        "traceparent": "00-dbb4b70909c6f04690e8a783af9212fc-cd387c20e4df2542-00",
-        "User-Agent": [
-          "azsdk-net-Storage.Blobs/12.4.0-dev.20200305.1",
-          "(.NET Core 4.6.28325.01; Microsoft Windows 10.0.18363 )"
-        ],
-        "x-ms-blob-type": "BlockBlob",
-        "x-ms-client-request-id": "f2353a39-3a36-d6ca-0af7-ed41b286f2b8",
-        "x-ms-date": "Thu, 05 Mar 2020 20:55:22 GMT",
-        "x-ms-return-client-request-id": "true",
-        "x-ms-version": "2019-10-10"
-=======
         "traceparent": "00-1ecfd2a2bb399745a45c68c11062849f-1ecaf4a36806a74a-00",
         "User-Agent": [
           "azsdk-net-Storage.Blobs/12.5.0-dev.20200402.1",
@@ -93,56 +49,28 @@
         "x-ms-date": "Thu, 02 Apr 2020 23:41:45 GMT",
         "x-ms-return-client-request-id": "true",
         "x-ms-version": "2019-12-12"
->>>>>>> 32e373e2
       },
       "RequestBody": "RPm\u002BWSS\u002BbIJuL2Azc6Syf8jC4vK5iUBkaOoE52AAufKOglCqaHyPJbfa0igHtip71GgE7eA3TLq5WvE6uoUhbXZtpfBTBxZLMrw63rcXXLG/iBP4\u002B8sSVzWW8Q6KVWsyuGSymhE5J8xRuLsj/G0Dof1AejFyKXGqW026vRUIwd1RCCZSZMGfhmBGpkIP7lvIk08QSdo5v4/yBz/Efmq2Sffe0vNHsDw7oPTQLIMvmmzy8irG93cCF0mXYF2C2wf2j1xLMRxngOIS1KjlaZMLw2zS0YtA8FJ/27qqsFDfucXs2pwm42lQi3FHsyPOHa61i5zwsAp7tp4KzFZhvNCSMhvj\u002BY725eADgUYa\u002BD0usL4L9SSz7wm7cCT\u002BHBcS7s6htIAH6yQfv6a87C7EYb1h2xuYVser30MSKIhq\u002BMnI8ZJ3eUO8J8Sa6zZ\u002B9gPa9w9nnED7epgH9dU99cObtcbc8/ubTOh5pbRW/mqRLOhANzF5A1yIzXf6cINufzEB/jZvoQMIP6om7faMpHstdcjt/b6SIrFqVCaDodxkCiaCVP80IovkOPiGUhVl/Cj7zPq7gYFzb9yEBE3dhJ7NweLQCU97\u002BFM9CMXFC8\u002BbBVj9iNTiqYmkD\u002BUjsB09B7NZuJAzlPLYgNOmfni8rWQM6P/03/zJ6xhYLPlqV0g2/wARa1I\u002BaHBlJAcAOyoR52KAFsgeSSe3kM142mj4bSiLcH54q0ERzn\u002BOjrv0ybDtR0SX6kCAF7bZWtuFxo4IbbbfdcusmTwgbkhIkLpsw8cdipIjYIPnC1jInlFljAfxhSEEFFPlQa4Id3v3N4f8bJcUaDz75Qwz\u002BGpy4/rquuJBVwqYaK5zOEjkGukH79PRzDK6UCPL9aAV0Bzpcl20HryZtuB9YwTooTDzF8oiKwiWoBfHMGm\u002BdWFqgpeRicXqL/wsbjjzVGgu0a/z2N7V8qUTU9JG7O1S2kF\u002BEuFsVxhrCOfO9rzPo0yumV66yp2DlY/yfTbzpEMO2ZT3dEGGwnqXiM/2BvzoRK\u002BFl1OOmA\u002Bj\u002Bn1RednheGSkvxwo2C4KJ9bkI0LNjY6TCTmGbQzvgEGEU3rENUihtRBrUkbfv2yBem98qnXN1m3uvm\u002BfWwpYtD/bpISzRvKOQ24yYTtIs0nNBPOcc9bMt30N1XfYAVkFE54GBBvozTN97WYGmnQypgol0lYXu0BpDu0GpnB7tUEULE6dQa8u5Te/HoVvxRwJ2y9tsi8C7lddnfUu4SfDAjgl8m0mlWVb9\u002BwfWJy6\u002BknQ/ctBDgISET72P6O5AAMQ\u002BxxNStKu40bKEbtC45W6oqKsXeRbgfQ1EuAvL1XBovfpD1yAbbB2IhmFd/xH0C6oPJ0ADA==",
       "StatusCode": 201,
       "ResponseHeaders": {
         "Content-Length": "0",
         "Content-MD5": "121Ose9byw0KhEkjX6/pnA==",
-<<<<<<< HEAD
-        "Date": "Thu, 05 Mar 2020 20:55:22 GMT",
-        "ETag": "\u00220x8D7C14785D6C96F\u0022",
-        "Last-Modified": "Thu, 05 Mar 2020 20:55:22 GMT",
-=======
         "Date": "Thu, 02 Apr 2020 23:41:44 GMT",
         "ETag": "\u00220x8D7D75F67217F78\u0022",
         "Last-Modified": "Thu, 02 Apr 2020 23:41:44 GMT",
->>>>>>> 32e373e2
         "Server": [
           "Windows-Azure-Blob/1.0",
           "Microsoft-HTTPAPI/2.0"
         ],
         "x-ms-client-request-id": "f2353a39-3a36-d6ca-0af7-ed41b286f2b8",
         "x-ms-content-crc64": "l3ciomyzL1Q=",
-<<<<<<< HEAD
-        "x-ms-request-id": "5f19a114-901e-003b-0930-f3d79f000000",
-        "x-ms-request-server-encrypted": "true",
-        "x-ms-version": "2019-10-10"
-=======
         "x-ms-request-id": "4ae8b37c-201e-0001-6548-09127c000000",
         "x-ms-request-server-encrypted": "true",
         "x-ms-version": "2019-12-12"
->>>>>>> 32e373e2
       },
       "ResponseBody": []
     },
     {
-<<<<<<< HEAD
-      "RequestUri": "https://seanstagetest.blob.core.windows.net/test-container-8ddd589a-266b-4088-1c0d-928aacace2da/test-blob-405c24e3-6758-9dea-1f86-e7ccafc22906?comp=snapshot",
-      "RequestMethod": "PUT",
-      "RequestHeaders": {
-        "Authorization": "Sanitized",
-        "traceparent": "00-5e09fafe6df0b1498bf6c02cf0f453f4-117c8b0f46360f43-00",
-        "User-Agent": [
-          "azsdk-net-Storage.Blobs/12.4.0-dev.20200305.1",
-          "(.NET Core 4.6.28325.01; Microsoft Windows 10.0.18363 )"
-        ],
-        "x-ms-client-request-id": "016f5b77-0e67-68d6-55dd-70312af63ff8",
-        "x-ms-date": "Thu, 05 Mar 2020 20:55:23 GMT",
-        "x-ms-return-client-request-id": "true",
-        "x-ms-version": "2019-10-10"
-=======
       "RequestUri": "https://seanmcccanary.blob.core.windows.net/test-container-8ddd589a-266b-4088-1c0d-928aacace2da/test-blob-405c24e3-6758-9dea-1f86-e7ccafc22906?comp=snapshot",
       "RequestMethod": "PUT",
       "RequestHeaders": {
@@ -156,56 +84,27 @@
         "x-ms-date": "Thu, 02 Apr 2020 23:41:45 GMT",
         "x-ms-return-client-request-id": "true",
         "x-ms-version": "2019-12-12"
->>>>>>> 32e373e2
       },
       "RequestBody": null,
       "StatusCode": 201,
       "ResponseHeaders": {
         "Content-Length": "0",
-<<<<<<< HEAD
-        "Date": "Thu, 05 Mar 2020 20:55:22 GMT",
-        "ETag": "\u00220x8D7C14785D6C96F\u0022",
-        "Last-Modified": "Thu, 05 Mar 2020 20:55:22 GMT",
-=======
         "Date": "Thu, 02 Apr 2020 23:41:44 GMT",
         "ETag": "\u00220x8D7D75F67217F78\u0022",
         "Last-Modified": "Thu, 02 Apr 2020 23:41:44 GMT",
->>>>>>> 32e373e2
         "Server": [
           "Windows-Azure-Blob/1.0",
           "Microsoft-HTTPAPI/2.0"
         ],
         "x-ms-client-request-id": "016f5b77-0e67-68d6-55dd-70312af63ff8",
-<<<<<<< HEAD
-        "x-ms-request-id": "5f19a116-901e-003b-0b30-f3d79f000000",
-        "x-ms-request-server-encrypted": "false",
-        "x-ms-snapshot": "2020-03-05T20:55:22.9389167Z",
-        "x-ms-version": "2019-10-10"
-=======
         "x-ms-request-id": "4ae8b37e-201e-0001-6748-09127c000000",
         "x-ms-request-server-encrypted": "false",
         "x-ms-snapshot": "2020-04-02T23:41:44.9178671Z",
         "x-ms-version": "2019-12-12"
->>>>>>> 32e373e2
       },
       "ResponseBody": []
     },
     {
-<<<<<<< HEAD
-      "RequestUri": "https://seanstagetest.blob.core.windows.net/test-container-8ddd589a-266b-4088-1c0d-928aacace2da?restype=container",
-      "RequestMethod": "DELETE",
-      "RequestHeaders": {
-        "Authorization": "Sanitized",
-        "traceparent": "00-6755f7606ecfdc48a185690baae78489-cd62b8221d871148-00",
-        "User-Agent": [
-          "azsdk-net-Storage.Blobs/12.4.0-dev.20200305.1",
-          "(.NET Core 4.6.28325.01; Microsoft Windows 10.0.18363 )"
-        ],
-        "x-ms-client-request-id": "57c96a6a-f117-b250-bfec-747d71262a81",
-        "x-ms-date": "Thu, 05 Mar 2020 20:55:23 GMT",
-        "x-ms-return-client-request-id": "true",
-        "x-ms-version": "2019-10-10"
-=======
       "RequestUri": "https://seanmcccanary.blob.core.windows.net/test-container-8ddd589a-266b-4088-1c0d-928aacace2da?restype=container",
       "RequestMethod": "DELETE",
       "RequestHeaders": {
@@ -219,39 +118,25 @@
         "x-ms-date": "Thu, 02 Apr 2020 23:41:45 GMT",
         "x-ms-return-client-request-id": "true",
         "x-ms-version": "2019-12-12"
->>>>>>> 32e373e2
       },
       "RequestBody": null,
       "StatusCode": 202,
       "ResponseHeaders": {
         "Content-Length": "0",
-<<<<<<< HEAD
-        "Date": "Thu, 05 Mar 2020 20:55:23 GMT",
-=======
         "Date": "Thu, 02 Apr 2020 23:41:44 GMT",
->>>>>>> 32e373e2
         "Server": [
           "Windows-Azure-Blob/1.0",
           "Microsoft-HTTPAPI/2.0"
         ],
         "x-ms-client-request-id": "57c96a6a-f117-b250-bfec-747d71262a81",
-<<<<<<< HEAD
-        "x-ms-request-id": "5f19a117-901e-003b-0c30-f3d79f000000",
-        "x-ms-version": "2019-10-10"
-=======
         "x-ms-request-id": "4ae8b382-201e-0001-6b48-09127c000000",
         "x-ms-version": "2019-12-12"
->>>>>>> 32e373e2
       },
       "ResponseBody": []
     }
   ],
   "Variables": {
     "RandomSeed": "1060661923",
-<<<<<<< HEAD
-    "Storage_TestConfigDefault": "ProductionTenant\nseanstagetest\nU2FuaXRpemVk\nhttps://seanstagetest.blob.core.windows.net\nhttp://seanstagetest.file.core.windows.net\nhttp://seanstagetest.queue.core.windows.net\nhttp://seanstagetest.table.core.windows.net\n\n\n\n\nhttp://seanstagetest-secondary.blob.core.windows.net\nhttp://seanstagetest-secondary.file.core.windows.net\nhttp://seanstagetest-secondary.queue.core.windows.net\nhttp://seanstagetest-secondary.table.core.windows.net\n\nSanitized\n\n\nCloud\nBlobEndpoint=https://seanstagetest.blob.core.windows.net/;QueueEndpoint=http://seanstagetest.queue.core.windows.net/;FileEndpoint=http://seanstagetest.file.core.windows.net/;BlobSecondaryEndpoint=http://seanstagetest-secondary.blob.core.windows.net/;QueueSecondaryEndpoint=http://seanstagetest-secondary.queue.core.windows.net/;FileSecondaryEndpoint=http://seanstagetest-secondary.file.core.windows.net/;AccountName=seanstagetest;AccountKey=Sanitized\nseanscope1"
-=======
     "Storage_TestConfigDefault": "ProductionTenant\nseanmcccanary\nU2FuaXRpemVk\nhttps://seanmcccanary.blob.core.windows.net\nhttps://seanmcccanary.file.core.windows.net\nhttps://seanmcccanary.queue.core.windows.net\nhttps://seanmcccanary.table.core.windows.net\n\n\n\n\nhttps://seanmcccanary-secondary.blob.core.windows.net\nhttps://seanmcccanary-secondary.file.core.windows.net\nhttps://seanmcccanary-secondary.queue.core.windows.net\nhttps://seanmcccanary-secondary.table.core.windows.net\n\nSanitized\n\n\nCloud\nBlobEndpoint=https://seanmcccanary.blob.core.windows.net/;QueueEndpoint=https://seanmcccanary.queue.core.windows.net/;FileEndpoint=https://seanmcccanary.file.core.windows.net/;BlobSecondaryEndpoint=https://seanmcccanary-secondary.blob.core.windows.net/;QueueSecondaryEndpoint=https://seanmcccanary-secondary.queue.core.windows.net/;FileSecondaryEndpoint=https://seanmcccanary-secondary.file.core.windows.net/;AccountName=seanmcccanary;AccountKey=Sanitized\nseanscope1"
->>>>>>> 32e373e2
   }
 }