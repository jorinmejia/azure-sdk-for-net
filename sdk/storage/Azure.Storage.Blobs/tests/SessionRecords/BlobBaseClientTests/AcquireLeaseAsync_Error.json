{
  "Entries": [
    {
<<<<<<< HEAD
      "RequestUri": "https://seanstagetest.blob.core.windows.net/test-container-d568c6eb-3ab0-0986-fb31-c763697bdd12?restype=container",
      "RequestMethod": "PUT",
      "RequestHeaders": {
        "Authorization": "Sanitized",
        "traceparent": "00-5fe5eb61a2372b42a3f91dad4819c48f-5f7a2554034eac4c-00",
        "User-Agent": [
          "azsdk-net-Storage.Blobs/12.4.0-dev.20200305.1",
          "(.NET Core 4.6.28325.01; Microsoft Windows 10.0.18363 )"
        ],
        "x-ms-blob-public-access": "container",
        "x-ms-client-request-id": "23817b2c-295a-e621-2175-272f10625bb9",
        "x-ms-date": "Thu, 05 Mar 2020 20:55:05 GMT",
        "x-ms-return-client-request-id": "true",
        "x-ms-version": "2019-10-10"
=======
      "RequestUri": "https://seanmcccanary.blob.core.windows.net/test-container-d568c6eb-3ab0-0986-fb31-c763697bdd12?restype=container",
      "RequestMethod": "PUT",
      "RequestHeaders": {
        "Authorization": "Sanitized",
        "traceparent": "00-60f1d60a52157940a969d1eddc02e316-6054d11959bf7a49-00",
        "User-Agent": [
          "azsdk-net-Storage.Blobs/12.5.0-dev.20200402.1",
          "(.NET Core 4.6.28325.01; Microsoft Windows 10.0.18362 )"
        ],
        "x-ms-blob-public-access": "container",
        "x-ms-client-request-id": "23817b2c-295a-e621-2175-272f10625bb9",
        "x-ms-date": "Thu, 02 Apr 2020 23:41:29 GMT",
        "x-ms-return-client-request-id": "true",
        "x-ms-version": "2019-12-12"
>>>>>>> 32e373e2
      },
      "RequestBody": null,
      "StatusCode": 201,
      "ResponseHeaders": {
        "Content-Length": "0",
<<<<<<< HEAD
        "Date": "Thu, 05 Mar 2020 20:55:05 GMT",
        "ETag": "\u00220x8D7C1477BD353B3\u0022",
        "Last-Modified": "Thu, 05 Mar 2020 20:55:06 GMT",
=======
        "Date": "Thu, 02 Apr 2020 23:41:28 GMT",
        "ETag": "\u00220x8D7D75F5D694B21\u0022",
        "Last-Modified": "Thu, 02 Apr 2020 23:41:28 GMT",
>>>>>>> 32e373e2
        "Server": [
          "Windows-Azure-Blob/1.0",
          "Microsoft-HTTPAPI/2.0"
        ],
        "x-ms-client-request-id": "23817b2c-295a-e621-2175-272f10625bb9",
<<<<<<< HEAD
        "x-ms-request-id": "09b46f66-a01e-0030-3830-f32cf4000000",
        "x-ms-version": "2019-10-10"
=======
        "x-ms-request-id": "f80cc6f1-101e-008c-4048-0925ae000000",
        "x-ms-version": "2019-12-12"
>>>>>>> 32e373e2
      },
      "ResponseBody": []
    },
    {
<<<<<<< HEAD
      "RequestUri": "https://seanstagetest.blob.core.windows.net/test-container-d568c6eb-3ab0-0986-fb31-c763697bdd12/test-blob-b89d6149-25fe-bf4c-6585-8d19f5871446?comp=lease",
      "RequestMethod": "PUT",
      "RequestHeaders": {
        "Authorization": "Sanitized",
        "traceparent": "00-3140287aa53f5744be7416ade13b5cfd-94c39ad47d00814a-00",
        "User-Agent": [
          "azsdk-net-Storage.Blobs/12.4.0-dev.20200305.1",
          "(.NET Core 4.6.28325.01; Microsoft Windows 10.0.18363 )"
        ],
        "x-ms-client-request-id": "b874e061-6d2c-90bf-aabd-599bb178bb34",
        "x-ms-date": "Thu, 05 Mar 2020 20:55:06 GMT",
=======
      "RequestUri": "https://seanmcccanary.blob.core.windows.net/test-container-d568c6eb-3ab0-0986-fb31-c763697bdd12/test-blob-b89d6149-25fe-bf4c-6585-8d19f5871446?comp=lease",
      "RequestMethod": "PUT",
      "RequestHeaders": {
        "Authorization": "Sanitized",
        "traceparent": "00-a64c6e2fadfb7445938f1905ec4c851c-5d8e18eccc2c2c47-00",
        "User-Agent": [
          "azsdk-net-Storage.Blobs/12.5.0-dev.20200402.1",
          "(.NET Core 4.6.28325.01; Microsoft Windows 10.0.18362 )"
        ],
        "x-ms-client-request-id": "b874e061-6d2c-90bf-aabd-599bb178bb34",
        "x-ms-date": "Thu, 02 Apr 2020 23:41:29 GMT",
>>>>>>> 32e373e2
        "x-ms-lease-action": "acquire",
        "x-ms-lease-duration": "15",
        "x-ms-proposed-lease-id": "ed3658bb-b9fa-e0b7-5e62-74d30431d2e5",
        "x-ms-return-client-request-id": "true",
<<<<<<< HEAD
        "x-ms-version": "2019-10-10"
=======
        "x-ms-version": "2019-12-12"
>>>>>>> 32e373e2
      },
      "RequestBody": null,
      "StatusCode": 404,
      "ResponseHeaders": {
        "Content-Length": "215",
        "Content-Type": "application/xml",
<<<<<<< HEAD
        "Date": "Thu, 05 Mar 2020 20:55:05 GMT",
=======
        "Date": "Thu, 02 Apr 2020 23:41:28 GMT",
>>>>>>> 32e373e2
        "Server": [
          "Windows-Azure-Blob/1.0",
          "Microsoft-HTTPAPI/2.0"
        ],
        "x-ms-client-request-id": "b874e061-6d2c-90bf-aabd-599bb178bb34",
        "x-ms-error-code": "BlobNotFound",
<<<<<<< HEAD
        "x-ms-request-id": "09b46f68-a01e-0030-3930-f32cf4000000",
        "x-ms-version": "2019-10-10"
      },
      "ResponseBody": [
        "\uFEFF\u003C?xml version=\u00221.0\u0022 encoding=\u0022utf-8\u0022?\u003E\u003CError\u003E\u003CCode\u003EBlobNotFound\u003C/Code\u003E\u003CMessage\u003EThe specified blob does not exist.\n",
        "RequestId:09b46f68-a01e-0030-3930-f32cf4000000\n",
        "Time:2020-03-05T20:55:06.1310403Z\u003C/Message\u003E\u003C/Error\u003E"
      ]
    },
    {
      "RequestUri": "https://seanstagetest.blob.core.windows.net/test-container-d568c6eb-3ab0-0986-fb31-c763697bdd12?restype=container",
      "RequestMethod": "DELETE",
      "RequestHeaders": {
        "Authorization": "Sanitized",
        "traceparent": "00-052874b01fcb5e428bb33ec37ae8c6b2-e4dc105866a9f14b-00",
        "User-Agent": [
          "azsdk-net-Storage.Blobs/12.4.0-dev.20200305.1",
          "(.NET Core 4.6.28325.01; Microsoft Windows 10.0.18363 )"
        ],
        "x-ms-client-request-id": "2372da72-19bc-cdb9-cb25-e95965d655b5",
        "x-ms-date": "Thu, 05 Mar 2020 20:55:06 GMT",
        "x-ms-return-client-request-id": "true",
        "x-ms-version": "2019-10-10"
=======
        "x-ms-request-id": "f80cc6f7-101e-008c-4448-0925ae000000",
        "x-ms-version": "2019-12-12"
      },
      "ResponseBody": [
        "\uFEFF\u003C?xml version=\u00221.0\u0022 encoding=\u0022utf-8\u0022?\u003E\u003CError\u003E\u003CCode\u003EBlobNotFound\u003C/Code\u003E\u003CMessage\u003EThe specified blob does not exist.\n",
        "RequestId:f80cc6f7-101e-008c-4448-0925ae000000\n",
        "Time:2020-04-02T23:41:28.6151728Z\u003C/Message\u003E\u003C/Error\u003E"
      ]
    },
    {
      "RequestUri": "https://seanmcccanary.blob.core.windows.net/test-container-d568c6eb-3ab0-0986-fb31-c763697bdd12?restype=container",
      "RequestMethod": "DELETE",
      "RequestHeaders": {
        "Authorization": "Sanitized",
        "traceparent": "00-3058da5c18703044804bb71e31a348f3-d8537a5edba6704a-00",
        "User-Agent": [
          "azsdk-net-Storage.Blobs/12.5.0-dev.20200402.1",
          "(.NET Core 4.6.28325.01; Microsoft Windows 10.0.18362 )"
        ],
        "x-ms-client-request-id": "2372da72-19bc-cdb9-cb25-e95965d655b5",
        "x-ms-date": "Thu, 02 Apr 2020 23:41:29 GMT",
        "x-ms-return-client-request-id": "true",
        "x-ms-version": "2019-12-12"
>>>>>>> 32e373e2
      },
      "RequestBody": null,
      "StatusCode": 202,
      "ResponseHeaders": {
        "Content-Length": "0",
<<<<<<< HEAD
        "Date": "Thu, 05 Mar 2020 20:55:05 GMT",
=======
        "Date": "Thu, 02 Apr 2020 23:41:28 GMT",
>>>>>>> 32e373e2
        "Server": [
          "Windows-Azure-Blob/1.0",
          "Microsoft-HTTPAPI/2.0"
        ],
        "x-ms-client-request-id": "2372da72-19bc-cdb9-cb25-e95965d655b5",
<<<<<<< HEAD
        "x-ms-request-id": "09b46f69-a01e-0030-3a30-f32cf4000000",
        "x-ms-version": "2019-10-10"
=======
        "x-ms-request-id": "f80cc6f9-101e-008c-4648-0925ae000000",
        "x-ms-version": "2019-12-12"
>>>>>>> 32e373e2
      },
      "ResponseBody": []
    }
  ],
  "Variables": {
    "RandomSeed": "925675771",
<<<<<<< HEAD
    "Storage_TestConfigDefault": "ProductionTenant\nseanstagetest\nU2FuaXRpemVk\nhttps://seanstagetest.blob.core.windows.net\nhttp://seanstagetest.file.core.windows.net\nhttp://seanstagetest.queue.core.windows.net\nhttp://seanstagetest.table.core.windows.net\n\n\n\n\nhttp://seanstagetest-secondary.blob.core.windows.net\nhttp://seanstagetest-secondary.file.core.windows.net\nhttp://seanstagetest-secondary.queue.core.windows.net\nhttp://seanstagetest-secondary.table.core.windows.net\n\nSanitized\n\n\nCloud\nBlobEndpoint=https://seanstagetest.blob.core.windows.net/;QueueEndpoint=http://seanstagetest.queue.core.windows.net/;FileEndpoint=http://seanstagetest.file.core.windows.net/;BlobSecondaryEndpoint=http://seanstagetest-secondary.blob.core.windows.net/;QueueSecondaryEndpoint=http://seanstagetest-secondary.queue.core.windows.net/;FileSecondaryEndpoint=http://seanstagetest-secondary.file.core.windows.net/;AccountName=seanstagetest;AccountKey=Sanitized\nseanscope1"
=======
    "Storage_TestConfigDefault": "ProductionTenant\nseanmcccanary\nU2FuaXRpemVk\nhttps://seanmcccanary.blob.core.windows.net\nhttps://seanmcccanary.file.core.windows.net\nhttps://seanmcccanary.queue.core.windows.net\nhttps://seanmcccanary.table.core.windows.net\n\n\n\n\nhttps://seanmcccanary-secondary.blob.core.windows.net\nhttps://seanmcccanary-secondary.file.core.windows.net\nhttps://seanmcccanary-secondary.queue.core.windows.net\nhttps://seanmcccanary-secondary.table.core.windows.net\n\nSanitized\n\n\nCloud\nBlobEndpoint=https://seanmcccanary.blob.core.windows.net/;QueueEndpoint=https://seanmcccanary.queue.core.windows.net/;FileEndpoint=https://seanmcccanary.file.core.windows.net/;BlobSecondaryEndpoint=https://seanmcccanary-secondary.blob.core.windows.net/;QueueSecondaryEndpoint=https://seanmcccanary-secondary.queue.core.windows.net/;FileSecondaryEndpoint=https://seanmcccanary-secondary.file.core.windows.net/;AccountName=seanmcccanary;AccountKey=Sanitized\nseanscope1"
>>>>>>> 32e373e2
  }
}<|MERGE_RESOLUTION|>--- conflicted
+++ resolved
@@ -1,22 +1,6 @@
 {
   "Entries": [
     {
-<<<<<<< HEAD
-      "RequestUri": "https://seanstagetest.blob.core.windows.net/test-container-d568c6eb-3ab0-0986-fb31-c763697bdd12?restype=container",
-      "RequestMethod": "PUT",
-      "RequestHeaders": {
-        "Authorization": "Sanitized",
-        "traceparent": "00-5fe5eb61a2372b42a3f91dad4819c48f-5f7a2554034eac4c-00",
-        "User-Agent": [
-          "azsdk-net-Storage.Blobs/12.4.0-dev.20200305.1",
-          "(.NET Core 4.6.28325.01; Microsoft Windows 10.0.18363 )"
-        ],
-        "x-ms-blob-public-access": "container",
-        "x-ms-client-request-id": "23817b2c-295a-e621-2175-272f10625bb9",
-        "x-ms-date": "Thu, 05 Mar 2020 20:55:05 GMT",
-        "x-ms-return-client-request-id": "true",
-        "x-ms-version": "2019-10-10"
-=======
       "RequestUri": "https://seanmcccanary.blob.core.windows.net/test-container-d568c6eb-3ab0-0986-fb31-c763697bdd12?restype=container",
       "RequestMethod": "PUT",
       "RequestHeaders": {
@@ -31,50 +15,25 @@
         "x-ms-date": "Thu, 02 Apr 2020 23:41:29 GMT",
         "x-ms-return-client-request-id": "true",
         "x-ms-version": "2019-12-12"
->>>>>>> 32e373e2
       },
       "RequestBody": null,
       "StatusCode": 201,
       "ResponseHeaders": {
         "Content-Length": "0",
-<<<<<<< HEAD
-        "Date": "Thu, 05 Mar 2020 20:55:05 GMT",
-        "ETag": "\u00220x8D7C1477BD353B3\u0022",
-        "Last-Modified": "Thu, 05 Mar 2020 20:55:06 GMT",
-=======
         "Date": "Thu, 02 Apr 2020 23:41:28 GMT",
         "ETag": "\u00220x8D7D75F5D694B21\u0022",
         "Last-Modified": "Thu, 02 Apr 2020 23:41:28 GMT",
->>>>>>> 32e373e2
         "Server": [
           "Windows-Azure-Blob/1.0",
           "Microsoft-HTTPAPI/2.0"
         ],
         "x-ms-client-request-id": "23817b2c-295a-e621-2175-272f10625bb9",
-<<<<<<< HEAD
-        "x-ms-request-id": "09b46f66-a01e-0030-3830-f32cf4000000",
-        "x-ms-version": "2019-10-10"
-=======
         "x-ms-request-id": "f80cc6f1-101e-008c-4048-0925ae000000",
         "x-ms-version": "2019-12-12"
->>>>>>> 32e373e2
       },
       "ResponseBody": []
     },
     {
-<<<<<<< HEAD
-      "RequestUri": "https://seanstagetest.blob.core.windows.net/test-container-d568c6eb-3ab0-0986-fb31-c763697bdd12/test-blob-b89d6149-25fe-bf4c-6585-8d19f5871446?comp=lease",
-      "RequestMethod": "PUT",
-      "RequestHeaders": {
-        "Authorization": "Sanitized",
-        "traceparent": "00-3140287aa53f5744be7416ade13b5cfd-94c39ad47d00814a-00",
-        "User-Agent": [
-          "azsdk-net-Storage.Blobs/12.4.0-dev.20200305.1",
-          "(.NET Core 4.6.28325.01; Microsoft Windows 10.0.18363 )"
-        ],
-        "x-ms-client-request-id": "b874e061-6d2c-90bf-aabd-599bb178bb34",
-        "x-ms-date": "Thu, 05 Mar 2020 20:55:06 GMT",
-=======
       "RequestUri": "https://seanmcccanary.blob.core.windows.net/test-container-d568c6eb-3ab0-0986-fb31-c763697bdd12/test-blob-b89d6149-25fe-bf4c-6585-8d19f5871446?comp=lease",
       "RequestMethod": "PUT",
       "RequestHeaders": {
@@ -86,58 +45,24 @@
         ],
         "x-ms-client-request-id": "b874e061-6d2c-90bf-aabd-599bb178bb34",
         "x-ms-date": "Thu, 02 Apr 2020 23:41:29 GMT",
->>>>>>> 32e373e2
         "x-ms-lease-action": "acquire",
         "x-ms-lease-duration": "15",
         "x-ms-proposed-lease-id": "ed3658bb-b9fa-e0b7-5e62-74d30431d2e5",
         "x-ms-return-client-request-id": "true",
-<<<<<<< HEAD
-        "x-ms-version": "2019-10-10"
-=======
         "x-ms-version": "2019-12-12"
->>>>>>> 32e373e2
       },
       "RequestBody": null,
       "StatusCode": 404,
       "ResponseHeaders": {
         "Content-Length": "215",
         "Content-Type": "application/xml",
-<<<<<<< HEAD
-        "Date": "Thu, 05 Mar 2020 20:55:05 GMT",
-=======
         "Date": "Thu, 02 Apr 2020 23:41:28 GMT",
->>>>>>> 32e373e2
         "Server": [
           "Windows-Azure-Blob/1.0",
           "Microsoft-HTTPAPI/2.0"
         ],
         "x-ms-client-request-id": "b874e061-6d2c-90bf-aabd-599bb178bb34",
         "x-ms-error-code": "BlobNotFound",
-<<<<<<< HEAD
-        "x-ms-request-id": "09b46f68-a01e-0030-3930-f32cf4000000",
-        "x-ms-version": "2019-10-10"
-      },
-      "ResponseBody": [
-        "\uFEFF\u003C?xml version=\u00221.0\u0022 encoding=\u0022utf-8\u0022?\u003E\u003CError\u003E\u003CCode\u003EBlobNotFound\u003C/Code\u003E\u003CMessage\u003EThe specified blob does not exist.\n",
-        "RequestId:09b46f68-a01e-0030-3930-f32cf4000000\n",
-        "Time:2020-03-05T20:55:06.1310403Z\u003C/Message\u003E\u003C/Error\u003E"
-      ]
-    },
-    {
-      "RequestUri": "https://seanstagetest.blob.core.windows.net/test-container-d568c6eb-3ab0-0986-fb31-c763697bdd12?restype=container",
-      "RequestMethod": "DELETE",
-      "RequestHeaders": {
-        "Authorization": "Sanitized",
-        "traceparent": "00-052874b01fcb5e428bb33ec37ae8c6b2-e4dc105866a9f14b-00",
-        "User-Agent": [
-          "azsdk-net-Storage.Blobs/12.4.0-dev.20200305.1",
-          "(.NET Core 4.6.28325.01; Microsoft Windows 10.0.18363 )"
-        ],
-        "x-ms-client-request-id": "2372da72-19bc-cdb9-cb25-e95965d655b5",
-        "x-ms-date": "Thu, 05 Mar 2020 20:55:06 GMT",
-        "x-ms-return-client-request-id": "true",
-        "x-ms-version": "2019-10-10"
-=======
         "x-ms-request-id": "f80cc6f7-101e-008c-4448-0925ae000000",
         "x-ms-version": "2019-12-12"
       },
@@ -161,39 +86,25 @@
         "x-ms-date": "Thu, 02 Apr 2020 23:41:29 GMT",
         "x-ms-return-client-request-id": "true",
         "x-ms-version": "2019-12-12"
->>>>>>> 32e373e2
       },
       "RequestBody": null,
       "StatusCode": 202,
       "ResponseHeaders": {
         "Content-Length": "0",
-<<<<<<< HEAD
-        "Date": "Thu, 05 Mar 2020 20:55:05 GMT",
-=======
         "Date": "Thu, 02 Apr 2020 23:41:28 GMT",
->>>>>>> 32e373e2
         "Server": [
           "Windows-Azure-Blob/1.0",
           "Microsoft-HTTPAPI/2.0"
         ],
         "x-ms-client-request-id": "2372da72-19bc-cdb9-cb25-e95965d655b5",
-<<<<<<< HEAD
-        "x-ms-request-id": "09b46f69-a01e-0030-3a30-f32cf4000000",
-        "x-ms-version": "2019-10-10"
-=======
         "x-ms-request-id": "f80cc6f9-101e-008c-4648-0925ae000000",
         "x-ms-version": "2019-12-12"
->>>>>>> 32e373e2
       },
       "ResponseBody": []
     }
   ],
   "Variables": {
     "RandomSeed": "925675771",
-<<<<<<< HEAD
-    "Storage_TestConfigDefault": "ProductionTenant\nseanstagetest\nU2FuaXRpemVk\nhttps://seanstagetest.blob.core.windows.net\nhttp://seanstagetest.file.core.windows.net\nhttp://seanstagetest.queue.core.windows.net\nhttp://seanstagetest.table.core.windows.net\n\n\n\n\nhttp://seanstagetest-secondary.blob.core.windows.net\nhttp://seanstagetest-secondary.file.core.windows.net\nhttp://seanstagetest-secondary.queue.core.windows.net\nhttp://seanstagetest-secondary.table.core.windows.net\n\nSanitized\n\n\nCloud\nBlobEndpoint=https://seanstagetest.blob.core.windows.net/;QueueEndpoint=http://seanstagetest.queue.core.windows.net/;FileEndpoint=http://seanstagetest.file.core.windows.net/;BlobSecondaryEndpoint=http://seanstagetest-secondary.blob.core.windows.net/;QueueSecondaryEndpoint=http://seanstagetest-secondary.queue.core.windows.net/;FileSecondaryEndpoint=http://seanstagetest-secondary.file.core.windows.net/;AccountName=seanstagetest;AccountKey=Sanitized\nseanscope1"
-=======
     "Storage_TestConfigDefault": "ProductionTenant\nseanmcccanary\nU2FuaXRpemVk\nhttps://seanmcccanary.blob.core.windows.net\nhttps://seanmcccanary.file.core.windows.net\nhttps://seanmcccanary.queue.core.windows.net\nhttps://seanmcccanary.table.core.windows.net\n\n\n\n\nhttps://seanmcccanary-secondary.blob.core.windows.net\nhttps://seanmcccanary-secondary.file.core.windows.net\nhttps://seanmcccanary-secondary.queue.core.windows.net\nhttps://seanmcccanary-secondary.table.core.windows.net\n\nSanitized\n\n\nCloud\nBlobEndpoint=https://seanmcccanary.blob.core.windows.net/;QueueEndpoint=https://seanmcccanary.queue.core.windows.net/;FileEndpoint=https://seanmcccanary.file.core.windows.net/;BlobSecondaryEndpoint=https://seanmcccanary-secondary.blob.core.windows.net/;QueueSecondaryEndpoint=https://seanmcccanary-secondary.queue.core.windows.net/;FileSecondaryEndpoint=https://seanmcccanary-secondary.file.core.windows.net/;AccountName=seanmcccanary;AccountKey=Sanitized\nseanscope1"
->>>>>>> 32e373e2
   }
 }