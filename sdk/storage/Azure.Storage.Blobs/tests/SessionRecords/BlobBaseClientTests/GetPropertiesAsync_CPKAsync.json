--- conflicted
+++ resolved
@@ -1,22 +1,6 @@
 {
   "Entries": [
     {
-<<<<<<< HEAD
-      "RequestUri": "https://seanstagetest.blob.core.windows.net/test-container-8be9ebc9-74aa-ea32-a28d-98d2ef18eefc?restype=container",
-      "RequestMethod": "PUT",
-      "RequestHeaders": {
-        "Authorization": "Sanitized",
-        "traceparent": "00-6ec309b8d561eb4db4ee23debbdaadc2-aba58ebda93f3c40-00",
-        "User-Agent": [
-          "azsdk-net-Storage.Blobs/12.4.0-dev.20200305.1",
-          "(.NET Core 4.6.28325.01; Microsoft Windows 10.0.18363 )"
-        ],
-        "x-ms-blob-public-access": "container",
-        "x-ms-client-request-id": "198cfb3c-24e4-6446-cb84-330c6b3caca0",
-        "x-ms-date": "Thu, 05 Mar 2020 21:05:13 GMT",
-        "x-ms-return-client-request-id": "true",
-        "x-ms-version": "2019-10-10"
-=======
       "RequestUri": "https://seanmcccanary.blob.core.windows.net/test-container-8be9ebc9-74aa-ea32-a28d-98d2ef18eefc?restype=container",
       "RequestMethod": "PUT",
       "RequestHeaders": {
@@ -31,33 +15,21 @@
         "x-ms-date": "Thu, 02 Apr 2020 23:45:11 GMT",
         "x-ms-return-client-request-id": "true",
         "x-ms-version": "2019-12-12"
->>>>>>> 32e373e2
       },
       "RequestBody": null,
       "StatusCode": 201,
       "ResponseHeaders": {
         "Content-Length": "0",
-<<<<<<< HEAD
-        "Date": "Thu, 05 Mar 2020 21:05:13 GMT",
-        "ETag": "\u00220x8D7C148E611351A\u0022",
-        "Last-Modified": "Thu, 05 Mar 2020 21:05:13 GMT",
-=======
         "Date": "Thu, 02 Apr 2020 23:45:11 GMT",
         "ETag": "\u00220x8D7D75FE23460E1\u0022",
         "Last-Modified": "Thu, 02 Apr 2020 23:45:11 GMT",
->>>>>>> 32e373e2
         "Server": [
           "Windows-Azure-Blob/1.0",
           "Microsoft-HTTPAPI/2.0"
         ],
         "x-ms-client-request-id": "198cfb3c-24e4-6446-cb84-330c6b3caca0",
-<<<<<<< HEAD
-        "x-ms-request-id": "27a99cd5-e01e-000e-7331-f3bb8b000000",
-        "x-ms-version": "2019-10-10"
-=======
         "x-ms-request-id": "4b62e74f-301e-007f-5748-09823b000000",
         "x-ms-version": "2019-12-12"
->>>>>>> 32e373e2
       },
       "ResponseBody": []
     },
@@ -67,16 +39,6 @@
       "RequestHeaders": {
         "Authorization": "Sanitized",
         "Content-Length": "0",
-<<<<<<< HEAD
-        "traceparent": "00-d7d0057e98b279458e9c689188c0e0e2-59f8ef023bfc8d46-00",
-        "User-Agent": [
-          "azsdk-net-Storage.Blobs/12.4.0-dev.20200305.1",
-          "(.NET Core 4.6.28325.01; Microsoft Windows 10.0.18363 )"
-        ],
-        "x-ms-blob-type": "AppendBlob",
-        "x-ms-client-request-id": "6a1f5197-f40a-4568-4565-2d53cabd65bd",
-        "x-ms-date": "Thu, 05 Mar 2020 21:05:13 GMT",
-=======
         "traceparent": "00-20b27068f944c64d942ad4817d5b40e3-dc9dffefca8f914f-00",
         "User-Agent": [
           "azsdk-net-Storage.Blobs/12.5.0-dev.20200402.1",
@@ -85,45 +47,28 @@
         "x-ms-blob-type": "AppendBlob",
         "x-ms-client-request-id": "6a1f5197-f40a-4568-4565-2d53cabd65bd",
         "x-ms-date": "Thu, 02 Apr 2020 23:45:12 GMT",
->>>>>>> 32e373e2
         "x-ms-encryption-algorithm": "AES256",
         "x-ms-encryption-key": "rk\u002BV9IvUFzh0XZzpQc/z/m80Yq3YaAkvxzcKWdO3xV8=",
         "x-ms-encryption-key-sha256": "QjGbs/Lwf8Qn7U/P4Z5B/YYNtRGFQ1meudu8wwdOSTQ=",
         "x-ms-return-client-request-id": "true",
-<<<<<<< HEAD
-        "x-ms-version": "2019-10-10"
-=======
         "x-ms-version": "2019-12-12"
->>>>>>> 32e373e2
       },
       "RequestBody": null,
       "StatusCode": 201,
       "ResponseHeaders": {
         "Content-Length": "0",
-<<<<<<< HEAD
-        "Date": "Thu, 05 Mar 2020 21:05:13 GMT",
-        "ETag": "\u00220x8D7C148E61E5EFF\u0022",
-        "Last-Modified": "Thu, 05 Mar 2020 21:05:13 GMT",
-=======
         "Date": "Thu, 02 Apr 2020 23:45:11 GMT",
         "ETag": "\u00220x8D7D75FE243042B\u0022",
         "Last-Modified": "Thu, 02 Apr 2020 23:45:11 GMT",
->>>>>>> 32e373e2
         "Server": [
           "Windows-Azure-Blob/1.0",
           "Microsoft-HTTPAPI/2.0"
         ],
         "x-ms-client-request-id": "6a1f5197-f40a-4568-4565-2d53cabd65bd",
         "x-ms-encryption-key-sha256": "QjGbs/Lwf8Qn7U/P4Z5B/YYNtRGFQ1meudu8wwdOSTQ=",
-<<<<<<< HEAD
-        "x-ms-request-id": "27a99cd9-e01e-000e-7531-f3bb8b000000",
-        "x-ms-request-server-encrypted": "true",
-        "x-ms-version": "2019-10-10"
-=======
         "x-ms-request-id": "4b62e756-301e-007f-5c48-09823b000000",
         "x-ms-request-server-encrypted": "true",
         "x-ms-version": "2019-12-12"
->>>>>>> 32e373e2
       },
       "ResponseBody": []
     },
@@ -132,15 +77,6 @@
       "RequestMethod": "HEAD",
       "RequestHeaders": {
         "Authorization": "Sanitized",
-<<<<<<< HEAD
-        "traceparent": "00-c70b7def5fb46049afda2183a26b9186-d22ce129b9d5f14d-00",
-        "User-Agent": [
-          "azsdk-net-Storage.Blobs/12.4.0-dev.20200305.1",
-          "(.NET Core 4.6.28325.01; Microsoft Windows 10.0.18363 )"
-        ],
-        "x-ms-client-request-id": "81c2cb25-5a97-ed54-8a19-d6418ac0c4c5",
-        "x-ms-date": "Thu, 05 Mar 2020 21:05:14 GMT",
-=======
         "traceparent": "00-f67718eb570aac439366ecb21ffca1ec-36fccd6e29a16541-00",
         "User-Agent": [
           "azsdk-net-Storage.Blobs/12.5.0-dev.20200402.1",
@@ -148,16 +84,11 @@
         ],
         "x-ms-client-request-id": "81c2cb25-5a97-ed54-8a19-d6418ac0c4c5",
         "x-ms-date": "Thu, 02 Apr 2020 23:45:12 GMT",
->>>>>>> 32e373e2
         "x-ms-encryption-algorithm": "AES256",
         "x-ms-encryption-key": "rk\u002BV9IvUFzh0XZzpQc/z/m80Yq3YaAkvxzcKWdO3xV8=",
         "x-ms-encryption-key-sha256": "QjGbs/Lwf8Qn7U/P4Z5B/YYNtRGFQ1meudu8wwdOSTQ=",
         "x-ms-return-client-request-id": "true",
-<<<<<<< HEAD
-        "x-ms-version": "2019-10-10"
-=======
         "x-ms-version": "2019-12-12"
->>>>>>> 32e373e2
       },
       "RequestBody": null,
       "StatusCode": 200,
@@ -165,15 +96,9 @@
         "Accept-Ranges": "bytes",
         "Content-Length": "0",
         "Content-Type": "application/octet-stream",
-<<<<<<< HEAD
-        "Date": "Thu, 05 Mar 2020 21:05:13 GMT",
-        "ETag": "\u00220x8D7C148E61E5EFF\u0022",
-        "Last-Modified": "Thu, 05 Mar 2020 21:05:13 GMT",
-=======
         "Date": "Thu, 02 Apr 2020 23:45:11 GMT",
         "ETag": "\u00220x8D7D75FE243042B\u0022",
         "Last-Modified": "Thu, 02 Apr 2020 23:45:11 GMT",
->>>>>>> 32e373e2
         "Server": [
           "Windows-Azure-Blob/1.0",
           "Microsoft-HTTPAPI/2.0"
@@ -181,15 +106,6 @@
         "x-ms-blob-committed-block-count": "0",
         "x-ms-blob-type": "AppendBlob",
         "x-ms-client-request-id": "81c2cb25-5a97-ed54-8a19-d6418ac0c4c5",
-<<<<<<< HEAD
-        "x-ms-creation-time": "Thu, 05 Mar 2020 21:05:13 GMT",
-        "x-ms-encryption-key-sha256": "QjGbs/Lwf8Qn7U/P4Z5B/YYNtRGFQ1meudu8wwdOSTQ=",
-        "x-ms-lease-state": "available",
-        "x-ms-lease-status": "unlocked",
-        "x-ms-request-id": "27a99cdd-e01e-000e-7931-f3bb8b000000",
-        "x-ms-server-encrypted": "true",
-        "x-ms-version": "2019-10-10"
-=======
         "x-ms-creation-time": "Thu, 02 Apr 2020 23:45:11 GMT",
         "x-ms-encryption-key-sha256": "QjGbs/Lwf8Qn7U/P4Z5B/YYNtRGFQ1meudu8wwdOSTQ=",
         "x-ms-lease-state": "available",
@@ -197,26 +113,10 @@
         "x-ms-request-id": "4b62e75b-301e-007f-6148-09823b000000",
         "x-ms-server-encrypted": "true",
         "x-ms-version": "2019-12-12"
->>>>>>> 32e373e2
       },
       "ResponseBody": []
     },
     {
-<<<<<<< HEAD
-      "RequestUri": "https://seanstagetest.blob.core.windows.net/test-container-8be9ebc9-74aa-ea32-a28d-98d2ef18eefc?restype=container",
-      "RequestMethod": "DELETE",
-      "RequestHeaders": {
-        "Authorization": "Sanitized",
-        "traceparent": "00-70d9286be3bbe84081f23bbbffcce7f1-920657e470278d4f-00",
-        "User-Agent": [
-          "azsdk-net-Storage.Blobs/12.4.0-dev.20200305.1",
-          "(.NET Core 4.6.28325.01; Microsoft Windows 10.0.18363 )"
-        ],
-        "x-ms-client-request-id": "ff2eb0a6-e3fb-3d26-e819-c45700152c5f",
-        "x-ms-date": "Thu, 05 Mar 2020 21:05:14 GMT",
-        "x-ms-return-client-request-id": "true",
-        "x-ms-version": "2019-10-10"
-=======
       "RequestUri": "https://seanmcccanary.blob.core.windows.net/test-container-8be9ebc9-74aa-ea32-a28d-98d2ef18eefc?restype=container",
       "RequestMethod": "DELETE",
       "RequestHeaders": {
@@ -230,39 +130,25 @@
         "x-ms-date": "Thu, 02 Apr 2020 23:45:12 GMT",
         "x-ms-return-client-request-id": "true",
         "x-ms-version": "2019-12-12"
->>>>>>> 32e373e2
       },
       "RequestBody": null,
       "StatusCode": 202,
       "ResponseHeaders": {
         "Content-Length": "0",
-<<<<<<< HEAD
-        "Date": "Thu, 05 Mar 2020 21:05:13 GMT",
-=======
         "Date": "Thu, 02 Apr 2020 23:45:11 GMT",
->>>>>>> 32e373e2
         "Server": [
           "Windows-Azure-Blob/1.0",
           "Microsoft-HTTPAPI/2.0"
         ],
         "x-ms-client-request-id": "ff2eb0a6-e3fb-3d26-e819-c45700152c5f",
-<<<<<<< HEAD
-        "x-ms-request-id": "27a99ce0-e01e-000e-7b31-f3bb8b000000",
-        "x-ms-version": "2019-10-10"
-=======
         "x-ms-request-id": "4b62e76a-301e-007f-6e48-09823b000000",
         "x-ms-version": "2019-12-12"
->>>>>>> 32e373e2
       },
       "ResponseBody": []
     }
   ],
   "Variables": {
     "RandomSeed": "882883355",
-<<<<<<< HEAD
-    "Storage_TestConfigDefault": "ProductionTenant\nseanstagetest\nU2FuaXRpemVk\nhttps://seanstagetest.blob.core.windows.net\nhttp://seanstagetest.file.core.windows.net\nhttp://seanstagetest.queue.core.windows.net\nhttp://seanstagetest.table.core.windows.net\n\n\n\n\nhttp://seanstagetest-secondary.blob.core.windows.net\nhttp://seanstagetest-secondary.file.core.windows.net\nhttp://seanstagetest-secondary.queue.core.windows.net\nhttp://seanstagetest-secondary.table.core.windows.net\n\nSanitized\n\n\nCloud\nBlobEndpoint=https://seanstagetest.blob.core.windows.net/;QueueEndpoint=http://seanstagetest.queue.core.windows.net/;FileEndpoint=http://seanstagetest.file.core.windows.net/;BlobSecondaryEndpoint=http://seanstagetest-secondary.blob.core.windows.net/;QueueSecondaryEndpoint=http://seanstagetest-secondary.queue.core.windows.net/;FileSecondaryEndpoint=http://seanstagetest-secondary.file.core.windows.net/;AccountName=seanstagetest;AccountKey=Sanitized\nseanscope1"
-=======
     "Storage_TestConfigDefault": "ProductionTenant\nseanmcccanary\nU2FuaXRpemVk\nhttps://seanmcccanary.blob.core.windows.net\nhttps://seanmcccanary.file.core.windows.net\nhttps://seanmcccanary.queue.core.windows.net\nhttps://seanmcccanary.table.core.windows.net\n\n\n\n\nhttps://seanmcccanary-secondary.blob.core.windows.net\nhttps://seanmcccanary-secondary.file.core.windows.net\nhttps://seanmcccanary-secondary.queue.core.windows.net\nhttps://seanmcccanary-secondary.table.core.windows.net\n\nSanitized\n\n\nCloud\nBlobEndpoint=https://seanmcccanary.blob.core.windows.net/;QueueEndpoint=https://seanmcccanary.queue.core.windows.net/;FileEndpoint=https://seanmcccanary.file.core.windows.net/;BlobSecondaryEndpoint=https://seanmcccanary-secondary.blob.core.windows.net/;QueueSecondaryEndpoint=https://seanmcccanary-secondary.queue.core.windows.net/;FileSecondaryEndpoint=https://seanmcccanary-secondary.file.core.windows.net/;AccountName=seanmcccanary;AccountKey=Sanitized\nseanscope1"
->>>>>>> 32e373e2
   }
 }