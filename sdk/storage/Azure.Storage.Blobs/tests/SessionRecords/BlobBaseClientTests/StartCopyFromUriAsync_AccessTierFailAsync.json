--- conflicted
+++ resolved
@@ -1,22 +1,6 @@
 {
   "Entries": [
     {
-<<<<<<< HEAD
-      "RequestUri": "https://seanstagetest.blob.core.windows.net/test-container-dd0f14c0-1fc5-fe48-b493-664f67a7e0ee?restype=container",
-      "RequestMethod": "PUT",
-      "RequestHeaders": {
-        "Authorization": "Sanitized",
-        "traceparent": "00-c552371148438b469cdb68576f9f6064-3db175fae2e47344-00",
-        "User-Agent": [
-          "azsdk-net-Storage.Blobs/12.4.0-dev.20200305.1",
-          "(.NET Core 4.6.28325.01; Microsoft Windows 10.0.18363 )"
-        ],
-        "x-ms-blob-public-access": "container",
-        "x-ms-client-request-id": "c0a34f2c-609f-8842-365b-24c660508a7f",
-        "x-ms-date": "Thu, 05 Mar 2020 21:05:56 GMT",
-        "x-ms-return-client-request-id": "true",
-        "x-ms-version": "2019-10-10"
-=======
       "RequestUri": "https://seanmcccanary.blob.core.windows.net/test-container-dd0f14c0-1fc5-fe48-b493-664f67a7e0ee?restype=container",
       "RequestMethod": "PUT",
       "RequestHeaders": {
@@ -31,58 +15,30 @@
         "x-ms-date": "Thu, 02 Apr 2020 23:45:54 GMT",
         "x-ms-return-client-request-id": "true",
         "x-ms-version": "2019-12-12"
->>>>>>> 32e373e2
       },
       "RequestBody": null,
       "StatusCode": 201,
       "ResponseHeaders": {
         "Content-Length": "0",
-<<<<<<< HEAD
-        "Date": "Thu, 05 Mar 2020 21:05:56 GMT",
-        "ETag": "\u00220x8D7C148FF59CC97\u0022",
-        "Last-Modified": "Thu, 05 Mar 2020 21:05:56 GMT",
-=======
         "Date": "Thu, 02 Apr 2020 23:45:52 GMT",
         "ETag": "\u00220x8D7D75FFB56D599\u0022",
         "Last-Modified": "Thu, 02 Apr 2020 23:45:53 GMT",
->>>>>>> 32e373e2
         "Server": [
           "Windows-Azure-Blob/1.0",
           "Microsoft-HTTPAPI/2.0"
         ],
         "x-ms-client-request-id": "c0a34f2c-609f-8842-365b-24c660508a7f",
-<<<<<<< HEAD
-        "x-ms-request-id": "9d515623-c01e-0044-3d31-f31804000000",
-        "x-ms-version": "2019-10-10"
-=======
         "x-ms-request-id": "df66e048-201e-0011-4748-09d714000000",
         "x-ms-version": "2019-12-12"
->>>>>>> 32e373e2
       },
       "ResponseBody": []
     },
     {
-<<<<<<< HEAD
-      "RequestUri": "https://seanstagetest.blob.core.windows.net/test-container-dd0f14c0-1fc5-fe48-b493-664f67a7e0ee/test-blob-0b96ea55-f407-9ee3-d3a7-0df5d11292d1",
-=======
       "RequestUri": "https://seanmcccanary.blob.core.windows.net/test-container-dd0f14c0-1fc5-fe48-b493-664f67a7e0ee/test-blob-0b96ea55-f407-9ee3-d3a7-0df5d11292d1",
->>>>>>> 32e373e2
       "RequestMethod": "PUT",
       "RequestHeaders": {
         "Authorization": "Sanitized",
         "Content-Length": "1024",
-<<<<<<< HEAD
-        "traceparent": "00-b88659b506026944821c0372682a2d4f-bd6bbeefe1857242-00",
-        "User-Agent": [
-          "azsdk-net-Storage.Blobs/12.4.0-dev.20200305.1",
-          "(.NET Core 4.6.28325.01; Microsoft Windows 10.0.18363 )"
-        ],
-        "x-ms-blob-type": "BlockBlob",
-        "x-ms-client-request-id": "17f4968c-fa5d-0773-1965-7ce86b775c8a",
-        "x-ms-date": "Thu, 05 Mar 2020 21:05:56 GMT",
-        "x-ms-return-client-request-id": "true",
-        "x-ms-version": "2019-10-10"
-=======
         "traceparent": "00-b091de362d434b43b2fb7e6c00c43064-5521b0058b111645-00",
         "User-Agent": [
           "azsdk-net-Storage.Blobs/12.5.0-dev.20200402.1",
@@ -93,58 +49,28 @@
         "x-ms-date": "Thu, 02 Apr 2020 23:45:54 GMT",
         "x-ms-return-client-request-id": "true",
         "x-ms-version": "2019-12-12"
->>>>>>> 32e373e2
       },
       "RequestBody": "/HwjGAQfTxRe9opo/noHf0XN34FMi\u002BE3awTs91NNtiPJU8rjLXJ7NpuCrBFpe6BZn42wAzMQhHCb66z/MlfAET9nnquvJFLTUqjmyt7PzvBkk1fFnbLvuc5ZR0LFfANEwZvSAtz1qXs73LGKKbqSyxy7mp//\u002BnSMd\u002BXcVdwPDdaloghD/cwUb\u002BncisABZI8Tx3wlCuFkRMcmRYr2GFSfK8/a5YayT85Qpyu1InC0ihJVyI5g6gL1QF1AHLhBHVaVPV7wJ34JYXiu1WK1riFWcbp3oU/FPkHM5aQocTIVDorVIOUSxGOTTGcWshWgP5I86qv9yXwGz/4cI0Ha4O9GmMbY4I48RK1W41Tnr4wsLKYS7IeHGEUOzlDm9aEiuWx4zxpPyF4DAKX9puUnHiBy8Paax/Nnvn\u002BByhI\u002BVU8MNCrob99y3GRHDuziiXFf5q8wdASqh/J4ERGazv1MxapV8XK7P69A/xOSU7gHhTUOIeNiDeBLYaw3b17O2A5m\u002B0lBjJf\u002Bo6b/73XwFzQ5cYvbi6wa6bfKCo/GhNBRcScFK1dvxfidD348Yh1rWkl3/f7S80xiTBGRd4EHNx/Wrn5N6\u002BzcyquTPXwu3YaaX69FTobSfn7bot9G3k53ltdfZrSfHW9dmzNSP7XQNG\u002BK9xjRwumYBC//ckgNluxdHKekznfS\u002BkFA6LNTfz/ICm5vu\u002BY2pdPuxmGEn6onUARG9SMOLGX3t/zWkdo1RITwNmjandsFJnbTtQgVTlqWGZevDIocut4JeAPqXxP5uYHclGlCTbMpQc6sOndd4mmiP3hChTj61HuJ0CXXG8Zj2vuGObnxU8vkhsu8b4Bnq5WZRyCatjNJ4sDtuXyOUSUHSWB71qiwseysXv9sPWT7IiWPPtOmyCPHPFb5A5pPVjSltSYg69Xt6ZYz7lg03aRb8pdX/hNSYIA8s5pStq1RXAfKx4g\u002B2jZPolQ9ctrKk1\u002BynRED\u002BFchU1Sl4zg7mjLo4pFQaRYcHRdhB1y\u002BFO2mciA6nxmbTmSwqXM0mff\u002BFAchVJBIeSlJloD6ovH7Yj5m/nEXAPsZTZQsoMCi54QfY/JVncBdXvj28QmZoaxztUY0zZqG5hQMCAf8G9lppq772j/\u002BpsV\u002BCaB4IA7xgKvouet5bRrpmXzeSJW4YUIejEpbncZsdA\u002BBtsP6DcUFG4dbE2Lu8DmTEkHCIF0wxahdWpPElePke0Tc\u002BLdX7oy22C0NXU3gMJwRyIuFqlSxUPEanbMxQYWkdpgdEveBPCO1C0cvImhbfSr2ss1XXtDwKqfFPFHYhJenaOa1wh2kj4xn0J4NgS2Ivx\u002BJOo64TBjHLehQu//R3Ievh7qBpboMUiJB744y4g==",
       "StatusCode": 201,
       "ResponseHeaders": {
         "Content-Length": "0",
         "Content-MD5": "L\u002BspxowYtSDUjE\u002Bmo7\u002B2cA==",
-<<<<<<< HEAD
-        "Date": "Thu, 05 Mar 2020 21:05:56 GMT",
-        "ETag": "\u00220x8D7C148FF665AEA\u0022",
-        "Last-Modified": "Thu, 05 Mar 2020 21:05:56 GMT",
-=======
         "Date": "Thu, 02 Apr 2020 23:45:52 GMT",
         "ETag": "\u00220x8D7D75FFB64175C\u0022",
         "Last-Modified": "Thu, 02 Apr 2020 23:45:53 GMT",
->>>>>>> 32e373e2
         "Server": [
           "Windows-Azure-Blob/1.0",
           "Microsoft-HTTPAPI/2.0"
         ],
         "x-ms-client-request-id": "17f4968c-fa5d-0773-1965-7ce86b775c8a",
         "x-ms-content-crc64": "vAIlitsw6gA=",
-<<<<<<< HEAD
-        "x-ms-request-id": "9d515625-c01e-0044-3e31-f31804000000",
-        "x-ms-request-server-encrypted": "true",
-        "x-ms-version": "2019-10-10"
-=======
         "x-ms-request-id": "df66e04c-201e-0011-4948-09d714000000",
         "x-ms-request-server-encrypted": "true",
         "x-ms-version": "2019-12-12"
->>>>>>> 32e373e2
       },
       "ResponseBody": []
     },
     {
-<<<<<<< HEAD
-      "RequestUri": "https://seanstagetest.blob.core.windows.net/test-container-dd0f14c0-1fc5-fe48-b493-664f67a7e0ee/test-blob-d73f4a94-827f-8c9f-3da7-989eb3b825d7",
-      "RequestMethod": "PUT",
-      "RequestHeaders": {
-        "Authorization": "Sanitized",
-        "traceparent": "00-efad83e1b86e2645b629430e8d5568c8-0d9444f86ea4fe43-00",
-        "User-Agent": [
-          "azsdk-net-Storage.Blobs/12.4.0-dev.20200305.1",
-          "(.NET Core 4.6.28325.01; Microsoft Windows 10.0.18363 )"
-        ],
-        "x-ms-access-tier": "P20",
-        "x-ms-client-request-id": "4a5844bf-7cf5-0954-f667-d9b661d55361",
-        "x-ms-copy-source": "https://seanstagetest.blob.core.windows.net/test-container-dd0f14c0-1fc5-fe48-b493-664f67a7e0ee/test-blob-0b96ea55-f407-9ee3-d3a7-0df5d11292d1",
-        "x-ms-date": "Thu, 05 Mar 2020 21:05:56 GMT",
-        "x-ms-return-client-request-id": "true",
-        "x-ms-version": "2019-10-10"
-=======
       "RequestUri": "https://seanmcccanary.blob.core.windows.net/test-container-dd0f14c0-1fc5-fe48-b493-664f67a7e0ee/test-blob-d73f4a94-827f-8c9f-3da7-989eb3b825d7",
       "RequestMethod": "PUT",
       "RequestHeaders": {
@@ -160,49 +86,19 @@
         "x-ms-date": "Thu, 02 Apr 2020 23:45:54 GMT",
         "x-ms-return-client-request-id": "true",
         "x-ms-version": "2019-12-12"
->>>>>>> 32e373e2
       },
       "RequestBody": null,
       "StatusCode": 400,
       "ResponseHeaders": {
         "Content-Length": "325",
         "Content-Type": "application/xml",
-<<<<<<< HEAD
-        "Date": "Thu, 05 Mar 2020 21:05:56 GMT",
-=======
         "Date": "Thu, 02 Apr 2020 23:45:53 GMT",
->>>>>>> 32e373e2
         "Server": [
           "Windows-Azure-Blob/1.0",
           "Microsoft-HTTPAPI/2.0"
         ],
         "x-ms-client-request-id": "4a5844bf-7cf5-0954-f667-d9b661d55361",
         "x-ms-error-code": "InvalidHeaderValue",
-<<<<<<< HEAD
-        "x-ms-request-id": "9d515626-c01e-0044-3f31-f31804000000",
-        "x-ms-version": "2019-10-10"
-      },
-      "ResponseBody": [
-        "\uFEFF\u003C?xml version=\u00221.0\u0022 encoding=\u0022utf-8\u0022?\u003E\u003CError\u003E\u003CCode\u003EInvalidHeaderValue\u003C/Code\u003E\u003CMessage\u003EThe value for one of the HTTP headers is not in the correct format.\n",
-        "RequestId:9d515626-c01e-0044-3f31-f31804000000\n",
-        "Time:2020-03-05T21:05:56.3745350Z\u003C/Message\u003E\u003CHeaderName\u003Ex-ms-access-tier\u003C/HeaderName\u003E\u003CHeaderValue\u003EP20\u003C/HeaderValue\u003E\u003C/Error\u003E"
-      ]
-    },
-    {
-      "RequestUri": "https://seanstagetest.blob.core.windows.net/test-container-dd0f14c0-1fc5-fe48-b493-664f67a7e0ee?restype=container",
-      "RequestMethod": "DELETE",
-      "RequestHeaders": {
-        "Authorization": "Sanitized",
-        "traceparent": "00-4066996934400147a9299ddeb5c22af9-0fa55937532cd844-00",
-        "User-Agent": [
-          "azsdk-net-Storage.Blobs/12.4.0-dev.20200305.1",
-          "(.NET Core 4.6.28325.01; Microsoft Windows 10.0.18363 )"
-        ],
-        "x-ms-client-request-id": "6fdf1f0a-da5f-80e1-faaa-633141ce4c30",
-        "x-ms-date": "Thu, 05 Mar 2020 21:05:56 GMT",
-        "x-ms-return-client-request-id": "true",
-        "x-ms-version": "2019-10-10"
-=======
         "x-ms-request-id": "df66e05d-201e-0011-5548-09d714000000",
         "x-ms-version": "2019-12-12"
       },
@@ -226,39 +122,25 @@
         "x-ms-date": "Thu, 02 Apr 2020 23:45:54 GMT",
         "x-ms-return-client-request-id": "true",
         "x-ms-version": "2019-12-12"
->>>>>>> 32e373e2
       },
       "RequestBody": null,
       "StatusCode": 202,
       "ResponseHeaders": {
         "Content-Length": "0",
-<<<<<<< HEAD
-        "Date": "Thu, 05 Mar 2020 21:05:56 GMT",
-=======
         "Date": "Thu, 02 Apr 2020 23:45:53 GMT",
->>>>>>> 32e373e2
         "Server": [
           "Windows-Azure-Blob/1.0",
           "Microsoft-HTTPAPI/2.0"
         ],
         "x-ms-client-request-id": "6fdf1f0a-da5f-80e1-faaa-633141ce4c30",
-<<<<<<< HEAD
-        "x-ms-request-id": "9d515627-c01e-0044-4031-f31804000000",
-        "x-ms-version": "2019-10-10"
-=======
         "x-ms-request-id": "df66e062-201e-0011-5a48-09d714000000",
         "x-ms-version": "2019-12-12"
->>>>>>> 32e373e2
       },
       "ResponseBody": []
     }
   ],
   "Variables": {
     "RandomSeed": "1740856194",
-<<<<<<< HEAD
-    "Storage_TestConfigDefault": "ProductionTenant\nseanstagetest\nU2FuaXRpemVk\nhttps://seanstagetest.blob.core.windows.net\nhttp://seanstagetest.file.core.windows.net\nhttp://seanstagetest.queue.core.windows.net\nhttp://seanstagetest.table.core.windows.net\n\n\n\n\nhttp://seanstagetest-secondary.blob.core.windows.net\nhttp://seanstagetest-secondary.file.core.windows.net\nhttp://seanstagetest-secondary.queue.core.windows.net\nhttp://seanstagetest-secondary.table.core.windows.net\n\nSanitized\n\n\nCloud\nBlobEndpoint=https://seanstagetest.blob.core.windows.net/;QueueEndpoint=http://seanstagetest.queue.core.windows.net/;FileEndpoint=http://seanstagetest.file.core.windows.net/;BlobSecondaryEndpoint=http://seanstagetest-secondary.blob.core.windows.net/;QueueSecondaryEndpoint=http://seanstagetest-secondary.queue.core.windows.net/;FileSecondaryEndpoint=http://seanstagetest-secondary.file.core.windows.net/;AccountName=seanstagetest;AccountKey=Sanitized\nseanscope1"
-=======
     "Storage_TestConfigDefault": "ProductionTenant\nseanmcccanary\nU2FuaXRpemVk\nhttps://seanmcccanary.blob.core.windows.net\nhttps://seanmcccanary.file.core.windows.net\nhttps://seanmcccanary.queue.core.windows.net\nhttps://seanmcccanary.table.core.windows.net\n\n\n\n\nhttps://seanmcccanary-secondary.blob.core.windows.net\nhttps://seanmcccanary-secondary.file.core.windows.net\nhttps://seanmcccanary-secondary.queue.core.windows.net\nhttps://seanmcccanary-secondary.table.core.windows.net\n\nSanitized\n\n\nCloud\nBlobEndpoint=https://seanmcccanary.blob.core.windows.net/;QueueEndpoint=https://seanmcccanary.queue.core.windows.net/;FileEndpoint=https://seanmcccanary.file.core.windows.net/;BlobSecondaryEndpoint=https://seanmcccanary-secondary.blob.core.windows.net/;QueueSecondaryEndpoint=https://seanmcccanary-secondary.queue.core.windows.net/;FileSecondaryEndpoint=https://seanmcccanary-secondary.file.core.windows.net/;AccountName=seanmcccanary;AccountKey=Sanitized\nseanscope1"
->>>>>>> 32e373e2
   }
 }