{
  "Entries": [
    {
<<<<<<< HEAD
      "RequestUri": "https://seanstagetest.blob.core.windows.net/test-container-bcc7d203-af5d-ead0-51e7-d233cd2f2d16?restype=container",
      "RequestMethod": "PUT",
      "RequestHeaders": {
        "Authorization": "Sanitized",
        "traceparent": "00-7c72841397ad17418b1776e65755212f-f745760e0df00144-00",
        "User-Agent": [
          "azsdk-net-Storage.Blobs/12.4.0-dev.20200305.1",
          "(.NET Core 4.6.28325.01; Microsoft Windows 10.0.18363 )"
        ],
        "x-ms-blob-public-access": "container",
        "x-ms-client-request-id": "3a844747-bb14-2df2-7656-da441ab501b2",
        "x-ms-date": "Thu, 05 Mar 2020 21:05:49 GMT",
        "x-ms-return-client-request-id": "true",
        "x-ms-version": "2019-10-10"
=======
      "RequestUri": "https://seanmcccanary.blob.core.windows.net/test-container-bcc7d203-af5d-ead0-51e7-d233cd2f2d16?restype=container",
      "RequestMethod": "PUT",
      "RequestHeaders": {
        "Authorization": "Sanitized",
        "traceparent": "00-ea097f5761eb914a9dc514ad9b0a7751-ab86eb036726f741-00",
        "User-Agent": [
          "azsdk-net-Storage.Blobs/12.5.0-dev.20200402.1",
          "(.NET Core 4.6.28325.01; Microsoft Windows 10.0.18362 )"
        ],
        "x-ms-blob-public-access": "container",
        "x-ms-client-request-id": "3a844747-bb14-2df2-7656-da441ab501b2",
        "x-ms-date": "Thu, 02 Apr 2020 23:45:47 GMT",
        "x-ms-return-client-request-id": "true",
        "x-ms-version": "2019-12-12"
>>>>>>> 32e373e2
      },
      "RequestBody": null,
      "StatusCode": 201,
      "ResponseHeaders": {
        "Content-Length": "0",
<<<<<<< HEAD
        "Date": "Thu, 05 Mar 2020 21:05:49 GMT",
        "ETag": "\u00220x8D7C148FBB4F917\u0022",
        "Last-Modified": "Thu, 05 Mar 2020 21:05:50 GMT",
=======
        "Date": "Thu, 02 Apr 2020 23:45:46 GMT",
        "ETag": "\u00220x8D7D75FF78F28F4\u0022",
        "Last-Modified": "Thu, 02 Apr 2020 23:45:47 GMT",
>>>>>>> 32e373e2
        "Server": [
          "Windows-Azure-Blob/1.0",
          "Microsoft-HTTPAPI/2.0"
        ],
        "x-ms-client-request-id": "3a844747-bb14-2df2-7656-da441ab501b2",
<<<<<<< HEAD
        "x-ms-request-id": "815dd749-d01e-002a-6731-f34d2b000000",
        "x-ms-version": "2019-10-10"
=======
        "x-ms-request-id": "ee0a1176-901e-0049-6c48-090f4b000000",
        "x-ms-version": "2019-12-12"
>>>>>>> 32e373e2
      },
      "ResponseBody": []
    },
    {
      "RequestUri": "https://seanmcccanary.blob.core.windows.net/test-container-bcc7d203-af5d-ead0-51e7-d233cd2f2d16/test-blob-901b41c7-cdb1-beb3-12d1-d45a56c84e7b",
      "RequestMethod": "PUT",
      "RequestHeaders": {
        "Authorization": "Sanitized",
        "Content-Length": "0",
<<<<<<< HEAD
        "traceparent": "00-e31033941a01ef498a8ce708f7cf8707-fc8bfd77dcc33c49-00",
        "User-Agent": [
          "azsdk-net-Storage.Blobs/12.4.0-dev.20200305.1",
          "(.NET Core 4.6.28325.01; Microsoft Windows 10.0.18363 )"
        ],
        "x-ms-blob-type": "AppendBlob",
        "x-ms-client-request-id": "ae58a3f4-f387-e6c0-ee71-f1e4cbbec55c",
        "x-ms-date": "Thu, 05 Mar 2020 21:05:50 GMT",
=======
        "traceparent": "00-97f06be06188474bb8c3afe4a9b43ec9-6cd5229ebe48d84a-00",
        "User-Agent": [
          "azsdk-net-Storage.Blobs/12.5.0-dev.20200402.1",
          "(.NET Core 4.6.28325.01; Microsoft Windows 10.0.18362 )"
        ],
        "x-ms-blob-type": "AppendBlob",
        "x-ms-client-request-id": "ae58a3f4-f387-e6c0-ee71-f1e4cbbec55c",
        "x-ms-date": "Thu, 02 Apr 2020 23:45:48 GMT",
>>>>>>> 32e373e2
        "x-ms-encryption-algorithm": "AES256",
        "x-ms-encryption-key": "ngfrhqrzAqv0tQDZa3vcMQGnQFq6uBl5lMYoQ\u002BaX160=",
        "x-ms-encryption-key-sha256": "9OoVfIR2\u002BLZO8myz3s9ZoHrSR0gXN8LQXiLOYdic3eY=",
        "x-ms-return-client-request-id": "true",
<<<<<<< HEAD
        "x-ms-version": "2019-10-10"
=======
        "x-ms-version": "2019-12-12"
>>>>>>> 32e373e2
      },
      "RequestBody": null,
      "StatusCode": 201,
      "ResponseHeaders": {
        "Content-Length": "0",
<<<<<<< HEAD
        "Date": "Thu, 05 Mar 2020 21:05:49 GMT",
        "ETag": "\u00220x8D7C148FBC36BA4\u0022",
        "Last-Modified": "Thu, 05 Mar 2020 21:05:50 GMT",
=======
        "Date": "Thu, 02 Apr 2020 23:45:46 GMT",
        "ETag": "\u00220x8D7D75FF79DD504\u0022",
        "Last-Modified": "Thu, 02 Apr 2020 23:45:47 GMT",
>>>>>>> 32e373e2
        "Server": [
          "Windows-Azure-Blob/1.0",
          "Microsoft-HTTPAPI/2.0"
        ],
        "x-ms-client-request-id": "ae58a3f4-f387-e6c0-ee71-f1e4cbbec55c",
        "x-ms-encryption-key-sha256": "9OoVfIR2\u002BLZO8myz3s9ZoHrSR0gXN8LQXiLOYdic3eY=",
<<<<<<< HEAD
        "x-ms-request-id": "815dd74c-d01e-002a-6831-f34d2b000000",
        "x-ms-request-server-encrypted": "true",
        "x-ms-version": "2019-10-10"
=======
        "x-ms-request-id": "ee0a117e-901e-0049-7148-090f4b000000",
        "x-ms-request-server-encrypted": "true",
        "x-ms-version": "2019-12-12"
>>>>>>> 32e373e2
      },
      "ResponseBody": []
    },
    {
      "RequestUri": "https://seanmcccanary.blob.core.windows.net/test-container-bcc7d203-af5d-ead0-51e7-d233cd2f2d16/test-blob-901b41c7-cdb1-beb3-12d1-d45a56c84e7b?comp=metadata",
      "RequestMethod": "PUT",
      "RequestHeaders": {
        "Authorization": "Sanitized",
<<<<<<< HEAD
        "traceparent": "00-da9791cc60823643a07a16e438d1ec16-33e2576bcc4b0f40-00",
        "User-Agent": [
          "azsdk-net-Storage.Blobs/12.4.0-dev.20200305.1",
          "(.NET Core 4.6.28325.01; Microsoft Windows 10.0.18363 )"
        ],
        "x-ms-client-request-id": "434e9172-283f-1425-9ebf-245889220880",
        "x-ms-date": "Thu, 05 Mar 2020 21:05:50 GMT",
=======
        "traceparent": "00-c57ad4719de0ae4da25f94ffddae9986-3cb4766c91d40d4b-00",
        "User-Agent": [
          "azsdk-net-Storage.Blobs/12.5.0-dev.20200402.1",
          "(.NET Core 4.6.28325.01; Microsoft Windows 10.0.18362 )"
        ],
        "x-ms-client-request-id": "434e9172-283f-1425-9ebf-245889220880",
        "x-ms-date": "Thu, 02 Apr 2020 23:45:48 GMT",
>>>>>>> 32e373e2
        "x-ms-encryption-algorithm": "AES256",
        "x-ms-encryption-key": "ngfrhqrzAqv0tQDZa3vcMQGnQFq6uBl5lMYoQ\u002BaX160=",
        "x-ms-encryption-key-sha256": "9OoVfIR2\u002BLZO8myz3s9ZoHrSR0gXN8LQXiLOYdic3eY=",
        "x-ms-meta-Capital": "letter",
        "x-ms-meta-foo": "bar",
        "x-ms-meta-meta": "data",
        "x-ms-meta-UPPER": "case",
        "x-ms-return-client-request-id": "true",
<<<<<<< HEAD
        "x-ms-version": "2019-10-10"
=======
        "x-ms-version": "2019-12-12"
>>>>>>> 32e373e2
      },
      "RequestBody": null,
      "StatusCode": 200,
      "ResponseHeaders": {
        "Content-Length": "0",
<<<<<<< HEAD
        "Date": "Thu, 05 Mar 2020 21:05:49 GMT",
        "ETag": "\u00220x8D7C148FBD102B0\u0022",
        "Last-Modified": "Thu, 05 Mar 2020 21:05:50 GMT",
=======
        "Date": "Thu, 02 Apr 2020 23:45:46 GMT",
        "ETag": "\u00220x8D7D75FF7AB6C0E\u0022",
        "Last-Modified": "Thu, 02 Apr 2020 23:45:47 GMT",
>>>>>>> 32e373e2
        "Server": [
          "Windows-Azure-Blob/1.0",
          "Microsoft-HTTPAPI/2.0"
        ],
        "x-ms-client-request-id": "434e9172-283f-1425-9ebf-245889220880",
        "x-ms-encryption-key-sha256": "9OoVfIR2\u002BLZO8myz3s9ZoHrSR0gXN8LQXiLOYdic3eY=",
<<<<<<< HEAD
        "x-ms-request-id": "815dd74d-d01e-002a-6931-f34d2b000000",
        "x-ms-request-server-encrypted": "true",
        "x-ms-version": "2019-10-10"
=======
        "x-ms-request-id": "ee0a1183-901e-0049-7448-090f4b000000",
        "x-ms-request-server-encrypted": "true",
        "x-ms-version": "2019-12-12"
>>>>>>> 32e373e2
      },
      "ResponseBody": []
    },
    {
<<<<<<< HEAD
      "RequestUri": "https://seanstagetest.blob.core.windows.net/test-container-bcc7d203-af5d-ead0-51e7-d233cd2f2d16?restype=container",
      "RequestMethod": "DELETE",
      "RequestHeaders": {
        "Authorization": "Sanitized",
        "traceparent": "00-dde4b2c79a8f5347abd443fb6a707c02-c07dd1adeeb90744-00",
        "User-Agent": [
          "azsdk-net-Storage.Blobs/12.4.0-dev.20200305.1",
          "(.NET Core 4.6.28325.01; Microsoft Windows 10.0.18363 )"
        ],
        "x-ms-client-request-id": "3a7136c5-8170-b51d-2dbb-6d14a50ffc7c",
        "x-ms-date": "Thu, 05 Mar 2020 21:05:50 GMT",
        "x-ms-return-client-request-id": "true",
        "x-ms-version": "2019-10-10"
=======
      "RequestUri": "https://seanmcccanary.blob.core.windows.net/test-container-bcc7d203-af5d-ead0-51e7-d233cd2f2d16?restype=container",
      "RequestMethod": "DELETE",
      "RequestHeaders": {
        "Authorization": "Sanitized",
        "traceparent": "00-b907adc294a5314d8b292a93d9888675-9e7dbd93e52f4244-00",
        "User-Agent": [
          "azsdk-net-Storage.Blobs/12.5.0-dev.20200402.1",
          "(.NET Core 4.6.28325.01; Microsoft Windows 10.0.18362 )"
        ],
        "x-ms-client-request-id": "3a7136c5-8170-b51d-2dbb-6d14a50ffc7c",
        "x-ms-date": "Thu, 02 Apr 2020 23:45:48 GMT",
        "x-ms-return-client-request-id": "true",
        "x-ms-version": "2019-12-12"
>>>>>>> 32e373e2
      },
      "RequestBody": null,
      "StatusCode": 202,
      "ResponseHeaders": {
        "Content-Length": "0",
<<<<<<< HEAD
        "Date": "Thu, 05 Mar 2020 21:05:49 GMT",
=======
        "Date": "Thu, 02 Apr 2020 23:45:46 GMT",
>>>>>>> 32e373e2
        "Server": [
          "Windows-Azure-Blob/1.0",
          "Microsoft-HTTPAPI/2.0"
        ],
        "x-ms-client-request-id": "3a7136c5-8170-b51d-2dbb-6d14a50ffc7c",
<<<<<<< HEAD
        "x-ms-request-id": "815dd74e-d01e-002a-6a31-f34d2b000000",
        "x-ms-version": "2019-10-10"
=======
        "x-ms-request-id": "ee0a1187-901e-0049-7848-090f4b000000",
        "x-ms-version": "2019-12-12"
>>>>>>> 32e373e2
      },
      "ResponseBody": []
    }
  ],
  "Variables": {
    "RandomSeed": "112795390",
<<<<<<< HEAD
    "Storage_TestConfigDefault": "ProductionTenant\nseanstagetest\nU2FuaXRpemVk\nhttps://seanstagetest.blob.core.windows.net\nhttp://seanstagetest.file.core.windows.net\nhttp://seanstagetest.queue.core.windows.net\nhttp://seanstagetest.table.core.windows.net\n\n\n\n\nhttp://seanstagetest-secondary.blob.core.windows.net\nhttp://seanstagetest-secondary.file.core.windows.net\nhttp://seanstagetest-secondary.queue.core.windows.net\nhttp://seanstagetest-secondary.table.core.windows.net\n\nSanitized\n\n\nCloud\nBlobEndpoint=https://seanstagetest.blob.core.windows.net/;QueueEndpoint=http://seanstagetest.queue.core.windows.net/;FileEndpoint=http://seanstagetest.file.core.windows.net/;BlobSecondaryEndpoint=http://seanstagetest-secondary.blob.core.windows.net/;QueueSecondaryEndpoint=http://seanstagetest-secondary.queue.core.windows.net/;FileSecondaryEndpoint=http://seanstagetest-secondary.file.core.windows.net/;AccountName=seanstagetest;AccountKey=Sanitized\nseanscope1"
=======
    "Storage_TestConfigDefault": "ProductionTenant\nseanmcccanary\nU2FuaXRpemVk\nhttps://seanmcccanary.blob.core.windows.net\nhttps://seanmcccanary.file.core.windows.net\nhttps://seanmcccanary.queue.core.windows.net\nhttps://seanmcccanary.table.core.windows.net\n\n\n\n\nhttps://seanmcccanary-secondary.blob.core.windows.net\nhttps://seanmcccanary-secondary.file.core.windows.net\nhttps://seanmcccanary-secondary.queue.core.windows.net\nhttps://seanmcccanary-secondary.table.core.windows.net\n\nSanitized\n\n\nCloud\nBlobEndpoint=https://seanmcccanary.blob.core.windows.net/;QueueEndpoint=https://seanmcccanary.queue.core.windows.net/;FileEndpoint=https://seanmcccanary.file.core.windows.net/;BlobSecondaryEndpoint=https://seanmcccanary-secondary.blob.core.windows.net/;QueueSecondaryEndpoint=https://seanmcccanary-secondary.queue.core.windows.net/;FileSecondaryEndpoint=https://seanmcccanary-secondary.file.core.windows.net/;AccountName=seanmcccanary;AccountKey=Sanitized\nseanscope1"
>>>>>>> 32e373e2
  }
}<|MERGE_RESOLUTION|>--- conflicted
+++ resolved
@@ -1,22 +1,6 @@
 {
   "Entries": [
     {
-<<<<<<< HEAD
-      "RequestUri": "https://seanstagetest.blob.core.windows.net/test-container-bcc7d203-af5d-ead0-51e7-d233cd2f2d16?restype=container",
-      "RequestMethod": "PUT",
-      "RequestHeaders": {
-        "Authorization": "Sanitized",
-        "traceparent": "00-7c72841397ad17418b1776e65755212f-f745760e0df00144-00",
-        "User-Agent": [
-          "azsdk-net-Storage.Blobs/12.4.0-dev.20200305.1",
-          "(.NET Core 4.6.28325.01; Microsoft Windows 10.0.18363 )"
-        ],
-        "x-ms-blob-public-access": "container",
-        "x-ms-client-request-id": "3a844747-bb14-2df2-7656-da441ab501b2",
-        "x-ms-date": "Thu, 05 Mar 2020 21:05:49 GMT",
-        "x-ms-return-client-request-id": "true",
-        "x-ms-version": "2019-10-10"
-=======
       "RequestUri": "https://seanmcccanary.blob.core.windows.net/test-container-bcc7d203-af5d-ead0-51e7-d233cd2f2d16?restype=container",
       "RequestMethod": "PUT",
       "RequestHeaders": {
@@ -31,33 +15,21 @@
         "x-ms-date": "Thu, 02 Apr 2020 23:45:47 GMT",
         "x-ms-return-client-request-id": "true",
         "x-ms-version": "2019-12-12"
->>>>>>> 32e373e2
       },
       "RequestBody": null,
       "StatusCode": 201,
       "ResponseHeaders": {
         "Content-Length": "0",
-<<<<<<< HEAD
-        "Date": "Thu, 05 Mar 2020 21:05:49 GMT",
-        "ETag": "\u00220x8D7C148FBB4F917\u0022",
-        "Last-Modified": "Thu, 05 Mar 2020 21:05:50 GMT",
-=======
         "Date": "Thu, 02 Apr 2020 23:45:46 GMT",
         "ETag": "\u00220x8D7D75FF78F28F4\u0022",
         "Last-Modified": "Thu, 02 Apr 2020 23:45:47 GMT",
->>>>>>> 32e373e2
         "Server": [
           "Windows-Azure-Blob/1.0",
           "Microsoft-HTTPAPI/2.0"
         ],
         "x-ms-client-request-id": "3a844747-bb14-2df2-7656-da441ab501b2",
-<<<<<<< HEAD
-        "x-ms-request-id": "815dd749-d01e-002a-6731-f34d2b000000",
-        "x-ms-version": "2019-10-10"
-=======
         "x-ms-request-id": "ee0a1176-901e-0049-6c48-090f4b000000",
         "x-ms-version": "2019-12-12"
->>>>>>> 32e373e2
       },
       "ResponseBody": []
     },
@@ -67,16 +39,6 @@
       "RequestHeaders": {
         "Authorization": "Sanitized",
         "Content-Length": "0",
-<<<<<<< HEAD
-        "traceparent": "00-e31033941a01ef498a8ce708f7cf8707-fc8bfd77dcc33c49-00",
-        "User-Agent": [
-          "azsdk-net-Storage.Blobs/12.4.0-dev.20200305.1",
-          "(.NET Core 4.6.28325.01; Microsoft Windows 10.0.18363 )"
-        ],
-        "x-ms-blob-type": "AppendBlob",
-        "x-ms-client-request-id": "ae58a3f4-f387-e6c0-ee71-f1e4cbbec55c",
-        "x-ms-date": "Thu, 05 Mar 2020 21:05:50 GMT",
-=======
         "traceparent": "00-97f06be06188474bb8c3afe4a9b43ec9-6cd5229ebe48d84a-00",
         "User-Agent": [
           "azsdk-net-Storage.Blobs/12.5.0-dev.20200402.1",
@@ -85,45 +47,28 @@
         "x-ms-blob-type": "AppendBlob",
         "x-ms-client-request-id": "ae58a3f4-f387-e6c0-ee71-f1e4cbbec55c",
         "x-ms-date": "Thu, 02 Apr 2020 23:45:48 GMT",
->>>>>>> 32e373e2
         "x-ms-encryption-algorithm": "AES256",
         "x-ms-encryption-key": "ngfrhqrzAqv0tQDZa3vcMQGnQFq6uBl5lMYoQ\u002BaX160=",
         "x-ms-encryption-key-sha256": "9OoVfIR2\u002BLZO8myz3s9ZoHrSR0gXN8LQXiLOYdic3eY=",
         "x-ms-return-client-request-id": "true",
-<<<<<<< HEAD
-        "x-ms-version": "2019-10-10"
-=======
         "x-ms-version": "2019-12-12"
->>>>>>> 32e373e2
       },
       "RequestBody": null,
       "StatusCode": 201,
       "ResponseHeaders": {
         "Content-Length": "0",
-<<<<<<< HEAD
-        "Date": "Thu, 05 Mar 2020 21:05:49 GMT",
-        "ETag": "\u00220x8D7C148FBC36BA4\u0022",
-        "Last-Modified": "Thu, 05 Mar 2020 21:05:50 GMT",
-=======
         "Date": "Thu, 02 Apr 2020 23:45:46 GMT",
         "ETag": "\u00220x8D7D75FF79DD504\u0022",
         "Last-Modified": "Thu, 02 Apr 2020 23:45:47 GMT",
->>>>>>> 32e373e2
         "Server": [
           "Windows-Azure-Blob/1.0",
           "Microsoft-HTTPAPI/2.0"
         ],
         "x-ms-client-request-id": "ae58a3f4-f387-e6c0-ee71-f1e4cbbec55c",
         "x-ms-encryption-key-sha256": "9OoVfIR2\u002BLZO8myz3s9ZoHrSR0gXN8LQXiLOYdic3eY=",
-<<<<<<< HEAD
-        "x-ms-request-id": "815dd74c-d01e-002a-6831-f34d2b000000",
-        "x-ms-request-server-encrypted": "true",
-        "x-ms-version": "2019-10-10"
-=======
         "x-ms-request-id": "ee0a117e-901e-0049-7148-090f4b000000",
         "x-ms-request-server-encrypted": "true",
         "x-ms-version": "2019-12-12"
->>>>>>> 32e373e2
       },
       "ResponseBody": []
     },
@@ -132,15 +77,6 @@
       "RequestMethod": "PUT",
       "RequestHeaders": {
         "Authorization": "Sanitized",
-<<<<<<< HEAD
-        "traceparent": "00-da9791cc60823643a07a16e438d1ec16-33e2576bcc4b0f40-00",
-        "User-Agent": [
-          "azsdk-net-Storage.Blobs/12.4.0-dev.20200305.1",
-          "(.NET Core 4.6.28325.01; Microsoft Windows 10.0.18363 )"
-        ],
-        "x-ms-client-request-id": "434e9172-283f-1425-9ebf-245889220880",
-        "x-ms-date": "Thu, 05 Mar 2020 21:05:50 GMT",
-=======
         "traceparent": "00-c57ad4719de0ae4da25f94ffddae9986-3cb4766c91d40d4b-00",
         "User-Agent": [
           "azsdk-net-Storage.Blobs/12.5.0-dev.20200402.1",
@@ -148,7 +84,6 @@
         ],
         "x-ms-client-request-id": "434e9172-283f-1425-9ebf-245889220880",
         "x-ms-date": "Thu, 02 Apr 2020 23:45:48 GMT",
->>>>>>> 32e373e2
         "x-ms-encryption-algorithm": "AES256",
         "x-ms-encryption-key": "ngfrhqrzAqv0tQDZa3vcMQGnQFq6uBl5lMYoQ\u002BaX160=",
         "x-ms-encryption-key-sha256": "9OoVfIR2\u002BLZO8myz3s9ZoHrSR0gXN8LQXiLOYdic3eY=",
@@ -157,59 +92,28 @@
         "x-ms-meta-meta": "data",
         "x-ms-meta-UPPER": "case",
         "x-ms-return-client-request-id": "true",
-<<<<<<< HEAD
-        "x-ms-version": "2019-10-10"
-=======
         "x-ms-version": "2019-12-12"
->>>>>>> 32e373e2
       },
       "RequestBody": null,
       "StatusCode": 200,
       "ResponseHeaders": {
         "Content-Length": "0",
-<<<<<<< HEAD
-        "Date": "Thu, 05 Mar 2020 21:05:49 GMT",
-        "ETag": "\u00220x8D7C148FBD102B0\u0022",
-        "Last-Modified": "Thu, 05 Mar 2020 21:05:50 GMT",
-=======
         "Date": "Thu, 02 Apr 2020 23:45:46 GMT",
         "ETag": "\u00220x8D7D75FF7AB6C0E\u0022",
         "Last-Modified": "Thu, 02 Apr 2020 23:45:47 GMT",
->>>>>>> 32e373e2
         "Server": [
           "Windows-Azure-Blob/1.0",
           "Microsoft-HTTPAPI/2.0"
         ],
         "x-ms-client-request-id": "434e9172-283f-1425-9ebf-245889220880",
         "x-ms-encryption-key-sha256": "9OoVfIR2\u002BLZO8myz3s9ZoHrSR0gXN8LQXiLOYdic3eY=",
-<<<<<<< HEAD
-        "x-ms-request-id": "815dd74d-d01e-002a-6931-f34d2b000000",
-        "x-ms-request-server-encrypted": "true",
-        "x-ms-version": "2019-10-10"
-=======
         "x-ms-request-id": "ee0a1183-901e-0049-7448-090f4b000000",
         "x-ms-request-server-encrypted": "true",
         "x-ms-version": "2019-12-12"
->>>>>>> 32e373e2
       },
       "ResponseBody": []
     },
     {
-<<<<<<< HEAD
-      "RequestUri": "https://seanstagetest.blob.core.windows.net/test-container-bcc7d203-af5d-ead0-51e7-d233cd2f2d16?restype=container",
-      "RequestMethod": "DELETE",
-      "RequestHeaders": {
-        "Authorization": "Sanitized",
-        "traceparent": "00-dde4b2c79a8f5347abd443fb6a707c02-c07dd1adeeb90744-00",
-        "User-Agent": [
-          "azsdk-net-Storage.Blobs/12.4.0-dev.20200305.1",
-          "(.NET Core 4.6.28325.01; Microsoft Windows 10.0.18363 )"
-        ],
-        "x-ms-client-request-id": "3a7136c5-8170-b51d-2dbb-6d14a50ffc7c",
-        "x-ms-date": "Thu, 05 Mar 2020 21:05:50 GMT",
-        "x-ms-return-client-request-id": "true",
-        "x-ms-version": "2019-10-10"
-=======
       "RequestUri": "https://seanmcccanary.blob.core.windows.net/test-container-bcc7d203-af5d-ead0-51e7-d233cd2f2d16?restype=container",
       "RequestMethod": "DELETE",
       "RequestHeaders": {
@@ -223,39 +127,25 @@
         "x-ms-date": "Thu, 02 Apr 2020 23:45:48 GMT",
         "x-ms-return-client-request-id": "true",
         "x-ms-version": "2019-12-12"
->>>>>>> 32e373e2
       },
       "RequestBody": null,
       "StatusCode": 202,
       "ResponseHeaders": {
         "Content-Length": "0",
-<<<<<<< HEAD
-        "Date": "Thu, 05 Mar 2020 21:05:49 GMT",
-=======
         "Date": "Thu, 02 Apr 2020 23:45:46 GMT",
->>>>>>> 32e373e2
         "Server": [
           "Windows-Azure-Blob/1.0",
           "Microsoft-HTTPAPI/2.0"
         ],
         "x-ms-client-request-id": "3a7136c5-8170-b51d-2dbb-6d14a50ffc7c",
-<<<<<<< HEAD
-        "x-ms-request-id": "815dd74e-d01e-002a-6a31-f34d2b000000",
-        "x-ms-version": "2019-10-10"
-=======
         "x-ms-request-id": "ee0a1187-901e-0049-7848-090f4b000000",
         "x-ms-version": "2019-12-12"
->>>>>>> 32e373e2
       },
       "ResponseBody": []
     }
   ],
   "Variables": {
     "RandomSeed": "112795390",
-<<<<<<< HEAD
-    "Storage_TestConfigDefault": "ProductionTenant\nseanstagetest\nU2FuaXRpemVk\nhttps://seanstagetest.blob.core.windows.net\nhttp://seanstagetest.file.core.windows.net\nhttp://seanstagetest.queue.core.windows.net\nhttp://seanstagetest.table.core.windows.net\n\n\n\n\nhttp://seanstagetest-secondary.blob.core.windows.net\nhttp://seanstagetest-secondary.file.core.windows.net\nhttp://seanstagetest-secondary.queue.core.windows.net\nhttp://seanstagetest-secondary.table.core.windows.net\n\nSanitized\n\n\nCloud\nBlobEndpoint=https://seanstagetest.blob.core.windows.net/;QueueEndpoint=http://seanstagetest.queue.core.windows.net/;FileEndpoint=http://seanstagetest.file.core.windows.net/;BlobSecondaryEndpoint=http://seanstagetest-secondary.blob.core.windows.net/;QueueSecondaryEndpoint=http://seanstagetest-secondary.queue.core.windows.net/;FileSecondaryEndpoint=http://seanstagetest-secondary.file.core.windows.net/;AccountName=seanstagetest;AccountKey=Sanitized\nseanscope1"
-=======
     "Storage_TestConfigDefault": "ProductionTenant\nseanmcccanary\nU2FuaXRpemVk\nhttps://seanmcccanary.blob.core.windows.net\nhttps://seanmcccanary.file.core.windows.net\nhttps://seanmcccanary.queue.core.windows.net\nhttps://seanmcccanary.table.core.windows.net\n\n\n\n\nhttps://seanmcccanary-secondary.blob.core.windows.net\nhttps://seanmcccanary-secondary.file.core.windows.net\nhttps://seanmcccanary-secondary.queue.core.windows.net\nhttps://seanmcccanary-secondary.table.core.windows.net\n\nSanitized\n\n\nCloud\nBlobEndpoint=https://seanmcccanary.blob.core.windows.net/;QueueEndpoint=https://seanmcccanary.queue.core.windows.net/;FileEndpoint=https://seanmcccanary.file.core.windows.net/;BlobSecondaryEndpoint=https://seanmcccanary-secondary.blob.core.windows.net/;QueueSecondaryEndpoint=https://seanmcccanary-secondary.queue.core.windows.net/;FileSecondaryEndpoint=https://seanmcccanary-secondary.file.core.windows.net/;AccountName=seanmcccanary;AccountKey=Sanitized\nseanscope1"
->>>>>>> 32e373e2
   }
 }