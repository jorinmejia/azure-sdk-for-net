--- conflicted
+++ resolved
@@ -1,22 +1,6 @@
 {
   "Entries": [
     {
-<<<<<<< HEAD
-      "RequestUri": "https://seanstagetest.blob.core.windows.net/test-container-fdf255d8-b45a-e7b2-86a8-7a576c31900c?restype=container",
-      "RequestMethod": "PUT",
-      "RequestHeaders": {
-        "Authorization": "Sanitized",
-        "traceparent": "00-f250371321a84946818b2a1d106863df-e817313e94f97044-00",
-        "User-Agent": [
-          "azsdk-net-Storage.Blobs/12.4.0-dev.20200305.1",
-          "(.NET Core 4.6.28325.01; Microsoft Windows 10.0.18363 )"
-        ],
-        "x-ms-blob-public-access": "container",
-        "x-ms-client-request-id": "a618519a-4cc3-2df1-fbac-7a89d4b426b8",
-        "x-ms-date": "Thu, 05 Mar 2020 20:55:22 GMT",
-        "x-ms-return-client-request-id": "true",
-        "x-ms-version": "2019-10-10"
-=======
       "RequestUri": "https://seanmcccanary.blob.core.windows.net/test-container-fdf255d8-b45a-e7b2-86a8-7a576c31900c?restype=container",
       "RequestMethod": "PUT",
       "RequestHeaders": {
@@ -31,50 +15,25 @@
         "x-ms-date": "Thu, 02 Apr 2020 23:41:44 GMT",
         "x-ms-return-client-request-id": "true",
         "x-ms-version": "2019-12-12"
->>>>>>> 32e373e2
       },
       "RequestBody": null,
       "StatusCode": 201,
       "ResponseHeaders": {
         "Content-Length": "0",
-<<<<<<< HEAD
-        "Date": "Thu, 05 Mar 2020 20:55:22 GMT",
-        "ETag": "\u00220x8D7C1478580DFFD\u0022",
-        "Last-Modified": "Thu, 05 Mar 2020 20:55:22 GMT",
-=======
         "Date": "Thu, 02 Apr 2020 23:41:44 GMT",
         "ETag": "\u00220x8D7D75F66CA1FE6\u0022",
         "Last-Modified": "Thu, 02 Apr 2020 23:41:44 GMT",
->>>>>>> 32e373e2
         "Server": [
           "Windows-Azure-Blob/1.0",
           "Microsoft-HTTPAPI/2.0"
         ],
         "x-ms-client-request-id": "a618519a-4cc3-2df1-fbac-7a89d4b426b8",
-<<<<<<< HEAD
-        "x-ms-request-id": "417e93ed-601e-002f-1030-f39ff0000000",
-        "x-ms-version": "2019-10-10"
-=======
         "x-ms-request-id": "164b0da6-501e-009d-4748-09bf1a000000",
         "x-ms-version": "2019-12-12"
->>>>>>> 32e373e2
       },
       "ResponseBody": []
     },
     {
-<<<<<<< HEAD
-      "RequestUri": "https://seanstagetest.blob.core.windows.net/test-container-fdf255d8-b45a-e7b2-86a8-7a576c31900c/test-blob-8bf7723a-14ba-60e2-16c2-a2e06e928247?comp=lease",
-      "RequestMethod": "PUT",
-      "RequestHeaders": {
-        "Authorization": "Sanitized",
-        "traceparent": "00-644e1855a37eb54cbe19ddac6f53aa01-9b719c901f937f45-00",
-        "User-Agent": [
-          "azsdk-net-Storage.Blobs/12.4.0-dev.20200305.1",
-          "(.NET Core 4.6.28325.01; Microsoft Windows 10.0.18363 )"
-        ],
-        "x-ms-client-request-id": "e08dfb65-90ac-61ff-e237-aa605a475bd0",
-        "x-ms-date": "Thu, 05 Mar 2020 20:55:22 GMT",
-=======
       "RequestUri": "https://seanmcccanary.blob.core.windows.net/test-container-fdf255d8-b45a-e7b2-86a8-7a576c31900c/test-blob-8bf7723a-14ba-60e2-16c2-a2e06e928247?comp=lease",
       "RequestMethod": "PUT",
       "RequestHeaders": {
@@ -86,58 +45,24 @@
         ],
         "x-ms-client-request-id": "e08dfb65-90ac-61ff-e237-aa605a475bd0",
         "x-ms-date": "Thu, 02 Apr 2020 23:41:45 GMT",
->>>>>>> 32e373e2
         "x-ms-lease-action": "change",
         "x-ms-lease-id": "1abd51bf-ea18-0548-e119-7bd0fdb55ca7",
         "x-ms-proposed-lease-id": "f2e58d53-5d47-866e-6fb8-8f01a911be69",
         "x-ms-return-client-request-id": "true",
-<<<<<<< HEAD
-        "x-ms-version": "2019-10-10"
-=======
         "x-ms-version": "2019-12-12"
->>>>>>> 32e373e2
       },
       "RequestBody": null,
       "StatusCode": 404,
       "ResponseHeaders": {
         "Content-Length": "215",
         "Content-Type": "application/xml",
-<<<<<<< HEAD
-        "Date": "Thu, 05 Mar 2020 20:55:22 GMT",
-=======
         "Date": "Thu, 02 Apr 2020 23:41:44 GMT",
->>>>>>> 32e373e2
         "Server": [
           "Windows-Azure-Blob/1.0",
           "Microsoft-HTTPAPI/2.0"
         ],
         "x-ms-client-request-id": "e08dfb65-90ac-61ff-e237-aa605a475bd0",
         "x-ms-error-code": "BlobNotFound",
-<<<<<<< HEAD
-        "x-ms-request-id": "417e93f0-601e-002f-1130-f39ff0000000",
-        "x-ms-version": "2019-10-10"
-      },
-      "ResponseBody": [
-        "\uFEFF\u003C?xml version=\u00221.0\u0022 encoding=\u0022utf-8\u0022?\u003E\u003CError\u003E\u003CCode\u003EBlobNotFound\u003C/Code\u003E\u003CMessage\u003EThe specified blob does not exist.\n",
-        "RequestId:417e93f0-601e-002f-1130-f39ff0000000\n",
-        "Time:2020-03-05T20:55:22.3739808Z\u003C/Message\u003E\u003C/Error\u003E"
-      ]
-    },
-    {
-      "RequestUri": "https://seanstagetest.blob.core.windows.net/test-container-fdf255d8-b45a-e7b2-86a8-7a576c31900c?restype=container",
-      "RequestMethod": "DELETE",
-      "RequestHeaders": {
-        "Authorization": "Sanitized",
-        "traceparent": "00-a28e65e51dc9c54dbb1faaf61826a927-6f40e044e89f2b49-00",
-        "User-Agent": [
-          "azsdk-net-Storage.Blobs/12.4.0-dev.20200305.1",
-          "(.NET Core 4.6.28325.01; Microsoft Windows 10.0.18363 )"
-        ],
-        "x-ms-client-request-id": "ae9b2d55-de84-99bd-3268-9fbf613ff5e2",
-        "x-ms-date": "Thu, 05 Mar 2020 20:55:22 GMT",
-        "x-ms-return-client-request-id": "true",
-        "x-ms-version": "2019-10-10"
-=======
         "x-ms-request-id": "164b0db1-501e-009d-5048-09bf1a000000",
         "x-ms-version": "2019-12-12"
       },
@@ -161,39 +86,25 @@
         "x-ms-date": "Thu, 02 Apr 2020 23:41:45 GMT",
         "x-ms-return-client-request-id": "true",
         "x-ms-version": "2019-12-12"
->>>>>>> 32e373e2
       },
       "RequestBody": null,
       "StatusCode": 202,
       "ResponseHeaders": {
         "Content-Length": "0",
-<<<<<<< HEAD
-        "Date": "Thu, 05 Mar 2020 20:55:22 GMT",
-=======
         "Date": "Thu, 02 Apr 2020 23:41:44 GMT",
->>>>>>> 32e373e2
         "Server": [
           "Windows-Azure-Blob/1.0",
           "Microsoft-HTTPAPI/2.0"
         ],
         "x-ms-client-request-id": "ae9b2d55-de84-99bd-3268-9fbf613ff5e2",
-<<<<<<< HEAD
-        "x-ms-request-id": "417e93f2-601e-002f-1330-f39ff0000000",
-        "x-ms-version": "2019-10-10"
-=======
         "x-ms-request-id": "164b0db7-501e-009d-5648-09bf1a000000",
         "x-ms-version": "2019-12-12"
->>>>>>> 32e373e2
       },
       "ResponseBody": []
     }
   ],
   "Variables": {
     "RandomSeed": "573918750",
-<<<<<<< HEAD
-    "Storage_TestConfigDefault": "ProductionTenant\nseanstagetest\nU2FuaXRpemVk\nhttps://seanstagetest.blob.core.windows.net\nhttp://seanstagetest.file.core.windows.net\nhttp://seanstagetest.queue.core.windows.net\nhttp://seanstagetest.table.core.windows.net\n\n\n\n\nhttp://seanstagetest-secondary.blob.core.windows.net\nhttp://seanstagetest-secondary.file.core.windows.net\nhttp://seanstagetest-secondary.queue.core.windows.net\nhttp://seanstagetest-secondary.table.core.windows.net\n\nSanitized\n\n\nCloud\nBlobEndpoint=https://seanstagetest.blob.core.windows.net/;QueueEndpoint=http://seanstagetest.queue.core.windows.net/;FileEndpoint=http://seanstagetest.file.core.windows.net/;BlobSecondaryEndpoint=http://seanstagetest-secondary.blob.core.windows.net/;QueueSecondaryEndpoint=http://seanstagetest-secondary.queue.core.windows.net/;FileSecondaryEndpoint=http://seanstagetest-secondary.file.core.windows.net/;AccountName=seanstagetest;AccountKey=Sanitized\nseanscope1"
-=======
     "Storage_TestConfigDefault": "ProductionTenant\nseanmcccanary\nU2FuaXRpemVk\nhttps://seanmcccanary.blob.core.windows.net\nhttps://seanmcccanary.file.core.windows.net\nhttps://seanmcccanary.queue.core.windows.net\nhttps://seanmcccanary.table.core.windows.net\n\n\n\n\nhttps://seanmcccanary-secondary.blob.core.windows.net\nhttps://seanmcccanary-secondary.file.core.windows.net\nhttps://seanmcccanary-secondary.queue.core.windows.net\nhttps://seanmcccanary-secondary.table.core.windows.net\n\nSanitized\n\n\nCloud\nBlobEndpoint=https://seanmcccanary.blob.core.windows.net/;QueueEndpoint=https://seanmcccanary.queue.core.windows.net/;FileEndpoint=https://seanmcccanary.file.core.windows.net/;BlobSecondaryEndpoint=https://seanmcccanary-secondary.blob.core.windows.net/;QueueSecondaryEndpoint=https://seanmcccanary-secondary.queue.core.windows.net/;FileSecondaryEndpoint=https://seanmcccanary-secondary.file.core.windows.net/;AccountName=seanmcccanary;AccountKey=Sanitized\nseanscope1"
->>>>>>> 32e373e2
   }
 }