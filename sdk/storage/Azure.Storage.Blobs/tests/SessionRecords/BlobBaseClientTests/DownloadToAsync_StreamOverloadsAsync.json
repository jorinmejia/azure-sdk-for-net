{
  "Entries": [
    {
<<<<<<< HEAD
      "RequestUri": "https://seanstagetest.blob.core.windows.net/test-container-83b2ad8d-9c49-ae2d-46db-4a5f327a9cd5?restype=container",
      "RequestMethod": "PUT",
      "RequestHeaders": {
        "Authorization": "Sanitized",
        "traceparent": "00-864bf25cc01dcb4282aa7b5f4c78e618-159d257366ab9540-00",
        "User-Agent": [
          "azsdk-net-Storage.Blobs/12.4.0-dev.20200305.1",
          "(.NET Core 4.6.28325.01; Microsoft Windows 10.0.18363 )"
        ],
        "x-ms-blob-public-access": "container",
        "x-ms-client-request-id": "09910c8c-7838-fa6c-8c0f-565d7b1d457e",
        "x-ms-date": "Thu, 05 Mar 2020 21:04:55 GMT",
        "x-ms-return-client-request-id": "true",
        "x-ms-version": "2019-10-10"
=======
      "RequestUri": "https://seanmcccanary.blob.core.windows.net/test-container-83b2ad8d-9c49-ae2d-46db-4a5f327a9cd5?restype=container",
      "RequestMethod": "PUT",
      "RequestHeaders": {
        "Authorization": "Sanitized",
        "traceparent": "00-1ae98c0c92378a43a78874a09728fd5f-9ed74cf197daf244-00",
        "User-Agent": [
          "azsdk-net-Storage.Blobs/12.5.0-dev.20200402.1",
          "(.NET Core 4.6.28325.01; Microsoft Windows 10.0.18362 )"
        ],
        "x-ms-blob-public-access": "container",
        "x-ms-client-request-id": "09910c8c-7838-fa6c-8c0f-565d7b1d457e",
        "x-ms-date": "Thu, 02 Apr 2020 23:44:56 GMT",
        "x-ms-return-client-request-id": "true",
        "x-ms-version": "2019-12-12"
>>>>>>> 32e373e2
      },
      "RequestBody": null,
      "StatusCode": 201,
      "ResponseHeaders": {
        "Content-Length": "0",
<<<<<<< HEAD
        "Date": "Thu, 05 Mar 2020 21:04:55 GMT",
        "ETag": "\u00220x8D7C148DB7FE13B\u0022",
        "Last-Modified": "Thu, 05 Mar 2020 21:04:56 GMT",
=======
        "Date": "Thu, 02 Apr 2020 23:44:55 GMT",
        "ETag": "\u00220x8D7D75FD8EB02B7\u0022",
        "Last-Modified": "Thu, 02 Apr 2020 23:44:55 GMT",
>>>>>>> 32e373e2
        "Server": [
          "Windows-Azure-Blob/1.0",
          "Microsoft-HTTPAPI/2.0"
        ],
        "x-ms-client-request-id": "09910c8c-7838-fa6c-8c0f-565d7b1d457e",
<<<<<<< HEAD
        "x-ms-request-id": "33b9ecf3-201e-002e-0e31-f3c02c000000",
        "x-ms-version": "2019-10-10"
=======
        "x-ms-request-id": "b69dd821-f01e-0002-1e48-09f318000000",
        "x-ms-version": "2019-12-12"
>>>>>>> 32e373e2
      },
      "ResponseBody": []
    },
    {
<<<<<<< HEAD
      "RequestUri": "https://seanstagetest.blob.core.windows.net/test-container-83b2ad8d-9c49-ae2d-46db-4a5f327a9cd5/test-blob-1760aa1f-70f7-b279-2e06-b0aee87315de",
=======
      "RequestUri": "https://seanmcccanary.blob.core.windows.net/test-container-83b2ad8d-9c49-ae2d-46db-4a5f327a9cd5/test-blob-1760aa1f-70f7-b279-2e06-b0aee87315de",
>>>>>>> 32e373e2
      "RequestMethod": "PUT",
      "RequestHeaders": {
        "Authorization": "Sanitized",
        "Content-Length": "1024",
<<<<<<< HEAD
        "traceparent": "00-5ddb541a4861b740b87b1ebe97dcd66c-764a63eee60abe43-00",
        "User-Agent": [
          "azsdk-net-Storage.Blobs/12.4.0-dev.20200305.1",
          "(.NET Core 4.6.28325.01; Microsoft Windows 10.0.18363 )"
        ],
        "x-ms-blob-type": "BlockBlob",
        "x-ms-client-request-id": "0b389454-e108-9f4e-90ba-72b3afa5ce29",
        "x-ms-date": "Thu, 05 Mar 2020 21:04:56 GMT",
        "x-ms-return-client-request-id": "true",
        "x-ms-version": "2019-10-10"
=======
        "traceparent": "00-a3d89624010b08409ebd1bdef63077d4-5ca588107858b54c-00",
        "User-Agent": [
          "azsdk-net-Storage.Blobs/12.5.0-dev.20200402.1",
          "(.NET Core 4.6.28325.01; Microsoft Windows 10.0.18362 )"
        ],
        "x-ms-blob-type": "BlockBlob",
        "x-ms-client-request-id": "0b389454-e108-9f4e-90ba-72b3afa5ce29",
        "x-ms-date": "Thu, 02 Apr 2020 23:44:56 GMT",
        "x-ms-return-client-request-id": "true",
        "x-ms-version": "2019-12-12"
>>>>>>> 32e373e2
      },
      "RequestBody": "xR4bf8SAiP/cFSglxSx1j2Ta0ibok5zdTpo/lDd0IT3eWDwZm/erDIOSLSNPRjVgmcf5oEofljKCPTApQPTIZ/PrRmzvW/NsL8WiVmZ4jghk3/twe4Hyv8IKl13GgcuPysUvYwDIcD3TjHCEfD/LCa8oxWH4V\u002Bxy\u002BIaq5cSVpq36E4yhSSoHm269ne4QbkOCPo6unrxqlnLYvGt5Hot5PeXCimmzKr\u002BEISnzOrr\u002BYolDKKY15wjxkHwZyYy\u002BjX3iRF8ITePazhPOKXyTdlu42VrhNvbkQ1bd0frsmmEzxZOrEPVa9RWmaVmSZ72LXhkgYe8y3VeH/QEIK3vp7TSym2Tp52VlXeRFO82dUtyZUnLhyzlyAOg8JBP0UcmZvHsk4MtZonezugMK7aGK6qslb9kJCCH7QJt7rMNScQsbrH5ReHIQP6/7LRE1ZxNGsjlnzuLwj7RZKZ8w3fWzYUn370EjOHE5FC8pDdoQxdiINfqJ6qIpKhzK90/S4GK6R8zIPXjRI3nILrmyxoLZSWPHqKj6KnamzsQkWEAiZzTNb8UOSIdgthGAwbzod2SZ8K7rCje6vxxVIW\u002Bzrco5pceF5Fe8ywHbZvKWemm6vVZgimiSNlz9E6\u002BouCYYrQlHRxv0Y5IM3SWtEKRFI0Wzm2QZUyJip25rh9GoExPbw7npTzNOxVrDU61C5Sa3t\u002B9q9RzC/1nm5J\u002BsidvBZMkR0U3qXNQRZNUJVf90H8JIs9DhPR72GMNfAmqToTx\u002BAu/jMRPYzFsbWJBHuKlacsTdY9YL3yarG7iJi1lpfsOZi1IQkO6ub\u002BZ0xuWNr2AaBJCltT1mcyLIOBVaT0EBsdnNrSxXSuHWLvPvlhlBHmtYb4bJw8iFMxcwR1jYVCCkcxQLwAEzwrqvz4dJdtwJhhmpAt\u002B7OO4RR3oVJgKI/drTSiIENV5qJKzMGvNBO7w6JsA\u002BLlJA6Tsm\u002BniHHpy3JtKsdiu6BVG7P90z7h36zwu\u002B2v9CSc6IkmDn3Tvl4wUQFPMhlMWQgCFvg\u002B90DfsdLCpsyUScdd0DJOTK0icV1VzYI9kq2DtGLVne0sbfE4VlybAReRrBdJ8WHXDgxq75Wq2SnOoh81TvJZvrvaIWJBBfZAh3BFxCF685FLrKZmeq5HgZTHebRNZcIlN\u002B1bb9//lfgWGlglVRT4U6596ZJL80QNkp/deZxCAxGuIIxEH4PBXBauQFBWEiyP3yYF34w/2USZTd0wEixr1AdGhzSItDQqrJ2LnaLjt3BzXap2TCOVfkc3qsG2gTn6QnxZH5rn9xrh2yL\u002BtDuRpYZczLRx9ZfToQj9QQliZBtTgVs2mqfVi2aflGEAlsoblgU7acR1eFzkdW6Q==",
      "StatusCode": 201,
      "ResponseHeaders": {
        "Content-Length": "0",
        "Content-MD5": "XmZqi9kUDYTMQzlbnQwcng==",
<<<<<<< HEAD
        "Date": "Thu, 05 Mar 2020 21:04:55 GMT",
        "ETag": "\u00220x8D7C148DB8E1137\u0022",
        "Last-Modified": "Thu, 05 Mar 2020 21:04:56 GMT",
=======
        "Date": "Thu, 02 Apr 2020 23:44:55 GMT",
        "ETag": "\u00220x8D7D75FD8F87935\u0022",
        "Last-Modified": "Thu, 02 Apr 2020 23:44:55 GMT",
>>>>>>> 32e373e2
        "Server": [
          "Windows-Azure-Blob/1.0",
          "Microsoft-HTTPAPI/2.0"
        ],
        "x-ms-client-request-id": "0b389454-e108-9f4e-90ba-72b3afa5ce29",
        "x-ms-content-crc64": "JHBqb67LdGU=",
<<<<<<< HEAD
        "x-ms-request-id": "33b9ecf6-201e-002e-0f31-f3c02c000000",
        "x-ms-request-server-encrypted": "true",
        "x-ms-version": "2019-10-10"
=======
        "x-ms-request-id": "b69dd82a-f01e-0002-2548-09f318000000",
        "x-ms-request-server-encrypted": "true",
        "x-ms-version": "2019-12-12"
>>>>>>> 32e373e2
      },
      "ResponseBody": []
    },
    {
<<<<<<< HEAD
      "RequestUri": "https://seanstagetest.blob.core.windows.net/test-container-83b2ad8d-9c49-ae2d-46db-4a5f327a9cd5/test-blob-1760aa1f-70f7-b279-2e06-b0aee87315de",
      "RequestMethod": "GET",
      "RequestHeaders": {
        "Authorization": "Sanitized",
        "traceparent": "00-e29215e3bf3422489c2a857a95ac62e0-14a9a8e21256ff4a-00",
        "User-Agent": [
          "azsdk-net-Storage.Blobs/12.4.0-dev.20200305.1",
          "(.NET Core 4.6.28325.01; Microsoft Windows 10.0.18363 )"
        ],
        "x-ms-client-request-id": "53598e21-093a-44d6-c4cd-a0ea7b67009d",
        "x-ms-date": "Thu, 05 Mar 2020 21:04:56 GMT",
        "x-ms-range": "bytes=0-268435455",
        "x-ms-return-client-request-id": "true",
        "x-ms-version": "2019-10-10"
=======
      "RequestUri": "https://seanmcccanary.blob.core.windows.net/test-container-83b2ad8d-9c49-ae2d-46db-4a5f327a9cd5/test-blob-1760aa1f-70f7-b279-2e06-b0aee87315de",
      "RequestMethod": "GET",
      "RequestHeaders": {
        "Authorization": "Sanitized",
        "traceparent": "00-0140c146f2a8db478c607052cb200877-8baf67a757723149-00",
        "User-Agent": [
          "azsdk-net-Storage.Blobs/12.5.0-dev.20200402.1",
          "(.NET Core 4.6.28325.01; Microsoft Windows 10.0.18362 )"
        ],
        "x-ms-client-request-id": "53598e21-093a-44d6-c4cd-a0ea7b67009d",
        "x-ms-date": "Thu, 02 Apr 2020 23:44:56 GMT",
        "x-ms-range": "bytes=0-268435455",
        "x-ms-return-client-request-id": "true",
        "x-ms-version": "2019-12-12"
>>>>>>> 32e373e2
      },
      "RequestBody": null,
      "StatusCode": 206,
      "ResponseHeaders": {
        "Accept-Ranges": "bytes",
        "Content-Length": "1024",
        "Content-Range": "bytes 0-1023/1024",
        "Content-Type": "application/octet-stream",
<<<<<<< HEAD
        "Date": "Thu, 05 Mar 2020 21:04:55 GMT",
        "ETag": "\u00220x8D7C148DB8E1137\u0022",
        "Last-Modified": "Thu, 05 Mar 2020 21:04:56 GMT",
=======
        "Date": "Thu, 02 Apr 2020 23:44:55 GMT",
        "ETag": "\u00220x8D7D75FD8F87935\u0022",
        "Last-Modified": "Thu, 02 Apr 2020 23:44:55 GMT",
>>>>>>> 32e373e2
        "Server": [
          "Windows-Azure-Blob/1.0",
          "Microsoft-HTTPAPI/2.0"
        ],
        "Vary": "Origin",
        "x-ms-blob-content-md5": "XmZqi9kUDYTMQzlbnQwcng==",
        "x-ms-blob-type": "BlockBlob",
        "x-ms-client-request-id": "53598e21-093a-44d6-c4cd-a0ea7b67009d",
<<<<<<< HEAD
        "x-ms-creation-time": "Thu, 05 Mar 2020 21:04:56 GMT",
        "x-ms-lease-state": "available",
        "x-ms-lease-status": "unlocked",
        "x-ms-request-id": "33b9ecf7-201e-002e-1031-f3c02c000000",
        "x-ms-server-encrypted": "true",
        "x-ms-version": "2019-10-10"
=======
        "x-ms-creation-time": "Thu, 02 Apr 2020 23:44:55 GMT",
        "x-ms-lease-state": "available",
        "x-ms-lease-status": "unlocked",
        "x-ms-request-id": "b69dd830-f01e-0002-2848-09f318000000",
        "x-ms-server-encrypted": "true",
        "x-ms-version": "2019-12-12"
>>>>>>> 32e373e2
      },
      "ResponseBody": "xR4bf8SAiP/cFSglxSx1j2Ta0ibok5zdTpo/lDd0IT3eWDwZm/erDIOSLSNPRjVgmcf5oEofljKCPTApQPTIZ/PrRmzvW/NsL8WiVmZ4jghk3/twe4Hyv8IKl13GgcuPysUvYwDIcD3TjHCEfD/LCa8oxWH4V\u002Bxy\u002BIaq5cSVpq36E4yhSSoHm269ne4QbkOCPo6unrxqlnLYvGt5Hot5PeXCimmzKr\u002BEISnzOrr\u002BYolDKKY15wjxkHwZyYy\u002BjX3iRF8ITePazhPOKXyTdlu42VrhNvbkQ1bd0frsmmEzxZOrEPVa9RWmaVmSZ72LXhkgYe8y3VeH/QEIK3vp7TSym2Tp52VlXeRFO82dUtyZUnLhyzlyAOg8JBP0UcmZvHsk4MtZonezugMK7aGK6qslb9kJCCH7QJt7rMNScQsbrH5ReHIQP6/7LRE1ZxNGsjlnzuLwj7RZKZ8w3fWzYUn370EjOHE5FC8pDdoQxdiINfqJ6qIpKhzK90/S4GK6R8zIPXjRI3nILrmyxoLZSWPHqKj6KnamzsQkWEAiZzTNb8UOSIdgthGAwbzod2SZ8K7rCje6vxxVIW\u002Bzrco5pceF5Fe8ywHbZvKWemm6vVZgimiSNlz9E6\u002BouCYYrQlHRxv0Y5IM3SWtEKRFI0Wzm2QZUyJip25rh9GoExPbw7npTzNOxVrDU61C5Sa3t\u002B9q9RzC/1nm5J\u002BsidvBZMkR0U3qXNQRZNUJVf90H8JIs9DhPR72GMNfAmqToTx\u002BAu/jMRPYzFsbWJBHuKlacsTdY9YL3yarG7iJi1lpfsOZi1IQkO6ub\u002BZ0xuWNr2AaBJCltT1mcyLIOBVaT0EBsdnNrSxXSuHWLvPvlhlBHmtYb4bJw8iFMxcwR1jYVCCkcxQLwAEzwrqvz4dJdtwJhhmpAt\u002B7OO4RR3oVJgKI/drTSiIENV5qJKzMGvNBO7w6JsA\u002BLlJA6Tsm\u002BniHHpy3JtKsdiu6BVG7P90z7h36zwu\u002B2v9CSc6IkmDn3Tvl4wUQFPMhlMWQgCFvg\u002B90DfsdLCpsyUScdd0DJOTK0icV1VzYI9kq2DtGLVne0sbfE4VlybAReRrBdJ8WHXDgxq75Wq2SnOoh81TvJZvrvaIWJBBfZAh3BFxCF685FLrKZmeq5HgZTHebRNZcIlN\u002B1bb9//lfgWGlglVRT4U6596ZJL80QNkp/deZxCAxGuIIxEH4PBXBauQFBWEiyP3yYF34w/2USZTd0wEixr1AdGhzSItDQqrJ2LnaLjt3BzXap2TCOVfkc3qsG2gTn6QnxZH5rn9xrh2yL\u002BtDuRpYZczLRx9ZfToQj9QQliZBtTgVs2mqfVi2aflGEAlsoblgU7acR1eFzkdW6Q=="
    },
    {
<<<<<<< HEAD
      "RequestUri": "https://seanstagetest.blob.core.windows.net/test-container-83b2ad8d-9c49-ae2d-46db-4a5f327a9cd5/test-blob-1760aa1f-70f7-b279-2e06-b0aee87315de",
      "RequestMethod": "GET",
      "RequestHeaders": {
        "Authorization": "Sanitized",
        "traceparent": "00-57d85836a5ec254cb6449ebadbd3fa98-c7ee1da63b1cba46-00",
        "User-Agent": [
          "azsdk-net-Storage.Blobs/12.4.0-dev.20200305.1",
          "(.NET Core 4.6.28325.01; Microsoft Windows 10.0.18363 )"
        ],
        "x-ms-client-request-id": "2191d3e9-7a4b-28ee-a21b-f60c845ab627",
        "x-ms-date": "Thu, 05 Mar 2020 21:04:56 GMT",
        "x-ms-range": "bytes=0-268435455",
        "x-ms-return-client-request-id": "true",
        "x-ms-version": "2019-10-10"
=======
      "RequestUri": "https://seanmcccanary.blob.core.windows.net/test-container-83b2ad8d-9c49-ae2d-46db-4a5f327a9cd5/test-blob-1760aa1f-70f7-b279-2e06-b0aee87315de",
      "RequestMethod": "GET",
      "RequestHeaders": {
        "Authorization": "Sanitized",
        "traceparent": "00-f3ff1a80e169114ca71d1fde03fd2967-2aee324a47aff949-00",
        "User-Agent": [
          "azsdk-net-Storage.Blobs/12.5.0-dev.20200402.1",
          "(.NET Core 4.6.28325.01; Microsoft Windows 10.0.18362 )"
        ],
        "x-ms-client-request-id": "2191d3e9-7a4b-28ee-a21b-f60c845ab627",
        "x-ms-date": "Thu, 02 Apr 2020 23:44:56 GMT",
        "x-ms-range": "bytes=0-268435455",
        "x-ms-return-client-request-id": "true",
        "x-ms-version": "2019-12-12"
>>>>>>> 32e373e2
      },
      "RequestBody": null,
      "StatusCode": 206,
      "ResponseHeaders": {
        "Accept-Ranges": "bytes",
        "Content-Length": "1024",
        "Content-Range": "bytes 0-1023/1024",
        "Content-Type": "application/octet-stream",
<<<<<<< HEAD
        "Date": "Thu, 05 Mar 2020 21:04:55 GMT",
        "ETag": "\u00220x8D7C148DB8E1137\u0022",
        "Last-Modified": "Thu, 05 Mar 2020 21:04:56 GMT",
=======
        "Date": "Thu, 02 Apr 2020 23:44:55 GMT",
        "ETag": "\u00220x8D7D75FD8F87935\u0022",
        "Last-Modified": "Thu, 02 Apr 2020 23:44:55 GMT",
>>>>>>> 32e373e2
        "Server": [
          "Windows-Azure-Blob/1.0",
          "Microsoft-HTTPAPI/2.0"
        ],
        "Vary": "Origin",
        "x-ms-blob-content-md5": "XmZqi9kUDYTMQzlbnQwcng==",
        "x-ms-blob-type": "BlockBlob",
        "x-ms-client-request-id": "2191d3e9-7a4b-28ee-a21b-f60c845ab627",
<<<<<<< HEAD
        "x-ms-creation-time": "Thu, 05 Mar 2020 21:04:56 GMT",
        "x-ms-lease-state": "available",
        "x-ms-lease-status": "unlocked",
        "x-ms-request-id": "33b9ecf8-201e-002e-1131-f3c02c000000",
        "x-ms-server-encrypted": "true",
        "x-ms-version": "2019-10-10"
=======
        "x-ms-creation-time": "Thu, 02 Apr 2020 23:44:55 GMT",
        "x-ms-lease-state": "available",
        "x-ms-lease-status": "unlocked",
        "x-ms-request-id": "b69dd838-f01e-0002-3048-09f318000000",
        "x-ms-server-encrypted": "true",
        "x-ms-version": "2019-12-12"
>>>>>>> 32e373e2
      },
      "ResponseBody": "xR4bf8SAiP/cFSglxSx1j2Ta0ibok5zdTpo/lDd0IT3eWDwZm/erDIOSLSNPRjVgmcf5oEofljKCPTApQPTIZ/PrRmzvW/NsL8WiVmZ4jghk3/twe4Hyv8IKl13GgcuPysUvYwDIcD3TjHCEfD/LCa8oxWH4V\u002Bxy\u002BIaq5cSVpq36E4yhSSoHm269ne4QbkOCPo6unrxqlnLYvGt5Hot5PeXCimmzKr\u002BEISnzOrr\u002BYolDKKY15wjxkHwZyYy\u002BjX3iRF8ITePazhPOKXyTdlu42VrhNvbkQ1bd0frsmmEzxZOrEPVa9RWmaVmSZ72LXhkgYe8y3VeH/QEIK3vp7TSym2Tp52VlXeRFO82dUtyZUnLhyzlyAOg8JBP0UcmZvHsk4MtZonezugMK7aGK6qslb9kJCCH7QJt7rMNScQsbrH5ReHIQP6/7LRE1ZxNGsjlnzuLwj7RZKZ8w3fWzYUn370EjOHE5FC8pDdoQxdiINfqJ6qIpKhzK90/S4GK6R8zIPXjRI3nILrmyxoLZSWPHqKj6KnamzsQkWEAiZzTNb8UOSIdgthGAwbzod2SZ8K7rCje6vxxVIW\u002Bzrco5pceF5Fe8ywHbZvKWemm6vVZgimiSNlz9E6\u002BouCYYrQlHRxv0Y5IM3SWtEKRFI0Wzm2QZUyJip25rh9GoExPbw7npTzNOxVrDU61C5Sa3t\u002B9q9RzC/1nm5J\u002BsidvBZMkR0U3qXNQRZNUJVf90H8JIs9DhPR72GMNfAmqToTx\u002BAu/jMRPYzFsbWJBHuKlacsTdY9YL3yarG7iJi1lpfsOZi1IQkO6ub\u002BZ0xuWNr2AaBJCltT1mcyLIOBVaT0EBsdnNrSxXSuHWLvPvlhlBHmtYb4bJw8iFMxcwR1jYVCCkcxQLwAEzwrqvz4dJdtwJhhmpAt\u002B7OO4RR3oVJgKI/drTSiIENV5qJKzMGvNBO7w6JsA\u002BLlJA6Tsm\u002BniHHpy3JtKsdiu6BVG7P90z7h36zwu\u002B2v9CSc6IkmDn3Tvl4wUQFPMhlMWQgCFvg\u002B90DfsdLCpsyUScdd0DJOTK0icV1VzYI9kq2DtGLVne0sbfE4VlybAReRrBdJ8WHXDgxq75Wq2SnOoh81TvJZvrvaIWJBBfZAh3BFxCF685FLrKZmeq5HgZTHebRNZcIlN\u002B1bb9//lfgWGlglVRT4U6596ZJL80QNkp/deZxCAxGuIIxEH4PBXBauQFBWEiyP3yYF34w/2USZTd0wEixr1AdGhzSItDQqrJ2LnaLjt3BzXap2TCOVfkc3qsG2gTn6QnxZH5rn9xrh2yL\u002BtDuRpYZczLRx9ZfToQj9QQliZBtTgVs2mqfVi2aflGEAlsoblgU7acR1eFzkdW6Q=="
    },
    {
<<<<<<< HEAD
      "RequestUri": "https://seanstagetest.blob.core.windows.net/test-container-83b2ad8d-9c49-ae2d-46db-4a5f327a9cd5/test-blob-1760aa1f-70f7-b279-2e06-b0aee87315de",
      "RequestMethod": "GET",
      "RequestHeaders": {
        "Authorization": "Sanitized",
        "traceparent": "00-991462d672590348829fd409c1d6d0a3-6d78ae40c6eb6a4d-00",
        "User-Agent": [
          "azsdk-net-Storage.Blobs/12.4.0-dev.20200305.1",
          "(.NET Core 4.6.28325.01; Microsoft Windows 10.0.18363 )"
        ],
        "x-ms-client-request-id": "a7011df9-ded5-2751-8d13-c514333caaf4",
        "x-ms-date": "Thu, 05 Mar 2020 21:04:56 GMT",
        "x-ms-range": "bytes=0-268435455",
        "x-ms-return-client-request-id": "true",
        "x-ms-version": "2019-10-10"
=======
      "RequestUri": "https://seanmcccanary.blob.core.windows.net/test-container-83b2ad8d-9c49-ae2d-46db-4a5f327a9cd5/test-blob-1760aa1f-70f7-b279-2e06-b0aee87315de",
      "RequestMethod": "GET",
      "RequestHeaders": {
        "Authorization": "Sanitized",
        "traceparent": "00-e3d37f155ad6a345b58519cb17f31708-66bd0310431f294b-00",
        "User-Agent": [
          "azsdk-net-Storage.Blobs/12.5.0-dev.20200402.1",
          "(.NET Core 4.6.28325.01; Microsoft Windows 10.0.18362 )"
        ],
        "x-ms-client-request-id": "a7011df9-ded5-2751-8d13-c514333caaf4",
        "x-ms-date": "Thu, 02 Apr 2020 23:44:56 GMT",
        "x-ms-range": "bytes=0-268435455",
        "x-ms-return-client-request-id": "true",
        "x-ms-version": "2019-12-12"
>>>>>>> 32e373e2
      },
      "RequestBody": null,
      "StatusCode": 206,
      "ResponseHeaders": {
        "Accept-Ranges": "bytes",
        "Content-Length": "1024",
        "Content-Range": "bytes 0-1023/1024",
        "Content-Type": "application/octet-stream",
<<<<<<< HEAD
        "Date": "Thu, 05 Mar 2020 21:04:55 GMT",
        "ETag": "\u00220x8D7C148DB8E1137\u0022",
        "Last-Modified": "Thu, 05 Mar 2020 21:04:56 GMT",
=======
        "Date": "Thu, 02 Apr 2020 23:44:55 GMT",
        "ETag": "\u00220x8D7D75FD8F87935\u0022",
        "Last-Modified": "Thu, 02 Apr 2020 23:44:55 GMT",
>>>>>>> 32e373e2
        "Server": [
          "Windows-Azure-Blob/1.0",
          "Microsoft-HTTPAPI/2.0"
        ],
        "Vary": "Origin",
        "x-ms-blob-content-md5": "XmZqi9kUDYTMQzlbnQwcng==",
        "x-ms-blob-type": "BlockBlob",
        "x-ms-client-request-id": "a7011df9-ded5-2751-8d13-c514333caaf4",
<<<<<<< HEAD
        "x-ms-creation-time": "Thu, 05 Mar 2020 21:04:56 GMT",
        "x-ms-lease-state": "available",
        "x-ms-lease-status": "unlocked",
        "x-ms-request-id": "33b9ecf9-201e-002e-1231-f3c02c000000",
        "x-ms-server-encrypted": "true",
        "x-ms-version": "2019-10-10"
=======
        "x-ms-creation-time": "Thu, 02 Apr 2020 23:44:55 GMT",
        "x-ms-lease-state": "available",
        "x-ms-lease-status": "unlocked",
        "x-ms-request-id": "b69dd840-f01e-0002-3548-09f318000000",
        "x-ms-server-encrypted": "true",
        "x-ms-version": "2019-12-12"
>>>>>>> 32e373e2
      },
      "ResponseBody": "xR4bf8SAiP/cFSglxSx1j2Ta0ibok5zdTpo/lDd0IT3eWDwZm/erDIOSLSNPRjVgmcf5oEofljKCPTApQPTIZ/PrRmzvW/NsL8WiVmZ4jghk3/twe4Hyv8IKl13GgcuPysUvYwDIcD3TjHCEfD/LCa8oxWH4V\u002Bxy\u002BIaq5cSVpq36E4yhSSoHm269ne4QbkOCPo6unrxqlnLYvGt5Hot5PeXCimmzKr\u002BEISnzOrr\u002BYolDKKY15wjxkHwZyYy\u002BjX3iRF8ITePazhPOKXyTdlu42VrhNvbkQ1bd0frsmmEzxZOrEPVa9RWmaVmSZ72LXhkgYe8y3VeH/QEIK3vp7TSym2Tp52VlXeRFO82dUtyZUnLhyzlyAOg8JBP0UcmZvHsk4MtZonezugMK7aGK6qslb9kJCCH7QJt7rMNScQsbrH5ReHIQP6/7LRE1ZxNGsjlnzuLwj7RZKZ8w3fWzYUn370EjOHE5FC8pDdoQxdiINfqJ6qIpKhzK90/S4GK6R8zIPXjRI3nILrmyxoLZSWPHqKj6KnamzsQkWEAiZzTNb8UOSIdgthGAwbzod2SZ8K7rCje6vxxVIW\u002Bzrco5pceF5Fe8ywHbZvKWemm6vVZgimiSNlz9E6\u002BouCYYrQlHRxv0Y5IM3SWtEKRFI0Wzm2QZUyJip25rh9GoExPbw7npTzNOxVrDU61C5Sa3t\u002B9q9RzC/1nm5J\u002BsidvBZMkR0U3qXNQRZNUJVf90H8JIs9DhPR72GMNfAmqToTx\u002BAu/jMRPYzFsbWJBHuKlacsTdY9YL3yarG7iJi1lpfsOZi1IQkO6ub\u002BZ0xuWNr2AaBJCltT1mcyLIOBVaT0EBsdnNrSxXSuHWLvPvlhlBHmtYb4bJw8iFMxcwR1jYVCCkcxQLwAEzwrqvz4dJdtwJhhmpAt\u002B7OO4RR3oVJgKI/drTSiIENV5qJKzMGvNBO7w6JsA\u002BLlJA6Tsm\u002BniHHpy3JtKsdiu6BVG7P90z7h36zwu\u002B2v9CSc6IkmDn3Tvl4wUQFPMhlMWQgCFvg\u002B90DfsdLCpsyUScdd0DJOTK0icV1VzYI9kq2DtGLVne0sbfE4VlybAReRrBdJ8WHXDgxq75Wq2SnOoh81TvJZvrvaIWJBBfZAh3BFxCF685FLrKZmeq5HgZTHebRNZcIlN\u002B1bb9//lfgWGlglVRT4U6596ZJL80QNkp/deZxCAxGuIIxEH4PBXBauQFBWEiyP3yYF34w/2USZTd0wEixr1AdGhzSItDQqrJ2LnaLjt3BzXap2TCOVfkc3qsG2gTn6QnxZH5rn9xrh2yL\u002BtDuRpYZczLRx9ZfToQj9QQliZBtTgVs2mqfVi2aflGEAlsoblgU7acR1eFzkdW6Q=="
    },
    {
<<<<<<< HEAD
      "RequestUri": "https://seanstagetest.blob.core.windows.net/test-container-83b2ad8d-9c49-ae2d-46db-4a5f327a9cd5?restype=container",
      "RequestMethod": "DELETE",
      "RequestHeaders": {
        "Authorization": "Sanitized",
        "traceparent": "00-28e17e77e999704c86002c917cdc339b-6daa479809032240-00",
        "User-Agent": [
          "azsdk-net-Storage.Blobs/12.4.0-dev.20200305.1",
          "(.NET Core 4.6.28325.01; Microsoft Windows 10.0.18363 )"
        ],
        "x-ms-client-request-id": "6712f8e4-0e59-d152-e5be-c2bda25ac409",
        "x-ms-date": "Thu, 05 Mar 2020 21:04:56 GMT",
        "x-ms-return-client-request-id": "true",
        "x-ms-version": "2019-10-10"
=======
      "RequestUri": "https://seanmcccanary.blob.core.windows.net/test-container-83b2ad8d-9c49-ae2d-46db-4a5f327a9cd5?restype=container",
      "RequestMethod": "DELETE",
      "RequestHeaders": {
        "Authorization": "Sanitized",
        "traceparent": "00-f58332a969ff4e48be4bd81fadc6f7c3-b32bbc1a9ad0bf4c-00",
        "User-Agent": [
          "azsdk-net-Storage.Blobs/12.5.0-dev.20200402.1",
          "(.NET Core 4.6.28325.01; Microsoft Windows 10.0.18362 )"
        ],
        "x-ms-client-request-id": "6712f8e4-0e59-d152-e5be-c2bda25ac409",
        "x-ms-date": "Thu, 02 Apr 2020 23:44:57 GMT",
        "x-ms-return-client-request-id": "true",
        "x-ms-version": "2019-12-12"
>>>>>>> 32e373e2
      },
      "RequestBody": null,
      "StatusCode": 202,
      "ResponseHeaders": {
        "Content-Length": "0",
<<<<<<< HEAD
        "Date": "Thu, 05 Mar 2020 21:04:56 GMT",
=======
        "Date": "Thu, 02 Apr 2020 23:44:55 GMT",
>>>>>>> 32e373e2
        "Server": [
          "Windows-Azure-Blob/1.0",
          "Microsoft-HTTPAPI/2.0"
        ],
        "x-ms-client-request-id": "6712f8e4-0e59-d152-e5be-c2bda25ac409",
<<<<<<< HEAD
        "x-ms-request-id": "33b9ecfb-201e-002e-1431-f3c02c000000",
        "x-ms-version": "2019-10-10"
=======
        "x-ms-request-id": "b69dd848-f01e-0002-3d48-09f318000000",
        "x-ms-version": "2019-12-12"
>>>>>>> 32e373e2
      },
      "ResponseBody": []
    }
  ],
  "Variables": {
    "RandomSeed": "966672143",
<<<<<<< HEAD
    "Storage_TestConfigDefault": "ProductionTenant\nseanstagetest\nU2FuaXRpemVk\nhttps://seanstagetest.blob.core.windows.net\nhttp://seanstagetest.file.core.windows.net\nhttp://seanstagetest.queue.core.windows.net\nhttp://seanstagetest.table.core.windows.net\n\n\n\n\nhttp://seanstagetest-secondary.blob.core.windows.net\nhttp://seanstagetest-secondary.file.core.windows.net\nhttp://seanstagetest-secondary.queue.core.windows.net\nhttp://seanstagetest-secondary.table.core.windows.net\n\nSanitized\n\n\nCloud\nBlobEndpoint=https://seanstagetest.blob.core.windows.net/;QueueEndpoint=http://seanstagetest.queue.core.windows.net/;FileEndpoint=http://seanstagetest.file.core.windows.net/;BlobSecondaryEndpoint=http://seanstagetest-secondary.blob.core.windows.net/;QueueSecondaryEndpoint=http://seanstagetest-secondary.queue.core.windows.net/;FileSecondaryEndpoint=http://seanstagetest-secondary.file.core.windows.net/;AccountName=seanstagetest;AccountKey=Sanitized\nseanscope1"
=======
    "Storage_TestConfigDefault": "ProductionTenant\nseanmcccanary\nU2FuaXRpemVk\nhttps://seanmcccanary.blob.core.windows.net\nhttps://seanmcccanary.file.core.windows.net\nhttps://seanmcccanary.queue.core.windows.net\nhttps://seanmcccanary.table.core.windows.net\n\n\n\n\nhttps://seanmcccanary-secondary.blob.core.windows.net\nhttps://seanmcccanary-secondary.file.core.windows.net\nhttps://seanmcccanary-secondary.queue.core.windows.net\nhttps://seanmcccanary-secondary.table.core.windows.net\n\nSanitized\n\n\nCloud\nBlobEndpoint=https://seanmcccanary.blob.core.windows.net/;QueueEndpoint=https://seanmcccanary.queue.core.windows.net/;FileEndpoint=https://seanmcccanary.file.core.windows.net/;BlobSecondaryEndpoint=https://seanmcccanary-secondary.blob.core.windows.net/;QueueSecondaryEndpoint=https://seanmcccanary-secondary.queue.core.windows.net/;FileSecondaryEndpoint=https://seanmcccanary-secondary.file.core.windows.net/;AccountName=seanmcccanary;AccountKey=Sanitized\nseanscope1"
>>>>>>> 32e373e2
  }
}<|MERGE_RESOLUTION|>--- conflicted
+++ resolved
@@ -1,164 +1,90 @@
 {
   "Entries": [
     {
-<<<<<<< HEAD
-      "RequestUri": "https://seanstagetest.blob.core.windows.net/test-container-83b2ad8d-9c49-ae2d-46db-4a5f327a9cd5?restype=container",
+      "RequestUri": "https://seanmcccanary.blob.core.windows.net/test-container-83b2ad8d-9c49-ae2d-46db-4a5f327a9cd5?restype=container",
       "RequestMethod": "PUT",
       "RequestHeaders": {
         "Authorization": "Sanitized",
-        "traceparent": "00-864bf25cc01dcb4282aa7b5f4c78e618-159d257366ab9540-00",
-        "User-Agent": [
-          "azsdk-net-Storage.Blobs/12.4.0-dev.20200305.1",
-          "(.NET Core 4.6.28325.01; Microsoft Windows 10.0.18363 )"
+        "traceparent": "00-1ae98c0c92378a43a78874a09728fd5f-9ed74cf197daf244-00",
+        "User-Agent": [
+          "azsdk-net-Storage.Blobs/12.5.0-dev.20200402.1",
+          "(.NET Core 4.6.28325.01; Microsoft Windows 10.0.18362 )"
         ],
         "x-ms-blob-public-access": "container",
         "x-ms-client-request-id": "09910c8c-7838-fa6c-8c0f-565d7b1d457e",
-        "x-ms-date": "Thu, 05 Mar 2020 21:04:55 GMT",
-        "x-ms-return-client-request-id": "true",
-        "x-ms-version": "2019-10-10"
-=======
-      "RequestUri": "https://seanmcccanary.blob.core.windows.net/test-container-83b2ad8d-9c49-ae2d-46db-4a5f327a9cd5?restype=container",
+        "x-ms-date": "Thu, 02 Apr 2020 23:44:56 GMT",
+        "x-ms-return-client-request-id": "true",
+        "x-ms-version": "2019-12-12"
+      },
+      "RequestBody": null,
+      "StatusCode": 201,
+      "ResponseHeaders": {
+        "Content-Length": "0",
+        "Date": "Thu, 02 Apr 2020 23:44:55 GMT",
+        "ETag": "\u00220x8D7D75FD8EB02B7\u0022",
+        "Last-Modified": "Thu, 02 Apr 2020 23:44:55 GMT",
+        "Server": [
+          "Windows-Azure-Blob/1.0",
+          "Microsoft-HTTPAPI/2.0"
+        ],
+        "x-ms-client-request-id": "09910c8c-7838-fa6c-8c0f-565d7b1d457e",
+        "x-ms-request-id": "b69dd821-f01e-0002-1e48-09f318000000",
+        "x-ms-version": "2019-12-12"
+      },
+      "ResponseBody": []
+    },
+    {
+      "RequestUri": "https://seanmcccanary.blob.core.windows.net/test-container-83b2ad8d-9c49-ae2d-46db-4a5f327a9cd5/test-blob-1760aa1f-70f7-b279-2e06-b0aee87315de",
       "RequestMethod": "PUT",
       "RequestHeaders": {
         "Authorization": "Sanitized",
-        "traceparent": "00-1ae98c0c92378a43a78874a09728fd5f-9ed74cf197daf244-00",
-        "User-Agent": [
-          "azsdk-net-Storage.Blobs/12.5.0-dev.20200402.1",
-          "(.NET Core 4.6.28325.01; Microsoft Windows 10.0.18362 )"
-        ],
-        "x-ms-blob-public-access": "container",
-        "x-ms-client-request-id": "09910c8c-7838-fa6c-8c0f-565d7b1d457e",
-        "x-ms-date": "Thu, 02 Apr 2020 23:44:56 GMT",
-        "x-ms-return-client-request-id": "true",
-        "x-ms-version": "2019-12-12"
->>>>>>> 32e373e2
-      },
-      "RequestBody": null,
-      "StatusCode": 201,
-      "ResponseHeaders": {
-        "Content-Length": "0",
-<<<<<<< HEAD
-        "Date": "Thu, 05 Mar 2020 21:04:55 GMT",
-        "ETag": "\u00220x8D7C148DB7FE13B\u0022",
-        "Last-Modified": "Thu, 05 Mar 2020 21:04:56 GMT",
-=======
-        "Date": "Thu, 02 Apr 2020 23:44:55 GMT",
-        "ETag": "\u00220x8D7D75FD8EB02B7\u0022",
-        "Last-Modified": "Thu, 02 Apr 2020 23:44:55 GMT",
->>>>>>> 32e373e2
-        "Server": [
-          "Windows-Azure-Blob/1.0",
-          "Microsoft-HTTPAPI/2.0"
-        ],
-        "x-ms-client-request-id": "09910c8c-7838-fa6c-8c0f-565d7b1d457e",
-<<<<<<< HEAD
-        "x-ms-request-id": "33b9ecf3-201e-002e-0e31-f3c02c000000",
-        "x-ms-version": "2019-10-10"
-=======
-        "x-ms-request-id": "b69dd821-f01e-0002-1e48-09f318000000",
-        "x-ms-version": "2019-12-12"
->>>>>>> 32e373e2
-      },
-      "ResponseBody": []
-    },
-    {
-<<<<<<< HEAD
-      "RequestUri": "https://seanstagetest.blob.core.windows.net/test-container-83b2ad8d-9c49-ae2d-46db-4a5f327a9cd5/test-blob-1760aa1f-70f7-b279-2e06-b0aee87315de",
-=======
-      "RequestUri": "https://seanmcccanary.blob.core.windows.net/test-container-83b2ad8d-9c49-ae2d-46db-4a5f327a9cd5/test-blob-1760aa1f-70f7-b279-2e06-b0aee87315de",
->>>>>>> 32e373e2
-      "RequestMethod": "PUT",
-      "RequestHeaders": {
-        "Authorization": "Sanitized",
-        "Content-Length": "1024",
-<<<<<<< HEAD
-        "traceparent": "00-5ddb541a4861b740b87b1ebe97dcd66c-764a63eee60abe43-00",
-        "User-Agent": [
-          "azsdk-net-Storage.Blobs/12.4.0-dev.20200305.1",
-          "(.NET Core 4.6.28325.01; Microsoft Windows 10.0.18363 )"
+        "Content-Length": "1024",
+        "traceparent": "00-a3d89624010b08409ebd1bdef63077d4-5ca588107858b54c-00",
+        "User-Agent": [
+          "azsdk-net-Storage.Blobs/12.5.0-dev.20200402.1",
+          "(.NET Core 4.6.28325.01; Microsoft Windows 10.0.18362 )"
         ],
         "x-ms-blob-type": "BlockBlob",
         "x-ms-client-request-id": "0b389454-e108-9f4e-90ba-72b3afa5ce29",
-        "x-ms-date": "Thu, 05 Mar 2020 21:04:56 GMT",
-        "x-ms-return-client-request-id": "true",
-        "x-ms-version": "2019-10-10"
-=======
-        "traceparent": "00-a3d89624010b08409ebd1bdef63077d4-5ca588107858b54c-00",
-        "User-Agent": [
-          "azsdk-net-Storage.Blobs/12.5.0-dev.20200402.1",
-          "(.NET Core 4.6.28325.01; Microsoft Windows 10.0.18362 )"
-        ],
-        "x-ms-blob-type": "BlockBlob",
-        "x-ms-client-request-id": "0b389454-e108-9f4e-90ba-72b3afa5ce29",
-        "x-ms-date": "Thu, 02 Apr 2020 23:44:56 GMT",
-        "x-ms-return-client-request-id": "true",
-        "x-ms-version": "2019-12-12"
->>>>>>> 32e373e2
+        "x-ms-date": "Thu, 02 Apr 2020 23:44:56 GMT",
+        "x-ms-return-client-request-id": "true",
+        "x-ms-version": "2019-12-12"
       },
       "RequestBody": "xR4bf8SAiP/cFSglxSx1j2Ta0ibok5zdTpo/lDd0IT3eWDwZm/erDIOSLSNPRjVgmcf5oEofljKCPTApQPTIZ/PrRmzvW/NsL8WiVmZ4jghk3/twe4Hyv8IKl13GgcuPysUvYwDIcD3TjHCEfD/LCa8oxWH4V\u002Bxy\u002BIaq5cSVpq36E4yhSSoHm269ne4QbkOCPo6unrxqlnLYvGt5Hot5PeXCimmzKr\u002BEISnzOrr\u002BYolDKKY15wjxkHwZyYy\u002BjX3iRF8ITePazhPOKXyTdlu42VrhNvbkQ1bd0frsmmEzxZOrEPVa9RWmaVmSZ72LXhkgYe8y3VeH/QEIK3vp7TSym2Tp52VlXeRFO82dUtyZUnLhyzlyAOg8JBP0UcmZvHsk4MtZonezugMK7aGK6qslb9kJCCH7QJt7rMNScQsbrH5ReHIQP6/7LRE1ZxNGsjlnzuLwj7RZKZ8w3fWzYUn370EjOHE5FC8pDdoQxdiINfqJ6qIpKhzK90/S4GK6R8zIPXjRI3nILrmyxoLZSWPHqKj6KnamzsQkWEAiZzTNb8UOSIdgthGAwbzod2SZ8K7rCje6vxxVIW\u002Bzrco5pceF5Fe8ywHbZvKWemm6vVZgimiSNlz9E6\u002BouCYYrQlHRxv0Y5IM3SWtEKRFI0Wzm2QZUyJip25rh9GoExPbw7npTzNOxVrDU61C5Sa3t\u002B9q9RzC/1nm5J\u002BsidvBZMkR0U3qXNQRZNUJVf90H8JIs9DhPR72GMNfAmqToTx\u002BAu/jMRPYzFsbWJBHuKlacsTdY9YL3yarG7iJi1lpfsOZi1IQkO6ub\u002BZ0xuWNr2AaBJCltT1mcyLIOBVaT0EBsdnNrSxXSuHWLvPvlhlBHmtYb4bJw8iFMxcwR1jYVCCkcxQLwAEzwrqvz4dJdtwJhhmpAt\u002B7OO4RR3oVJgKI/drTSiIENV5qJKzMGvNBO7w6JsA\u002BLlJA6Tsm\u002BniHHpy3JtKsdiu6BVG7P90z7h36zwu\u002B2v9CSc6IkmDn3Tvl4wUQFPMhlMWQgCFvg\u002B90DfsdLCpsyUScdd0DJOTK0icV1VzYI9kq2DtGLVne0sbfE4VlybAReRrBdJ8WHXDgxq75Wq2SnOoh81TvJZvrvaIWJBBfZAh3BFxCF685FLrKZmeq5HgZTHebRNZcIlN\u002B1bb9//lfgWGlglVRT4U6596ZJL80QNkp/deZxCAxGuIIxEH4PBXBauQFBWEiyP3yYF34w/2USZTd0wEixr1AdGhzSItDQqrJ2LnaLjt3BzXap2TCOVfkc3qsG2gTn6QnxZH5rn9xrh2yL\u002BtDuRpYZczLRx9ZfToQj9QQliZBtTgVs2mqfVi2aflGEAlsoblgU7acR1eFzkdW6Q==",
       "StatusCode": 201,
       "ResponseHeaders": {
         "Content-Length": "0",
         "Content-MD5": "XmZqi9kUDYTMQzlbnQwcng==",
-<<<<<<< HEAD
-        "Date": "Thu, 05 Mar 2020 21:04:55 GMT",
-        "ETag": "\u00220x8D7C148DB8E1137\u0022",
-        "Last-Modified": "Thu, 05 Mar 2020 21:04:56 GMT",
-=======
-        "Date": "Thu, 02 Apr 2020 23:44:55 GMT",
-        "ETag": "\u00220x8D7D75FD8F87935\u0022",
-        "Last-Modified": "Thu, 02 Apr 2020 23:44:55 GMT",
->>>>>>> 32e373e2
+        "Date": "Thu, 02 Apr 2020 23:44:55 GMT",
+        "ETag": "\u00220x8D7D75FD8F87935\u0022",
+        "Last-Modified": "Thu, 02 Apr 2020 23:44:55 GMT",
         "Server": [
           "Windows-Azure-Blob/1.0",
           "Microsoft-HTTPAPI/2.0"
         ],
         "x-ms-client-request-id": "0b389454-e108-9f4e-90ba-72b3afa5ce29",
         "x-ms-content-crc64": "JHBqb67LdGU=",
-<<<<<<< HEAD
-        "x-ms-request-id": "33b9ecf6-201e-002e-0f31-f3c02c000000",
-        "x-ms-request-server-encrypted": "true",
-        "x-ms-version": "2019-10-10"
-=======
         "x-ms-request-id": "b69dd82a-f01e-0002-2548-09f318000000",
         "x-ms-request-server-encrypted": "true",
         "x-ms-version": "2019-12-12"
->>>>>>> 32e373e2
       },
       "ResponseBody": []
     },
     {
-<<<<<<< HEAD
-      "RequestUri": "https://seanstagetest.blob.core.windows.net/test-container-83b2ad8d-9c49-ae2d-46db-4a5f327a9cd5/test-blob-1760aa1f-70f7-b279-2e06-b0aee87315de",
+      "RequestUri": "https://seanmcccanary.blob.core.windows.net/test-container-83b2ad8d-9c49-ae2d-46db-4a5f327a9cd5/test-blob-1760aa1f-70f7-b279-2e06-b0aee87315de",
       "RequestMethod": "GET",
       "RequestHeaders": {
         "Authorization": "Sanitized",
-        "traceparent": "00-e29215e3bf3422489c2a857a95ac62e0-14a9a8e21256ff4a-00",
-        "User-Agent": [
-          "azsdk-net-Storage.Blobs/12.4.0-dev.20200305.1",
-          "(.NET Core 4.6.28325.01; Microsoft Windows 10.0.18363 )"
+        "traceparent": "00-0140c146f2a8db478c607052cb200877-8baf67a757723149-00",
+        "User-Agent": [
+          "azsdk-net-Storage.Blobs/12.5.0-dev.20200402.1",
+          "(.NET Core 4.6.28325.01; Microsoft Windows 10.0.18362 )"
         ],
         "x-ms-client-request-id": "53598e21-093a-44d6-c4cd-a0ea7b67009d",
-        "x-ms-date": "Thu, 05 Mar 2020 21:04:56 GMT",
+        "x-ms-date": "Thu, 02 Apr 2020 23:44:56 GMT",
         "x-ms-range": "bytes=0-268435455",
         "x-ms-return-client-request-id": "true",
-        "x-ms-version": "2019-10-10"
-=======
-      "RequestUri": "https://seanmcccanary.blob.core.windows.net/test-container-83b2ad8d-9c49-ae2d-46db-4a5f327a9cd5/test-blob-1760aa1f-70f7-b279-2e06-b0aee87315de",
-      "RequestMethod": "GET",
-      "RequestHeaders": {
-        "Authorization": "Sanitized",
-        "traceparent": "00-0140c146f2a8db478c607052cb200877-8baf67a757723149-00",
-        "User-Agent": [
-          "azsdk-net-Storage.Blobs/12.5.0-dev.20200402.1",
-          "(.NET Core 4.6.28325.01; Microsoft Windows 10.0.18362 )"
-        ],
-        "x-ms-client-request-id": "53598e21-093a-44d6-c4cd-a0ea7b67009d",
-        "x-ms-date": "Thu, 02 Apr 2020 23:44:56 GMT",
-        "x-ms-range": "bytes=0-268435455",
-        "x-ms-return-client-request-id": "true",
-        "x-ms-version": "2019-12-12"
->>>>>>> 32e373e2
+        "x-ms-version": "2019-12-12"
       },
       "RequestBody": null,
       "StatusCode": 206,
@@ -167,73 +93,40 @@
         "Content-Length": "1024",
         "Content-Range": "bytes 0-1023/1024",
         "Content-Type": "application/octet-stream",
-<<<<<<< HEAD
-        "Date": "Thu, 05 Mar 2020 21:04:55 GMT",
-        "ETag": "\u00220x8D7C148DB8E1137\u0022",
-        "Last-Modified": "Thu, 05 Mar 2020 21:04:56 GMT",
-=======
-        "Date": "Thu, 02 Apr 2020 23:44:55 GMT",
-        "ETag": "\u00220x8D7D75FD8F87935\u0022",
-        "Last-Modified": "Thu, 02 Apr 2020 23:44:55 GMT",
->>>>>>> 32e373e2
-        "Server": [
-          "Windows-Azure-Blob/1.0",
-          "Microsoft-HTTPAPI/2.0"
-        ],
-        "Vary": "Origin",
+        "Date": "Thu, 02 Apr 2020 23:44:55 GMT",
+        "ETag": "\u00220x8D7D75FD8F87935\u0022",
+        "Last-Modified": "Thu, 02 Apr 2020 23:44:55 GMT",
+        "Server": [
+          "Windows-Azure-Blob/1.0",
+          "Microsoft-HTTPAPI/2.0"
+        ],
         "x-ms-blob-content-md5": "XmZqi9kUDYTMQzlbnQwcng==",
         "x-ms-blob-type": "BlockBlob",
         "x-ms-client-request-id": "53598e21-093a-44d6-c4cd-a0ea7b67009d",
-<<<<<<< HEAD
-        "x-ms-creation-time": "Thu, 05 Mar 2020 21:04:56 GMT",
-        "x-ms-lease-state": "available",
-        "x-ms-lease-status": "unlocked",
-        "x-ms-request-id": "33b9ecf7-201e-002e-1031-f3c02c000000",
-        "x-ms-server-encrypted": "true",
-        "x-ms-version": "2019-10-10"
-=======
         "x-ms-creation-time": "Thu, 02 Apr 2020 23:44:55 GMT",
         "x-ms-lease-state": "available",
         "x-ms-lease-status": "unlocked",
         "x-ms-request-id": "b69dd830-f01e-0002-2848-09f318000000",
         "x-ms-server-encrypted": "true",
         "x-ms-version": "2019-12-12"
->>>>>>> 32e373e2
       },
       "ResponseBody": "xR4bf8SAiP/cFSglxSx1j2Ta0ibok5zdTpo/lDd0IT3eWDwZm/erDIOSLSNPRjVgmcf5oEofljKCPTApQPTIZ/PrRmzvW/NsL8WiVmZ4jghk3/twe4Hyv8IKl13GgcuPysUvYwDIcD3TjHCEfD/LCa8oxWH4V\u002Bxy\u002BIaq5cSVpq36E4yhSSoHm269ne4QbkOCPo6unrxqlnLYvGt5Hot5PeXCimmzKr\u002BEISnzOrr\u002BYolDKKY15wjxkHwZyYy\u002BjX3iRF8ITePazhPOKXyTdlu42VrhNvbkQ1bd0frsmmEzxZOrEPVa9RWmaVmSZ72LXhkgYe8y3VeH/QEIK3vp7TSym2Tp52VlXeRFO82dUtyZUnLhyzlyAOg8JBP0UcmZvHsk4MtZonezugMK7aGK6qslb9kJCCH7QJt7rMNScQsbrH5ReHIQP6/7LRE1ZxNGsjlnzuLwj7RZKZ8w3fWzYUn370EjOHE5FC8pDdoQxdiINfqJ6qIpKhzK90/S4GK6R8zIPXjRI3nILrmyxoLZSWPHqKj6KnamzsQkWEAiZzTNb8UOSIdgthGAwbzod2SZ8K7rCje6vxxVIW\u002Bzrco5pceF5Fe8ywHbZvKWemm6vVZgimiSNlz9E6\u002BouCYYrQlHRxv0Y5IM3SWtEKRFI0Wzm2QZUyJip25rh9GoExPbw7npTzNOxVrDU61C5Sa3t\u002B9q9RzC/1nm5J\u002BsidvBZMkR0U3qXNQRZNUJVf90H8JIs9DhPR72GMNfAmqToTx\u002BAu/jMRPYzFsbWJBHuKlacsTdY9YL3yarG7iJi1lpfsOZi1IQkO6ub\u002BZ0xuWNr2AaBJCltT1mcyLIOBVaT0EBsdnNrSxXSuHWLvPvlhlBHmtYb4bJw8iFMxcwR1jYVCCkcxQLwAEzwrqvz4dJdtwJhhmpAt\u002B7OO4RR3oVJgKI/drTSiIENV5qJKzMGvNBO7w6JsA\u002BLlJA6Tsm\u002BniHHpy3JtKsdiu6BVG7P90z7h36zwu\u002B2v9CSc6IkmDn3Tvl4wUQFPMhlMWQgCFvg\u002B90DfsdLCpsyUScdd0DJOTK0icV1VzYI9kq2DtGLVne0sbfE4VlybAReRrBdJ8WHXDgxq75Wq2SnOoh81TvJZvrvaIWJBBfZAh3BFxCF685FLrKZmeq5HgZTHebRNZcIlN\u002B1bb9//lfgWGlglVRT4U6596ZJL80QNkp/deZxCAxGuIIxEH4PBXBauQFBWEiyP3yYF34w/2USZTd0wEixr1AdGhzSItDQqrJ2LnaLjt3BzXap2TCOVfkc3qsG2gTn6QnxZH5rn9xrh2yL\u002BtDuRpYZczLRx9ZfToQj9QQliZBtTgVs2mqfVi2aflGEAlsoblgU7acR1eFzkdW6Q=="
     },
     {
-<<<<<<< HEAD
-      "RequestUri": "https://seanstagetest.blob.core.windows.net/test-container-83b2ad8d-9c49-ae2d-46db-4a5f327a9cd5/test-blob-1760aa1f-70f7-b279-2e06-b0aee87315de",
+      "RequestUri": "https://seanmcccanary.blob.core.windows.net/test-container-83b2ad8d-9c49-ae2d-46db-4a5f327a9cd5/test-blob-1760aa1f-70f7-b279-2e06-b0aee87315de",
       "RequestMethod": "GET",
       "RequestHeaders": {
         "Authorization": "Sanitized",
-        "traceparent": "00-57d85836a5ec254cb6449ebadbd3fa98-c7ee1da63b1cba46-00",
-        "User-Agent": [
-          "azsdk-net-Storage.Blobs/12.4.0-dev.20200305.1",
-          "(.NET Core 4.6.28325.01; Microsoft Windows 10.0.18363 )"
+        "traceparent": "00-f3ff1a80e169114ca71d1fde03fd2967-2aee324a47aff949-00",
+        "User-Agent": [
+          "azsdk-net-Storage.Blobs/12.5.0-dev.20200402.1",
+          "(.NET Core 4.6.28325.01; Microsoft Windows 10.0.18362 )"
         ],
         "x-ms-client-request-id": "2191d3e9-7a4b-28ee-a21b-f60c845ab627",
-        "x-ms-date": "Thu, 05 Mar 2020 21:04:56 GMT",
+        "x-ms-date": "Thu, 02 Apr 2020 23:44:56 GMT",
         "x-ms-range": "bytes=0-268435455",
         "x-ms-return-client-request-id": "true",
-        "x-ms-version": "2019-10-10"
-=======
-      "RequestUri": "https://seanmcccanary.blob.core.windows.net/test-container-83b2ad8d-9c49-ae2d-46db-4a5f327a9cd5/test-blob-1760aa1f-70f7-b279-2e06-b0aee87315de",
-      "RequestMethod": "GET",
-      "RequestHeaders": {
-        "Authorization": "Sanitized",
-        "traceparent": "00-f3ff1a80e169114ca71d1fde03fd2967-2aee324a47aff949-00",
-        "User-Agent": [
-          "azsdk-net-Storage.Blobs/12.5.0-dev.20200402.1",
-          "(.NET Core 4.6.28325.01; Microsoft Windows 10.0.18362 )"
-        ],
-        "x-ms-client-request-id": "2191d3e9-7a4b-28ee-a21b-f60c845ab627",
-        "x-ms-date": "Thu, 02 Apr 2020 23:44:56 GMT",
-        "x-ms-range": "bytes=0-268435455",
-        "x-ms-return-client-request-id": "true",
-        "x-ms-version": "2019-12-12"
->>>>>>> 32e373e2
+        "x-ms-version": "2019-12-12"
       },
       "RequestBody": null,
       "StatusCode": 206,
@@ -242,73 +135,40 @@
         "Content-Length": "1024",
         "Content-Range": "bytes 0-1023/1024",
         "Content-Type": "application/octet-stream",
-<<<<<<< HEAD
-        "Date": "Thu, 05 Mar 2020 21:04:55 GMT",
-        "ETag": "\u00220x8D7C148DB8E1137\u0022",
-        "Last-Modified": "Thu, 05 Mar 2020 21:04:56 GMT",
-=======
-        "Date": "Thu, 02 Apr 2020 23:44:55 GMT",
-        "ETag": "\u00220x8D7D75FD8F87935\u0022",
-        "Last-Modified": "Thu, 02 Apr 2020 23:44:55 GMT",
->>>>>>> 32e373e2
-        "Server": [
-          "Windows-Azure-Blob/1.0",
-          "Microsoft-HTTPAPI/2.0"
-        ],
-        "Vary": "Origin",
+        "Date": "Thu, 02 Apr 2020 23:44:55 GMT",
+        "ETag": "\u00220x8D7D75FD8F87935\u0022",
+        "Last-Modified": "Thu, 02 Apr 2020 23:44:55 GMT",
+        "Server": [
+          "Windows-Azure-Blob/1.0",
+          "Microsoft-HTTPAPI/2.0"
+        ],
         "x-ms-blob-content-md5": "XmZqi9kUDYTMQzlbnQwcng==",
         "x-ms-blob-type": "BlockBlob",
         "x-ms-client-request-id": "2191d3e9-7a4b-28ee-a21b-f60c845ab627",
-<<<<<<< HEAD
-        "x-ms-creation-time": "Thu, 05 Mar 2020 21:04:56 GMT",
-        "x-ms-lease-state": "available",
-        "x-ms-lease-status": "unlocked",
-        "x-ms-request-id": "33b9ecf8-201e-002e-1131-f3c02c000000",
-        "x-ms-server-encrypted": "true",
-        "x-ms-version": "2019-10-10"
-=======
         "x-ms-creation-time": "Thu, 02 Apr 2020 23:44:55 GMT",
         "x-ms-lease-state": "available",
         "x-ms-lease-status": "unlocked",
         "x-ms-request-id": "b69dd838-f01e-0002-3048-09f318000000",
         "x-ms-server-encrypted": "true",
         "x-ms-version": "2019-12-12"
->>>>>>> 32e373e2
       },
       "ResponseBody": "xR4bf8SAiP/cFSglxSx1j2Ta0ibok5zdTpo/lDd0IT3eWDwZm/erDIOSLSNPRjVgmcf5oEofljKCPTApQPTIZ/PrRmzvW/NsL8WiVmZ4jghk3/twe4Hyv8IKl13GgcuPysUvYwDIcD3TjHCEfD/LCa8oxWH4V\u002Bxy\u002BIaq5cSVpq36E4yhSSoHm269ne4QbkOCPo6unrxqlnLYvGt5Hot5PeXCimmzKr\u002BEISnzOrr\u002BYolDKKY15wjxkHwZyYy\u002BjX3iRF8ITePazhPOKXyTdlu42VrhNvbkQ1bd0frsmmEzxZOrEPVa9RWmaVmSZ72LXhkgYe8y3VeH/QEIK3vp7TSym2Tp52VlXeRFO82dUtyZUnLhyzlyAOg8JBP0UcmZvHsk4MtZonezugMK7aGK6qslb9kJCCH7QJt7rMNScQsbrH5ReHIQP6/7LRE1ZxNGsjlnzuLwj7RZKZ8w3fWzYUn370EjOHE5FC8pDdoQxdiINfqJ6qIpKhzK90/S4GK6R8zIPXjRI3nILrmyxoLZSWPHqKj6KnamzsQkWEAiZzTNb8UOSIdgthGAwbzod2SZ8K7rCje6vxxVIW\u002Bzrco5pceF5Fe8ywHbZvKWemm6vVZgimiSNlz9E6\u002BouCYYrQlHRxv0Y5IM3SWtEKRFI0Wzm2QZUyJip25rh9GoExPbw7npTzNOxVrDU61C5Sa3t\u002B9q9RzC/1nm5J\u002BsidvBZMkR0U3qXNQRZNUJVf90H8JIs9DhPR72GMNfAmqToTx\u002BAu/jMRPYzFsbWJBHuKlacsTdY9YL3yarG7iJi1lpfsOZi1IQkO6ub\u002BZ0xuWNr2AaBJCltT1mcyLIOBVaT0EBsdnNrSxXSuHWLvPvlhlBHmtYb4bJw8iFMxcwR1jYVCCkcxQLwAEzwrqvz4dJdtwJhhmpAt\u002B7OO4RR3oVJgKI/drTSiIENV5qJKzMGvNBO7w6JsA\u002BLlJA6Tsm\u002BniHHpy3JtKsdiu6BVG7P90z7h36zwu\u002B2v9CSc6IkmDn3Tvl4wUQFPMhlMWQgCFvg\u002B90DfsdLCpsyUScdd0DJOTK0icV1VzYI9kq2DtGLVne0sbfE4VlybAReRrBdJ8WHXDgxq75Wq2SnOoh81TvJZvrvaIWJBBfZAh3BFxCF685FLrKZmeq5HgZTHebRNZcIlN\u002B1bb9//lfgWGlglVRT4U6596ZJL80QNkp/deZxCAxGuIIxEH4PBXBauQFBWEiyP3yYF34w/2USZTd0wEixr1AdGhzSItDQqrJ2LnaLjt3BzXap2TCOVfkc3qsG2gTn6QnxZH5rn9xrh2yL\u002BtDuRpYZczLRx9ZfToQj9QQliZBtTgVs2mqfVi2aflGEAlsoblgU7acR1eFzkdW6Q=="
     },
     {
-<<<<<<< HEAD
-      "RequestUri": "https://seanstagetest.blob.core.windows.net/test-container-83b2ad8d-9c49-ae2d-46db-4a5f327a9cd5/test-blob-1760aa1f-70f7-b279-2e06-b0aee87315de",
+      "RequestUri": "https://seanmcccanary.blob.core.windows.net/test-container-83b2ad8d-9c49-ae2d-46db-4a5f327a9cd5/test-blob-1760aa1f-70f7-b279-2e06-b0aee87315de",
       "RequestMethod": "GET",
       "RequestHeaders": {
         "Authorization": "Sanitized",
-        "traceparent": "00-991462d672590348829fd409c1d6d0a3-6d78ae40c6eb6a4d-00",
-        "User-Agent": [
-          "azsdk-net-Storage.Blobs/12.4.0-dev.20200305.1",
-          "(.NET Core 4.6.28325.01; Microsoft Windows 10.0.18363 )"
+        "traceparent": "00-e3d37f155ad6a345b58519cb17f31708-66bd0310431f294b-00",
+        "User-Agent": [
+          "azsdk-net-Storage.Blobs/12.5.0-dev.20200402.1",
+          "(.NET Core 4.6.28325.01; Microsoft Windows 10.0.18362 )"
         ],
         "x-ms-client-request-id": "a7011df9-ded5-2751-8d13-c514333caaf4",
-        "x-ms-date": "Thu, 05 Mar 2020 21:04:56 GMT",
+        "x-ms-date": "Thu, 02 Apr 2020 23:44:56 GMT",
         "x-ms-range": "bytes=0-268435455",
         "x-ms-return-client-request-id": "true",
-        "x-ms-version": "2019-10-10"
-=======
-      "RequestUri": "https://seanmcccanary.blob.core.windows.net/test-container-83b2ad8d-9c49-ae2d-46db-4a5f327a9cd5/test-blob-1760aa1f-70f7-b279-2e06-b0aee87315de",
-      "RequestMethod": "GET",
-      "RequestHeaders": {
-        "Authorization": "Sanitized",
-        "traceparent": "00-e3d37f155ad6a345b58519cb17f31708-66bd0310431f294b-00",
-        "User-Agent": [
-          "azsdk-net-Storage.Blobs/12.5.0-dev.20200402.1",
-          "(.NET Core 4.6.28325.01; Microsoft Windows 10.0.18362 )"
-        ],
-        "x-ms-client-request-id": "a7011df9-ded5-2751-8d13-c514333caaf4",
-        "x-ms-date": "Thu, 02 Apr 2020 23:44:56 GMT",
-        "x-ms-range": "bytes=0-268435455",
-        "x-ms-return-client-request-id": "true",
-        "x-ms-version": "2019-12-12"
->>>>>>> 32e373e2
+        "x-ms-version": "2019-12-12"
       },
       "RequestBody": null,
       "StatusCode": 206,
@@ -317,57 +177,26 @@
         "Content-Length": "1024",
         "Content-Range": "bytes 0-1023/1024",
         "Content-Type": "application/octet-stream",
-<<<<<<< HEAD
-        "Date": "Thu, 05 Mar 2020 21:04:55 GMT",
-        "ETag": "\u00220x8D7C148DB8E1137\u0022",
-        "Last-Modified": "Thu, 05 Mar 2020 21:04:56 GMT",
-=======
-        "Date": "Thu, 02 Apr 2020 23:44:55 GMT",
-        "ETag": "\u00220x8D7D75FD8F87935\u0022",
-        "Last-Modified": "Thu, 02 Apr 2020 23:44:55 GMT",
->>>>>>> 32e373e2
-        "Server": [
-          "Windows-Azure-Blob/1.0",
-          "Microsoft-HTTPAPI/2.0"
-        ],
-        "Vary": "Origin",
+        "Date": "Thu, 02 Apr 2020 23:44:55 GMT",
+        "ETag": "\u00220x8D7D75FD8F87935\u0022",
+        "Last-Modified": "Thu, 02 Apr 2020 23:44:55 GMT",
+        "Server": [
+          "Windows-Azure-Blob/1.0",
+          "Microsoft-HTTPAPI/2.0"
+        ],
         "x-ms-blob-content-md5": "XmZqi9kUDYTMQzlbnQwcng==",
         "x-ms-blob-type": "BlockBlob",
         "x-ms-client-request-id": "a7011df9-ded5-2751-8d13-c514333caaf4",
-<<<<<<< HEAD
-        "x-ms-creation-time": "Thu, 05 Mar 2020 21:04:56 GMT",
-        "x-ms-lease-state": "available",
-        "x-ms-lease-status": "unlocked",
-        "x-ms-request-id": "33b9ecf9-201e-002e-1231-f3c02c000000",
-        "x-ms-server-encrypted": "true",
-        "x-ms-version": "2019-10-10"
-=======
         "x-ms-creation-time": "Thu, 02 Apr 2020 23:44:55 GMT",
         "x-ms-lease-state": "available",
         "x-ms-lease-status": "unlocked",
         "x-ms-request-id": "b69dd840-f01e-0002-3548-09f318000000",
         "x-ms-server-encrypted": "true",
         "x-ms-version": "2019-12-12"
->>>>>>> 32e373e2
       },
       "ResponseBody": "xR4bf8SAiP/cFSglxSx1j2Ta0ibok5zdTpo/lDd0IT3eWDwZm/erDIOSLSNPRjVgmcf5oEofljKCPTApQPTIZ/PrRmzvW/NsL8WiVmZ4jghk3/twe4Hyv8IKl13GgcuPysUvYwDIcD3TjHCEfD/LCa8oxWH4V\u002Bxy\u002BIaq5cSVpq36E4yhSSoHm269ne4QbkOCPo6unrxqlnLYvGt5Hot5PeXCimmzKr\u002BEISnzOrr\u002BYolDKKY15wjxkHwZyYy\u002BjX3iRF8ITePazhPOKXyTdlu42VrhNvbkQ1bd0frsmmEzxZOrEPVa9RWmaVmSZ72LXhkgYe8y3VeH/QEIK3vp7TSym2Tp52VlXeRFO82dUtyZUnLhyzlyAOg8JBP0UcmZvHsk4MtZonezugMK7aGK6qslb9kJCCH7QJt7rMNScQsbrH5ReHIQP6/7LRE1ZxNGsjlnzuLwj7RZKZ8w3fWzYUn370EjOHE5FC8pDdoQxdiINfqJ6qIpKhzK90/S4GK6R8zIPXjRI3nILrmyxoLZSWPHqKj6KnamzsQkWEAiZzTNb8UOSIdgthGAwbzod2SZ8K7rCje6vxxVIW\u002Bzrco5pceF5Fe8ywHbZvKWemm6vVZgimiSNlz9E6\u002BouCYYrQlHRxv0Y5IM3SWtEKRFI0Wzm2QZUyJip25rh9GoExPbw7npTzNOxVrDU61C5Sa3t\u002B9q9RzC/1nm5J\u002BsidvBZMkR0U3qXNQRZNUJVf90H8JIs9DhPR72GMNfAmqToTx\u002BAu/jMRPYzFsbWJBHuKlacsTdY9YL3yarG7iJi1lpfsOZi1IQkO6ub\u002BZ0xuWNr2AaBJCltT1mcyLIOBVaT0EBsdnNrSxXSuHWLvPvlhlBHmtYb4bJw8iFMxcwR1jYVCCkcxQLwAEzwrqvz4dJdtwJhhmpAt\u002B7OO4RR3oVJgKI/drTSiIENV5qJKzMGvNBO7w6JsA\u002BLlJA6Tsm\u002BniHHpy3JtKsdiu6BVG7P90z7h36zwu\u002B2v9CSc6IkmDn3Tvl4wUQFPMhlMWQgCFvg\u002B90DfsdLCpsyUScdd0DJOTK0icV1VzYI9kq2DtGLVne0sbfE4VlybAReRrBdJ8WHXDgxq75Wq2SnOoh81TvJZvrvaIWJBBfZAh3BFxCF685FLrKZmeq5HgZTHebRNZcIlN\u002B1bb9//lfgWGlglVRT4U6596ZJL80QNkp/deZxCAxGuIIxEH4PBXBauQFBWEiyP3yYF34w/2USZTd0wEixr1AdGhzSItDQqrJ2LnaLjt3BzXap2TCOVfkc3qsG2gTn6QnxZH5rn9xrh2yL\u002BtDuRpYZczLRx9ZfToQj9QQliZBtTgVs2mqfVi2aflGEAlsoblgU7acR1eFzkdW6Q=="
     },
     {
-<<<<<<< HEAD
-      "RequestUri": "https://seanstagetest.blob.core.windows.net/test-container-83b2ad8d-9c49-ae2d-46db-4a5f327a9cd5?restype=container",
-      "RequestMethod": "DELETE",
-      "RequestHeaders": {
-        "Authorization": "Sanitized",
-        "traceparent": "00-28e17e77e999704c86002c917cdc339b-6daa479809032240-00",
-        "User-Agent": [
-          "azsdk-net-Storage.Blobs/12.4.0-dev.20200305.1",
-          "(.NET Core 4.6.28325.01; Microsoft Windows 10.0.18363 )"
-        ],
-        "x-ms-client-request-id": "6712f8e4-0e59-d152-e5be-c2bda25ac409",
-        "x-ms-date": "Thu, 05 Mar 2020 21:04:56 GMT",
-        "x-ms-return-client-request-id": "true",
-        "x-ms-version": "2019-10-10"
-=======
       "RequestUri": "https://seanmcccanary.blob.core.windows.net/test-container-83b2ad8d-9c49-ae2d-46db-4a5f327a9cd5?restype=container",
       "RequestMethod": "DELETE",
       "RequestHeaders": {
@@ -381,39 +210,25 @@
         "x-ms-date": "Thu, 02 Apr 2020 23:44:57 GMT",
         "x-ms-return-client-request-id": "true",
         "x-ms-version": "2019-12-12"
->>>>>>> 32e373e2
       },
       "RequestBody": null,
       "StatusCode": 202,
       "ResponseHeaders": {
         "Content-Length": "0",
-<<<<<<< HEAD
-        "Date": "Thu, 05 Mar 2020 21:04:56 GMT",
-=======
-        "Date": "Thu, 02 Apr 2020 23:44:55 GMT",
->>>>>>> 32e373e2
+        "Date": "Thu, 02 Apr 2020 23:44:55 GMT",
         "Server": [
           "Windows-Azure-Blob/1.0",
           "Microsoft-HTTPAPI/2.0"
         ],
         "x-ms-client-request-id": "6712f8e4-0e59-d152-e5be-c2bda25ac409",
-<<<<<<< HEAD
-        "x-ms-request-id": "33b9ecfb-201e-002e-1431-f3c02c000000",
-        "x-ms-version": "2019-10-10"
-=======
         "x-ms-request-id": "b69dd848-f01e-0002-3d48-09f318000000",
         "x-ms-version": "2019-12-12"
->>>>>>> 32e373e2
       },
       "ResponseBody": []
     }
   ],
   "Variables": {
     "RandomSeed": "966672143",
-<<<<<<< HEAD
-    "Storage_TestConfigDefault": "ProductionTenant\nseanstagetest\nU2FuaXRpemVk\nhttps://seanstagetest.blob.core.windows.net\nhttp://seanstagetest.file.core.windows.net\nhttp://seanstagetest.queue.core.windows.net\nhttp://seanstagetest.table.core.windows.net\n\n\n\n\nhttp://seanstagetest-secondary.blob.core.windows.net\nhttp://seanstagetest-secondary.file.core.windows.net\nhttp://seanstagetest-secondary.queue.core.windows.net\nhttp://seanstagetest-secondary.table.core.windows.net\n\nSanitized\n\n\nCloud\nBlobEndpoint=https://seanstagetest.blob.core.windows.net/;QueueEndpoint=http://seanstagetest.queue.core.windows.net/;FileEndpoint=http://seanstagetest.file.core.windows.net/;BlobSecondaryEndpoint=http://seanstagetest-secondary.blob.core.windows.net/;QueueSecondaryEndpoint=http://seanstagetest-secondary.queue.core.windows.net/;FileSecondaryEndpoint=http://seanstagetest-secondary.file.core.windows.net/;AccountName=seanstagetest;AccountKey=Sanitized\nseanscope1"
-=======
     "Storage_TestConfigDefault": "ProductionTenant\nseanmcccanary\nU2FuaXRpemVk\nhttps://seanmcccanary.blob.core.windows.net\nhttps://seanmcccanary.file.core.windows.net\nhttps://seanmcccanary.queue.core.windows.net\nhttps://seanmcccanary.table.core.windows.net\n\n\n\n\nhttps://seanmcccanary-secondary.blob.core.windows.net\nhttps://seanmcccanary-secondary.file.core.windows.net\nhttps://seanmcccanary-secondary.queue.core.windows.net\nhttps://seanmcccanary-secondary.table.core.windows.net\n\nSanitized\n\n\nCloud\nBlobEndpoint=https://seanmcccanary.blob.core.windows.net/;QueueEndpoint=https://seanmcccanary.queue.core.windows.net/;FileEndpoint=https://seanmcccanary.file.core.windows.net/;BlobSecondaryEndpoint=https://seanmcccanary-secondary.blob.core.windows.net/;QueueSecondaryEndpoint=https://seanmcccanary-secondary.queue.core.windows.net/;FileSecondaryEndpoint=https://seanmcccanary-secondary.file.core.windows.net/;AccountName=seanmcccanary;AccountKey=Sanitized\nseanscope1"
->>>>>>> 32e373e2
   }
 }