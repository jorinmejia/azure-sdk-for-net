--- conflicted
+++ resolved
@@ -1,22 +1,6 @@
 {
   "Entries": [
     {
-<<<<<<< HEAD
-      "RequestUri": "https://seanstagetest.blob.core.windows.net/test-container-cb36f68e-206f-b82a-c173-93b9092352c6?restype=container",
-      "RequestMethod": "PUT",
-      "RequestHeaders": {
-        "Authorization": "Sanitized",
-        "traceparent": "00-40a739ba10643d47b91fb038a68fbe54-55f8cbdcc54f1e46-00",
-        "User-Agent": [
-          "azsdk-net-Storage.Blobs/12.4.0-dev.20200305.1",
-          "(.NET Core 4.6.28325.01; Microsoft Windows 10.0.18363 )"
-        ],
-        "x-ms-blob-public-access": "container",
-        "x-ms-client-request-id": "4bb79675-0d02-73da-17a7-e2cf6570a34c",
-        "x-ms-date": "Thu, 05 Mar 2020 21:05:14 GMT",
-        "x-ms-return-client-request-id": "true",
-        "x-ms-version": "2019-10-10"
-=======
       "RequestUri": "https://seanmcccanary.blob.core.windows.net/test-container-cb36f68e-206f-b82a-c173-93b9092352c6?restype=container",
       "RequestMethod": "PUT",
       "RequestHeaders": {
@@ -31,52 +15,25 @@
         "x-ms-date": "Thu, 02 Apr 2020 23:45:13 GMT",
         "x-ms-return-client-request-id": "true",
         "x-ms-version": "2019-12-12"
->>>>>>> 32e373e2
       },
       "RequestBody": null,
       "StatusCode": 201,
       "ResponseHeaders": {
         "Content-Length": "0",
-<<<<<<< HEAD
-        "Date": "Thu, 05 Mar 2020 21:05:14 GMT",
-        "ETag": "\u00220x8D7C148E6C807FF\u0022",
-        "Last-Modified": "Thu, 05 Mar 2020 21:05:14 GMT",
-=======
         "Date": "Thu, 02 Apr 2020 23:45:11 GMT",
         "ETag": "\u00220x8D7D75FE3101A27\u0022",
         "Last-Modified": "Thu, 02 Apr 2020 23:45:12 GMT",
->>>>>>> 32e373e2
         "Server": [
           "Windows-Azure-Blob/1.0",
           "Microsoft-HTTPAPI/2.0"
         ],
         "x-ms-client-request-id": "4bb79675-0d02-73da-17a7-e2cf6570a34c",
-<<<<<<< HEAD
-        "x-ms-request-id": "815dd628-d01e-002a-1931-f34d2b000000",
-        "x-ms-version": "2019-10-10"
-=======
         "x-ms-request-id": "cdd8c5b3-101e-009c-3648-09e0c6000000",
         "x-ms-version": "2019-12-12"
->>>>>>> 32e373e2
       },
       "ResponseBody": []
     },
     {
-<<<<<<< HEAD
-      "RequestUri": "https://seanstagetest.blob.core.windows.net/test-container-cb36f68e-206f-b82a-c173-93b9092352c6/test-blob-d28b913b-faad-6012-c6e5-ac2ff49db0b0",
-      "RequestMethod": "HEAD",
-      "RequestHeaders": {
-        "Authorization": "Sanitized",
-        "traceparent": "00-f8df59d6b7e8154ea20e87cdb51c3399-611dec07a461a34f-00",
-        "User-Agent": [
-          "azsdk-net-Storage.Blobs/12.4.0-dev.20200305.1",
-          "(.NET Core 4.6.28325.01; Microsoft Windows 10.0.18363 )"
-        ],
-        "x-ms-client-request-id": "7551e09d-b185-7b3c-8457-851d61ab7f79",
-        "x-ms-date": "Thu, 05 Mar 2020 21:05:15 GMT",
-        "x-ms-return-client-request-id": "true",
-        "x-ms-version": "2019-10-10"
-=======
       "RequestUri": "https://seanmcccanary.blob.core.windows.net/test-container-cb36f68e-206f-b82a-c173-93b9092352c6/test-blob-d28b913b-faad-6012-c6e5-ac2ff49db0b0",
       "RequestMethod": "HEAD",
       "RequestHeaders": {
@@ -90,16 +47,11 @@
         "x-ms-date": "Thu, 02 Apr 2020 23:45:13 GMT",
         "x-ms-return-client-request-id": "true",
         "x-ms-version": "2019-12-12"
->>>>>>> 32e373e2
       },
       "RequestBody": null,
       "StatusCode": 404,
       "ResponseHeaders": {
-<<<<<<< HEAD
-        "Date": "Thu, 05 Mar 2020 21:05:14 GMT",
-=======
         "Date": "Thu, 02 Apr 2020 23:45:11 GMT",
->>>>>>> 32e373e2
         "Server": [
           "Windows-Azure-Blob/1.0",
           "Microsoft-HTTPAPI/2.0"
@@ -107,32 +59,12 @@
         "Transfer-Encoding": "chunked",
         "x-ms-client-request-id": "7551e09d-b185-7b3c-8457-851d61ab7f79",
         "x-ms-error-code": "BlobNotFound",
-<<<<<<< HEAD
-        "x-ms-request-id": "815dd62c-d01e-002a-1b31-f34d2b000000",
-        "x-ms-version": "2019-10-10"
-=======
         "x-ms-request-id": "cdd8c5ba-101e-009c-3b48-09e0c6000000",
         "x-ms-version": "2019-12-12"
->>>>>>> 32e373e2
       },
       "ResponseBody": []
     },
     {
-<<<<<<< HEAD
-      "RequestUri": "https://seanstagetest.blob.core.windows.net/test-container-cb36f68e-206f-b82a-c173-93b9092352c6?restype=container",
-      "RequestMethod": "DELETE",
-      "RequestHeaders": {
-        "Authorization": "Sanitized",
-        "traceparent": "00-d847fa01080d08488993c2176433e5f6-c22deab9dc59f349-00",
-        "User-Agent": [
-          "azsdk-net-Storage.Blobs/12.4.0-dev.20200305.1",
-          "(.NET Core 4.6.28325.01; Microsoft Windows 10.0.18363 )"
-        ],
-        "x-ms-client-request-id": "1391fcfa-3a4c-3e2b-6cc8-ee1480a6b698",
-        "x-ms-date": "Thu, 05 Mar 2020 21:05:15 GMT",
-        "x-ms-return-client-request-id": "true",
-        "x-ms-version": "2019-10-10"
-=======
       "RequestUri": "https://seanmcccanary.blob.core.windows.net/test-container-cb36f68e-206f-b82a-c173-93b9092352c6?restype=container",
       "RequestMethod": "DELETE",
       "RequestHeaders": {
@@ -146,39 +78,25 @@
         "x-ms-date": "Thu, 02 Apr 2020 23:45:13 GMT",
         "x-ms-return-client-request-id": "true",
         "x-ms-version": "2019-12-12"
->>>>>>> 32e373e2
       },
       "RequestBody": null,
       "StatusCode": 202,
       "ResponseHeaders": {
         "Content-Length": "0",
-<<<<<<< HEAD
-        "Date": "Thu, 05 Mar 2020 21:05:14 GMT",
-=======
         "Date": "Thu, 02 Apr 2020 23:45:11 GMT",
->>>>>>> 32e373e2
         "Server": [
           "Windows-Azure-Blob/1.0",
           "Microsoft-HTTPAPI/2.0"
         ],
         "x-ms-client-request-id": "1391fcfa-3a4c-3e2b-6cc8-ee1480a6b698",
-<<<<<<< HEAD
-        "x-ms-request-id": "815dd62e-d01e-002a-1d31-f34d2b000000",
-        "x-ms-version": "2019-10-10"
-=======
         "x-ms-request-id": "cdd8c5c1-101e-009c-3f48-09e0c6000000",
         "x-ms-version": "2019-12-12"
->>>>>>> 32e373e2
       },
       "ResponseBody": []
     }
   ],
   "Variables": {
     "RandomSeed": "823696305",
-<<<<<<< HEAD
-    "Storage_TestConfigDefault": "ProductionTenant\nseanstagetest\nU2FuaXRpemVk\nhttps://seanstagetest.blob.core.windows.net\nhttp://seanstagetest.file.core.windows.net\nhttp://seanstagetest.queue.core.windows.net\nhttp://seanstagetest.table.core.windows.net\n\n\n\n\nhttp://seanstagetest-secondary.blob.core.windows.net\nhttp://seanstagetest-secondary.file.core.windows.net\nhttp://seanstagetest-secondary.queue.core.windows.net\nhttp://seanstagetest-secondary.table.core.windows.net\n\nSanitized\n\n\nCloud\nBlobEndpoint=https://seanstagetest.blob.core.windows.net/;QueueEndpoint=http://seanstagetest.queue.core.windows.net/;FileEndpoint=http://seanstagetest.file.core.windows.net/;BlobSecondaryEndpoint=http://seanstagetest-secondary.blob.core.windows.net/;QueueSecondaryEndpoint=http://seanstagetest-secondary.queue.core.windows.net/;FileSecondaryEndpoint=http://seanstagetest-secondary.file.core.windows.net/;AccountName=seanstagetest;AccountKey=Sanitized\nseanscope1"
-=======
     "Storage_TestConfigDefault": "ProductionTenant\nseanmcccanary\nU2FuaXRpemVk\nhttps://seanmcccanary.blob.core.windows.net\nhttps://seanmcccanary.file.core.windows.net\nhttps://seanmcccanary.queue.core.windows.net\nhttps://seanmcccanary.table.core.windows.net\n\n\n\n\nhttps://seanmcccanary-secondary.blob.core.windows.net\nhttps://seanmcccanary-secondary.file.core.windows.net\nhttps://seanmcccanary-secondary.queue.core.windows.net\nhttps://seanmcccanary-secondary.table.core.windows.net\n\nSanitized\n\n\nCloud\nBlobEndpoint=https://seanmcccanary.blob.core.windows.net/;QueueEndpoint=https://seanmcccanary.queue.core.windows.net/;FileEndpoint=https://seanmcccanary.file.core.windows.net/;BlobSecondaryEndpoint=https://seanmcccanary-secondary.blob.core.windows.net/;QueueSecondaryEndpoint=https://seanmcccanary-secondary.queue.core.windows.net/;FileSecondaryEndpoint=https://seanmcccanary-secondary.file.core.windows.net/;AccountName=seanmcccanary;AccountKey=Sanitized\nseanscope1"
->>>>>>> 32e373e2
   }
 }