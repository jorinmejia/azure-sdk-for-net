--- conflicted
+++ resolved
@@ -6,17 +6,10 @@
       "RequestHeaders": {
         "Content-Length": "169",
         "Content-Type": "application/x-www-form-urlencoded",
-<<<<<<< HEAD
-        "traceparent": "00-8d104d733175c94baf2b7bca8cdfbe81-878f142a72a0dd4c-00",
+        "traceparent": "00-67b1a47c32ffc34782a29ab30bb325f0-f553a18c10843f43-00",
         "User-Agent": [
           "azsdk-net-Identity/1.1.1",
-          "(.NET Core 4.6.28325.01; Microsoft Windows 10.0.18363 )"
-=======
-        "traceparent": "00-67b1a47c32ffc34782a29ab30bb325f0-f553a18c10843f43-00",
-        "User-Agent": [
-          "azsdk-net-Identity/1.1.1",
-          "(.NET Core 4.6.28325.01; Microsoft Windows 10.0.18362 )"
->>>>>>> 32e373e2
+          "(.NET Core 4.6.28325.01; Microsoft Windows 10.0.18362 )"
         ],
         "x-ms-client-request-id": "7b2e116f5160c383fd1f8796f69933d1",
         "x-ms-return-client-request-id": "true"
@@ -27,30 +20,11 @@
         "Cache-Control": "no-store, no-cache",
         "Content-Length": "92",
         "Content-Type": "application/json; charset=utf-8",
-<<<<<<< HEAD
-        "Date": "Thu, 05 Mar 2020 20:59:02 GMT",
-=======
-        "Date": "Thu, 02 Apr 2020 23:47:50 GMT",
->>>>>>> 32e373e2
+        "Date": "Thu, 02 Apr 2020 23:47:50 GMT",
         "Expires": "-1",
         "P3P": "CP=\u0022DSP CUR OTPi IND OTRi ONL FIN\u0022",
         "Pragma": "no-cache",
         "Set-Cookie": [
-<<<<<<< HEAD
-          "fpc=Au1ib6yzYn9DhVnEUfBawcHeSEc1AQAAABZf89UOAAAA; expires=Sat, 04-Apr-2020 20:59:02 GMT; path=/; secure; HttpOnly; SameSite=None",
-          "x-ms-gateway-slice=corp; path=/; SameSite=None; secure; HttpOnly",
-          "stsservicecookie=estscorp; path=/; SameSite=None; secure; HttpOnly"
-        ],
-        "Strict-Transport-Security": "max-age=31536000; includeSubDomains",
-        "X-Content-Type-Options": "nosniff",
-        "x-ms-ests-server": "2.1.10155.16 - WST ProdSlices",
-        "x-ms-request-id": "a3726889-3eb1-4c65-a3d7-2d42c51d0600"
-      },
-      "ResponseBody": {
-        "token_type": "Bearer",
-        "expires_in": 3599,
-        "ext_expires_in": 3599,
-=======
           "fpc=Ahkw-1G3mPtHi4pCIgU7-ibeSEc1AQAAAKZwGNYOAAAA; expires=Sat, 02-May-2020 23:47:50 GMT; path=/; secure; HttpOnly; SameSite=None",
           "x-ms-gateway-slice=prod; path=/; SameSite=None; secure; HttpOnly",
           "stsservicecookie=ests; path=/; SameSite=None; secure; HttpOnly"
@@ -64,7 +38,6 @@
         "token_type": "Bearer",
         "expires_in": 86399,
         "ext_expires_in": 86399,
->>>>>>> 32e373e2
         "access_token": "Sanitized"
       }
     },
@@ -73,52 +46,30 @@
       "RequestMethod": "PUT",
       "RequestHeaders": {
         "Authorization": "Sanitized",
-<<<<<<< HEAD
-        "traceparent": "00-8d104d733175c94baf2b7bca8cdfbe81-05392dab0a19cc42-00",
-        "User-Agent": [
-          "azsdk-net-Storage.Blobs/12.4.0-dev.20200305.1",
-          "(.NET Core 4.6.28325.01; Microsoft Windows 10.0.18363 )"
-=======
         "traceparent": "00-67b1a47c32ffc34782a29ab30bb325f0-6d1650e0860d6a44-00",
         "User-Agent": [
           "azsdk-net-Storage.Blobs/12.5.0-dev.20200402.1",
           "(.NET Core 4.6.28325.01; Microsoft Windows 10.0.18362 )"
->>>>>>> 32e373e2
         ],
         "x-ms-blob-public-access": "container",
         "x-ms-client-request-id": "29493a34-9dfe-8da8-e615-2ccd88bf3ae7",
         "x-ms-return-client-request-id": "true",
-<<<<<<< HEAD
-        "x-ms-version": "2019-10-10"
-=======
-        "x-ms-version": "2019-12-12"
->>>>>>> 32e373e2
+        "x-ms-version": "2019-12-12"
       },
       "RequestBody": null,
       "StatusCode": 201,
       "ResponseHeaders": {
         "Content-Length": "0",
-<<<<<<< HEAD
-        "Date": "Thu, 05 Mar 2020 20:59:02 GMT",
-        "ETag": "\u00220x8D7C1480971791D\u0022",
-        "Last-Modified": "Thu, 05 Mar 2020 20:59:03 GMT",
-=======
         "Date": "Thu, 02 Apr 2020 23:47:50 GMT",
         "ETag": "\u00220x8D7D7604154DDC6\u0022",
         "Last-Modified": "Thu, 02 Apr 2020 23:47:50 GMT",
->>>>>>> 32e373e2
         "Server": [
           "Windows-Azure-Blob/1.0",
           "Microsoft-HTTPAPI/2.0"
         ],
         "x-ms-client-request-id": "29493a34-9dfe-8da8-e615-2ccd88bf3ae7",
-<<<<<<< HEAD
-        "x-ms-request-id": "a5276602-401e-0007-7830-f3fe58000000",
-        "x-ms-version": "2019-10-10"
-=======
         "x-ms-request-id": "97d42b02-601e-0045-1b49-09f04a000000",
         "x-ms-version": "2019-12-12"
->>>>>>> 32e373e2
       },
       "ResponseBody": []
     },
@@ -128,56 +79,33 @@
       "RequestHeaders": {
         "Authorization": "Sanitized",
         "Content-Length": "1024",
-<<<<<<< HEAD
-        "traceparent": "00-a091ec05ff87ec42b8b5eec852e6735f-23b126a194d3b14d-00",
-        "User-Agent": [
-          "azsdk-net-Storage.Blobs/12.4.0-dev.20200305.1",
-          "(.NET Core 4.6.28325.01; Microsoft Windows 10.0.18363 )"
-=======
         "traceparent": "00-12edbd69fbc34241a049b3a548b3f5ba-933a51047e8fd14e-00",
         "User-Agent": [
           "azsdk-net-Storage.Blobs/12.5.0-dev.20200402.1",
           "(.NET Core 4.6.28325.01; Microsoft Windows 10.0.18362 )"
->>>>>>> 32e373e2
         ],
         "x-ms-blob-type": "BlockBlob",
         "x-ms-client-request-id": "7ea0022c-65b5-e662-26da-dd43dc015f82",
         "x-ms-return-client-request-id": "true",
-<<<<<<< HEAD
-        "x-ms-version": "2019-10-10"
-=======
-        "x-ms-version": "2019-12-12"
->>>>>>> 32e373e2
+        "x-ms-version": "2019-12-12"
       },
       "RequestBody": "EPifRHmRvcTnKoeO/OMD6cyQjoM\u002B2rfit4Ur3hYSl03hWryPH/Vt3lRplDXJ9MYaHJ3KZgqwkzZBvY30Zd6u1ZM6rKInc8rWIrAu1UaBGcK\u002BEcJ4SDFCMceGTmJoeXh2ur6ij0ck8qnT80NZgb3vwKTKNVMcNo1i93vaoCVnbqg3uBqH3ol6mR4YpVTt6a8Jlo6\u002BnUQlWoQwQJjMSVKEa4WbIsmjaOEaT5s0A5A5dA7L0QqWqNBkEl2WVp7xrlDMlDnPUsblZi6spE2o8Fbz98uJAHhI7cK0NhBrDBFCKaFLaG9WaiJH5mrb6QSDvCEHol/TZ67XhKZ3Ghu2eVodanqsXIjnnY2oQRoObAO9MXruZGmyb8HzdOPI308HkGwQvn\u002BK11\u002BYIAXRKyWTyRijuemhyBXwa/u5uOikHr4\u002BobGt/a6EM1kaVURj4EObX6vLJSVmZchXH1KE0B539AFHk4l05stpH4aPhnLQjIq3Hlk82fmY2DvoVt1b/2M7o2FCHE26JnngYQaf1t9VhpPIzLHEOhoIrrtOjJDtDh8iU\u002BMRjnA9/fjgXHfy\u002BQFcks9KkzKxd2lHOm2Sa5rp8lLnfIL8RPgji8\u002B5492iFbW58vnAonvscdx5yVQCqpFd92klC3x/YE7XJwdj95OLpCS32XihKFDX\u002BgulgnqkIOA9W\u002BxzfQk5OZKq6XtziXlJ7iUvStEYvM4ZTRBw2d3TMwcmJZymGCcafp/m9j/UY3GSW5NVdNUPJJ8dWS/4yGC017VzTGPdotb\u002BFcwxMsaPReqf3X1Jfr4yFwD8ib73IbU/MR6JYRYOtbi9Vl8I3fLZjhRFWerialn3QTVi4BkXB/MX8gCnBePTkCjFjCdeKTkOI/qpscfKXcfFkh/gq9Wfpk9s8evyMokwccjCHd4xmBj8VL0ebVUrTJU54XPE8\u002BVTJeXX8jdOG/FxeUD/CD/ok/kH5FYXgDj6QKRVuVAVbH7jbvf4WqbgrTnLrfQULERVUE15vQ6PO6Wt3LKT\u002BGKgWwzBG5lI7zlTJjYdTNJE5hNf/2gCm69vVDNRS330TbXWKlHnUhCrDGAUJpbYce/SafaeM/j5nr9dUsdl96S7X9mBRyGBXJMDtPII7nUYl\u002BJEfuKHVRm83IyRigBJRhW7Wce8VirOUAxim38F8a9KRLrlIXjBMwnAxGqU8NKTuW7cTJWuW0C4dS7VJLqatuvdRkVFZCSd\u002BiW\u002B/JLAOWA6z\u002BERKKQanOl6LatJ6w9OJQ5/t6mMTVVJP1Jv716u9zzNm1XZiY1GwqpcyzZ4Uw4Wb9eDQIK2rYGLx\u002BlSqqyKyzVvfFC5dZyBOPT/MIIe0OtDWYCHK7e5Fu3TTsGj9Bf90f8BCQ==",
       "StatusCode": 201,
       "ResponseHeaders": {
         "Content-Length": "0",
         "Content-MD5": "VM5cGFNRPH7\u002BRDGiXIKAxg==",
-<<<<<<< HEAD
-        "Date": "Thu, 05 Mar 2020 20:59:02 GMT",
-        "ETag": "\u00220x8D7C148098A9386\u0022",
-        "Last-Modified": "Thu, 05 Mar 2020 20:59:03 GMT",
-=======
         "Date": "Thu, 02 Apr 2020 23:47:50 GMT",
         "ETag": "\u00220x8D7D760416359AF\u0022",
         "Last-Modified": "Thu, 02 Apr 2020 23:47:51 GMT",
->>>>>>> 32e373e2
         "Server": [
           "Windows-Azure-Blob/1.0",
           "Microsoft-HTTPAPI/2.0"
         ],
         "x-ms-client-request-id": "7ea0022c-65b5-e662-26da-dd43dc015f82",
         "x-ms-content-crc64": "TPy4br2gF/c=",
-<<<<<<< HEAD
-        "x-ms-request-id": "a5276619-401e-0007-0d30-f3fe58000000",
-        "x-ms-request-server-encrypted": "true",
-        "x-ms-version": "2019-10-10"
-=======
         "x-ms-request-id": "97d42b09-601e-0045-1e49-09f04a000000",
         "x-ms-request-server-encrypted": "true",
         "x-ms-version": "2019-12-12"
->>>>>>> 32e373e2
       },
       "ResponseBody": []
     },
@@ -188,22 +116,6 @@
         "Authorization": "Sanitized",
         "Content-Length": "56",
         "Content-Type": "application/xml",
-<<<<<<< HEAD
-        "traceparent": "00-3850dafe529932468e1ebac2ed285ef8-a12a712ebbb28c4f-00",
-        "User-Agent": [
-          "azsdk-net-Storage.Blobs/12.4.0-dev.20200305.1",
-          "(.NET Core 4.6.28325.01; Microsoft Windows 10.0.18363 )"
-        ],
-        "x-ms-client-request-id": "ced1c6e6-835e-7153-5b76-d36024c5b1b5",
-        "x-ms-return-client-request-id": "true",
-        "x-ms-version": "2019-10-10"
-      },
-      "RequestBody": "\u003CKeyInfo\u003E\u003CExpiry\u003E2020-03-05T21:59:03Z\u003C/Expiry\u003E\u003C/KeyInfo\u003E",
-      "StatusCode": 200,
-      "ResponseHeaders": {
-        "Content-Type": "application/xml",
-        "Date": "Thu, 05 Mar 2020 20:59:03 GMT",
-=======
         "traceparent": "00-ed55642e172a67459a9d6e2bcf46613f-e4530a214a4ccb46-00",
         "User-Agent": [
           "azsdk-net-Storage.Blobs/12.5.0-dev.20200402.1",
@@ -218,32 +130,12 @@
       "ResponseHeaders": {
         "Content-Type": "application/xml",
         "Date": "Thu, 02 Apr 2020 23:47:50 GMT",
->>>>>>> 32e373e2
         "Server": [
           "Windows-Azure-Blob/1.0",
           "Microsoft-HTTPAPI/2.0"
         ],
         "Transfer-Encoding": "chunked",
         "x-ms-client-request-id": "ced1c6e6-835e-7153-5b76-d36024c5b1b5",
-<<<<<<< HEAD
-        "x-ms-request-id": "a527661b-401e-0007-0f30-f3fe58000000",
-        "x-ms-version": "2019-10-10"
-      },
-      "ResponseBody": "\uFEFF\u003C?xml version=\u00221.0\u0022 encoding=\u0022utf-8\u0022?\u003E\u003CUserDelegationKey\u003E\u003CSignedOid\u003Ec4f48289-bb84-4086-b250-6f94a8f64cee\u003C/SignedOid\u003E\u003CSignedTid\u003E72f988bf-86f1-41af-91ab-2d7cd011db47\u003C/SignedTid\u003E\u003CSignedStart\u003E2020-03-05T20:59:03Z\u003C/SignedStart\u003E\u003CSignedExpiry\u003E2020-03-05T21:59:03Z\u003C/SignedExpiry\u003E\u003CSignedService\u003Eb\u003C/SignedService\u003E\u003CSignedVersion\u003E2019-10-10\u003C/SignedVersion\u003E\u003CValue\u003EZkYXu5Ujrfi1gqCwH5WTkxButh4UQN0xuiH1v1reAyg=\u003C/Value\u003E\u003C/UserDelegationKey\u003E"
-    },
-    {
-      "RequestUri": "https://seanstageoauth.blob.core.windows.net/test-container-69de7dfb-9733-ba93-aa2a-cd900c18be27/test-blob-30aaaeec-6d9e-c897-3d66-0fd47fc2babb?skoid=c4f48289-bb84-4086-b250-6f94a8f64cee\u0026sktid=72f988bf-86f1-41af-91ab-2d7cd011db47\u0026skt=2020-03-05T20%3A59%3A03Z\u0026ske=2020-03-05T21%3A59%3A03Z\u0026sks=b\u0026skv=2019-10-10\u0026sv=2019-10-10\u0026st=2020-03-05T19%3A59%3A03Z\u0026se=2020-03-05T21%3A59%3A03Z\u0026sr=b\u0026sp=racwd\u0026sig=Sanitized",
-      "RequestMethod": "HEAD",
-      "RequestHeaders": {
-        "traceparent": "00-5c386d9d62f65948aa9c97db8fd8c2c2-79ade408a0acdd42-00",
-        "User-Agent": [
-          "azsdk-net-Storage.Blobs/12.4.0-dev.20200305.1",
-          "(.NET Core 4.6.28325.01; Microsoft Windows 10.0.18363 )"
-        ],
-        "x-ms-client-request-id": "165d380f-9030-9924-73a2-2986b2ed04e8",
-        "x-ms-return-client-request-id": "true",
-        "x-ms-version": "2019-10-10"
-=======
         "x-ms-request-id": "97d42b0a-601e-0045-1f49-09f04a000000",
         "x-ms-version": "2019-12-12"
       },
@@ -261,7 +153,6 @@
         "x-ms-client-request-id": "165d380f-9030-9924-73a2-2986b2ed04e8",
         "x-ms-return-client-request-id": "true",
         "x-ms-version": "2019-12-12"
->>>>>>> 32e373e2
       },
       "RequestBody": null,
       "StatusCode": 200,
@@ -270,15 +161,9 @@
         "Content-Length": "1024",
         "Content-MD5": "VM5cGFNRPH7\u002BRDGiXIKAxg==",
         "Content-Type": "application/octet-stream",
-<<<<<<< HEAD
-        "Date": "Thu, 05 Mar 2020 20:59:04 GMT",
-        "ETag": "\u00220x8D7C148098A9386\u0022",
-        "Last-Modified": "Thu, 05 Mar 2020 20:59:03 GMT",
-=======
         "Date": "Thu, 02 Apr 2020 23:47:50 GMT",
         "ETag": "\u00220x8D7D760416359AF\u0022",
         "Last-Modified": "Thu, 02 Apr 2020 23:47:51 GMT",
->>>>>>> 32e373e2
         "Server": [
           "Windows-Azure-Blob/1.0",
           "Microsoft-HTTPAPI/2.0"
@@ -287,21 +172,12 @@
         "x-ms-access-tier-inferred": "true",
         "x-ms-blob-type": "BlockBlob",
         "x-ms-client-request-id": "165d380f-9030-9924-73a2-2986b2ed04e8",
-<<<<<<< HEAD
-        "x-ms-creation-time": "Thu, 05 Mar 2020 20:59:03 GMT",
-        "x-ms-lease-state": "available",
-        "x-ms-lease-status": "unlocked",
-        "x-ms-request-id": "6af9ce6b-f01e-0012-3a30-f3e9eb000000",
-        "x-ms-server-encrypted": "true",
-        "x-ms-version": "2019-10-10"
-=======
         "x-ms-creation-time": "Thu, 02 Apr 2020 23:47:51 GMT",
         "x-ms-lease-state": "available",
         "x-ms-lease-status": "unlocked",
         "x-ms-request-id": "6bb1119e-701e-002b-2849-09a565000000",
         "x-ms-server-encrypted": "true",
         "x-ms-version": "2019-12-12"
->>>>>>> 32e373e2
       },
       "ResponseBody": []
     },
@@ -310,57 +186,33 @@
       "RequestMethod": "DELETE",
       "RequestHeaders": {
         "Authorization": "Sanitized",
-<<<<<<< HEAD
-        "traceparent": "00-97db49e49749f542b0cbf180f18e30d6-e8d821f4a4343d4e-00",
-        "User-Agent": [
-          "azsdk-net-Storage.Blobs/12.4.0-dev.20200305.1",
-          "(.NET Core 4.6.28325.01; Microsoft Windows 10.0.18363 )"
+        "traceparent": "00-a197ace6b73cf04bb5216ed770460042-1b7eb1199e10a543-00",
+        "User-Agent": [
+          "azsdk-net-Storage.Blobs/12.5.0-dev.20200402.1",
+          "(.NET Core 4.6.28325.01; Microsoft Windows 10.0.18362 )"
         ],
         "x-ms-client-request-id": "eb508e64-9a67-8d84-58b6-bb485fcdf3c8",
         "x-ms-return-client-request-id": "true",
-        "x-ms-version": "2019-10-10"
-=======
-        "traceparent": "00-a197ace6b73cf04bb5216ed770460042-1b7eb1199e10a543-00",
-        "User-Agent": [
-          "azsdk-net-Storage.Blobs/12.5.0-dev.20200402.1",
-          "(.NET Core 4.6.28325.01; Microsoft Windows 10.0.18362 )"
-        ],
-        "x-ms-client-request-id": "eb508e64-9a67-8d84-58b6-bb485fcdf3c8",
-        "x-ms-return-client-request-id": "true",
-        "x-ms-version": "2019-12-12"
->>>>>>> 32e373e2
+        "x-ms-version": "2019-12-12"
       },
       "RequestBody": null,
       "StatusCode": 202,
       "ResponseHeaders": {
         "Content-Length": "0",
-<<<<<<< HEAD
-        "Date": "Thu, 05 Mar 2020 20:59:05 GMT",
-=======
-        "Date": "Thu, 02 Apr 2020 23:47:50 GMT",
->>>>>>> 32e373e2
+        "Date": "Thu, 02 Apr 2020 23:47:50 GMT",
         "Server": [
           "Windows-Azure-Blob/1.0",
           "Microsoft-HTTPAPI/2.0"
         ],
         "x-ms-client-request-id": "eb508e64-9a67-8d84-58b6-bb485fcdf3c8",
-<<<<<<< HEAD
-        "x-ms-request-id": "6af9ce77-f01e-0012-4030-f3e9eb000000",
-        "x-ms-version": "2019-10-10"
-=======
         "x-ms-request-id": "6bb111aa-701e-002b-3249-09a565000000",
         "x-ms-version": "2019-12-12"
->>>>>>> 32e373e2
       },
       "ResponseBody": []
     }
   ],
   "Variables": {
-<<<<<<< HEAD
-    "DateTimeOffsetNow": "2020-03-05T12:59:03.9664964-08:00",
-=======
     "DateTimeOffsetNow": "2020-04-02T16:47:51.9396431-07:00",
->>>>>>> 32e373e2
     "RandomSeed": "1675907009",
     "Storage_TestConfigOAuth": "OAuthTenant\nseanoauthcanary\nU2FuaXRpemVk\nhttps://seanoauthcanary.blob.core.windows.net\nhttps://seanoauthcanary.file.core.windows.net\nhttps://seanoauthcanary.queue.core.windows.net\nhttps://seanoauthcanary.table.core.windows.net\n\n\n\n\nhttps://seanoauthcanary-secondary.blob.core.windows.net\nhttps://seanoauthcanary-secondary.file.core.windows.net\nhttps://seanoauthcanary-secondary.queue.core.windows.net\nhttps://seanoauthcanary-secondary.table.core.windows.net\n68390a19-a643-458b-b726-408abf67b4fc\nSanitized\n72f988bf-86f1-41af-91ab-2d7cd011db47\nhttps://login.microsoftonline.com/\nCloud\nBlobEndpoint=https://seanoauthcanary.blob.core.windows.net/;QueueEndpoint=https://seanoauthcanary.queue.core.windows.net/;FileEndpoint=https://seanoauthcanary.file.core.windows.net/;BlobSecondaryEndpoint=https://seanoauthcanary-secondary.blob.core.windows.net/;QueueSecondaryEndpoint=https://seanoauthcanary-secondary.queue.core.windows.net/;FileSecondaryEndpoint=https://seanoauthcanary-secondary.file.core.windows.net/;AccountName=seanoauthcanary;AccountKey=Sanitized\n"
   }
