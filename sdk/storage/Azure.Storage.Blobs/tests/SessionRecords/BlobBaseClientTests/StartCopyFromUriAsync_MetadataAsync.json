{
  "Entries": [
    {
<<<<<<< HEAD
      "RequestUri": "https://seanstagetest.blob.core.windows.net/test-container-5884dbc1-d5aa-3a1b-77c0-6c4dd7591016?restype=container",
      "RequestMethod": "PUT",
      "RequestHeaders": {
        "Authorization": "Sanitized",
        "traceparent": "00-c1685a2aeae38240a5b275980f6bd963-d54450bd4b460d4a-00",
        "User-Agent": [
          "azsdk-net-Storage.Blobs/12.4.0-dev.20200305.1",
          "(.NET Core 4.6.28325.01; Microsoft Windows 10.0.18363 )"
        ],
        "x-ms-blob-public-access": "container",
        "x-ms-client-request-id": "4a836811-74b7-79ed-5636-131dd4e25b4e",
        "x-ms-date": "Thu, 05 Mar 2020 21:06:06 GMT",
        "x-ms-return-client-request-id": "true",
        "x-ms-version": "2019-10-10"
=======
      "RequestUri": "https://seanmcccanary.blob.core.windows.net/test-container-5884dbc1-d5aa-3a1b-77c0-6c4dd7591016?restype=container",
      "RequestMethod": "PUT",
      "RequestHeaders": {
        "Authorization": "Sanitized",
        "traceparent": "00-1d387dac8cf1e84683ec9991116a1100-d395581cf41feb41-00",
        "User-Agent": [
          "azsdk-net-Storage.Blobs/12.5.0-dev.20200402.1",
          "(.NET Core 4.6.28325.01; Microsoft Windows 10.0.18362 )"
        ],
        "x-ms-blob-public-access": "container",
        "x-ms-client-request-id": "4a836811-74b7-79ed-5636-131dd4e25b4e",
        "x-ms-date": "Thu, 02 Apr 2020 23:46:02 GMT",
        "x-ms-return-client-request-id": "true",
        "x-ms-version": "2019-12-12"
>>>>>>> 32e373e2
      },
      "RequestBody": null,
      "StatusCode": 201,
      "ResponseHeaders": {
        "Content-Length": "0",
<<<<<<< HEAD
        "Date": "Thu, 05 Mar 2020 21:06:06 GMT",
        "ETag": "\u00220x8D7C1490593D68E\u0022",
        "Last-Modified": "Thu, 05 Mar 2020 21:06:06 GMT",
=======
        "Date": "Thu, 02 Apr 2020 23:46:02 GMT",
        "ETag": "\u00220x8D7D760008C895B\u0022",
        "Last-Modified": "Thu, 02 Apr 2020 23:46:02 GMT",
>>>>>>> 32e373e2
        "Server": [
          "Windows-Azure-Blob/1.0",
          "Microsoft-HTTPAPI/2.0"
        ],
        "x-ms-client-request-id": "4a836811-74b7-79ed-5636-131dd4e25b4e",
<<<<<<< HEAD
        "x-ms-request-id": "c74d8a7f-a01e-000f-1331-f3e457000000",
        "x-ms-version": "2019-10-10"
=======
        "x-ms-request-id": "d3bec8bd-f01e-0012-0948-093670000000",
        "x-ms-version": "2019-12-12"
>>>>>>> 32e373e2
      },
      "ResponseBody": []
    },
    {
<<<<<<< HEAD
      "RequestUri": "https://seanstagetest.blob.core.windows.net/test-container-5884dbc1-d5aa-3a1b-77c0-6c4dd7591016/test-blob-714d996d-df80-1b38-296b-ad1c36bd01c1",
=======
      "RequestUri": "https://seanmcccanary.blob.core.windows.net/test-container-5884dbc1-d5aa-3a1b-77c0-6c4dd7591016/test-blob-714d996d-df80-1b38-296b-ad1c36bd01c1",
>>>>>>> 32e373e2
      "RequestMethod": "PUT",
      "RequestHeaders": {
        "Authorization": "Sanitized",
        "Content-Length": "1024",
<<<<<<< HEAD
        "traceparent": "00-7527e2aa3035034a8882bb5e34662106-a082c60ed8713146-00",
        "User-Agent": [
          "azsdk-net-Storage.Blobs/12.4.0-dev.20200305.1",
          "(.NET Core 4.6.28325.01; Microsoft Windows 10.0.18363 )"
        ],
        "x-ms-blob-type": "BlockBlob",
        "x-ms-client-request-id": "57a129a5-1df6-c45b-bd73-aeb9e7b23617",
        "x-ms-date": "Thu, 05 Mar 2020 21:06:06 GMT",
        "x-ms-return-client-request-id": "true",
        "x-ms-version": "2019-10-10"
=======
        "traceparent": "00-7fb70639d6f70849a114ed7a58cf86de-1ae838934207084b-00",
        "User-Agent": [
          "azsdk-net-Storage.Blobs/12.5.0-dev.20200402.1",
          "(.NET Core 4.6.28325.01; Microsoft Windows 10.0.18362 )"
        ],
        "x-ms-blob-type": "BlockBlob",
        "x-ms-client-request-id": "57a129a5-1df6-c45b-bd73-aeb9e7b23617",
        "x-ms-date": "Thu, 02 Apr 2020 23:46:03 GMT",
        "x-ms-return-client-request-id": "true",
        "x-ms-version": "2019-12-12"
>>>>>>> 32e373e2
      },
      "RequestBody": "70s8btXFXqoVYDQfkZREyDJP8J9pXp8xMGchTMbRQpg1Ui6Ipu15pzqiXCCrGIqVJuXq58xhWJCrCj5tpBLjQx2c6j5muyFF1kllxgJ/hhfdjCXh5lvL0/qd3ZyuCwInvhgDDy5LLmvDpRCD/JGOLIMmkBjtAl3B0BZEyN6FlspGPQjpfHfpkV26HkFLR9dpDrAZh3vqOry7QT4YB2aMPg5FPb6IpK8LPf67MuMbdog\u002B2rotaw5PWwJMLjo40Yn2LeAyBQoY4GoADUp8LwjYoMu22SysX9IA9uG8PHZ10mt0xAUD6HB9JfpPLF7D0iz6c45ugvddSs0NMg4oXKT0izrfCGoC1bdaOLQyXDN0PCO1wcjnBlBzF3k39bViVchVW6Ej5MrB957WFElDKu6amfbqc5rcDITpa/Dxyt8B\u002BOPr3QGSUFdZ88kpEfIHL\u002B2KnVu/d\u002BEueU4cOXna0C2\u002B1BxlWE3tCEmekYDQsvuS4jsDZi2DQoACvWOydRbefyKcajzWodefnZQSIOVhXcZTiVc\u002B1mr/O5KbY5vpOpIywBJdNEe/vEFjY8iYcCGaoWCcX\u002By/oKi4nS\u002BpOz47tmIB4GDTAyh/lMwV2nOhZspwAMI7TdumciBppJcXFYEDKK1ll5DAx503HcofqcU0FzZlODp8AGmHW21Aal\u002BRZ39LErLGO886sDkkBC8QhshaNI1gstxGhidE3jsigFw\u002BpbVL1JcTbttmK4gBV/w5dtSl5jXRMbSjBIuKgl2UFzDc5l55xLIxRsay\u002BYdTRC8rCmdmfZonbHQBqM8LiOx90hNYJXGdv7Eic59vHzctT79cX3f1LZqWtHnqeBzjJb7ZNCZz\u002Bh\u002B\u002BjUu2RAn6uE0801kPryl1iKV5wnH4skaVPk3hleoRuVSgntErP\u002BmQm/wrrqXD1HaUZKuB\u002BjitxdsFIAW7GSJiKxkEbhBXSUm76Cd1zAOh0mrWTDE\u002Bj78c89j2Jh7k1IHZyIOLvmVlPRpixhEROPnXY06a5M3wI5tZ53s4YSMq1hSlmwOAFRMFcQ8X3MmuC7reH8LQSu\u002B06KXnMdbqLdz3OO/9a5z1Vk46lXO\u002B2UfSq9zAWUFgWYwk8bNemOM9GkMyH6PasZ8d6ch0lrV89Q5dFYb6KdOal95i2Hrpl75q/Xowi7mj9/k9o3B57MPXqPukAINdQvFwmIjFd9glNFEKCZg6TGpUuR2MvIZjIKoaizB\u002BRJY7DbqJv/Ix3oAhGG4ebuMqnFuRT0Zl0IZqDHfdquynpu\u002B6z/vesYx3I9uda6QYRLLH7\u002B7U7PRP1Tw0HrN7UzOTeXF\u002BZJ/nTOrPGixrx2XhUsjFFrr\u002B07r6avm\u002BqpPY/NCnCvIzmeAS4KMDBQ==",
      "StatusCode": 201,
      "ResponseHeaders": {
        "Content-Length": "0",
        "Content-MD5": "VIDBSsThDrvj9EJSgdR0Uw==",
<<<<<<< HEAD
        "Date": "Thu, 05 Mar 2020 21:06:06 GMT",
        "ETag": "\u00220x8D7C14905A15900\u0022",
        "Last-Modified": "Thu, 05 Mar 2020 21:06:06 GMT",
=======
        "Date": "Thu, 02 Apr 2020 23:46:02 GMT",
        "ETag": "\u00220x8D7D760009A31D8\u0022",
        "Last-Modified": "Thu, 02 Apr 2020 23:46:02 GMT",
>>>>>>> 32e373e2
        "Server": [
          "Windows-Azure-Blob/1.0",
          "Microsoft-HTTPAPI/2.0"
        ],
        "x-ms-client-request-id": "57a129a5-1df6-c45b-bd73-aeb9e7b23617",
        "x-ms-content-crc64": "V9LaKqx1SG8=",
<<<<<<< HEAD
        "x-ms-request-id": "c74d8a83-a01e-000f-1531-f3e457000000",
        "x-ms-request-server-encrypted": "true",
        "x-ms-version": "2019-10-10"
=======
        "x-ms-request-id": "d3bec8c2-f01e-0012-0a48-093670000000",
        "x-ms-request-server-encrypted": "true",
        "x-ms-version": "2019-12-12"
>>>>>>> 32e373e2
      },
      "ResponseBody": []
    },
    {
<<<<<<< HEAD
      "RequestUri": "https://seanstagetest.blob.core.windows.net/test-container-5884dbc1-d5aa-3a1b-77c0-6c4dd7591016/test-blob-32e7cdfa-eb86-58e7-c7ed-46922d754c7c",
      "RequestMethod": "PUT",
      "RequestHeaders": {
        "Authorization": "Sanitized",
        "traceparent": "00-21f7c5a1ecb40e4ba7d28077cff9c117-af0dbf3ceb686542-00",
        "User-Agent": [
          "azsdk-net-Storage.Blobs/12.4.0-dev.20200305.1",
          "(.NET Core 4.6.28325.01; Microsoft Windows 10.0.18363 )"
        ],
        "x-ms-client-request-id": "d89a6107-51cf-b972-4249-8f09d7c99648",
        "x-ms-copy-source": "https://seanstagetest.blob.core.windows.net/test-container-5884dbc1-d5aa-3a1b-77c0-6c4dd7591016/test-blob-714d996d-df80-1b38-296b-ad1c36bd01c1",
        "x-ms-date": "Thu, 05 Mar 2020 21:06:06 GMT",
=======
      "RequestUri": "https://seanmcccanary.blob.core.windows.net/test-container-5884dbc1-d5aa-3a1b-77c0-6c4dd7591016/test-blob-32e7cdfa-eb86-58e7-c7ed-46922d754c7c",
      "RequestMethod": "PUT",
      "RequestHeaders": {
        "Authorization": "Sanitized",
        "traceparent": "00-add89967ab28774997fc3d32ec10a79c-c3bb35773e0a0f4e-00",
        "User-Agent": [
          "azsdk-net-Storage.Blobs/12.5.0-dev.20200402.1",
          "(.NET Core 4.6.28325.01; Microsoft Windows 10.0.18362 )"
        ],
        "x-ms-client-request-id": "d89a6107-51cf-b972-4249-8f09d7c99648",
        "x-ms-copy-source": "https://seanmcccanary.blob.core.windows.net/test-container-5884dbc1-d5aa-3a1b-77c0-6c4dd7591016/test-blob-714d996d-df80-1b38-296b-ad1c36bd01c1",
        "x-ms-date": "Thu, 02 Apr 2020 23:46:03 GMT",
>>>>>>> 32e373e2
        "x-ms-meta-Capital": "letter",
        "x-ms-meta-foo": "bar",
        "x-ms-meta-meta": "data",
        "x-ms-meta-UPPER": "case",
        "x-ms-return-client-request-id": "true",
<<<<<<< HEAD
        "x-ms-version": "2019-10-10"
=======
        "x-ms-version": "2019-12-12"
>>>>>>> 32e373e2
      },
      "RequestBody": null,
      "StatusCode": 202,
      "ResponseHeaders": {
        "Content-Length": "0",
<<<<<<< HEAD
        "Date": "Thu, 05 Mar 2020 21:06:06 GMT",
        "ETag": "\u00220x8D7C14905B025D9\u0022",
        "Last-Modified": "Thu, 05 Mar 2020 21:06:06 GMT",
=======
        "Date": "Thu, 02 Apr 2020 23:46:02 GMT",
        "ETag": "\u00220x8D7D76000A7EFF1\u0022",
        "Last-Modified": "Thu, 02 Apr 2020 23:46:02 GMT",
>>>>>>> 32e373e2
        "Server": [
          "Windows-Azure-Blob/1.0",
          "Microsoft-HTTPAPI/2.0"
        ],
        "x-ms-client-request-id": "d89a6107-51cf-b972-4249-8f09d7c99648",
<<<<<<< HEAD
        "x-ms-copy-id": "c60ff255-56e1-4903-85b3-f150a5eacd9a",
        "x-ms-copy-status": "success",
        "x-ms-request-id": "c74d8a87-a01e-000f-1931-f3e457000000",
        "x-ms-version": "2019-10-10"
=======
        "x-ms-copy-id": "872e0673-95c6-44f5-8d88-6e2f8fbdc694",
        "x-ms-copy-status": "success",
        "x-ms-request-id": "d3bec8c6-f01e-0012-0e48-093670000000",
        "x-ms-version": "2019-12-12"
>>>>>>> 32e373e2
      },
      "ResponseBody": []
    },
    {
<<<<<<< HEAD
      "RequestUri": "https://seanstagetest.blob.core.windows.net/test-container-5884dbc1-d5aa-3a1b-77c0-6c4dd7591016/test-blob-32e7cdfa-eb86-58e7-c7ed-46922d754c7c",
      "RequestMethod": "HEAD",
      "RequestHeaders": {
        "Authorization": "Sanitized",
        "traceparent": "00-a0b5bc571df9a240a4322387ebd045b2-74bdea5ccd1e6546-00",
        "User-Agent": [
          "azsdk-net-Storage.Blobs/12.4.0-dev.20200305.1",
          "(.NET Core 4.6.28325.01; Microsoft Windows 10.0.18363 )"
        ],
        "x-ms-client-request-id": "cb8b43ea-73da-c3ac-74b3-74b81c05dda3",
        "x-ms-date": "Thu, 05 Mar 2020 21:06:06 GMT",
        "x-ms-return-client-request-id": "true",
        "x-ms-version": "2019-10-10"
=======
      "RequestUri": "https://seanmcccanary.blob.core.windows.net/test-container-5884dbc1-d5aa-3a1b-77c0-6c4dd7591016/test-blob-32e7cdfa-eb86-58e7-c7ed-46922d754c7c",
      "RequestMethod": "HEAD",
      "RequestHeaders": {
        "Authorization": "Sanitized",
        "traceparent": "00-605b0cca8f4c7341ab95cdaee87ff90d-4469c9c8c1f9164c-00",
        "User-Agent": [
          "azsdk-net-Storage.Blobs/12.5.0-dev.20200402.1",
          "(.NET Core 4.6.28325.01; Microsoft Windows 10.0.18362 )"
        ],
        "x-ms-client-request-id": "cb8b43ea-73da-c3ac-74b3-74b81c05dda3",
        "x-ms-date": "Thu, 02 Apr 2020 23:46:03 GMT",
        "x-ms-return-client-request-id": "true",
        "x-ms-version": "2019-12-12"
>>>>>>> 32e373e2
      },
      "RequestBody": null,
      "StatusCode": 200,
      "ResponseHeaders": {
        "Accept-Ranges": "bytes",
        "Content-Length": "1024",
        "Content-MD5": "VIDBSsThDrvj9EJSgdR0Uw==",
        "Content-Type": "application/octet-stream",
<<<<<<< HEAD
        "Date": "Thu, 05 Mar 2020 21:06:06 GMT",
        "ETag": "\u00220x8D7C14905B025D9\u0022",
        "Last-Modified": "Thu, 05 Mar 2020 21:06:06 GMT",
=======
        "Date": "Thu, 02 Apr 2020 23:46:02 GMT",
        "ETag": "\u00220x8D7D76000A7EFF1\u0022",
        "Last-Modified": "Thu, 02 Apr 2020 23:46:02 GMT",
>>>>>>> 32e373e2
        "Server": [
          "Windows-Azure-Blob/1.0",
          "Microsoft-HTTPAPI/2.0"
        ],
        "x-ms-access-tier": "Hot",
        "x-ms-access-tier-inferred": "true",
        "x-ms-blob-type": "BlockBlob",
        "x-ms-client-request-id": "cb8b43ea-73da-c3ac-74b3-74b81c05dda3",
<<<<<<< HEAD
        "x-ms-copy-completion-time": "Thu, 05 Mar 2020 21:06:06 GMT",
        "x-ms-copy-id": "c60ff255-56e1-4903-85b3-f150a5eacd9a",
=======
        "x-ms-copy-completion-time": "Thu, 02 Apr 2020 23:46:02 GMT",
        "x-ms-copy-id": "872e0673-95c6-44f5-8d88-6e2f8fbdc694",
>>>>>>> 32e373e2
        "x-ms-copy-progress": "1024/1024",
        "x-ms-copy-source": "https://seanmcccanary.blob.core.windows.net/test-container-5884dbc1-d5aa-3a1b-77c0-6c4dd7591016/test-blob-714d996d-df80-1b38-296b-ad1c36bd01c1",
        "x-ms-copy-status": "success",
<<<<<<< HEAD
        "x-ms-creation-time": "Thu, 05 Mar 2020 21:06:06 GMT",
=======
        "x-ms-creation-time": "Thu, 02 Apr 2020 23:46:02 GMT",
>>>>>>> 32e373e2
        "x-ms-lease-state": "available",
        "x-ms-lease-status": "unlocked",
        "x-ms-meta-Capital": "letter",
        "x-ms-meta-foo": "bar",
        "x-ms-meta-meta": "data",
        "x-ms-meta-UPPER": "case",
<<<<<<< HEAD
        "x-ms-request-id": "c74d8a88-a01e-000f-1a31-f3e457000000",
        "x-ms-server-encrypted": "true",
        "x-ms-version": "2019-10-10"
=======
        "x-ms-request-id": "d3bec8cc-f01e-0012-1248-093670000000",
        "x-ms-server-encrypted": "true",
        "x-ms-version": "2019-12-12"
>>>>>>> 32e373e2
      },
      "ResponseBody": []
    },
    {
<<<<<<< HEAD
      "RequestUri": "https://seanstagetest.blob.core.windows.net/test-container-5884dbc1-d5aa-3a1b-77c0-6c4dd7591016?restype=container",
      "RequestMethod": "DELETE",
      "RequestHeaders": {
        "Authorization": "Sanitized",
        "traceparent": "00-a3556d076a1f4149bcff038d59252d9b-68825e08a527a642-00",
        "User-Agent": [
          "azsdk-net-Storage.Blobs/12.4.0-dev.20200305.1",
          "(.NET Core 4.6.28325.01; Microsoft Windows 10.0.18363 )"
        ],
        "x-ms-client-request-id": "931eda95-ca3d-b36e-85e0-8c920a5c31ba",
        "x-ms-date": "Thu, 05 Mar 2020 21:06:07 GMT",
        "x-ms-return-client-request-id": "true",
        "x-ms-version": "2019-10-10"
=======
      "RequestUri": "https://seanmcccanary.blob.core.windows.net/test-container-5884dbc1-d5aa-3a1b-77c0-6c4dd7591016?restype=container",
      "RequestMethod": "DELETE",
      "RequestHeaders": {
        "Authorization": "Sanitized",
        "traceparent": "00-acd63bbcdaedb64fb6b264b1cc227d4c-27fd4afd0219054c-00",
        "User-Agent": [
          "azsdk-net-Storage.Blobs/12.5.0-dev.20200402.1",
          "(.NET Core 4.6.28325.01; Microsoft Windows 10.0.18362 )"
        ],
        "x-ms-client-request-id": "931eda95-ca3d-b36e-85e0-8c920a5c31ba",
        "x-ms-date": "Thu, 02 Apr 2020 23:46:03 GMT",
        "x-ms-return-client-request-id": "true",
        "x-ms-version": "2019-12-12"
>>>>>>> 32e373e2
      },
      "RequestBody": null,
      "StatusCode": 202,
      "ResponseHeaders": {
        "Content-Length": "0",
<<<<<<< HEAD
        "Date": "Thu, 05 Mar 2020 21:06:06 GMT",
=======
        "Date": "Thu, 02 Apr 2020 23:46:02 GMT",
>>>>>>> 32e373e2
        "Server": [
          "Windows-Azure-Blob/1.0",
          "Microsoft-HTTPAPI/2.0"
        ],
        "x-ms-client-request-id": "931eda95-ca3d-b36e-85e0-8c920a5c31ba",
<<<<<<< HEAD
        "x-ms-request-id": "c74d8a8a-a01e-000f-1c31-f3e457000000",
        "x-ms-version": "2019-10-10"
=======
        "x-ms-request-id": "d3bec8d8-f01e-0012-1d48-093670000000",
        "x-ms-version": "2019-12-12"
>>>>>>> 32e373e2
      },
      "ResponseBody": []
    }
  ],
  "Variables": {
    "RandomSeed": "713422281",
<<<<<<< HEAD
    "Storage_TestConfigDefault": "ProductionTenant\nseanstagetest\nU2FuaXRpemVk\nhttps://seanstagetest.blob.core.windows.net\nhttp://seanstagetest.file.core.windows.net\nhttp://seanstagetest.queue.core.windows.net\nhttp://seanstagetest.table.core.windows.net\n\n\n\n\nhttp://seanstagetest-secondary.blob.core.windows.net\nhttp://seanstagetest-secondary.file.core.windows.net\nhttp://seanstagetest-secondary.queue.core.windows.net\nhttp://seanstagetest-secondary.table.core.windows.net\n\nSanitized\n\n\nCloud\nBlobEndpoint=https://seanstagetest.blob.core.windows.net/;QueueEndpoint=http://seanstagetest.queue.core.windows.net/;FileEndpoint=http://seanstagetest.file.core.windows.net/;BlobSecondaryEndpoint=http://seanstagetest-secondary.blob.core.windows.net/;QueueSecondaryEndpoint=http://seanstagetest-secondary.queue.core.windows.net/;FileSecondaryEndpoint=http://seanstagetest-secondary.file.core.windows.net/;AccountName=seanstagetest;AccountKey=Sanitized\nseanscope1"
=======
    "Storage_TestConfigDefault": "ProductionTenant\nseanmcccanary\nU2FuaXRpemVk\nhttps://seanmcccanary.blob.core.windows.net\nhttps://seanmcccanary.file.core.windows.net\nhttps://seanmcccanary.queue.core.windows.net\nhttps://seanmcccanary.table.core.windows.net\n\n\n\n\nhttps://seanmcccanary-secondary.blob.core.windows.net\nhttps://seanmcccanary-secondary.file.core.windows.net\nhttps://seanmcccanary-secondary.queue.core.windows.net\nhttps://seanmcccanary-secondary.table.core.windows.net\n\nSanitized\n\n\nCloud\nBlobEndpoint=https://seanmcccanary.blob.core.windows.net/;QueueEndpoint=https://seanmcccanary.queue.core.windows.net/;FileEndpoint=https://seanmcccanary.file.core.windows.net/;BlobSecondaryEndpoint=https://seanmcccanary-secondary.blob.core.windows.net/;QueueSecondaryEndpoint=https://seanmcccanary-secondary.queue.core.windows.net/;FileSecondaryEndpoint=https://seanmcccanary-secondary.file.core.windows.net/;AccountName=seanmcccanary;AccountKey=Sanitized\nseanscope1"
>>>>>>> 32e373e2
  }
}<|MERGE_RESOLUTION|>--- conflicted
+++ resolved
@@ -1,22 +1,6 @@
 {
   "Entries": [
     {
-<<<<<<< HEAD
-      "RequestUri": "https://seanstagetest.blob.core.windows.net/test-container-5884dbc1-d5aa-3a1b-77c0-6c4dd7591016?restype=container",
-      "RequestMethod": "PUT",
-      "RequestHeaders": {
-        "Authorization": "Sanitized",
-        "traceparent": "00-c1685a2aeae38240a5b275980f6bd963-d54450bd4b460d4a-00",
-        "User-Agent": [
-          "azsdk-net-Storage.Blobs/12.4.0-dev.20200305.1",
-          "(.NET Core 4.6.28325.01; Microsoft Windows 10.0.18363 )"
-        ],
-        "x-ms-blob-public-access": "container",
-        "x-ms-client-request-id": "4a836811-74b7-79ed-5636-131dd4e25b4e",
-        "x-ms-date": "Thu, 05 Mar 2020 21:06:06 GMT",
-        "x-ms-return-client-request-id": "true",
-        "x-ms-version": "2019-10-10"
-=======
       "RequestUri": "https://seanmcccanary.blob.core.windows.net/test-container-5884dbc1-d5aa-3a1b-77c0-6c4dd7591016?restype=container",
       "RequestMethod": "PUT",
       "RequestHeaders": {
@@ -31,58 +15,30 @@
         "x-ms-date": "Thu, 02 Apr 2020 23:46:02 GMT",
         "x-ms-return-client-request-id": "true",
         "x-ms-version": "2019-12-12"
->>>>>>> 32e373e2
       },
       "RequestBody": null,
       "StatusCode": 201,
       "ResponseHeaders": {
         "Content-Length": "0",
-<<<<<<< HEAD
-        "Date": "Thu, 05 Mar 2020 21:06:06 GMT",
-        "ETag": "\u00220x8D7C1490593D68E\u0022",
-        "Last-Modified": "Thu, 05 Mar 2020 21:06:06 GMT",
-=======
         "Date": "Thu, 02 Apr 2020 23:46:02 GMT",
         "ETag": "\u00220x8D7D760008C895B\u0022",
         "Last-Modified": "Thu, 02 Apr 2020 23:46:02 GMT",
->>>>>>> 32e373e2
         "Server": [
           "Windows-Azure-Blob/1.0",
           "Microsoft-HTTPAPI/2.0"
         ],
         "x-ms-client-request-id": "4a836811-74b7-79ed-5636-131dd4e25b4e",
-<<<<<<< HEAD
-        "x-ms-request-id": "c74d8a7f-a01e-000f-1331-f3e457000000",
-        "x-ms-version": "2019-10-10"
-=======
         "x-ms-request-id": "d3bec8bd-f01e-0012-0948-093670000000",
         "x-ms-version": "2019-12-12"
->>>>>>> 32e373e2
       },
       "ResponseBody": []
     },
     {
-<<<<<<< HEAD
-      "RequestUri": "https://seanstagetest.blob.core.windows.net/test-container-5884dbc1-d5aa-3a1b-77c0-6c4dd7591016/test-blob-714d996d-df80-1b38-296b-ad1c36bd01c1",
-=======
       "RequestUri": "https://seanmcccanary.blob.core.windows.net/test-container-5884dbc1-d5aa-3a1b-77c0-6c4dd7591016/test-blob-714d996d-df80-1b38-296b-ad1c36bd01c1",
->>>>>>> 32e373e2
       "RequestMethod": "PUT",
       "RequestHeaders": {
         "Authorization": "Sanitized",
         "Content-Length": "1024",
-<<<<<<< HEAD
-        "traceparent": "00-7527e2aa3035034a8882bb5e34662106-a082c60ed8713146-00",
-        "User-Agent": [
-          "azsdk-net-Storage.Blobs/12.4.0-dev.20200305.1",
-          "(.NET Core 4.6.28325.01; Microsoft Windows 10.0.18363 )"
-        ],
-        "x-ms-blob-type": "BlockBlob",
-        "x-ms-client-request-id": "57a129a5-1df6-c45b-bd73-aeb9e7b23617",
-        "x-ms-date": "Thu, 05 Mar 2020 21:06:06 GMT",
-        "x-ms-return-client-request-id": "true",
-        "x-ms-version": "2019-10-10"
-=======
         "traceparent": "00-7fb70639d6f70849a114ed7a58cf86de-1ae838934207084b-00",
         "User-Agent": [
           "azsdk-net-Storage.Blobs/12.5.0-dev.20200402.1",
@@ -93,55 +49,28 @@
         "x-ms-date": "Thu, 02 Apr 2020 23:46:03 GMT",
         "x-ms-return-client-request-id": "true",
         "x-ms-version": "2019-12-12"
->>>>>>> 32e373e2
       },
       "RequestBody": "70s8btXFXqoVYDQfkZREyDJP8J9pXp8xMGchTMbRQpg1Ui6Ipu15pzqiXCCrGIqVJuXq58xhWJCrCj5tpBLjQx2c6j5muyFF1kllxgJ/hhfdjCXh5lvL0/qd3ZyuCwInvhgDDy5LLmvDpRCD/JGOLIMmkBjtAl3B0BZEyN6FlspGPQjpfHfpkV26HkFLR9dpDrAZh3vqOry7QT4YB2aMPg5FPb6IpK8LPf67MuMbdog\u002B2rotaw5PWwJMLjo40Yn2LeAyBQoY4GoADUp8LwjYoMu22SysX9IA9uG8PHZ10mt0xAUD6HB9JfpPLF7D0iz6c45ugvddSs0NMg4oXKT0izrfCGoC1bdaOLQyXDN0PCO1wcjnBlBzF3k39bViVchVW6Ej5MrB957WFElDKu6amfbqc5rcDITpa/Dxyt8B\u002BOPr3QGSUFdZ88kpEfIHL\u002B2KnVu/d\u002BEueU4cOXna0C2\u002B1BxlWE3tCEmekYDQsvuS4jsDZi2DQoACvWOydRbefyKcajzWodefnZQSIOVhXcZTiVc\u002B1mr/O5KbY5vpOpIywBJdNEe/vEFjY8iYcCGaoWCcX\u002By/oKi4nS\u002BpOz47tmIB4GDTAyh/lMwV2nOhZspwAMI7TdumciBppJcXFYEDKK1ll5DAx503HcofqcU0FzZlODp8AGmHW21Aal\u002BRZ39LErLGO886sDkkBC8QhshaNI1gstxGhidE3jsigFw\u002BpbVL1JcTbttmK4gBV/w5dtSl5jXRMbSjBIuKgl2UFzDc5l55xLIxRsay\u002BYdTRC8rCmdmfZonbHQBqM8LiOx90hNYJXGdv7Eic59vHzctT79cX3f1LZqWtHnqeBzjJb7ZNCZz\u002Bh\u002B\u002BjUu2RAn6uE0801kPryl1iKV5wnH4skaVPk3hleoRuVSgntErP\u002BmQm/wrrqXD1HaUZKuB\u002BjitxdsFIAW7GSJiKxkEbhBXSUm76Cd1zAOh0mrWTDE\u002Bj78c89j2Jh7k1IHZyIOLvmVlPRpixhEROPnXY06a5M3wI5tZ53s4YSMq1hSlmwOAFRMFcQ8X3MmuC7reH8LQSu\u002B06KXnMdbqLdz3OO/9a5z1Vk46lXO\u002B2UfSq9zAWUFgWYwk8bNemOM9GkMyH6PasZ8d6ch0lrV89Q5dFYb6KdOal95i2Hrpl75q/Xowi7mj9/k9o3B57MPXqPukAINdQvFwmIjFd9glNFEKCZg6TGpUuR2MvIZjIKoaizB\u002BRJY7DbqJv/Ix3oAhGG4ebuMqnFuRT0Zl0IZqDHfdquynpu\u002B6z/vesYx3I9uda6QYRLLH7\u002B7U7PRP1Tw0HrN7UzOTeXF\u002BZJ/nTOrPGixrx2XhUsjFFrr\u002B07r6avm\u002BqpPY/NCnCvIzmeAS4KMDBQ==",
       "StatusCode": 201,
       "ResponseHeaders": {
         "Content-Length": "0",
         "Content-MD5": "VIDBSsThDrvj9EJSgdR0Uw==",
-<<<<<<< HEAD
-        "Date": "Thu, 05 Mar 2020 21:06:06 GMT",
-        "ETag": "\u00220x8D7C14905A15900\u0022",
-        "Last-Modified": "Thu, 05 Mar 2020 21:06:06 GMT",
-=======
         "Date": "Thu, 02 Apr 2020 23:46:02 GMT",
         "ETag": "\u00220x8D7D760009A31D8\u0022",
         "Last-Modified": "Thu, 02 Apr 2020 23:46:02 GMT",
->>>>>>> 32e373e2
         "Server": [
           "Windows-Azure-Blob/1.0",
           "Microsoft-HTTPAPI/2.0"
         ],
         "x-ms-client-request-id": "57a129a5-1df6-c45b-bd73-aeb9e7b23617",
         "x-ms-content-crc64": "V9LaKqx1SG8=",
-<<<<<<< HEAD
-        "x-ms-request-id": "c74d8a83-a01e-000f-1531-f3e457000000",
-        "x-ms-request-server-encrypted": "true",
-        "x-ms-version": "2019-10-10"
-=======
         "x-ms-request-id": "d3bec8c2-f01e-0012-0a48-093670000000",
         "x-ms-request-server-encrypted": "true",
         "x-ms-version": "2019-12-12"
->>>>>>> 32e373e2
       },
       "ResponseBody": []
     },
     {
-<<<<<<< HEAD
-      "RequestUri": "https://seanstagetest.blob.core.windows.net/test-container-5884dbc1-d5aa-3a1b-77c0-6c4dd7591016/test-blob-32e7cdfa-eb86-58e7-c7ed-46922d754c7c",
-      "RequestMethod": "PUT",
-      "RequestHeaders": {
-        "Authorization": "Sanitized",
-        "traceparent": "00-21f7c5a1ecb40e4ba7d28077cff9c117-af0dbf3ceb686542-00",
-        "User-Agent": [
-          "azsdk-net-Storage.Blobs/12.4.0-dev.20200305.1",
-          "(.NET Core 4.6.28325.01; Microsoft Windows 10.0.18363 )"
-        ],
-        "x-ms-client-request-id": "d89a6107-51cf-b972-4249-8f09d7c99648",
-        "x-ms-copy-source": "https://seanstagetest.blob.core.windows.net/test-container-5884dbc1-d5aa-3a1b-77c0-6c4dd7591016/test-blob-714d996d-df80-1b38-296b-ad1c36bd01c1",
-        "x-ms-date": "Thu, 05 Mar 2020 21:06:06 GMT",
-=======
       "RequestUri": "https://seanmcccanary.blob.core.windows.net/test-container-5884dbc1-d5aa-3a1b-77c0-6c4dd7591016/test-blob-32e7cdfa-eb86-58e7-c7ed-46922d754c7c",
       "RequestMethod": "PUT",
       "RequestHeaders": {
@@ -154,66 +83,33 @@
         "x-ms-client-request-id": "d89a6107-51cf-b972-4249-8f09d7c99648",
         "x-ms-copy-source": "https://seanmcccanary.blob.core.windows.net/test-container-5884dbc1-d5aa-3a1b-77c0-6c4dd7591016/test-blob-714d996d-df80-1b38-296b-ad1c36bd01c1",
         "x-ms-date": "Thu, 02 Apr 2020 23:46:03 GMT",
->>>>>>> 32e373e2
         "x-ms-meta-Capital": "letter",
         "x-ms-meta-foo": "bar",
         "x-ms-meta-meta": "data",
         "x-ms-meta-UPPER": "case",
         "x-ms-return-client-request-id": "true",
-<<<<<<< HEAD
-        "x-ms-version": "2019-10-10"
-=======
         "x-ms-version": "2019-12-12"
->>>>>>> 32e373e2
       },
       "RequestBody": null,
       "StatusCode": 202,
       "ResponseHeaders": {
         "Content-Length": "0",
-<<<<<<< HEAD
-        "Date": "Thu, 05 Mar 2020 21:06:06 GMT",
-        "ETag": "\u00220x8D7C14905B025D9\u0022",
-        "Last-Modified": "Thu, 05 Mar 2020 21:06:06 GMT",
-=======
         "Date": "Thu, 02 Apr 2020 23:46:02 GMT",
         "ETag": "\u00220x8D7D76000A7EFF1\u0022",
         "Last-Modified": "Thu, 02 Apr 2020 23:46:02 GMT",
->>>>>>> 32e373e2
         "Server": [
           "Windows-Azure-Blob/1.0",
           "Microsoft-HTTPAPI/2.0"
         ],
         "x-ms-client-request-id": "d89a6107-51cf-b972-4249-8f09d7c99648",
-<<<<<<< HEAD
-        "x-ms-copy-id": "c60ff255-56e1-4903-85b3-f150a5eacd9a",
-        "x-ms-copy-status": "success",
-        "x-ms-request-id": "c74d8a87-a01e-000f-1931-f3e457000000",
-        "x-ms-version": "2019-10-10"
-=======
         "x-ms-copy-id": "872e0673-95c6-44f5-8d88-6e2f8fbdc694",
         "x-ms-copy-status": "success",
         "x-ms-request-id": "d3bec8c6-f01e-0012-0e48-093670000000",
         "x-ms-version": "2019-12-12"
->>>>>>> 32e373e2
       },
       "ResponseBody": []
     },
     {
-<<<<<<< HEAD
-      "RequestUri": "https://seanstagetest.blob.core.windows.net/test-container-5884dbc1-d5aa-3a1b-77c0-6c4dd7591016/test-blob-32e7cdfa-eb86-58e7-c7ed-46922d754c7c",
-      "RequestMethod": "HEAD",
-      "RequestHeaders": {
-        "Authorization": "Sanitized",
-        "traceparent": "00-a0b5bc571df9a240a4322387ebd045b2-74bdea5ccd1e6546-00",
-        "User-Agent": [
-          "azsdk-net-Storage.Blobs/12.4.0-dev.20200305.1",
-          "(.NET Core 4.6.28325.01; Microsoft Windows 10.0.18363 )"
-        ],
-        "x-ms-client-request-id": "cb8b43ea-73da-c3ac-74b3-74b81c05dda3",
-        "x-ms-date": "Thu, 05 Mar 2020 21:06:06 GMT",
-        "x-ms-return-client-request-id": "true",
-        "x-ms-version": "2019-10-10"
-=======
       "RequestUri": "https://seanmcccanary.blob.core.windows.net/test-container-5884dbc1-d5aa-3a1b-77c0-6c4dd7591016/test-blob-32e7cdfa-eb86-58e7-c7ed-46922d754c7c",
       "RequestMethod": "HEAD",
       "RequestHeaders": {
@@ -227,7 +123,6 @@
         "x-ms-date": "Thu, 02 Apr 2020 23:46:03 GMT",
         "x-ms-return-client-request-id": "true",
         "x-ms-version": "2019-12-12"
->>>>>>> 32e373e2
       },
       "RequestBody": null,
       "StatusCode": 200,
@@ -236,15 +131,9 @@
         "Content-Length": "1024",
         "Content-MD5": "VIDBSsThDrvj9EJSgdR0Uw==",
         "Content-Type": "application/octet-stream",
-<<<<<<< HEAD
-        "Date": "Thu, 05 Mar 2020 21:06:06 GMT",
-        "ETag": "\u00220x8D7C14905B025D9\u0022",
-        "Last-Modified": "Thu, 05 Mar 2020 21:06:06 GMT",
-=======
         "Date": "Thu, 02 Apr 2020 23:46:02 GMT",
         "ETag": "\u00220x8D7D76000A7EFF1\u0022",
         "Last-Modified": "Thu, 02 Apr 2020 23:46:02 GMT",
->>>>>>> 32e373e2
         "Server": [
           "Windows-Azure-Blob/1.0",
           "Microsoft-HTTPAPI/2.0"
@@ -253,55 +142,25 @@
         "x-ms-access-tier-inferred": "true",
         "x-ms-blob-type": "BlockBlob",
         "x-ms-client-request-id": "cb8b43ea-73da-c3ac-74b3-74b81c05dda3",
-<<<<<<< HEAD
-        "x-ms-copy-completion-time": "Thu, 05 Mar 2020 21:06:06 GMT",
-        "x-ms-copy-id": "c60ff255-56e1-4903-85b3-f150a5eacd9a",
-=======
         "x-ms-copy-completion-time": "Thu, 02 Apr 2020 23:46:02 GMT",
         "x-ms-copy-id": "872e0673-95c6-44f5-8d88-6e2f8fbdc694",
->>>>>>> 32e373e2
         "x-ms-copy-progress": "1024/1024",
         "x-ms-copy-source": "https://seanmcccanary.blob.core.windows.net/test-container-5884dbc1-d5aa-3a1b-77c0-6c4dd7591016/test-blob-714d996d-df80-1b38-296b-ad1c36bd01c1",
         "x-ms-copy-status": "success",
-<<<<<<< HEAD
-        "x-ms-creation-time": "Thu, 05 Mar 2020 21:06:06 GMT",
-=======
         "x-ms-creation-time": "Thu, 02 Apr 2020 23:46:02 GMT",
->>>>>>> 32e373e2
         "x-ms-lease-state": "available",
         "x-ms-lease-status": "unlocked",
         "x-ms-meta-Capital": "letter",
         "x-ms-meta-foo": "bar",
         "x-ms-meta-meta": "data",
         "x-ms-meta-UPPER": "case",
-<<<<<<< HEAD
-        "x-ms-request-id": "c74d8a88-a01e-000f-1a31-f3e457000000",
-        "x-ms-server-encrypted": "true",
-        "x-ms-version": "2019-10-10"
-=======
         "x-ms-request-id": "d3bec8cc-f01e-0012-1248-093670000000",
         "x-ms-server-encrypted": "true",
         "x-ms-version": "2019-12-12"
->>>>>>> 32e373e2
       },
       "ResponseBody": []
     },
     {
-<<<<<<< HEAD
-      "RequestUri": "https://seanstagetest.blob.core.windows.net/test-container-5884dbc1-d5aa-3a1b-77c0-6c4dd7591016?restype=container",
-      "RequestMethod": "DELETE",
-      "RequestHeaders": {
-        "Authorization": "Sanitized",
-        "traceparent": "00-a3556d076a1f4149bcff038d59252d9b-68825e08a527a642-00",
-        "User-Agent": [
-          "azsdk-net-Storage.Blobs/12.4.0-dev.20200305.1",
-          "(.NET Core 4.6.28325.01; Microsoft Windows 10.0.18363 )"
-        ],
-        "x-ms-client-request-id": "931eda95-ca3d-b36e-85e0-8c920a5c31ba",
-        "x-ms-date": "Thu, 05 Mar 2020 21:06:07 GMT",
-        "x-ms-return-client-request-id": "true",
-        "x-ms-version": "2019-10-10"
-=======
       "RequestUri": "https://seanmcccanary.blob.core.windows.net/test-container-5884dbc1-d5aa-3a1b-77c0-6c4dd7591016?restype=container",
       "RequestMethod": "DELETE",
       "RequestHeaders": {
@@ -315,39 +174,25 @@
         "x-ms-date": "Thu, 02 Apr 2020 23:46:03 GMT",
         "x-ms-return-client-request-id": "true",
         "x-ms-version": "2019-12-12"
->>>>>>> 32e373e2
       },
       "RequestBody": null,
       "StatusCode": 202,
       "ResponseHeaders": {
         "Content-Length": "0",
-<<<<<<< HEAD
-        "Date": "Thu, 05 Mar 2020 21:06:06 GMT",
-=======
         "Date": "Thu, 02 Apr 2020 23:46:02 GMT",
->>>>>>> 32e373e2
         "Server": [
           "Windows-Azure-Blob/1.0",
           "Microsoft-HTTPAPI/2.0"
         ],
         "x-ms-client-request-id": "931eda95-ca3d-b36e-85e0-8c920a5c31ba",
-<<<<<<< HEAD
-        "x-ms-request-id": "c74d8a8a-a01e-000f-1c31-f3e457000000",
-        "x-ms-version": "2019-10-10"
-=======
         "x-ms-request-id": "d3bec8d8-f01e-0012-1d48-093670000000",
         "x-ms-version": "2019-12-12"
->>>>>>> 32e373e2
       },
       "ResponseBody": []
     }
   ],
   "Variables": {
     "RandomSeed": "713422281",
-<<<<<<< HEAD
-    "Storage_TestConfigDefault": "ProductionTenant\nseanstagetest\nU2FuaXRpemVk\nhttps://seanstagetest.blob.core.windows.net\nhttp://seanstagetest.file.core.windows.net\nhttp://seanstagetest.queue.core.windows.net\nhttp://seanstagetest.table.core.windows.net\n\n\n\n\nhttp://seanstagetest-secondary.blob.core.windows.net\nhttp://seanstagetest-secondary.file.core.windows.net\nhttp://seanstagetest-secondary.queue.core.windows.net\nhttp://seanstagetest-secondary.table.core.windows.net\n\nSanitized\n\n\nCloud\nBlobEndpoint=https://seanstagetest.blob.core.windows.net/;QueueEndpoint=http://seanstagetest.queue.core.windows.net/;FileEndpoint=http://seanstagetest.file.core.windows.net/;BlobSecondaryEndpoint=http://seanstagetest-secondary.blob.core.windows.net/;QueueSecondaryEndpoint=http://seanstagetest-secondary.queue.core.windows.net/;FileSecondaryEndpoint=http://seanstagetest-secondary.file.core.windows.net/;AccountName=seanstagetest;AccountKey=Sanitized\nseanscope1"
-=======
     "Storage_TestConfigDefault": "ProductionTenant\nseanmcccanary\nU2FuaXRpemVk\nhttps://seanmcccanary.blob.core.windows.net\nhttps://seanmcccanary.file.core.windows.net\nhttps://seanmcccanary.queue.core.windows.net\nhttps://seanmcccanary.table.core.windows.net\n\n\n\n\nhttps://seanmcccanary-secondary.blob.core.windows.net\nhttps://seanmcccanary-secondary.file.core.windows.net\nhttps://seanmcccanary-secondary.queue.core.windows.net\nhttps://seanmcccanary-secondary.table.core.windows.net\n\nSanitized\n\n\nCloud\nBlobEndpoint=https://seanmcccanary.blob.core.windows.net/;QueueEndpoint=https://seanmcccanary.queue.core.windows.net/;FileEndpoint=https://seanmcccanary.file.core.windows.net/;BlobSecondaryEndpoint=https://seanmcccanary-secondary.blob.core.windows.net/;QueueSecondaryEndpoint=https://seanmcccanary-secondary.queue.core.windows.net/;FileSecondaryEndpoint=https://seanmcccanary-secondary.file.core.windows.net/;AccountName=seanmcccanary;AccountKey=Sanitized\nseanscope1"
->>>>>>> 32e373e2
   }
 }