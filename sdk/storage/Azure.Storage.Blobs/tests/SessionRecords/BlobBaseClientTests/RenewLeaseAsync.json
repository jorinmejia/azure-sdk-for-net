--- conflicted
+++ resolved
@@ -1,22 +1,6 @@
 {
   "Entries": [
     {
-<<<<<<< HEAD
-      "RequestUri": "https://seanstagetest.blob.core.windows.net/test-container-969d0967-e591-463b-d518-2fa58a3ac84b?restype=container",
-      "RequestMethod": "PUT",
-      "RequestHeaders": {
-        "Authorization": "Sanitized",
-        "traceparent": "00-119117048046034dac3485a20d5b7ecd-268f621e0cd0aa47-00",
-        "User-Agent": [
-          "azsdk-net-Storage.Blobs/12.4.0-dev.20200305.1",
-          "(.NET Core 4.6.28325.01; Microsoft Windows 10.0.18363 )"
-        ],
-        "x-ms-blob-public-access": "container",
-        "x-ms-client-request-id": "61680e29-290e-619e-f6c9-91d8b290258e",
-        "x-ms-date": "Thu, 05 Mar 2020 20:56:27 GMT",
-        "x-ms-return-client-request-id": "true",
-        "x-ms-version": "2019-10-10"
-=======
       "RequestUri": "https://seanmcccanary.blob.core.windows.net/test-container-969d0967-e591-463b-d518-2fa58a3ac84b?restype=container",
       "RequestMethod": "PUT",
       "RequestHeaders": {
@@ -31,58 +15,30 @@
         "x-ms-date": "Thu, 02 Apr 2020 23:42:48 GMT",
         "x-ms-return-client-request-id": "true",
         "x-ms-version": "2019-12-12"
->>>>>>> 32e373e2
       },
       "RequestBody": null,
       "StatusCode": 201,
       "ResponseHeaders": {
         "Content-Length": "0",
-<<<<<<< HEAD
-        "Date": "Thu, 05 Mar 2020 20:56:27 GMT",
-        "ETag": "\u00220x8D7C147ACBD162A\u0022",
-        "Last-Modified": "Thu, 05 Mar 2020 20:56:28 GMT",
-=======
         "Date": "Thu, 02 Apr 2020 23:42:47 GMT",
         "ETag": "\u00220x8D7D75F8C87008C\u0022",
         "Last-Modified": "Thu, 02 Apr 2020 23:42:47 GMT",
->>>>>>> 32e373e2
         "Server": [
           "Windows-Azure-Blob/1.0",
           "Microsoft-HTTPAPI/2.0"
         ],
         "x-ms-client-request-id": "61680e29-290e-619e-f6c9-91d8b290258e",
-<<<<<<< HEAD
-        "x-ms-request-id": "c8d6c6ad-701e-000c-5130-f30533000000",
-        "x-ms-version": "2019-10-10"
-=======
         "x-ms-request-id": "0eff7e8f-901e-003b-3648-090804000000",
         "x-ms-version": "2019-12-12"
->>>>>>> 32e373e2
       },
       "ResponseBody": []
     },
     {
-<<<<<<< HEAD
-      "RequestUri": "https://seanstagetest.blob.core.windows.net/test-container-969d0967-e591-463b-d518-2fa58a3ac84b/test-blob-ca41d9c6-c0b5-68fa-6122-e2e70803f037",
-=======
       "RequestUri": "https://seanmcccanary.blob.core.windows.net/test-container-969d0967-e591-463b-d518-2fa58a3ac84b/test-blob-ca41d9c6-c0b5-68fa-6122-e2e70803f037",
->>>>>>> 32e373e2
       "RequestMethod": "PUT",
       "RequestHeaders": {
         "Authorization": "Sanitized",
         "Content-Length": "1024",
-<<<<<<< HEAD
-        "traceparent": "00-09e254f34c13984ba7590468e90ca8b0-5f738bd32fb7974d-00",
-        "User-Agent": [
-          "azsdk-net-Storage.Blobs/12.4.0-dev.20200305.1",
-          "(.NET Core 4.6.28325.01; Microsoft Windows 10.0.18363 )"
-        ],
-        "x-ms-blob-type": "BlockBlob",
-        "x-ms-client-request-id": "b4d1d153-9a89-d5e7-eabb-80a4a2439a6e",
-        "x-ms-date": "Thu, 05 Mar 2020 20:56:28 GMT",
-        "x-ms-return-client-request-id": "true",
-        "x-ms-version": "2019-10-10"
-=======
         "traceparent": "00-ec57785a789e6143b8cbc00249dfd7b5-20f025cefc4f5241-00",
         "User-Agent": [
           "azsdk-net-Storage.Blobs/12.5.0-dev.20200402.1",
@@ -93,54 +49,28 @@
         "x-ms-date": "Thu, 02 Apr 2020 23:42:48 GMT",
         "x-ms-return-client-request-id": "true",
         "x-ms-version": "2019-12-12"
->>>>>>> 32e373e2
       },
       "RequestBody": "T298e9JmPNNEcC2pbdDHIoROcHxc/gpoFAAA60a2WfLZWYhDFKm7X5xuhUSTUPqQW8BiupNz2lFkE2fSZlGMjRc70BRIhA7bkhDg7XjF1cMFcJCGVJ9eZX433gFC6flL4vgtWIDmSNeyhieCk\u002BzYnz2jzPXABTl33GqVEaUMmagXlAuAmH1DHyi51M133NKSXj/EnxwDi9y/tXwWUDYxpe1/av7hWAbAX6zNBjBrAP\u002BYA7JlSPqLFAkvweIBLc7xiC7g\u002BHHUsAY4Az9wNYSrU7V8fk2Ey13z81b0sZckvzLd3H4BiweNw1KsLUS6G96Fg20shK\u002BBbbzR7AUa3/9uFEQMklkFqceu7rr7154ZONd4by4p9zqDXG7CMJ4CcuRSPRj/rYiEf9mlfpX1hZUduLMtom/QRRwJiTbqQ3koq3vVqJqGGYpP8/BUg3mljtfZpXjr1dB1gvj89iRSmjxgfNMZH9z7l58o3q5/e8GjZPpeEZ0BPdarXyaiiiNm/Fmz9Aeli2773Q7YwvYh9gY2WJEp84meXz78bsC1WQx7wuFVy4e6/diMYzOPKHvfimkfazGRPAjPFJXIqB2uRYQBXP8Vyyp/e1u4nZBWDzbDHeNWlu3b6oXZhrby8lS73R2ujct7yr4\u002Bn\u002B/W2Z94eQVeBIs5V6\u002BWJXJ5PEVzjYkG/b9yp4FrR1MlF/b9BRDmYAyxk\u002B3JgYZuF2hYAY54yxJm0NzfBdGD8r04FEC5mCBhk9s5wfmbPHs5BJAZEkXFrEzjlzU0Bls6LqEwkW1FtH5H9m6zPwkYypNgpgBBad93cmfz1QHrLYx//pNYa6sO808R0hzXEWxCy82i1GBa\u002BcXBuR4FUt99XMniM0F2v1/nUrKxMJfDoGD6sAkzSVgrJAXOlrGNCKFwk3ZS9d4rzAttuoGuqcgt/hi9C6HVSRJwtg88qCmtWkoRQZwhcKuCz\u002BT\u002Bxo7WfXs8oJiYz/z/mkpj4T7P7iTiwGA3nWgsDI1tOju914OEmjiTAAiQFIpNEaZSvY9ss\u002BDAGwYun\u002BASD5MLK5TBQsPG30cGO\u002B4bUqvV6YvB2k79AYda/bt9VfpYgfB0hOn1jM7ji95HZXjypMlaWLVUUTVEDSkNZkUHSYlMrbn9p83B31283U9vtpsPaFjxIvxFAzC7L3fA6CaJ20FU\u002B7i\u002B9fz8mHlYl3Pm1FeN/v3sFieNB6qJQndWAfc2MwING7vjUHNc9YmD7Gy91VofMuoonMUax/MNNLKEppeBIWNw2Lmcqq2KkCGdCho9zG0dNs8NDpY881PH1RzA10/yAcsITPygg4g8nQykfL3Yz2hFZ2/HdBPNM\u002BRm1NSRyrjSqwhONYBwfLNH0HCJmHaW7g==",
       "StatusCode": 201,
       "ResponseHeaders": {
         "Content-Length": "0",
         "Content-MD5": "Y3thxiNAEr0LpselHHgJ7w==",
-<<<<<<< HEAD
-        "Date": "Thu, 05 Mar 2020 20:56:27 GMT",
-        "ETag": "\u00220x8D7C147ACCA0C3F\u0022",
-        "Last-Modified": "Thu, 05 Mar 2020 20:56:28 GMT",
-=======
         "Date": "Thu, 02 Apr 2020 23:42:47 GMT",
         "ETag": "\u00220x8D7D75F8C93CA01\u0022",
         "Last-Modified": "Thu, 02 Apr 2020 23:42:47 GMT",
->>>>>>> 32e373e2
         "Server": [
           "Windows-Azure-Blob/1.0",
           "Microsoft-HTTPAPI/2.0"
         ],
         "x-ms-client-request-id": "b4d1d153-9a89-d5e7-eabb-80a4a2439a6e",
         "x-ms-content-crc64": "HCh76Qe6TEE=",
-<<<<<<< HEAD
-        "x-ms-request-id": "c8d6c6b1-701e-000c-5330-f30533000000",
-        "x-ms-request-server-encrypted": "true",
-        "x-ms-version": "2019-10-10"
-=======
         "x-ms-request-id": "0eff7e97-901e-003b-3b48-090804000000",
         "x-ms-request-server-encrypted": "true",
         "x-ms-version": "2019-12-12"
->>>>>>> 32e373e2
       },
       "ResponseBody": []
     },
     {
-<<<<<<< HEAD
-      "RequestUri": "https://seanstagetest.blob.core.windows.net/test-container-969d0967-e591-463b-d518-2fa58a3ac84b/test-blob-ca41d9c6-c0b5-68fa-6122-e2e70803f037?comp=lease",
-      "RequestMethod": "PUT",
-      "RequestHeaders": {
-        "Authorization": "Sanitized",
-        "traceparent": "00-be11374a4bcc064a8d6ce12a038edc6c-07718f477f579d47-00",
-        "User-Agent": [
-          "azsdk-net-Storage.Blobs/12.4.0-dev.20200305.1",
-          "(.NET Core 4.6.28325.01; Microsoft Windows 10.0.18363 )"
-        ],
-        "x-ms-client-request-id": "c76aa97d-cde5-0b84-df51-39f39f7f7ca8",
-        "x-ms-date": "Thu, 05 Mar 2020 20:56:28 GMT",
-=======
       "RequestUri": "https://seanmcccanary.blob.core.windows.net/test-container-969d0967-e591-463b-d518-2fa58a3ac84b/test-blob-ca41d9c6-c0b5-68fa-6122-e2e70803f037?comp=lease",
       "RequestMethod": "PUT",
       "RequestHeaders": {
@@ -152,64 +82,31 @@
         ],
         "x-ms-client-request-id": "c76aa97d-cde5-0b84-df51-39f39f7f7ca8",
         "x-ms-date": "Thu, 02 Apr 2020 23:42:48 GMT",
->>>>>>> 32e373e2
         "x-ms-lease-action": "acquire",
         "x-ms-lease-duration": "15",
         "x-ms-proposed-lease-id": "ddcee6d0-484f-80f2-7b96-fa6758420593",
         "x-ms-return-client-request-id": "true",
-<<<<<<< HEAD
-        "x-ms-version": "2019-10-10"
-=======
         "x-ms-version": "2019-12-12"
->>>>>>> 32e373e2
       },
       "RequestBody": null,
       "StatusCode": 201,
       "ResponseHeaders": {
         "Content-Length": "0",
-<<<<<<< HEAD
-        "Date": "Thu, 05 Mar 2020 20:56:27 GMT",
-        "ETag": "\u00220x8D7C147ACCA0C3F\u0022",
-        "Last-Modified": "Thu, 05 Mar 2020 20:56:28 GMT",
-=======
         "Date": "Thu, 02 Apr 2020 23:42:47 GMT",
         "ETag": "\u00220x8D7D75F8C93CA01\u0022",
         "Last-Modified": "Thu, 02 Apr 2020 23:42:47 GMT",
->>>>>>> 32e373e2
         "Server": [
           "Windows-Azure-Blob/1.0",
           "Microsoft-HTTPAPI/2.0"
         ],
         "x-ms-client-request-id": "c76aa97d-cde5-0b84-df51-39f39f7f7ca8",
         "x-ms-lease-id": "ddcee6d0-484f-80f2-7b96-fa6758420593",
-<<<<<<< HEAD
-        "x-ms-request-id": "c8d6c6b2-701e-000c-5430-f30533000000",
-        "x-ms-version": "2019-10-10"
-=======
         "x-ms-request-id": "0eff7e9e-901e-003b-3f48-090804000000",
         "x-ms-version": "2019-12-12"
->>>>>>> 32e373e2
       },
       "ResponseBody": []
     },
     {
-<<<<<<< HEAD
-      "RequestUri": "https://seanstagetest.blob.core.windows.net/test-container-969d0967-e591-463b-d518-2fa58a3ac84b/test-blob-ca41d9c6-c0b5-68fa-6122-e2e70803f037?comp=lease",
-      "RequestMethod": "PUT",
-      "RequestHeaders": {
-        "Authorization": "Sanitized",
-        "traceparent": "00-9f6a91b777551f4282a905710cd575ff-b2fb50806723aa4f-00",
-        "User-Agent": [
-          "azsdk-net-Storage.Blobs/12.4.0-dev.20200305.1",
-          "(.NET Core 4.6.28325.01; Microsoft Windows 10.0.18363 )"
-        ],
-        "x-ms-client-request-id": "aeea0380-3dd7-57ae-182a-e753a871cc4c",
-        "x-ms-date": "Thu, 05 Mar 2020 20:56:28 GMT",
-        "x-ms-lease-action": "renew",
-        "x-ms-lease-id": "ddcee6d0-484f-80f2-7b96-fa6758420593",
-        "x-ms-return-client-request-id": "true",
-        "x-ms-version": "2019-10-10"
-=======
       "RequestUri": "https://seanmcccanary.blob.core.windows.net/test-container-969d0967-e591-463b-d518-2fa58a3ac84b/test-blob-ca41d9c6-c0b5-68fa-6122-e2e70803f037?comp=lease",
       "RequestMethod": "PUT",
       "RequestHeaders": {
@@ -225,53 +122,26 @@
         "x-ms-lease-id": "ddcee6d0-484f-80f2-7b96-fa6758420593",
         "x-ms-return-client-request-id": "true",
         "x-ms-version": "2019-12-12"
->>>>>>> 32e373e2
       },
       "RequestBody": null,
       "StatusCode": 200,
       "ResponseHeaders": {
         "Content-Length": "0",
-<<<<<<< HEAD
-        "Date": "Thu, 05 Mar 2020 20:56:27 GMT",
-        "ETag": "\u00220x8D7C147ACCA0C3F\u0022",
-        "Last-Modified": "Thu, 05 Mar 2020 20:56:28 GMT",
-=======
         "Date": "Thu, 02 Apr 2020 23:42:47 GMT",
         "ETag": "\u00220x8D7D75F8C93CA01\u0022",
         "Last-Modified": "Thu, 02 Apr 2020 23:42:47 GMT",
->>>>>>> 32e373e2
         "Server": [
           "Windows-Azure-Blob/1.0",
           "Microsoft-HTTPAPI/2.0"
         ],
         "x-ms-client-request-id": "aeea0380-3dd7-57ae-182a-e753a871cc4c",
         "x-ms-lease-id": "ddcee6d0-484f-80f2-7b96-fa6758420593",
-<<<<<<< HEAD
-        "x-ms-request-id": "c8d6c6b3-701e-000c-5530-f30533000000",
-        "x-ms-version": "2019-10-10"
-=======
         "x-ms-request-id": "0eff7e9f-901e-003b-4048-090804000000",
         "x-ms-version": "2019-12-12"
->>>>>>> 32e373e2
       },
       "ResponseBody": []
     },
     {
-<<<<<<< HEAD
-      "RequestUri": "https://seanstagetest.blob.core.windows.net/test-container-969d0967-e591-463b-d518-2fa58a3ac84b?restype=container",
-      "RequestMethod": "DELETE",
-      "RequestHeaders": {
-        "Authorization": "Sanitized",
-        "traceparent": "00-98b27336f10d9b4d93e5643b7dbcea88-4d843d4231fb954f-00",
-        "User-Agent": [
-          "azsdk-net-Storage.Blobs/12.4.0-dev.20200305.1",
-          "(.NET Core 4.6.28325.01; Microsoft Windows 10.0.18363 )"
-        ],
-        "x-ms-client-request-id": "9b73a67a-ce95-78d0-3f27-ece2ec754610",
-        "x-ms-date": "Thu, 05 Mar 2020 20:56:28 GMT",
-        "x-ms-return-client-request-id": "true",
-        "x-ms-version": "2019-10-10"
-=======
       "RequestUri": "https://seanmcccanary.blob.core.windows.net/test-container-969d0967-e591-463b-d518-2fa58a3ac84b?restype=container",
       "RequestMethod": "DELETE",
       "RequestHeaders": {
@@ -285,39 +155,25 @@
         "x-ms-date": "Thu, 02 Apr 2020 23:42:48 GMT",
         "x-ms-return-client-request-id": "true",
         "x-ms-version": "2019-12-12"
->>>>>>> 32e373e2
       },
       "RequestBody": null,
       "StatusCode": 202,
       "ResponseHeaders": {
         "Content-Length": "0",
-<<<<<<< HEAD
-        "Date": "Thu, 05 Mar 2020 20:56:27 GMT",
-=======
         "Date": "Thu, 02 Apr 2020 23:42:47 GMT",
->>>>>>> 32e373e2
         "Server": [
           "Windows-Azure-Blob/1.0",
           "Microsoft-HTTPAPI/2.0"
         ],
         "x-ms-client-request-id": "9b73a67a-ce95-78d0-3f27-ece2ec754610",
-<<<<<<< HEAD
-        "x-ms-request-id": "c8d6c6b4-701e-000c-5630-f30533000000",
-        "x-ms-version": "2019-10-10"
-=======
         "x-ms-request-id": "0eff7ea0-901e-003b-4148-090804000000",
         "x-ms-version": "2019-12-12"
->>>>>>> 32e373e2
       },
       "ResponseBody": []
     }
   ],
   "Variables": {
     "RandomSeed": "1179283870",
-<<<<<<< HEAD
-    "Storage_TestConfigDefault": "ProductionTenant\nseanstagetest\nU2FuaXRpemVk\nhttps://seanstagetest.blob.core.windows.net\nhttp://seanstagetest.file.core.windows.net\nhttp://seanstagetest.queue.core.windows.net\nhttp://seanstagetest.table.core.windows.net\n\n\n\n\nhttp://seanstagetest-secondary.blob.core.windows.net\nhttp://seanstagetest-secondary.file.core.windows.net\nhttp://seanstagetest-secondary.queue.core.windows.net\nhttp://seanstagetest-secondary.table.core.windows.net\n\nSanitized\n\n\nCloud\nBlobEndpoint=https://seanstagetest.blob.core.windows.net/;QueueEndpoint=http://seanstagetest.queue.core.windows.net/;FileEndpoint=http://seanstagetest.file.core.windows.net/;BlobSecondaryEndpoint=http://seanstagetest-secondary.blob.core.windows.net/;QueueSecondaryEndpoint=http://seanstagetest-secondary.queue.core.windows.net/;FileSecondaryEndpoint=http://seanstagetest-secondary.file.core.windows.net/;AccountName=seanstagetest;AccountKey=Sanitized\nseanscope1"
-=======
     "Storage_TestConfigDefault": "ProductionTenant\nseanmcccanary\nU2FuaXRpemVk\nhttps://seanmcccanary.blob.core.windows.net\nhttps://seanmcccanary.file.core.windows.net\nhttps://seanmcccanary.queue.core.windows.net\nhttps://seanmcccanary.table.core.windows.net\n\n\n\n\nhttps://seanmcccanary-secondary.blob.core.windows.net\nhttps://seanmcccanary-secondary.file.core.windows.net\nhttps://seanmcccanary-secondary.queue.core.windows.net\nhttps://seanmcccanary-secondary.table.core.windows.net\n\nSanitized\n\n\nCloud\nBlobEndpoint=https://seanmcccanary.blob.core.windows.net/;QueueEndpoint=https://seanmcccanary.queue.core.windows.net/;FileEndpoint=https://seanmcccanary.file.core.windows.net/;BlobSecondaryEndpoint=https://seanmcccanary-secondary.blob.core.windows.net/;QueueSecondaryEndpoint=https://seanmcccanary-secondary.queue.core.windows.net/;FileSecondaryEndpoint=https://seanmcccanary-secondary.file.core.windows.net/;AccountName=seanmcccanary;AccountKey=Sanitized\nseanscope1"
->>>>>>> 32e373e2
   }
 }