--- conflicted
+++ resolved
@@ -1,22 +1,6 @@
 {
   "Entries": [
     {
-<<<<<<< HEAD
-      "RequestUri": "https://seanstagetest.blob.core.windows.net/test-container-ab3ddfda-42c5-b1d7-e4d8-9a9e7fe3843d?restype=container",
-      "RequestMethod": "PUT",
-      "RequestHeaders": {
-        "Authorization": "Sanitized",
-        "traceparent": "00-8f530ce364654840a15d4e5c65a5ac5c-8ebd4dd41df40b41-00",
-        "User-Agent": [
-          "azsdk-net-Storage.Blobs/12.4.0-dev.20200305.1",
-          "(.NET Core 4.6.28325.01; Microsoft Windows 10.0.18363 )"
-        ],
-        "x-ms-blob-public-access": "container",
-        "x-ms-client-request-id": "02e72125-5b67-5ab8-8fde-fa62785b36ac",
-        "x-ms-date": "Thu, 05 Mar 2020 21:06:11 GMT",
-        "x-ms-return-client-request-id": "true",
-        "x-ms-version": "2019-10-10"
-=======
       "RequestUri": "https://seanmcccanary.blob.core.windows.net/test-container-ab3ddfda-42c5-b1d7-e4d8-9a9e7fe3843d?restype=container",
       "RequestMethod": "PUT",
       "RequestHeaders": {
@@ -31,58 +15,30 @@
         "x-ms-date": "Thu, 02 Apr 2020 23:46:07 GMT",
         "x-ms-return-client-request-id": "true",
         "x-ms-version": "2019-12-12"
->>>>>>> 32e373e2
-      },
-      "RequestBody": null,
-      "StatusCode": 201,
-      "ResponseHeaders": {
-        "Content-Length": "0",
-<<<<<<< HEAD
-        "Date": "Thu, 05 Mar 2020 21:06:10 GMT",
-        "ETag": "\u00220x8D7C149085D976C\u0022",
-        "Last-Modified": "Thu, 05 Mar 2020 21:06:11 GMT",
-=======
+      },
+      "RequestBody": null,
+      "StatusCode": 201,
+      "ResponseHeaders": {
+        "Content-Length": "0",
         "Date": "Thu, 02 Apr 2020 23:46:06 GMT",
         "ETag": "\u00220x8D7D7600359E0B1\u0022",
         "Last-Modified": "Thu, 02 Apr 2020 23:46:06 GMT",
->>>>>>> 32e373e2
         "Server": [
           "Windows-Azure-Blob/1.0",
           "Microsoft-HTTPAPI/2.0"
         ],
         "x-ms-client-request-id": "02e72125-5b67-5ab8-8fde-fa62785b36ac",
-<<<<<<< HEAD
-        "x-ms-request-id": "42809e99-601e-003f-3131-f35a98000000",
-        "x-ms-version": "2019-10-10"
-=======
         "x-ms-request-id": "b428cf82-d01e-003a-6d48-0957d8000000",
         "x-ms-version": "2019-12-12"
->>>>>>> 32e373e2
-      },
-      "ResponseBody": []
-    },
-    {
-<<<<<<< HEAD
-      "RequestUri": "https://seanstagetest.blob.core.windows.net/test-container-ab3ddfda-42c5-b1d7-e4d8-9a9e7fe3843d/test-blob-01aebfb5-d03d-8460-c9d3-a7a218363cf9",
-=======
+      },
+      "ResponseBody": []
+    },
+    {
       "RequestUri": "https://seanmcccanary.blob.core.windows.net/test-container-ab3ddfda-42c5-b1d7-e4d8-9a9e7fe3843d/test-blob-01aebfb5-d03d-8460-c9d3-a7a218363cf9",
->>>>>>> 32e373e2
       "RequestMethod": "PUT",
       "RequestHeaders": {
         "Authorization": "Sanitized",
         "Content-Length": "1024",
-<<<<<<< HEAD
-        "traceparent": "00-faa3088c32267a4aabfe9540ec5b994b-e18e9a4be069354e-00",
-        "User-Agent": [
-          "azsdk-net-Storage.Blobs/12.4.0-dev.20200305.1",
-          "(.NET Core 4.6.28325.01; Microsoft Windows 10.0.18363 )"
-        ],
-        "x-ms-blob-type": "BlockBlob",
-        "x-ms-client-request-id": "36a7f801-210e-fd7c-e918-0981df9df5ae",
-        "x-ms-date": "Thu, 05 Mar 2020 21:06:11 GMT",
-        "x-ms-return-client-request-id": "true",
-        "x-ms-version": "2019-10-10"
-=======
         "traceparent": "00-7ad193a33698b24a816d2bfb728516ca-1d8ee2bd10faeb4b-00",
         "User-Agent": [
           "azsdk-net-Storage.Blobs/12.5.0-dev.20200402.1",
@@ -93,58 +49,28 @@
         "x-ms-date": "Thu, 02 Apr 2020 23:46:07 GMT",
         "x-ms-return-client-request-id": "true",
         "x-ms-version": "2019-12-12"
->>>>>>> 32e373e2
       },
       "RequestBody": "w394XfyB1qK/Z6fnWrPxqOx96rU8E95VwGI5k7MWQViiAZ/549iwNOkMQdUpeSoV4f62m0uGvK\u002BgI5yZSELuqSZORFgU\u002BMUTzLbMMNEJK0c3I7G1X6YMHETvWL87FuumHZev2jXRAek5o86VuYzdlvdVYSWQOUqAQScTJJ8F17bLJRM5WVESZiLIe7zXd2K4EcHI5bTGFeNNL5gNvdxJNMsYyZN5pD2mQ/sDyL2OqMnFWxPdPfEBBRAv7Cm4BKhFf0fwv63PP22EIaK5wk0lv4fOSGLIa/fZFsSDSbcT7T9SvUl2nekb9humWRtPSELCCS2i6bxGfBNPF6jpS/W1cTNjZgUEriGds1JGIhLbic2CwECKcASCC0A1J4VAMqol8Ofn7OI9vloLBTZqAFoBc43bZou1KwAv4FrEzoebXYCnIDIq9J3rRQHlfmvNFwvmNLP4ZcsfcMTnuAuHePDSb6e1wt8n13/w7yGJz62VYclO3prUo/e0iLBuQzyRY8wREw7DF1Qsvl0zCHWplaAXUVZCOZpW/cyvATouuZNDXoxVeLye0kl0IR89oZuCC/IQVvHmTioxuhVCExYa/gXJ8KnpVB3jeH4Mzhd7GVwxLfVHHWKiXRBhJL2nW78yWSMac7HxmbfVLd1y2X8TtqG4EeUh0uGiJ5OYhzBgOx2/2XTzYKWrP5M\u002Bcu\u002BEL4OQTm0b7krZEYdCeEwdWBGGdfHAswAKH1X8DdFS4mDxHfgPCDnCRE3S5sftsehYjeeCt/3\u002BxHyDhS4YH\u002BF4hy8mUFpUDlDYxDCk7cw4HW1so3/q0Cpj81l8jIIKqiVrWV\u002BXx2COBH\u002BWqfPMWdavSmjAq3thjrcFw10B2ILNzRoLOJNsoFYN3Z8AUyY2lpmCzEEZSv6pCsuokgMCjSz9yNvYwCFCQqkSs87cYDqQzi3EfgxAs4McYi7IxA5SClByA4tKXdV4QImXB5cwzKmQF8PVPg4gvBRYvF7yen6av6l9aV2vRXFXTD6CqKzs7JWEN6xLfMtCUkd28aF3hcYK/EfusmJM4dFRfvLQnRNobNDIbkLST0LdOxcWOFTQ4MZ3d6xk/jkyOFba\u002Bf7ZcbUzDoXRrheDOK0FEHdLNah9gZ4rWCVnA26WljXs91VEA8lh4irP/jKv9D/\u002BX\u002B3C5gKtXHdgrhiPzAsWOhfhl0BXwAyt6VN\u002BroJse2TlaKOB1K8zPpvd5FWx0hYfuMQazlz/pp/gFPyvL6308zK0qWRnlWZorVikety3/Bc8X/a\u002BUa0I5sEEoMCyhA/t6PAj/SiytyNdsSADWizCKRflcs\u002B3NqKEq8OiY/SmtilJt5Hsk//viqjSYKCMBIyUQXeozRFANbJOnlFlDw==",
       "StatusCode": 201,
       "ResponseHeaders": {
         "Content-Length": "0",
         "Content-MD5": "GKLLrL37crQv2SsVW0LR1g==",
-<<<<<<< HEAD
-        "Date": "Thu, 05 Mar 2020 21:06:10 GMT",
-        "ETag": "\u00220x8D7C149086AD88B\u0022",
-        "Last-Modified": "Thu, 05 Mar 2020 21:06:11 GMT",
-=======
         "Date": "Thu, 02 Apr 2020 23:46:06 GMT",
         "ETag": "\u00220x8D7D76003667DA6\u0022",
         "Last-Modified": "Thu, 02 Apr 2020 23:46:07 GMT",
->>>>>>> 32e373e2
         "Server": [
           "Windows-Azure-Blob/1.0",
           "Microsoft-HTTPAPI/2.0"
         ],
         "x-ms-client-request-id": "36a7f801-210e-fd7c-e918-0981df9df5ae",
         "x-ms-content-crc64": "f9plf\u002Bo47f8=",
-<<<<<<< HEAD
-        "x-ms-request-id": "42809e9c-601e-003f-3231-f35a98000000",
-        "x-ms-request-server-encrypted": "true",
-        "x-ms-version": "2019-10-10"
-=======
         "x-ms-request-id": "b428cf88-d01e-003a-7148-0957d8000000",
         "x-ms-request-server-encrypted": "true",
         "x-ms-version": "2019-12-12"
->>>>>>> 32e373e2
-      },
-      "ResponseBody": []
-    },
-    {
-<<<<<<< HEAD
-      "RequestUri": "https://seanstagetest.blob.core.windows.net/test-container-ab3ddfda-42c5-b1d7-e4d8-9a9e7fe3843d/test-blob-a3547a8a-a5a8-4a95-e9f9-6be290d72818",
-      "RequestMethod": "PUT",
-      "RequestHeaders": {
-        "Authorization": "Sanitized",
-        "traceparent": "00-11dff42a36b52d48961045cd940f36f3-12d614f772424e42-00",
-        "User-Agent": [
-          "azsdk-net-Storage.Blobs/12.4.0-dev.20200305.1",
-          "(.NET Core 4.6.28325.01; Microsoft Windows 10.0.18363 )"
-        ],
-        "x-ms-client-request-id": "6e6a699f-41d3-5c2c-625c-4d14b69a6d11",
-        "x-ms-copy-source": "https://seanstagetest.blob.core.windows.net/test-container-ab3ddfda-42c5-b1d7-e4d8-9a9e7fe3843d/test-blob-01aebfb5-d03d-8460-c9d3-a7a218363cf9",
-        "x-ms-date": "Thu, 05 Mar 2020 21:06:11 GMT",
-        "x-ms-return-client-request-id": "true",
-        "x-ms-source-if-modified-since": "Fri, 06 Mar 2020 21:06:11 GMT",
-        "x-ms-version": "2019-10-10"
-=======
+      },
+      "ResponseBody": []
+    },
+    {
       "RequestUri": "https://seanmcccanary.blob.core.windows.net/test-container-ab3ddfda-42c5-b1d7-e4d8-9a9e7fe3843d/test-blob-a3547a8a-a5a8-4a95-e9f9-6be290d72818",
       "RequestMethod": "PUT",
       "RequestHeaders": {
@@ -160,49 +86,19 @@
         "x-ms-return-client-request-id": "true",
         "x-ms-source-if-modified-since": "Fri, 03 Apr 2020 23:46:07 GMT",
         "x-ms-version": "2019-12-12"
->>>>>>> 32e373e2
       },
       "RequestBody": null,
       "StatusCode": 412,
       "ResponseHeaders": {
         "Content-Length": "265",
         "Content-Type": "application/xml",
-<<<<<<< HEAD
-        "Date": "Thu, 05 Mar 2020 21:06:10 GMT",
-=======
-        "Date": "Thu, 02 Apr 2020 23:46:06 GMT",
->>>>>>> 32e373e2
+        "Date": "Thu, 02 Apr 2020 23:46:06 GMT",
         "Server": [
           "Windows-Azure-Blob/1.0",
           "Microsoft-HTTPAPI/2.0"
         ],
         "x-ms-client-request-id": "6e6a699f-41d3-5c2c-625c-4d14b69a6d11",
         "x-ms-error-code": "SourceConditionNotMet",
-<<<<<<< HEAD
-        "x-ms-request-id": "42809e9d-601e-003f-3331-f35a98000000",
-        "x-ms-version": "2019-10-10"
-      },
-      "ResponseBody": [
-        "\uFEFF\u003C?xml version=\u00221.0\u0022 encoding=\u0022utf-8\u0022?\u003E\u003CError\u003E\u003CCode\u003ESourceConditionNotMet\u003C/Code\u003E\u003CMessage\u003EThe source condition specified using HTTP conditional header(s) is not met.\n",
-        "RequestId:42809e9d-601e-003f-3331-f35a98000000\n",
-        "Time:2020-03-05T21:06:11.5431342Z\u003C/Message\u003E\u003C/Error\u003E"
-      ]
-    },
-    {
-      "RequestUri": "https://seanstagetest.blob.core.windows.net/test-container-ab3ddfda-42c5-b1d7-e4d8-9a9e7fe3843d?restype=container",
-      "RequestMethod": "DELETE",
-      "RequestHeaders": {
-        "Authorization": "Sanitized",
-        "traceparent": "00-7912eaf9f35d7e4a8ef06fcff8bc8748-94f82aa5e8adb249-00",
-        "User-Agent": [
-          "azsdk-net-Storage.Blobs/12.4.0-dev.20200305.1",
-          "(.NET Core 4.6.28325.01; Microsoft Windows 10.0.18363 )"
-        ],
-        "x-ms-client-request-id": "2742323e-ba6c-0f45-b0f0-434de0ed7b17",
-        "x-ms-date": "Thu, 05 Mar 2020 21:06:11 GMT",
-        "x-ms-return-client-request-id": "true",
-        "x-ms-version": "2019-10-10"
-=======
         "x-ms-request-id": "b428cf8b-d01e-003a-7448-0957d8000000",
         "x-ms-version": "2019-12-12"
       },
@@ -226,49 +122,23 @@
         "x-ms-date": "Thu, 02 Apr 2020 23:46:08 GMT",
         "x-ms-return-client-request-id": "true",
         "x-ms-version": "2019-12-12"
->>>>>>> 32e373e2
       },
       "RequestBody": null,
       "StatusCode": 202,
       "ResponseHeaders": {
         "Content-Length": "0",
-<<<<<<< HEAD
-        "Date": "Thu, 05 Mar 2020 21:06:10 GMT",
-=======
-        "Date": "Thu, 02 Apr 2020 23:46:06 GMT",
->>>>>>> 32e373e2
+        "Date": "Thu, 02 Apr 2020 23:46:06 GMT",
         "Server": [
           "Windows-Azure-Blob/1.0",
           "Microsoft-HTTPAPI/2.0"
         ],
         "x-ms-client-request-id": "2742323e-ba6c-0f45-b0f0-434de0ed7b17",
-<<<<<<< HEAD
-        "x-ms-request-id": "42809e9e-601e-003f-3431-f35a98000000",
-        "x-ms-version": "2019-10-10"
-=======
         "x-ms-request-id": "b428cf90-d01e-003a-7948-0957d8000000",
         "x-ms-version": "2019-12-12"
->>>>>>> 32e373e2
-      },
-      "ResponseBody": []
-    },
-    {
-<<<<<<< HEAD
-      "RequestUri": "https://seanstagetest.blob.core.windows.net/test-container-c0ee004d-b8f0-50e7-640e-f5b0503dc8ac?restype=container",
-      "RequestMethod": "PUT",
-      "RequestHeaders": {
-        "Authorization": "Sanitized",
-        "traceparent": "00-19b66a6ed97af44789ec7eb68818502c-4dfc6ffb628fbc4f-00",
-        "User-Agent": [
-          "azsdk-net-Storage.Blobs/12.4.0-dev.20200305.1",
-          "(.NET Core 4.6.28325.01; Microsoft Windows 10.0.18363 )"
-        ],
-        "x-ms-blob-public-access": "container",
-        "x-ms-client-request-id": "93a1d8a6-d9c8-85d8-4bf1-c25ec594be72",
-        "x-ms-date": "Thu, 05 Mar 2020 21:06:11 GMT",
-        "x-ms-return-client-request-id": "true",
-        "x-ms-version": "2019-10-10"
-=======
+      },
+      "ResponseBody": []
+    },
+    {
       "RequestUri": "https://seanmcccanary.blob.core.windows.net/test-container-c0ee004d-b8f0-50e7-640e-f5b0503dc8ac?restype=container",
       "RequestMethod": "PUT",
       "RequestHeaders": {
@@ -283,58 +153,30 @@
         "x-ms-date": "Thu, 02 Apr 2020 23:46:08 GMT",
         "x-ms-return-client-request-id": "true",
         "x-ms-version": "2019-12-12"
->>>>>>> 32e373e2
-      },
-      "RequestBody": null,
-      "StatusCode": 201,
-      "ResponseHeaders": {
-        "Content-Length": "0",
-<<<<<<< HEAD
-        "Date": "Thu, 05 Mar 2020 21:06:11 GMT",
-        "ETag": "\u00220x8D7C14908BA99AA\u0022",
-        "Last-Modified": "Thu, 05 Mar 2020 21:06:11 GMT",
-=======
+      },
+      "RequestBody": null,
+      "StatusCode": 201,
+      "ResponseHeaders": {
+        "Content-Length": "0",
         "Date": "Thu, 02 Apr 2020 23:46:06 GMT",
         "ETag": "\u00220x8D7D76003B4E95D\u0022",
         "Last-Modified": "Thu, 02 Apr 2020 23:46:07 GMT",
->>>>>>> 32e373e2
         "Server": [
           "Windows-Azure-Blob/1.0",
           "Microsoft-HTTPAPI/2.0"
         ],
         "x-ms-client-request-id": "93a1d8a6-d9c8-85d8-4bf1-c25ec594be72",
-<<<<<<< HEAD
-        "x-ms-request-id": "69f85d6a-701e-0033-4d31-f3cd90000000",
-        "x-ms-version": "2019-10-10"
-=======
         "x-ms-request-id": "3adf3c06-501e-0034-2a48-097e68000000",
         "x-ms-version": "2019-12-12"
->>>>>>> 32e373e2
-      },
-      "ResponseBody": []
-    },
-    {
-<<<<<<< HEAD
-      "RequestUri": "https://seanstagetest.blob.core.windows.net/test-container-c0ee004d-b8f0-50e7-640e-f5b0503dc8ac/test-blob-5b8a9628-f717-07bf-5bb9-15ce668643ac",
-=======
+      },
+      "ResponseBody": []
+    },
+    {
       "RequestUri": "https://seanmcccanary.blob.core.windows.net/test-container-c0ee004d-b8f0-50e7-640e-f5b0503dc8ac/test-blob-5b8a9628-f717-07bf-5bb9-15ce668643ac",
->>>>>>> 32e373e2
       "RequestMethod": "PUT",
       "RequestHeaders": {
         "Authorization": "Sanitized",
         "Content-Length": "1024",
-<<<<<<< HEAD
-        "traceparent": "00-a418075f57de634b886cc96844bc146a-d974288fbe19cd43-00",
-        "User-Agent": [
-          "azsdk-net-Storage.Blobs/12.4.0-dev.20200305.1",
-          "(.NET Core 4.6.28325.01; Microsoft Windows 10.0.18363 )"
-        ],
-        "x-ms-blob-type": "BlockBlob",
-        "x-ms-client-request-id": "04c9d535-49cf-d3db-777d-cf7d86ffeec4",
-        "x-ms-date": "Thu, 05 Mar 2020 21:06:12 GMT",
-        "x-ms-return-client-request-id": "true",
-        "x-ms-version": "2019-10-10"
-=======
         "traceparent": "00-38c91f860a46184f9f67cb01b86120ec-996054f4f8d4d448-00",
         "User-Agent": [
           "azsdk-net-Storage.Blobs/12.5.0-dev.20200402.1",
@@ -345,58 +187,28 @@
         "x-ms-date": "Thu, 02 Apr 2020 23:46:08 GMT",
         "x-ms-return-client-request-id": "true",
         "x-ms-version": "2019-12-12"
->>>>>>> 32e373e2
       },
       "RequestBody": "kmkKd5w15OmsUDhmg0ZwFmPfOHUtIHSuGZo3DsQKH8SuFctcikbW8rKgrse/WYMVSf9qhk7Of3L1W14C/dUlojB0uG56FIsdCUXCjHGs78AWIcXFn5h235ZZZy7n0/TdewuWS6EVmzVzTXwIC/IASGye69wPXwKY/tjYIaxdNTVQ5RBlFqQeAYaQUVIcbdSjWB7BSegYzRsJ/k3IPXqIFRdGtybhmzHIf\u002BlVfw6vfJADNMmOm\u002BxNOBf1XBdXVsQMCDw71bWuwbzt\u002Bcn\u002Bwk4NWYK8xAix\u002Bnor\u002BX8O7D8ZcCklSXfRdKbaVXMMoKEiTnXJ5wKVmpG7Ww3CD9s2n9R904ig2HnWO\u002BTb4W6VpFnYCaoKRQU8hNaXau5pD2TKpLafjs0YgXX88qseurgiJra06QYxLFrOQU6yCG6KbSyAED249haLv4c1DVJaHsoddEQ4tCVdmXhb0Ex/ZngHcYV/nal7aTCfKSp//B4IdCOElZQqUrgGInfFXSXJDFkOLZzN24AgogoUmIv73p1ZU1sp\u002BtDk3R/MeHsytQwK1hzRcM6BO5mjY/OJFrktC0PZawnJnxGIKVB8AGIF7uz\u002BCcFuKW3P2BjChpbdW8dln203WEkCQDYKSEd9BTo2nnUGiwz3vuHWCpPxBxl7q86JF2H1zZWi\u002B8iLY\u002BAmUdLdi\u002Bgh1tC6beCLYU62ETkdj5148\u002B7YQdDfY5BDbFoBr7jAE3sxWtT\u002Bz6mAamtG7OmPbtRDrV7kBEoXQXI/dwGFibGW9f2\u002B6zXIeiREV9dkmXemtP6GvgFa2w4wGRlhvlen\u002B\u002BC5sPbr0IKeejI5n6xzs6j7mcMC/8uwPBnujtIcZ7zMnFz3quiBuuN750TPIDxhvWZxZiSUpfsUCXTc/EKwghN2bAJQfAi/et7fhxeH4BvdjdBrqwCXOPdh4qB0pL2gy2QxWLQ5EUBdsexGtB7jjClY/29xRNcS3jQK7plnS9YgP7uzVodnpHuQDvkUUYPZfVV3G6VOLoeMHnqALiKm9mUWJXViMDah8Vr04Tbe/oywMHFE8DAw0hAzJjgN53VY6ReT/SwOd00f1ilKWk1Rrh/tz/2xYgU15VJkLgr\u002Bkwnlm/geSgBgorkkJBkG5njD4ncYHxd4p4YSXhjZqUhDIUIfZL5UMmQfjS1DjT3sLv7aoUuS5XTybfNxDOzoh/lx4QPX5oK5brAT\u002BZHqNBpIJi8Z/gf8sDvOLffK4yZ4NgYz0qs6FEh8ITKbf\u002BziBzjZKOa8zojxdDDHCbmK7ouJmsKLt2FuDhHnnd3VYTFP6ya\u002B8bpAu2h9QV57cguO8jKmEuQpV1DXaxrV1TGrHBP/eB2Sy/3RSd9aDXUD85wFWKurLk5MJQ==",
       "StatusCode": 201,
       "ResponseHeaders": {
         "Content-Length": "0",
         "Content-MD5": "LqB\u002B8Vx5eb5Lkld8bGZ1ww==",
-<<<<<<< HEAD
-        "Date": "Thu, 05 Mar 2020 21:06:11 GMT",
-        "ETag": "\u00220x8D7C14908C888C2\u0022",
-        "Last-Modified": "Thu, 05 Mar 2020 21:06:12 GMT",
-=======
         "Date": "Thu, 02 Apr 2020 23:46:06 GMT",
         "ETag": "\u00220x8D7D76003C1A670\u0022",
         "Last-Modified": "Thu, 02 Apr 2020 23:46:07 GMT",
->>>>>>> 32e373e2
         "Server": [
           "Windows-Azure-Blob/1.0",
           "Microsoft-HTTPAPI/2.0"
         ],
         "x-ms-client-request-id": "04c9d535-49cf-d3db-777d-cf7d86ffeec4",
         "x-ms-content-crc64": "8N68mwR0Ahs=",
-<<<<<<< HEAD
-        "x-ms-request-id": "69f85d6d-701e-0033-4e31-f3cd90000000",
-        "x-ms-request-server-encrypted": "true",
-        "x-ms-version": "2019-10-10"
-=======
         "x-ms-request-id": "3adf3c0a-501e-0034-2c48-097e68000000",
         "x-ms-request-server-encrypted": "true",
         "x-ms-version": "2019-12-12"
->>>>>>> 32e373e2
-      },
-      "ResponseBody": []
-    },
-    {
-<<<<<<< HEAD
-      "RequestUri": "https://seanstagetest.blob.core.windows.net/test-container-c0ee004d-b8f0-50e7-640e-f5b0503dc8ac/test-blob-bc8953b2-76e3-dd31-fa23-3a4fb877a317",
-      "RequestMethod": "PUT",
-      "RequestHeaders": {
-        "Authorization": "Sanitized",
-        "traceparent": "00-219002c298b36e4fb76b89bec23a40b7-31778e0a3dc7c24d-00",
-        "User-Agent": [
-          "azsdk-net-Storage.Blobs/12.4.0-dev.20200305.1",
-          "(.NET Core 4.6.28325.01; Microsoft Windows 10.0.18363 )"
-        ],
-        "x-ms-client-request-id": "a5c98636-3f64-be42-a4eb-0aab0e8b1b00",
-        "x-ms-copy-source": "https://seanstagetest.blob.core.windows.net/test-container-c0ee004d-b8f0-50e7-640e-f5b0503dc8ac/test-blob-5b8a9628-f717-07bf-5bb9-15ce668643ac",
-        "x-ms-date": "Thu, 05 Mar 2020 21:06:12 GMT",
-        "x-ms-return-client-request-id": "true",
-        "x-ms-source-if-unmodified-since": "Wed, 04 Mar 2020 21:06:11 GMT",
-        "x-ms-version": "2019-10-10"
-=======
+      },
+      "ResponseBody": []
+    },
+    {
       "RequestUri": "https://seanmcccanary.blob.core.windows.net/test-container-c0ee004d-b8f0-50e7-640e-f5b0503dc8ac/test-blob-bc8953b2-76e3-dd31-fa23-3a4fb877a317",
       "RequestMethod": "PUT",
       "RequestHeaders": {
@@ -412,49 +224,19 @@
         "x-ms-return-client-request-id": "true",
         "x-ms-source-if-unmodified-since": "Wed, 01 Apr 2020 23:46:07 GMT",
         "x-ms-version": "2019-12-12"
->>>>>>> 32e373e2
       },
       "RequestBody": null,
       "StatusCode": 412,
       "ResponseHeaders": {
         "Content-Length": "265",
         "Content-Type": "application/xml",
-<<<<<<< HEAD
-        "Date": "Thu, 05 Mar 2020 21:06:12 GMT",
-=======
-        "Date": "Thu, 02 Apr 2020 23:46:06 GMT",
->>>>>>> 32e373e2
+        "Date": "Thu, 02 Apr 2020 23:46:06 GMT",
         "Server": [
           "Windows-Azure-Blob/1.0",
           "Microsoft-HTTPAPI/2.0"
         ],
         "x-ms-client-request-id": "a5c98636-3f64-be42-a4eb-0aab0e8b1b00",
         "x-ms-error-code": "SourceConditionNotMet",
-<<<<<<< HEAD
-        "x-ms-request-id": "69f85d6e-701e-0033-4f31-f3cd90000000",
-        "x-ms-version": "2019-10-10"
-      },
-      "ResponseBody": [
-        "\uFEFF\u003C?xml version=\u00221.0\u0022 encoding=\u0022utf-8\u0022?\u003E\u003CError\u003E\u003CCode\u003ESourceConditionNotMet\u003C/Code\u003E\u003CMessage\u003EThe source condition specified using HTTP conditional header(s) is not met.\n",
-        "RequestId:69f85d6e-701e-0033-4f31-f3cd90000000\n",
-        "Time:2020-03-05T21:06:12.2134847Z\u003C/Message\u003E\u003C/Error\u003E"
-      ]
-    },
-    {
-      "RequestUri": "https://seanstagetest.blob.core.windows.net/test-container-c0ee004d-b8f0-50e7-640e-f5b0503dc8ac?restype=container",
-      "RequestMethod": "DELETE",
-      "RequestHeaders": {
-        "Authorization": "Sanitized",
-        "traceparent": "00-13b81a1e3c2dcd4385cb7e2590498007-f881104e0f5d5f47-00",
-        "User-Agent": [
-          "azsdk-net-Storage.Blobs/12.4.0-dev.20200305.1",
-          "(.NET Core 4.6.28325.01; Microsoft Windows 10.0.18363 )"
-        ],
-        "x-ms-client-request-id": "31196872-fdad-1cb2-41b6-b49a3da93b70",
-        "x-ms-date": "Thu, 05 Mar 2020 21:06:12 GMT",
-        "x-ms-return-client-request-id": "true",
-        "x-ms-version": "2019-10-10"
-=======
         "x-ms-request-id": "3adf3c0c-501e-0034-2e48-097e68000000",
         "x-ms-version": "2019-12-12"
       },
@@ -478,49 +260,23 @@
         "x-ms-date": "Thu, 02 Apr 2020 23:46:08 GMT",
         "x-ms-return-client-request-id": "true",
         "x-ms-version": "2019-12-12"
->>>>>>> 32e373e2
       },
       "RequestBody": null,
       "StatusCode": 202,
       "ResponseHeaders": {
         "Content-Length": "0",
-<<<<<<< HEAD
-        "Date": "Thu, 05 Mar 2020 21:06:12 GMT",
-=======
-        "Date": "Thu, 02 Apr 2020 23:46:06 GMT",
->>>>>>> 32e373e2
+        "Date": "Thu, 02 Apr 2020 23:46:06 GMT",
         "Server": [
           "Windows-Azure-Blob/1.0",
           "Microsoft-HTTPAPI/2.0"
         ],
         "x-ms-client-request-id": "31196872-fdad-1cb2-41b6-b49a3da93b70",
-<<<<<<< HEAD
-        "x-ms-request-id": "69f85d71-701e-0033-5131-f3cd90000000",
-        "x-ms-version": "2019-10-10"
-=======
         "x-ms-request-id": "3adf3c16-501e-0034-3548-097e68000000",
         "x-ms-version": "2019-12-12"
->>>>>>> 32e373e2
-      },
-      "ResponseBody": []
-    },
-    {
-<<<<<<< HEAD
-      "RequestUri": "https://seanstagetest.blob.core.windows.net/test-container-e2470ef8-af46-a148-485f-a7247e735695?restype=container",
-      "RequestMethod": "PUT",
-      "RequestHeaders": {
-        "Authorization": "Sanitized",
-        "traceparent": "00-001593c0186daf409ba37db898a1b45e-bdb7a298b7f20b43-00",
-        "User-Agent": [
-          "azsdk-net-Storage.Blobs/12.4.0-dev.20200305.1",
-          "(.NET Core 4.6.28325.01; Microsoft Windows 10.0.18363 )"
-        ],
-        "x-ms-blob-public-access": "container",
-        "x-ms-client-request-id": "59d65004-60c6-c34c-1f78-e94e558e9dce",
-        "x-ms-date": "Thu, 05 Mar 2020 21:06:12 GMT",
-        "x-ms-return-client-request-id": "true",
-        "x-ms-version": "2019-10-10"
-=======
+      },
+      "ResponseBody": []
+    },
+    {
       "RequestUri": "https://seanmcccanary.blob.core.windows.net/test-container-e2470ef8-af46-a148-485f-a7247e735695?restype=container",
       "RequestMethod": "PUT",
       "RequestHeaders": {
@@ -535,120 +291,62 @@
         "x-ms-date": "Thu, 02 Apr 2020 23:46:08 GMT",
         "x-ms-return-client-request-id": "true",
         "x-ms-version": "2019-12-12"
->>>>>>> 32e373e2
-      },
-      "RequestBody": null,
-      "StatusCode": 201,
-      "ResponseHeaders": {
-        "Content-Length": "0",
-<<<<<<< HEAD
-        "Date": "Thu, 05 Mar 2020 21:06:12 GMT",
-        "ETag": "\u00220x8D7C149091E07D2\u0022",
-        "Last-Modified": "Thu, 05 Mar 2020 21:06:12 GMT",
-=======
+      },
+      "RequestBody": null,
+      "StatusCode": 201,
+      "ResponseHeaders": {
+        "Content-Length": "0",
         "Date": "Thu, 02 Apr 2020 23:46:07 GMT",
         "ETag": "\u00220x8D7D760040C592E\u0022",
         "Last-Modified": "Thu, 02 Apr 2020 23:46:08 GMT",
->>>>>>> 32e373e2
         "Server": [
           "Windows-Azure-Blob/1.0",
           "Microsoft-HTTPAPI/2.0"
         ],
         "x-ms-client-request-id": "59d65004-60c6-c34c-1f78-e94e558e9dce",
-<<<<<<< HEAD
-        "x-ms-request-id": "ee9299ca-101e-0047-0d31-f3f960000000",
-        "x-ms-version": "2019-10-10"
-=======
         "x-ms-request-id": "bca9703c-501e-001b-4e48-0973a3000000",
         "x-ms-version": "2019-12-12"
->>>>>>> 32e373e2
-      },
-      "ResponseBody": []
-    },
-    {
-<<<<<<< HEAD
-      "RequestUri": "https://seanstagetest.blob.core.windows.net/test-container-e2470ef8-af46-a148-485f-a7247e735695/test-blob-c5f21f5f-9470-0efe-bb6a-dc40ef74c0a4",
-=======
+      },
+      "ResponseBody": []
+    },
+    {
       "RequestUri": "https://seanmcccanary.blob.core.windows.net/test-container-e2470ef8-af46-a148-485f-a7247e735695/test-blob-c5f21f5f-9470-0efe-bb6a-dc40ef74c0a4",
->>>>>>> 32e373e2
       "RequestMethod": "PUT",
       "RequestHeaders": {
         "Authorization": "Sanitized",
         "Content-Length": "1024",
-<<<<<<< HEAD
-        "traceparent": "00-df233aadb4bbe04f8241b82d52b126a8-30eb92faebcda042-00",
-        "User-Agent": [
-          "azsdk-net-Storage.Blobs/12.4.0-dev.20200305.1",
-          "(.NET Core 4.6.28325.01; Microsoft Windows 10.0.18363 )"
+        "traceparent": "00-78876fbe35c6f441b4c1316c2c0d9237-488d80818d251b40-00",
+        "User-Agent": [
+          "azsdk-net-Storage.Blobs/12.5.0-dev.20200402.1",
+          "(.NET Core 4.6.28325.01; Microsoft Windows 10.0.18362 )"
         ],
         "x-ms-blob-type": "BlockBlob",
         "x-ms-client-request-id": "c08e59ca-cef4-cfe9-94bb-eeb59d82106f",
-        "x-ms-date": "Thu, 05 Mar 2020 21:06:12 GMT",
-        "x-ms-return-client-request-id": "true",
-        "x-ms-version": "2019-10-10"
-=======
-        "traceparent": "00-78876fbe35c6f441b4c1316c2c0d9237-488d80818d251b40-00",
-        "User-Agent": [
-          "azsdk-net-Storage.Blobs/12.5.0-dev.20200402.1",
-          "(.NET Core 4.6.28325.01; Microsoft Windows 10.0.18362 )"
-        ],
-        "x-ms-blob-type": "BlockBlob",
-        "x-ms-client-request-id": "c08e59ca-cef4-cfe9-94bb-eeb59d82106f",
-        "x-ms-date": "Thu, 02 Apr 2020 23:46:09 GMT",
-        "x-ms-return-client-request-id": "true",
-        "x-ms-version": "2019-12-12"
->>>>>>> 32e373e2
+        "x-ms-date": "Thu, 02 Apr 2020 23:46:09 GMT",
+        "x-ms-return-client-request-id": "true",
+        "x-ms-version": "2019-12-12"
       },
       "RequestBody": "MlMfLZz9zkgrdYf5AQOHd2fwc8GxZuNwUsieW4ML06q3RBwCb28yYlCpmfsMBA2442XY/wD\u002B88twrtvUXnLEIKLcQbznhQf4vhBwB83oY0265ngeMtSquVFQksCUXQPd5XhYMMJR0F1d4EDwjev\u002Bh0qNGnj6pu7NMohrlvNHZGEMkyJUjzOLaRUbwFGTuStlUgp1BkOK4z6Jiv455TpqFnzf4/rJqfgXArFj3uadOnhdBUPo0V0dga/jygQ1UYPbsKnUtNYwnKgSXgSSJwRY7FCF3OD2gUUfwWFK5d/z4bEtiC48yIaiLGib1nJYi1qri96zr3Si5S9ktfJ05bbJHnxTZJ/WGyTK4693W6rTxzUHn1oBPzI8i6P\u002B2BKTLUex0bf1BCe71HC56cvFKoqEke68bUZcyN9KF9j72EIRNrZoxYny3cIOS8vpR1VmdmAZeUck1r8AVQnYq\u002B1Ov/wuqLIVXWUAkbMsriF7coGJ46B44l767F/2Z3CAGjHUv4zOu56jUBn7GOeU\u002BCidheKHT8dM1t2eM7tTH/X0f3eCV\u002B6VrLfi5pOGfcl2ZvQ3WOKO\u002BMpqiOmvMIfiTzEkBphwEqE5CNgrpWk0xVkTKM3HHMYTZoetF88F5nwv/5ZhYnYxBlRT/VAJY1NgNcKPmwi5GzNrEKARwvrSMyFc\u002B6XT02Lj4iF5dB51CgMzTOIMdkt0deRi9lLWH0NZgckvrGeujWJfrLnmQKcV9Qac3XUXxb3W6IXAcN0QDMLeH/NURl2bhb\u002BArcmRjTU9TQBLOUHNQbsMWcTh7RyFTp/3CCC0wK\u002BpAFe2lxfzRFpQgyPcxdOAEN03SO2YuZii\u002Bl4qmoUUiY1RoTjqF6qkGBRpkWn5qIjMdvhCfXfBEEa/E5y4yarVO/qWiiOalvgzki/YLigvqVHVXSON0gwVj5DxKgQN609plFVvYx5lMt//DupI6OIekGlL4muGR2jugPqTqGvzJqfgb5nSwEYzcCtDjcQizaeu05qbwgjj40zsgOIj0ol0C\u002BdCaHlIS88iF3JAQrmkzLNT5NTRWGSe/ItM5j9kEJ6iz4Lc32UtZojKeKqWo6GTR7Quz\u002B20o7KDpGvu\u002B2WQvgbTnnI3yOxOJn5MBuC5CFnquZ6KNkCx7SzPWTv5P2ojObmkwwUuW3/H36lvaJzRyZsSA0HGBojGIrBGaG\u002BxVeYUKcwmFUVTvF4ewlaWQYWP/Y\u002Bf5zsoXDMx3qBU5/MQForCWj7Qq7NWvkfjqEMxL\u002BArtmrfEm2r68yY9Tek/9RrDqzM1OdGv1LbSCjzRbPvAK7AKTGIMAMcF29yN7V8sr9zd5mXZVr55PcYA8pFt6UYqfWI49Wj492or7x31IecXw==",
       "StatusCode": 201,
       "ResponseHeaders": {
         "Content-Length": "0",
         "Content-MD5": "XMls3jBNaAR0tyWADPvtgA==",
-<<<<<<< HEAD
-        "Date": "Thu, 05 Mar 2020 21:06:12 GMT",
-        "ETag": "\u00220x8D7C149092A0958\u0022",
-        "Last-Modified": "Thu, 05 Mar 2020 21:06:12 GMT",
-=======
         "Date": "Thu, 02 Apr 2020 23:46:07 GMT",
         "ETag": "\u00220x8D7D7600418FDFA\u0022",
         "Last-Modified": "Thu, 02 Apr 2020 23:46:08 GMT",
->>>>>>> 32e373e2
         "Server": [
           "Windows-Azure-Blob/1.0",
           "Microsoft-HTTPAPI/2.0"
         ],
         "x-ms-client-request-id": "c08e59ca-cef4-cfe9-94bb-eeb59d82106f",
         "x-ms-content-crc64": "T44fSoFdNNU=",
-<<<<<<< HEAD
-        "x-ms-request-id": "ee9299ce-101e-0047-0f31-f3f960000000",
-        "x-ms-request-server-encrypted": "true",
-        "x-ms-version": "2019-10-10"
-=======
         "x-ms-request-id": "bca97044-501e-001b-5348-0973a3000000",
         "x-ms-request-server-encrypted": "true",
         "x-ms-version": "2019-12-12"
->>>>>>> 32e373e2
-      },
-      "ResponseBody": []
-    },
-    {
-<<<<<<< HEAD
-      "RequestUri": "https://seanstagetest.blob.core.windows.net/test-container-e2470ef8-af46-a148-485f-a7247e735695/test-blob-dc34a47b-d736-51fe-5a34-1c916972b16f",
-      "RequestMethod": "PUT",
-      "RequestHeaders": {
-        "Authorization": "Sanitized",
-        "traceparent": "00-c40b1ae518768349b9bb674506db3a87-7582a1f5e5cdb64e-00",
-        "User-Agent": [
-          "azsdk-net-Storage.Blobs/12.4.0-dev.20200305.1",
-          "(.NET Core 4.6.28325.01; Microsoft Windows 10.0.18363 )"
-        ],
-        "x-ms-client-request-id": "88f4ca33-fa05-f228-5a3d-65bfb1586621",
-        "x-ms-copy-source": "https://seanstagetest.blob.core.windows.net/test-container-e2470ef8-af46-a148-485f-a7247e735695/test-blob-c5f21f5f-9470-0efe-bb6a-dc40ef74c0a4",
-        "x-ms-date": "Thu, 05 Mar 2020 21:06:12 GMT",
-        "x-ms-return-client-request-id": "true",
-        "x-ms-source-if-match": "\u0022garbage\u0022",
-        "x-ms-version": "2019-10-10"
-=======
+      },
+      "ResponseBody": []
+    },
+    {
       "RequestUri": "https://seanmcccanary.blob.core.windows.net/test-container-e2470ef8-af46-a148-485f-a7247e735695/test-blob-dc34a47b-d736-51fe-5a34-1c916972b16f",
       "RequestMethod": "PUT",
       "RequestHeaders": {
@@ -664,49 +362,19 @@
         "x-ms-return-client-request-id": "true",
         "x-ms-source-if-match": "\u0022garbage\u0022",
         "x-ms-version": "2019-12-12"
->>>>>>> 32e373e2
       },
       "RequestBody": null,
       "StatusCode": 412,
       "ResponseHeaders": {
         "Content-Length": "265",
         "Content-Type": "application/xml",
-<<<<<<< HEAD
-        "Date": "Thu, 05 Mar 2020 21:06:12 GMT",
-=======
         "Date": "Thu, 02 Apr 2020 23:46:08 GMT",
->>>>>>> 32e373e2
         "Server": [
           "Windows-Azure-Blob/1.0",
           "Microsoft-HTTPAPI/2.0"
         ],
         "x-ms-client-request-id": "88f4ca33-fa05-f228-5a3d-65bfb1586621",
         "x-ms-error-code": "SourceConditionNotMet",
-<<<<<<< HEAD
-        "x-ms-request-id": "ee9299d0-101e-0047-1131-f3f960000000",
-        "x-ms-version": "2019-10-10"
-      },
-      "ResponseBody": [
-        "\uFEFF\u003C?xml version=\u00221.0\u0022 encoding=\u0022utf-8\u0022?\u003E\u003CError\u003E\u003CCode\u003ESourceConditionNotMet\u003C/Code\u003E\u003CMessage\u003EThe source condition specified using HTTP conditional header(s) is not met.\n",
-        "RequestId:ee9299d0-101e-0047-1131-f3f960000000\n",
-        "Time:2020-03-05T21:06:12.7730928Z\u003C/Message\u003E\u003C/Error\u003E"
-      ]
-    },
-    {
-      "RequestUri": "https://seanstagetest.blob.core.windows.net/test-container-e2470ef8-af46-a148-485f-a7247e735695?restype=container",
-      "RequestMethod": "DELETE",
-      "RequestHeaders": {
-        "Authorization": "Sanitized",
-        "traceparent": "00-e6f78c369dbe6e458e2db3057ab6db40-32e00bd46f19c142-00",
-        "User-Agent": [
-          "azsdk-net-Storage.Blobs/12.4.0-dev.20200305.1",
-          "(.NET Core 4.6.28325.01; Microsoft Windows 10.0.18363 )"
-        ],
-        "x-ms-client-request-id": "9e5dd87e-287e-de6a-34ba-20bc76ab1527",
-        "x-ms-date": "Thu, 05 Mar 2020 21:06:12 GMT",
-        "x-ms-return-client-request-id": "true",
-        "x-ms-version": "2019-10-10"
-=======
         "x-ms-request-id": "bca9704b-501e-001b-5848-0973a3000000",
         "x-ms-version": "2019-12-12"
       },
@@ -730,175 +398,93 @@
         "x-ms-date": "Thu, 02 Apr 2020 23:46:09 GMT",
         "x-ms-return-client-request-id": "true",
         "x-ms-version": "2019-12-12"
->>>>>>> 32e373e2
       },
       "RequestBody": null,
       "StatusCode": 202,
       "ResponseHeaders": {
         "Content-Length": "0",
-<<<<<<< HEAD
-        "Date": "Thu, 05 Mar 2020 21:06:12 GMT",
-=======
         "Date": "Thu, 02 Apr 2020 23:46:08 GMT",
->>>>>>> 32e373e2
         "Server": [
           "Windows-Azure-Blob/1.0",
           "Microsoft-HTTPAPI/2.0"
         ],
         "x-ms-client-request-id": "9e5dd87e-287e-de6a-34ba-20bc76ab1527",
-<<<<<<< HEAD
-        "x-ms-request-id": "ee9299d2-101e-0047-1331-f3f960000000",
-        "x-ms-version": "2019-10-10"
-=======
         "x-ms-request-id": "bca9704f-501e-001b-5c48-0973a3000000",
         "x-ms-version": "2019-12-12"
->>>>>>> 32e373e2
-      },
-      "ResponseBody": []
-    },
-    {
-<<<<<<< HEAD
-      "RequestUri": "https://seanstagetest.blob.core.windows.net/test-container-ea53174a-7508-9e6f-5455-4f989da254ba?restype=container",
-      "RequestMethod": "PUT",
-      "RequestHeaders": {
-        "Authorization": "Sanitized",
-        "traceparent": "00-bbb7f179961f984680b8855dbd221eff-02893cf46dd3714d-00",
-        "User-Agent": [
-          "azsdk-net-Storage.Blobs/12.4.0-dev.20200305.1",
-          "(.NET Core 4.6.28325.01; Microsoft Windows 10.0.18363 )"
+      },
+      "ResponseBody": []
+    },
+    {
+      "RequestUri": "https://seanmcccanary.blob.core.windows.net/test-container-ea53174a-7508-9e6f-5455-4f989da254ba?restype=container",
+      "RequestMethod": "PUT",
+      "RequestHeaders": {
+        "Authorization": "Sanitized",
+        "traceparent": "00-b5f5e7a43bfe4546b579814f5e94b166-b299bc5996cb6542-00",
+        "User-Agent": [
+          "azsdk-net-Storage.Blobs/12.5.0-dev.20200402.1",
+          "(.NET Core 4.6.28325.01; Microsoft Windows 10.0.18362 )"
         ],
         "x-ms-blob-public-access": "container",
         "x-ms-client-request-id": "863b3557-fc4c-086c-68bf-4a28d9d24091",
-        "x-ms-date": "Thu, 05 Mar 2020 21:06:12 GMT",
-        "x-ms-return-client-request-id": "true",
-        "x-ms-version": "2019-10-10"
-=======
-      "RequestUri": "https://seanmcccanary.blob.core.windows.net/test-container-ea53174a-7508-9e6f-5455-4f989da254ba?restype=container",
-      "RequestMethod": "PUT",
-      "RequestHeaders": {
-        "Authorization": "Sanitized",
-        "traceparent": "00-b5f5e7a43bfe4546b579814f5e94b166-b299bc5996cb6542-00",
-        "User-Agent": [
-          "azsdk-net-Storage.Blobs/12.5.0-dev.20200402.1",
-          "(.NET Core 4.6.28325.01; Microsoft Windows 10.0.18362 )"
-        ],
-        "x-ms-blob-public-access": "container",
-        "x-ms-client-request-id": "863b3557-fc4c-086c-68bf-4a28d9d24091",
-        "x-ms-date": "Thu, 02 Apr 2020 23:46:09 GMT",
-        "x-ms-return-client-request-id": "true",
-        "x-ms-version": "2019-12-12"
->>>>>>> 32e373e2
-      },
-      "RequestBody": null,
-      "StatusCode": 201,
-      "ResponseHeaders": {
-        "Content-Length": "0",
-<<<<<<< HEAD
-        "Date": "Thu, 05 Mar 2020 21:06:12 GMT",
-        "ETag": "\u00220x8D7C14909746E4E\u0022",
-        "Last-Modified": "Thu, 05 Mar 2020 21:06:13 GMT",
-=======
+        "x-ms-date": "Thu, 02 Apr 2020 23:46:09 GMT",
+        "x-ms-return-client-request-id": "true",
+        "x-ms-version": "2019-12-12"
+      },
+      "RequestBody": null,
+      "StatusCode": 201,
+      "ResponseHeaders": {
+        "Content-Length": "0",
         "Date": "Thu, 02 Apr 2020 23:46:08 GMT",
         "ETag": "\u00220x8D7D7600465602D\u0022",
         "Last-Modified": "Thu, 02 Apr 2020 23:46:08 GMT",
->>>>>>> 32e373e2
         "Server": [
           "Windows-Azure-Blob/1.0",
           "Microsoft-HTTPAPI/2.0"
         ],
         "x-ms-client-request-id": "863b3557-fc4c-086c-68bf-4a28d9d24091",
-<<<<<<< HEAD
-        "x-ms-request-id": "f7baca79-001e-0029-3431-f3ac4f000000",
-        "x-ms-version": "2019-10-10"
-=======
         "x-ms-request-id": "6fd125c3-d01e-002a-3848-0992b0000000",
         "x-ms-version": "2019-12-12"
->>>>>>> 32e373e2
-      },
-      "ResponseBody": []
-    },
-    {
-<<<<<<< HEAD
-      "RequestUri": "https://seanstagetest.blob.core.windows.net/test-container-ea53174a-7508-9e6f-5455-4f989da254ba/test-blob-86666565-3b6a-822c-7371-d60a6955289a",
-=======
+      },
+      "ResponseBody": []
+    },
+    {
       "RequestUri": "https://seanmcccanary.blob.core.windows.net/test-container-ea53174a-7508-9e6f-5455-4f989da254ba/test-blob-86666565-3b6a-822c-7371-d60a6955289a",
->>>>>>> 32e373e2
       "RequestMethod": "PUT",
       "RequestHeaders": {
         "Authorization": "Sanitized",
         "Content-Length": "1024",
-<<<<<<< HEAD
-        "traceparent": "00-50ad171231d4c14b94a996dbec2db9d0-7765087ca2a69646-00",
-        "User-Agent": [
-          "azsdk-net-Storage.Blobs/12.4.0-dev.20200305.1",
-          "(.NET Core 4.6.28325.01; Microsoft Windows 10.0.18363 )"
+        "traceparent": "00-b77999731a25de4f906a6e79f5de9ced-80dd5078bcdc8c4a-00",
+        "User-Agent": [
+          "azsdk-net-Storage.Blobs/12.5.0-dev.20200402.1",
+          "(.NET Core 4.6.28325.01; Microsoft Windows 10.0.18362 )"
         ],
         "x-ms-blob-type": "BlockBlob",
         "x-ms-client-request-id": "4e74bacd-c523-b66a-67fb-44788def2dba",
-        "x-ms-date": "Thu, 05 Mar 2020 21:06:13 GMT",
-        "x-ms-return-client-request-id": "true",
-        "x-ms-version": "2019-10-10"
-=======
-        "traceparent": "00-b77999731a25de4f906a6e79f5de9ced-80dd5078bcdc8c4a-00",
-        "User-Agent": [
-          "azsdk-net-Storage.Blobs/12.5.0-dev.20200402.1",
-          "(.NET Core 4.6.28325.01; Microsoft Windows 10.0.18362 )"
-        ],
-        "x-ms-blob-type": "BlockBlob",
-        "x-ms-client-request-id": "4e74bacd-c523-b66a-67fb-44788def2dba",
-        "x-ms-date": "Thu, 02 Apr 2020 23:46:09 GMT",
-        "x-ms-return-client-request-id": "true",
-        "x-ms-version": "2019-12-12"
->>>>>>> 32e373e2
+        "x-ms-date": "Thu, 02 Apr 2020 23:46:09 GMT",
+        "x-ms-return-client-request-id": "true",
+        "x-ms-version": "2019-12-12"
       },
       "RequestBody": "LcJAZ2bNbViDOHE7fHsIQr55tA9SoSIbCbkT2yZinxOWsPoWkdgrmPgOAjHK8QX4aJRM76AZR4ufJF6supIyIZlepMyA8rDlThwWRJ7xURi0GnKSFq9yfWlvd215ft1l2\u002BGYbEw4eHbjZqCEAgLtrtNG\u002BKAgnwrq6ydjEXpCa9A\u002BsWm8WOTLe6H8rq8O7npmgcmaM4U9RTzWroAl1Wf8ofrQRVGZMFXue3z\u002BJPFb2/ys/Y\u002BwqDhKAGss5qpjpaY6/w20PqkpzVF0q7gJPyFLe9KEeNjXS/jChUTlbEqqitXVwyTjpp1Tgy89PP2AQcFK4WrX3y3OYrQV8rhkQ2AHySDiM3v9Z9U1MPSomg77QkODm4rg0quoB2BvzrTk70DPNnPcnQ5FTHqUoq84JsimGa914ajVJ/Z1OisbjpghUEG02GSaHqQ1PU4QSzD7b\u002BCYybQEbw2X\u002Bg59ZmPiKr7hc1JthE1kC/sLQKNZxNzGectKg8TkHeE0HN5VHbdBUhOQL9jdjuuTM725\u002BS9pPjUyt\u002B2Xl6f5/FVxOWdvDu1Eye2QyZUD6Ovft08HKySxyt6pI2bKqbpsljKCbFSEIyXPdS9B2HWgLs4CuN9X8tExv2\u002BIxuuHeR8zJDJigXyWW5MpN7b0cPFpCfSXyPHaFKNhUKzl\u002B106R/sPDrRCPaxSa1xMLbsbPE59H7z28LEuWA\u002BOATHPsGA27\u002B\u002B65WI9J8tIRFyUjuboRRNeaNygQ1dJ4bWkszx7g7r8Fj3MYFfsQPjxraxVmckpprwdcUiDlauYcQOsmHOPzMChmHioHOS7cSfjr5aq80frewx/XRJyeICSNO9TP6eEYeDrswFRgIrXYf8goOUV7X28wB1mD2\u002BuLx/3Fuf1aDKAX021vkBGmvqCqPsTUdibfEZxl36KHlJxPYThWWmi4fnMoECXYC89dSUi5GZzmt5HXJqhhNCz9UH7Q4C8ZUGQ38cCRrCXAxsWNCFYaDnr/qOlmfzPAF0pGKr/nB2ugBDkkQSfcFMtsFh/ik\u002BuW4wHEETdFsxEwd9p2C4Gl2f9aLMRdNc1S41PeOmjUHUNer0d\u002BIzZ0WpEn88lNZglJxjxgSKcnea10cS2jZ3ioHFpW15w6J/bJJZJzdUHEBb1KlHRss5Scd3WaCbIIkTMYf5evNk5tD94FlyMUs8RrsGuwWJMEe6iFuqAmn95EgJRfGvWqVQ8vHUSWJtyxh4NxLpkGmHhgFAPvKXvuBm//wNaOtZjOwRtcQXsObhSME/LctXFFPihcPwbxuyuTANcU1mYF4tIqom196hc9EaYvYtVJEVD\u002BeoKucrZSHQYvyQBkOZeuhjEgshMEB1QRHu2gglhWCi9GFlujV7Abg==",
       "StatusCode": 201,
       "ResponseHeaders": {
         "Content-Length": "0",
         "Content-MD5": "s16fwR4u3C51CVM1SwzdhA==",
-<<<<<<< HEAD
-        "Date": "Thu, 05 Mar 2020 21:06:12 GMT",
-        "ETag": "\u00220x8D7C1490981C5F9\u0022",
-        "Last-Modified": "Thu, 05 Mar 2020 21:06:13 GMT",
-=======
         "Date": "Thu, 02 Apr 2020 23:46:08 GMT",
         "ETag": "\u00220x8D7D76004729FE2\u0022",
         "Last-Modified": "Thu, 02 Apr 2020 23:46:08 GMT",
->>>>>>> 32e373e2
         "Server": [
           "Windows-Azure-Blob/1.0",
           "Microsoft-HTTPAPI/2.0"
         ],
         "x-ms-client-request-id": "4e74bacd-c523-b66a-67fb-44788def2dba",
         "x-ms-content-crc64": "0OJdKZPBVWQ=",
-<<<<<<< HEAD
-        "x-ms-request-id": "f7baca87-001e-0029-4031-f3ac4f000000",
-        "x-ms-request-server-encrypted": "true",
-        "x-ms-version": "2019-10-10"
-=======
         "x-ms-request-id": "6fd125c7-d01e-002a-3a48-0992b0000000",
         "x-ms-request-server-encrypted": "true",
         "x-ms-version": "2019-12-12"
->>>>>>> 32e373e2
-      },
-      "ResponseBody": []
-    },
-    {
-<<<<<<< HEAD
-      "RequestUri": "https://seanstagetest.blob.core.windows.net/test-container-ea53174a-7508-9e6f-5455-4f989da254ba/test-blob-86666565-3b6a-822c-7371-d60a6955289a",
-      "RequestMethod": "HEAD",
-      "RequestHeaders": {
-        "Authorization": "Sanitized",
-        "traceparent": "00-087b240d8db983439e341a4e40f88515-b292f9993eb7d74a-00",
-        "User-Agent": [
-          "azsdk-net-Storage.Blobs/12.4.0-dev.20200305.1",
-          "(.NET Core 4.6.28325.01; Microsoft Windows 10.0.18363 )"
-        ],
-        "x-ms-client-request-id": "d2a17020-72e9-9d4b-aae6-d08716ead249",
-        "x-ms-date": "Thu, 05 Mar 2020 21:06:13 GMT",
-        "x-ms-return-client-request-id": "true",
-        "x-ms-version": "2019-10-10"
-=======
+      },
+      "ResponseBody": []
+    },
+    {
       "RequestUri": "https://seanmcccanary.blob.core.windows.net/test-container-ea53174a-7508-9e6f-5455-4f989da254ba/test-blob-86666565-3b6a-822c-7371-d60a6955289a",
       "RequestMethod": "HEAD",
       "RequestHeaders": {
@@ -912,7 +498,6 @@
         "x-ms-date": "Thu, 02 Apr 2020 23:46:09 GMT",
         "x-ms-return-client-request-id": "true",
         "x-ms-version": "2019-12-12"
->>>>>>> 32e373e2
       },
       "RequestBody": null,
       "StatusCode": 200,
@@ -921,15 +506,9 @@
         "Content-Length": "1024",
         "Content-MD5": "s16fwR4u3C51CVM1SwzdhA==",
         "Content-Type": "application/octet-stream",
-<<<<<<< HEAD
-        "Date": "Thu, 05 Mar 2020 21:06:12 GMT",
-        "ETag": "\u00220x8D7C1490981C5F9\u0022",
-        "Last-Modified": "Thu, 05 Mar 2020 21:06:13 GMT",
-=======
         "Date": "Thu, 02 Apr 2020 23:46:08 GMT",
         "ETag": "\u00220x8D7D76004729FE2\u0022",
         "Last-Modified": "Thu, 02 Apr 2020 23:46:08 GMT",
->>>>>>> 32e373e2
         "Server": [
           "Windows-Azure-Blob/1.0",
           "Microsoft-HTTPAPI/2.0"
@@ -938,42 +517,16 @@
         "x-ms-access-tier-inferred": "true",
         "x-ms-blob-type": "BlockBlob",
         "x-ms-client-request-id": "d2a17020-72e9-9d4b-aae6-d08716ead249",
-<<<<<<< HEAD
-        "x-ms-creation-time": "Thu, 05 Mar 2020 21:06:13 GMT",
-        "x-ms-lease-state": "available",
-        "x-ms-lease-status": "unlocked",
-        "x-ms-request-id": "f7baca91-001e-0029-4a31-f3ac4f000000",
-        "x-ms-server-encrypted": "true",
-        "x-ms-version": "2019-10-10"
-=======
         "x-ms-creation-time": "Thu, 02 Apr 2020 23:46:08 GMT",
         "x-ms-lease-state": "available",
         "x-ms-lease-status": "unlocked",
         "x-ms-request-id": "6fd125d1-d01e-002a-4248-0992b0000000",
         "x-ms-server-encrypted": "true",
         "x-ms-version": "2019-12-12"
->>>>>>> 32e373e2
-      },
-      "ResponseBody": []
-    },
-    {
-<<<<<<< HEAD
-      "RequestUri": "https://seanstagetest.blob.core.windows.net/test-container-ea53174a-7508-9e6f-5455-4f989da254ba/test-blob-8c8db8d4-c116-e775-ed8a-36cc7c63c9a0",
-      "RequestMethod": "PUT",
-      "RequestHeaders": {
-        "Authorization": "Sanitized",
-        "traceparent": "00-74b2699e2f89ef4faec035230585fbf7-a152f47bd2ce5145-00",
-        "User-Agent": [
-          "azsdk-net-Storage.Blobs/12.4.0-dev.20200305.1",
-          "(.NET Core 4.6.28325.01; Microsoft Windows 10.0.18363 )"
-        ],
-        "x-ms-client-request-id": "3532ff84-fa38-5f29-fab9-e55e3b7e2147",
-        "x-ms-copy-source": "https://seanstagetest.blob.core.windows.net/test-container-ea53174a-7508-9e6f-5455-4f989da254ba/test-blob-86666565-3b6a-822c-7371-d60a6955289a",
-        "x-ms-date": "Thu, 05 Mar 2020 21:06:13 GMT",
-        "x-ms-return-client-request-id": "true",
-        "x-ms-source-if-none-match": "\u00220x8D7C1490981C5F9\u0022",
-        "x-ms-version": "2019-10-10"
-=======
+      },
+      "ResponseBody": []
+    },
+    {
       "RequestUri": "https://seanmcccanary.blob.core.windows.net/test-container-ea53174a-7508-9e6f-5455-4f989da254ba/test-blob-8c8db8d4-c116-e775-ed8a-36cc7c63c9a0",
       "RequestMethod": "PUT",
       "RequestHeaders": {
@@ -989,49 +542,19 @@
         "x-ms-return-client-request-id": "true",
         "x-ms-source-if-none-match": "\u00220x8D7D76004729FE2\u0022",
         "x-ms-version": "2019-12-12"
->>>>>>> 32e373e2
       },
       "RequestBody": null,
       "StatusCode": 412,
       "ResponseHeaders": {
         "Content-Length": "265",
         "Content-Type": "application/xml",
-<<<<<<< HEAD
-        "Date": "Thu, 05 Mar 2020 21:06:12 GMT",
-=======
         "Date": "Thu, 02 Apr 2020 23:46:08 GMT",
->>>>>>> 32e373e2
         "Server": [
           "Windows-Azure-Blob/1.0",
           "Microsoft-HTTPAPI/2.0"
         ],
         "x-ms-client-request-id": "3532ff84-fa38-5f29-fab9-e55e3b7e2147",
         "x-ms-error-code": "SourceConditionNotMet",
-<<<<<<< HEAD
-        "x-ms-request-id": "f7baca9c-001e-0029-5431-f3ac4f000000",
-        "x-ms-version": "2019-10-10"
-      },
-      "ResponseBody": [
-        "\uFEFF\u003C?xml version=\u00221.0\u0022 encoding=\u0022utf-8\u0022?\u003E\u003CError\u003E\u003CCode\u003ESourceConditionNotMet\u003C/Code\u003E\u003CMessage\u003EThe source condition specified using HTTP conditional header(s) is not met.\n",
-        "RequestId:f7baca9c-001e-0029-5431-f3ac4f000000\n",
-        "Time:2020-03-05T21:06:13.4353608Z\u003C/Message\u003E\u003C/Error\u003E"
-      ]
-    },
-    {
-      "RequestUri": "https://seanstagetest.blob.core.windows.net/test-container-ea53174a-7508-9e6f-5455-4f989da254ba?restype=container",
-      "RequestMethod": "DELETE",
-      "RequestHeaders": {
-        "Authorization": "Sanitized",
-        "traceparent": "00-2f4600be7ac6914a95d58ec36508f1f5-1af59d56cf3c4546-00",
-        "User-Agent": [
-          "azsdk-net-Storage.Blobs/12.4.0-dev.20200305.1",
-          "(.NET Core 4.6.28325.01; Microsoft Windows 10.0.18363 )"
-        ],
-        "x-ms-client-request-id": "7c4809b7-9330-7967-d9f9-21957572564a",
-        "x-ms-date": "Thu, 05 Mar 2020 21:06:13 GMT",
-        "x-ms-return-client-request-id": "true",
-        "x-ms-version": "2019-10-10"
-=======
         "x-ms-request-id": "6fd125d5-d01e-002a-4648-0992b0000000",
         "x-ms-version": "2019-12-12"
       },
@@ -1055,42 +578,26 @@
         "x-ms-date": "Thu, 02 Apr 2020 23:46:09 GMT",
         "x-ms-return-client-request-id": "true",
         "x-ms-version": "2019-12-12"
->>>>>>> 32e373e2
       },
       "RequestBody": null,
       "StatusCode": 202,
       "ResponseHeaders": {
         "Content-Length": "0",
-<<<<<<< HEAD
-        "Date": "Thu, 05 Mar 2020 21:06:12 GMT",
-=======
         "Date": "Thu, 02 Apr 2020 23:46:08 GMT",
->>>>>>> 32e373e2
         "Server": [
           "Windows-Azure-Blob/1.0",
           "Microsoft-HTTPAPI/2.0"
         ],
         "x-ms-client-request-id": "7c4809b7-9330-7967-d9f9-21957572564a",
-<<<<<<< HEAD
-        "x-ms-request-id": "f7bacaa7-001e-0029-5f31-f3ac4f000000",
-        "x-ms-version": "2019-10-10"
-=======
         "x-ms-request-id": "6fd125db-d01e-002a-4b48-0992b0000000",
         "x-ms-version": "2019-12-12"
->>>>>>> 32e373e2
       },
       "ResponseBody": []
     }
   ],
   "Variables": {
-<<<<<<< HEAD
-    "DateTimeOffsetNow": "2020-03-05T13:06:11.1620749-08:00",
-    "RandomSeed": "2091045179",
-    "Storage_TestConfigDefault": "ProductionTenant\nseanstagetest\nU2FuaXRpemVk\nhttps://seanstagetest.blob.core.windows.net\nhttp://seanstagetest.file.core.windows.net\nhttp://seanstagetest.queue.core.windows.net\nhttp://seanstagetest.table.core.windows.net\n\n\n\n\nhttp://seanstagetest-secondary.blob.core.windows.net\nhttp://seanstagetest-secondary.file.core.windows.net\nhttp://seanstagetest-secondary.queue.core.windows.net\nhttp://seanstagetest-secondary.table.core.windows.net\n\nSanitized\n\n\nCloud\nBlobEndpoint=https://seanstagetest.blob.core.windows.net/;QueueEndpoint=http://seanstagetest.queue.core.windows.net/;FileEndpoint=http://seanstagetest.file.core.windows.net/;BlobSecondaryEndpoint=http://seanstagetest-secondary.blob.core.windows.net/;QueueSecondaryEndpoint=http://seanstagetest-secondary.queue.core.windows.net/;FileSecondaryEndpoint=http://seanstagetest-secondary.file.core.windows.net/;AccountName=seanstagetest;AccountKey=Sanitized\nseanscope1"
-=======
     "DateTimeOffsetNow": "2020-04-02T16:46:07.5417600-07:00",
     "RandomSeed": "2091045179",
     "Storage_TestConfigDefault": "ProductionTenant\nseanmcccanary\nU2FuaXRpemVk\nhttps://seanmcccanary.blob.core.windows.net\nhttps://seanmcccanary.file.core.windows.net\nhttps://seanmcccanary.queue.core.windows.net\nhttps://seanmcccanary.table.core.windows.net\n\n\n\n\nhttps://seanmcccanary-secondary.blob.core.windows.net\nhttps://seanmcccanary-secondary.file.core.windows.net\nhttps://seanmcccanary-secondary.queue.core.windows.net\nhttps://seanmcccanary-secondary.table.core.windows.net\n\nSanitized\n\n\nCloud\nBlobEndpoint=https://seanmcccanary.blob.core.windows.net/;QueueEndpoint=https://seanmcccanary.queue.core.windows.net/;FileEndpoint=https://seanmcccanary.file.core.windows.net/;BlobSecondaryEndpoint=https://seanmcccanary-secondary.blob.core.windows.net/;QueueSecondaryEndpoint=https://seanmcccanary-secondary.queue.core.windows.net/;FileSecondaryEndpoint=https://seanmcccanary-secondary.file.core.windows.net/;AccountName=seanmcccanary;AccountKey=Sanitized\nseanscope1"
->>>>>>> 32e373e2
   }
 }