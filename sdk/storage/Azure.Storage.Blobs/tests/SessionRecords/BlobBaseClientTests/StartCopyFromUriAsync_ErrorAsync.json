--- conflicted
+++ resolved
@@ -1,22 +1,6 @@
 {
   "Entries": [
     {
-<<<<<<< HEAD
-      "RequestUri": "https://seanstagetest.blob.core.windows.net/test-container-a02fab16-99c6-cc9a-b66a-f00bb1af2cf3?restype=container",
-      "RequestMethod": "PUT",
-      "RequestHeaders": {
-        "Authorization": "Sanitized",
-        "traceparent": "00-e4ad65e44dee1043ab75ef6750eb79e7-fc5a2d2792ca3443-00",
-        "User-Agent": [
-          "azsdk-net-Storage.Blobs/12.4.0-dev.20200305.1",
-          "(.NET Core 4.6.28325.01; Microsoft Windows 10.0.18363 )"
-        ],
-        "x-ms-blob-public-access": "container",
-        "x-ms-client-request-id": "92193743-b964-e58a-d41b-a182313f2314",
-        "x-ms-date": "Thu, 05 Mar 2020 21:06:05 GMT",
-        "x-ms-return-client-request-id": "true",
-        "x-ms-version": "2019-10-10"
-=======
       "RequestUri": "https://seanmcccanary.blob.core.windows.net/test-container-a02fab16-99c6-cc9a-b66a-f00bb1af2cf3?restype=container",
       "RequestMethod": "PUT",
       "RequestHeaders": {
@@ -31,53 +15,25 @@
         "x-ms-date": "Thu, 02 Apr 2020 23:46:02 GMT",
         "x-ms-return-client-request-id": "true",
         "x-ms-version": "2019-12-12"
->>>>>>> 32e373e2
       },
       "RequestBody": null,
       "StatusCode": 201,
       "ResponseHeaders": {
         "Content-Length": "0",
-<<<<<<< HEAD
-        "Date": "Thu, 05 Mar 2020 21:06:06 GMT",
-        "ETag": "\u00220x8D7C1490543916E\u0022",
-        "Last-Modified": "Thu, 05 Mar 2020 21:06:06 GMT",
-=======
         "Date": "Thu, 02 Apr 2020 23:46:00 GMT",
         "ETag": "\u00220x8D7D760003DF5B7\u0022",
         "Last-Modified": "Thu, 02 Apr 2020 23:46:01 GMT",
->>>>>>> 32e373e2
         "Server": [
           "Windows-Azure-Blob/1.0",
           "Microsoft-HTTPAPI/2.0"
         ],
         "x-ms-client-request-id": "92193743-b964-e58a-d41b-a182313f2314",
-<<<<<<< HEAD
-        "x-ms-request-id": "d5216a0c-301e-0022-5e31-f35724000000",
-        "x-ms-version": "2019-10-10"
-=======
         "x-ms-request-id": "6f104c7a-301e-0040-2e48-094a98000000",
         "x-ms-version": "2019-12-12"
->>>>>>> 32e373e2
       },
       "ResponseBody": []
     },
     {
-<<<<<<< HEAD
-      "RequestUri": "https://seanstagetest.blob.core.windows.net/test-container-a02fab16-99c6-cc9a-b66a-f00bb1af2cf3/test-blob-79c81d9d-9995-138f-695a-c4cf24ee5c06",
-      "RequestMethod": "PUT",
-      "RequestHeaders": {
-        "Authorization": "Sanitized",
-        "traceparent": "00-733851bdaee80a4a9211dfa06394302b-bf83c8e201e70b42-00",
-        "User-Agent": [
-          "azsdk-net-Storage.Blobs/12.4.0-dev.20200305.1",
-          "(.NET Core 4.6.28325.01; Microsoft Windows 10.0.18363 )"
-        ],
-        "x-ms-client-request-id": "13e4f208-a977-567f-4eef-0dc79e1e2b4d",
-        "x-ms-copy-source": "https://seanstagetest.blob.core.windows.net/test-container-a02fab16-99c6-cc9a-b66a-f00bb1af2cf3/test-blob-7703def0-6322-50ed-3ba2-5a0bb99113af",
-        "x-ms-date": "Thu, 05 Mar 2020 21:06:06 GMT",
-        "x-ms-return-client-request-id": "true",
-        "x-ms-version": "2019-10-10"
-=======
       "RequestUri": "https://seanmcccanary.blob.core.windows.net/test-container-a02fab16-99c6-cc9a-b66a-f00bb1af2cf3/test-blob-79c81d9d-9995-138f-695a-c4cf24ee5c06",
       "RequestMethod": "PUT",
       "RequestHeaders": {
@@ -92,49 +48,19 @@
         "x-ms-date": "Thu, 02 Apr 2020 23:46:02 GMT",
         "x-ms-return-client-request-id": "true",
         "x-ms-version": "2019-12-12"
->>>>>>> 32e373e2
       },
       "RequestBody": null,
       "StatusCode": 404,
       "ResponseHeaders": {
         "Content-Length": "215",
         "Content-Type": "application/xml",
-<<<<<<< HEAD
-        "Date": "Thu, 05 Mar 2020 21:06:06 GMT",
-=======
         "Date": "Thu, 02 Apr 2020 23:46:00 GMT",
->>>>>>> 32e373e2
         "Server": [
           "Windows-Azure-Blob/1.0",
           "Microsoft-HTTPAPI/2.0"
         ],
         "x-ms-client-request-id": "13e4f208-a977-567f-4eef-0dc79e1e2b4d",
         "x-ms-error-code": "BlobNotFound",
-<<<<<<< HEAD
-        "x-ms-request-id": "d5216a0f-301e-0022-5f31-f35724000000",
-        "x-ms-version": "2019-10-10"
-      },
-      "ResponseBody": [
-        "\uFEFF\u003C?xml version=\u00221.0\u0022 encoding=\u0022utf-8\u0022?\u003E\u003CError\u003E\u003CCode\u003EBlobNotFound\u003C/Code\u003E\u003CMessage\u003EThe specified blob does not exist.\n",
-        "RequestId:d5216a0f-301e-0022-5f31-f35724000000\n",
-        "Time:2020-03-05T21:06:06.2502080Z\u003C/Message\u003E\u003C/Error\u003E"
-      ]
-    },
-    {
-      "RequestUri": "https://seanstagetest.blob.core.windows.net/test-container-a02fab16-99c6-cc9a-b66a-f00bb1af2cf3?restype=container",
-      "RequestMethod": "DELETE",
-      "RequestHeaders": {
-        "Authorization": "Sanitized",
-        "traceparent": "00-935c27ec44009a429ccc3a3f1ed5a53b-ccb1ca68d0ee7644-00",
-        "User-Agent": [
-          "azsdk-net-Storage.Blobs/12.4.0-dev.20200305.1",
-          "(.NET Core 4.6.28325.01; Microsoft Windows 10.0.18363 )"
-        ],
-        "x-ms-client-request-id": "32c6812e-4809-ed8f-4bc3-8d1448e7412c",
-        "x-ms-date": "Thu, 05 Mar 2020 21:06:06 GMT",
-        "x-ms-return-client-request-id": "true",
-        "x-ms-version": "2019-10-10"
-=======
         "x-ms-request-id": "6f104c7f-301e-0040-3148-094a98000000",
         "x-ms-version": "2019-12-12"
       },
@@ -158,39 +84,25 @@
         "x-ms-date": "Thu, 02 Apr 2020 23:46:02 GMT",
         "x-ms-return-client-request-id": "true",
         "x-ms-version": "2019-12-12"
->>>>>>> 32e373e2
       },
       "RequestBody": null,
       "StatusCode": 202,
       "ResponseHeaders": {
         "Content-Length": "0",
-<<<<<<< HEAD
-        "Date": "Thu, 05 Mar 2020 21:06:06 GMT",
-=======
         "Date": "Thu, 02 Apr 2020 23:46:01 GMT",
->>>>>>> 32e373e2
         "Server": [
           "Windows-Azure-Blob/1.0",
           "Microsoft-HTTPAPI/2.0"
         ],
         "x-ms-client-request-id": "32c6812e-4809-ed8f-4bc3-8d1448e7412c",
-<<<<<<< HEAD
-        "x-ms-request-id": "d5216a10-301e-0022-6031-f35724000000",
-        "x-ms-version": "2019-10-10"
-=======
         "x-ms-request-id": "6f104c88-301e-0040-3948-094a98000000",
         "x-ms-version": "2019-12-12"
->>>>>>> 32e373e2
       },
       "ResponseBody": []
     }
   ],
   "Variables": {
     "RandomSeed": "1361592973",
-<<<<<<< HEAD
-    "Storage_TestConfigDefault": "ProductionTenant\nseanstagetest\nU2FuaXRpemVk\nhttps://seanstagetest.blob.core.windows.net\nhttp://seanstagetest.file.core.windows.net\nhttp://seanstagetest.queue.core.windows.net\nhttp://seanstagetest.table.core.windows.net\n\n\n\n\nhttp://seanstagetest-secondary.blob.core.windows.net\nhttp://seanstagetest-secondary.file.core.windows.net\nhttp://seanstagetest-secondary.queue.core.windows.net\nhttp://seanstagetest-secondary.table.core.windows.net\n\nSanitized\n\n\nCloud\nBlobEndpoint=https://seanstagetest.blob.core.windows.net/;QueueEndpoint=http://seanstagetest.queue.core.windows.net/;FileEndpoint=http://seanstagetest.file.core.windows.net/;BlobSecondaryEndpoint=http://seanstagetest-secondary.blob.core.windows.net/;QueueSecondaryEndpoint=http://seanstagetest-secondary.queue.core.windows.net/;FileSecondaryEndpoint=http://seanstagetest-secondary.file.core.windows.net/;AccountName=seanstagetest;AccountKey=Sanitized\nseanscope1"
-=======
     "Storage_TestConfigDefault": "ProductionTenant\nseanmcccanary\nU2FuaXRpemVk\nhttps://seanmcccanary.blob.core.windows.net\nhttps://seanmcccanary.file.core.windows.net\nhttps://seanmcccanary.queue.core.windows.net\nhttps://seanmcccanary.table.core.windows.net\n\n\n\n\nhttps://seanmcccanary-secondary.blob.core.windows.net\nhttps://seanmcccanary-secondary.file.core.windows.net\nhttps://seanmcccanary-secondary.queue.core.windows.net\nhttps://seanmcccanary-secondary.table.core.windows.net\n\nSanitized\n\n\nCloud\nBlobEndpoint=https://seanmcccanary.blob.core.windows.net/;QueueEndpoint=https://seanmcccanary.queue.core.windows.net/;FileEndpoint=https://seanmcccanary.file.core.windows.net/;BlobSecondaryEndpoint=https://seanmcccanary-secondary.blob.core.windows.net/;QueueSecondaryEndpoint=https://seanmcccanary-secondary.queue.core.windows.net/;FileSecondaryEndpoint=https://seanmcccanary-secondary.file.core.windows.net/;AccountName=seanmcccanary;AccountKey=Sanitized\nseanscope1"
->>>>>>> 32e373e2
   }
 }