{
  "Entries": [
    {
<<<<<<< HEAD
      "RequestUri": "https://seanstagetest.blob.core.windows.net/test-container-f1dc97c8-1737-78e6-3a2a-98af07c32b58?restype=container",
      "RequestMethod": "PUT",
      "RequestHeaders": {
        "Authorization": "Sanitized",
        "traceparent": "00-3e229a37cc69e743b346d84ed404072b-6fe88dd511f5384c-00",
        "User-Agent": [
          "azsdk-net-Storage.Blobs/12.4.0-dev.20200305.1",
          "(.NET Core 4.6.28325.01; Microsoft Windows 10.0.18363 )"
        ],
        "x-ms-blob-public-access": "container",
        "x-ms-client-request-id": "125c07cc-9dbe-1801-178c-facad5e60818",
        "x-ms-date": "Thu, 05 Mar 2020 20:55:19 GMT",
        "x-ms-return-client-request-id": "true",
        "x-ms-version": "2019-10-10"
=======
      "RequestUri": "https://seanmcccanary.blob.core.windows.net/test-container-f1dc97c8-1737-78e6-3a2a-98af07c32b58?restype=container",
      "RequestMethod": "PUT",
      "RequestHeaders": {
        "Authorization": "Sanitized",
        "traceparent": "00-844bc5ad7d0ca942a0c9df401c64d78b-61a7ede69dc2d04c-00",
        "User-Agent": [
          "azsdk-net-Storage.Blobs/12.5.0-dev.20200402.1",
          "(.NET Core 4.6.28325.01; Microsoft Windows 10.0.18362 )"
        ],
        "x-ms-blob-public-access": "container",
        "x-ms-client-request-id": "125c07cc-9dbe-1801-178c-facad5e60818",
        "x-ms-date": "Thu, 02 Apr 2020 23:41:42 GMT",
        "x-ms-return-client-request-id": "true",
        "x-ms-version": "2019-12-12"
>>>>>>> 32e373e2
      },
      "RequestBody": null,
      "StatusCode": 201,
      "ResponseHeaders": {
        "Content-Length": "0",
<<<<<<< HEAD
        "Date": "Thu, 05 Mar 2020 20:55:19 GMT",
        "ETag": "\u00220x8D7C14783DBE98D\u0022",
        "Last-Modified": "Thu, 05 Mar 2020 20:55:19 GMT",
=======
        "Date": "Thu, 02 Apr 2020 23:41:40 GMT",
        "ETag": "\u00220x8D7D75F651B8C78\u0022",
        "Last-Modified": "Thu, 02 Apr 2020 23:41:41 GMT",
>>>>>>> 32e373e2
        "Server": [
          "Windows-Azure-Blob/1.0",
          "Microsoft-HTTPAPI/2.0"
        ],
        "x-ms-client-request-id": "125c07cc-9dbe-1801-178c-facad5e60818",
<<<<<<< HEAD
        "x-ms-request-id": "b5197bfa-501e-0046-3e30-f3a6bc000000",
        "x-ms-version": "2019-10-10"
=======
        "x-ms-request-id": "678caafb-801e-007a-1448-0950e0000000",
        "x-ms-version": "2019-12-12"
>>>>>>> 32e373e2
      },
      "ResponseBody": []
    },
    {
<<<<<<< HEAD
      "RequestUri": "https://seanstagetest.blob.core.windows.net/test-container-f1dc97c8-1737-78e6-3a2a-98af07c32b58/test-blob-1b648d83-f659-8018-a866-5c7fb81146be",
=======
      "RequestUri": "https://seanmcccanary.blob.core.windows.net/test-container-f1dc97c8-1737-78e6-3a2a-98af07c32b58/test-blob-1b648d83-f659-8018-a866-5c7fb81146be",
>>>>>>> 32e373e2
      "RequestMethod": "PUT",
      "RequestHeaders": {
        "Authorization": "Sanitized",
        "Content-Length": "1024",
<<<<<<< HEAD
        "traceparent": "00-83de23a50cff3544a1866703f3555cd8-dff4f748ec9e0247-00",
        "User-Agent": [
          "azsdk-net-Storage.Blobs/12.4.0-dev.20200305.1",
          "(.NET Core 4.6.28325.01; Microsoft Windows 10.0.18363 )"
        ],
        "x-ms-blob-type": "BlockBlob",
        "x-ms-client-request-id": "96cbe13c-0689-2092-88c4-d879d68d60d9",
        "x-ms-date": "Thu, 05 Mar 2020 20:55:19 GMT",
        "x-ms-return-client-request-id": "true",
        "x-ms-version": "2019-10-10"
=======
        "traceparent": "00-ee69cd9406fd9d4bbf66161dea19d339-db9d049baa266d45-00",
        "User-Agent": [
          "azsdk-net-Storage.Blobs/12.5.0-dev.20200402.1",
          "(.NET Core 4.6.28325.01; Microsoft Windows 10.0.18362 )"
        ],
        "x-ms-blob-type": "BlockBlob",
        "x-ms-client-request-id": "96cbe13c-0689-2092-88c4-d879d68d60d9",
        "x-ms-date": "Thu, 02 Apr 2020 23:41:42 GMT",
        "x-ms-return-client-request-id": "true",
        "x-ms-version": "2019-12-12"
>>>>>>> 32e373e2
      },
      "RequestBody": "RbHjAGcZmnKziydMTSWgrrBGUKMXyo3W79xpV0CCXwVFPIQjAgixavPyZ83OyzKDxq7OcsGjpnokDBGKsEIyMSsiBhCgfKyolOavJWK/CCOp5ZGSs\u002B1EopYJ//X3Jrmxvzaiq8Uh40kBJt3a84EXZQTt4cqwoH0\u002B3mN6ln22sG4s/mUsHVxeiAFHkIwPaa8U8pnwCUXuAB\u002B4Y81hpk3MS3VvrfQb60ioj1jJaQ/wLnS0ZaTjxacpPf5FdLmO/eG0e0QXoLy6\u002BQdRSHrsJZcPxzVYrEGp6IbORm/21neOGZJ3FO7L2Y64\u002BmydkXwtPBhnNayENlCfCpK9SFpMwyKPwi7odRCoRO6moLLUDFcJoQlXj6DLCuNB1wlcDZAzbDZJDc9ORccHvvG93ZWey/46tKdQ9DSBxLdLpp0GTDZdczN7iv\u002BHu1xCUNGvDS1NowwLIVno4ncCx0gXAp4pAHG6X2lhI0D/s/hLDqNi0reK/QOR\u002ByvddJC8ecO2cLi9GFBf9K3D63/MC25gndTUn/WQjQWbmARG3erZpal9SEJAjvZTA90JxhGDxfC8fNe859nNJeOzIoBLGBfC6kXWTsIrIA/egZsXh8bzF9IUimATHb7QryNejGt1B\u002BvGRtvLrXYtkFzI3mY\u002Btp4cvwqtN462r8yHBZ\u002BfzJOjaHmwUUDqJ2pc5vkESz9XkvmEQs1hx89cD5cPQ6fWjsPIJHXsjWReMZegUVGUsmSNMHOmG4rGQqCqU0Go2\u002BPChVc1OybJagSUJRA1wXZ\u002ByFwzgRMzMHM5AuLVQjkjtlWz3cz5Xnc9xMVvEfV5kYAqK4vldVrPj1Tk/DlE9CjKcW\u002B6geSqhGnl9b1OxB59v3FhqhauPUD74013FGE9\u002Bc\u002BcpKCGvw\u002BcgKch/3\u002Bdgcs2Zz3I4kkRHDMuv52WM28HqPztsR999wBhxCpvjT7BXmKCQK0kdBeFi4htV/9xBk03GVeDr8\u002BruG89Zx0foo71bWE6E/LC4zPlaCaXEJ8A777dN3PmPq6T14g95g35Zej5d\u002BqeNvJbdTUknUeoE6fPPXdeQmobDi6ypzxphP0l6wI\u002BnZm1YbjMgsI\u002BwqBn6sPhbqmWmiN\u002B3mi77I\u002B28fE3/rJEanUOGtu\u002BksCn3UyOSr14iBZUj1Dev78w\u002BXUpFZDRBsPuI39O01PN1whj1gEcLaLRPWna429hZqq23SBmlXwv1daJoCc9KrTCh7dIe\u002Bm\u002BFMzSV9gm9iJTjL3Ul/UzZkGLMwAqk4x7lBO0GFy4GerB98lTkz2kCd\u002B0NRNpaJK/jyB1vUjok4A/V8PEcd7Gm3LSE6Ar39MD5ikhdl55ESuA9Yk8Qlyi2GNJFDx635cB7Zmgl1XylLBNcQ==",
      "StatusCode": 201,
      "ResponseHeaders": {
        "Content-Length": "0",
        "Content-MD5": "Y7VHQSSezrkgV5NGN/ij6A==",
<<<<<<< HEAD
        "Date": "Thu, 05 Mar 2020 20:55:19 GMT",
        "ETag": "\u00220x8D7C14783E978BE\u0022",
        "Last-Modified": "Thu, 05 Mar 2020 20:55:19 GMT",
=======
        "Date": "Thu, 02 Apr 2020 23:41:40 GMT",
        "ETag": "\u00220x8D7D75F6528D60C\u0022",
        "Last-Modified": "Thu, 02 Apr 2020 23:41:41 GMT",
>>>>>>> 32e373e2
        "Server": [
          "Windows-Azure-Blob/1.0",
          "Microsoft-HTTPAPI/2.0"
        ],
        "x-ms-client-request-id": "96cbe13c-0689-2092-88c4-d879d68d60d9",
        "x-ms-content-crc64": "Jy6JFHA5C1U=",
<<<<<<< HEAD
        "x-ms-request-id": "b5197bfe-501e-0046-4030-f3a6bc000000",
        "x-ms-request-server-encrypted": "true",
        "x-ms-version": "2019-10-10"
=======
        "x-ms-request-id": "678caafe-801e-007a-1548-0950e0000000",
        "x-ms-request-server-encrypted": "true",
        "x-ms-version": "2019-12-12"
>>>>>>> 32e373e2
      },
      "ResponseBody": []
    },
    {
<<<<<<< HEAD
      "RequestUri": "https://seanstagetest.blob.core.windows.net/test-container-f1dc97c8-1737-78e6-3a2a-98af07c32b58/test-blob-1b648d83-f659-8018-a866-5c7fb81146be?comp=lease",
      "RequestMethod": "PUT",
      "RequestHeaders": {
        "Authorization": "Sanitized",
        "traceparent": "00-45e2694672b67443ad07f120cc7865d9-52e8a34bbd50ad47-00",
        "User-Agent": [
          "azsdk-net-Storage.Blobs/12.4.0-dev.20200305.1",
          "(.NET Core 4.6.28325.01; Microsoft Windows 10.0.18363 )"
        ],
        "x-ms-client-request-id": "bb114e84-add7-38f4-e8b4-f86ab0c85e2a",
        "x-ms-date": "Thu, 05 Mar 2020 20:55:19 GMT",
=======
      "RequestUri": "https://seanmcccanary.blob.core.windows.net/test-container-f1dc97c8-1737-78e6-3a2a-98af07c32b58/test-blob-1b648d83-f659-8018-a866-5c7fb81146be?comp=lease",
      "RequestMethod": "PUT",
      "RequestHeaders": {
        "Authorization": "Sanitized",
        "traceparent": "00-d6f43385db9cd24591f5f786e162e454-776d15c62867ec4e-00",
        "User-Agent": [
          "azsdk-net-Storage.Blobs/12.5.0-dev.20200402.1",
          "(.NET Core 4.6.28325.01; Microsoft Windows 10.0.18362 )"
        ],
        "x-ms-client-request-id": "bb114e84-add7-38f4-e8b4-f86ab0c85e2a",
        "x-ms-date": "Thu, 02 Apr 2020 23:41:42 GMT",
>>>>>>> 32e373e2
        "x-ms-lease-action": "acquire",
        "x-ms-lease-duration": "15",
        "x-ms-proposed-lease-id": "8485d0ee-4511-4d26-f6e2-9b1bac63408a",
        "x-ms-return-client-request-id": "true",
<<<<<<< HEAD
        "x-ms-version": "2019-10-10"
=======
        "x-ms-version": "2019-12-12"
>>>>>>> 32e373e2
      },
      "RequestBody": null,
      "StatusCode": 201,
      "ResponseHeaders": {
        "Content-Length": "0",
<<<<<<< HEAD
        "Date": "Thu, 05 Mar 2020 20:55:19 GMT",
        "ETag": "\u00220x8D7C14783E978BE\u0022",
        "Last-Modified": "Thu, 05 Mar 2020 20:55:19 GMT",
=======
        "Date": "Thu, 02 Apr 2020 23:41:41 GMT",
        "ETag": "\u00220x8D7D75F6528D60C\u0022",
        "Last-Modified": "Thu, 02 Apr 2020 23:41:41 GMT",
>>>>>>> 32e373e2
        "Server": [
          "Windows-Azure-Blob/1.0",
          "Microsoft-HTTPAPI/2.0"
        ],
        "x-ms-client-request-id": "bb114e84-add7-38f4-e8b4-f86ab0c85e2a",
        "x-ms-lease-id": "8485d0ee-4511-4d26-f6e2-9b1bac63408a",
<<<<<<< HEAD
        "x-ms-request-id": "b5197c00-501e-0046-4230-f3a6bc000000",
        "x-ms-version": "2019-10-10"
=======
        "x-ms-request-id": "678cab02-801e-007a-1948-0950e0000000",
        "x-ms-version": "2019-12-12"
>>>>>>> 32e373e2
      },
      "ResponseBody": []
    },
    {
<<<<<<< HEAD
      "RequestUri": "https://seanstagetest.blob.core.windows.net/test-container-f1dc97c8-1737-78e6-3a2a-98af07c32b58/test-blob-1b648d83-f659-8018-a866-5c7fb81146be?comp=lease",
      "RequestMethod": "PUT",
      "RequestHeaders": {
        "Authorization": "Sanitized",
        "If-Modified-Since": "Fri, 06 Mar 2020 20:55:19 GMT",
        "traceparent": "00-dbe3b20d452d964c8023cfa282bb0f20-ae577fa0a39a314a-00",
        "User-Agent": [
          "azsdk-net-Storage.Blobs/12.4.0-dev.20200305.1",
          "(.NET Core 4.6.28325.01; Microsoft Windows 10.0.18363 )"
        ],
        "x-ms-client-request-id": "a0d97133-05ba-6ede-8762-a0ddb2bf46f3",
        "x-ms-date": "Thu, 05 Mar 2020 20:55:19 GMT",
=======
      "RequestUri": "https://seanmcccanary.blob.core.windows.net/test-container-f1dc97c8-1737-78e6-3a2a-98af07c32b58/test-blob-1b648d83-f659-8018-a866-5c7fb81146be?comp=lease",
      "RequestMethod": "PUT",
      "RequestHeaders": {
        "Authorization": "Sanitized",
        "If-Modified-Since": "Fri, 03 Apr 2020 23:41:42 GMT",
        "traceparent": "00-bb3828d525f8e047a63119c141fc9092-6180d4e45fb5cc42-00",
        "User-Agent": [
          "azsdk-net-Storage.Blobs/12.5.0-dev.20200402.1",
          "(.NET Core 4.6.28325.01; Microsoft Windows 10.0.18362 )"
        ],
        "x-ms-client-request-id": "a0d97133-05ba-6ede-8762-a0ddb2bf46f3",
        "x-ms-date": "Thu, 02 Apr 2020 23:41:42 GMT",
>>>>>>> 32e373e2
        "x-ms-lease-action": "change",
        "x-ms-lease-id": "8485d0ee-4511-4d26-f6e2-9b1bac63408a",
        "x-ms-proposed-lease-id": "b2b61a68-b6e4-d0e8-8ba7-955eeeccc1b6",
        "x-ms-return-client-request-id": "true",
<<<<<<< HEAD
        "x-ms-version": "2019-10-10"
=======
        "x-ms-version": "2019-12-12"
>>>>>>> 32e373e2
      },
      "RequestBody": null,
      "StatusCode": 412,
      "ResponseHeaders": {
        "Content-Length": "252",
        "Content-Type": "application/xml",
<<<<<<< HEAD
        "Date": "Thu, 05 Mar 2020 20:55:19 GMT",
=======
        "Date": "Thu, 02 Apr 2020 23:41:41 GMT",
>>>>>>> 32e373e2
        "Server": [
          "Windows-Azure-Blob/1.0",
          "Microsoft-HTTPAPI/2.0"
        ],
        "x-ms-client-request-id": "a0d97133-05ba-6ede-8762-a0ddb2bf46f3",
        "x-ms-error-code": "ConditionNotMet",
<<<<<<< HEAD
        "x-ms-request-id": "b5197c05-501e-0046-4530-f3a6bc000000",
        "x-ms-version": "2019-10-10"
      },
      "ResponseBody": [
        "\uFEFF\u003C?xml version=\u00221.0\u0022 encoding=\u0022utf-8\u0022?\u003E\u003CError\u003E\u003CCode\u003EConditionNotMet\u003C/Code\u003E\u003CMessage\u003EThe condition specified using HTTP conditional header(s) is not met.\n",
        "RequestId:b5197c05-501e-0046-4530-f3a6bc000000\n",
        "Time:2020-03-05T20:55:19.7780811Z\u003C/Message\u003E\u003C/Error\u003E"
      ]
    },
    {
      "RequestUri": "https://seanstagetest.blob.core.windows.net/test-container-f1dc97c8-1737-78e6-3a2a-98af07c32b58?restype=container",
      "RequestMethod": "DELETE",
      "RequestHeaders": {
        "Authorization": "Sanitized",
        "traceparent": "00-056e55f006bcf24f874aa95a3097b911-03fa4cf69fcf094b-00",
        "User-Agent": [
          "azsdk-net-Storage.Blobs/12.4.0-dev.20200305.1",
          "(.NET Core 4.6.28325.01; Microsoft Windows 10.0.18363 )"
        ],
        "x-ms-client-request-id": "3e36e44e-beee-1b70-068f-a965161a0a31",
        "x-ms-date": "Thu, 05 Mar 2020 20:55:19 GMT",
        "x-ms-return-client-request-id": "true",
        "x-ms-version": "2019-10-10"
=======
        "x-ms-request-id": "678cab05-801e-007a-1c48-0950e0000000",
        "x-ms-version": "2019-12-12"
      },
      "ResponseBody": [
        "\uFEFF\u003C?xml version=\u00221.0\u0022 encoding=\u0022utf-8\u0022?\u003E\u003CError\u003E\u003CCode\u003EConditionNotMet\u003C/Code\u003E\u003CMessage\u003EThe condition specified using HTTP conditional header(s) is not met.\n",
        "RequestId:678cab05-801e-007a-1c48-0950e0000000\n",
        "Time:2020-04-02T23:41:41.6985605Z\u003C/Message\u003E\u003C/Error\u003E"
      ]
    },
    {
      "RequestUri": "https://seanmcccanary.blob.core.windows.net/test-container-f1dc97c8-1737-78e6-3a2a-98af07c32b58?restype=container",
      "RequestMethod": "DELETE",
      "RequestHeaders": {
        "Authorization": "Sanitized",
        "traceparent": "00-9f53a3831c6bf14b998230f4ad349dd1-bd9774422ec19b4f-00",
        "User-Agent": [
          "azsdk-net-Storage.Blobs/12.5.0-dev.20200402.1",
          "(.NET Core 4.6.28325.01; Microsoft Windows 10.0.18362 )"
        ],
        "x-ms-client-request-id": "3e36e44e-beee-1b70-068f-a965161a0a31",
        "x-ms-date": "Thu, 02 Apr 2020 23:41:42 GMT",
        "x-ms-return-client-request-id": "true",
        "x-ms-version": "2019-12-12"
>>>>>>> 32e373e2
      },
      "RequestBody": null,
      "StatusCode": 202,
      "ResponseHeaders": {
        "Content-Length": "0",
<<<<<<< HEAD
        "Date": "Thu, 05 Mar 2020 20:55:19 GMT",
=======
        "Date": "Thu, 02 Apr 2020 23:41:41 GMT",
>>>>>>> 32e373e2
        "Server": [
          "Windows-Azure-Blob/1.0",
          "Microsoft-HTTPAPI/2.0"
        ],
        "x-ms-client-request-id": "3e36e44e-beee-1b70-068f-a965161a0a31",
<<<<<<< HEAD
        "x-ms-request-id": "b5197c07-501e-0046-4730-f3a6bc000000",
        "x-ms-version": "2019-10-10"
=======
        "x-ms-request-id": "678cab0b-801e-007a-2148-0950e0000000",
        "x-ms-version": "2019-12-12"
>>>>>>> 32e373e2
      },
      "ResponseBody": []
    },
    {
<<<<<<< HEAD
      "RequestUri": "https://seanstagetest.blob.core.windows.net/test-container-a0480379-e0bb-ef9c-140c-4a653ac7b8f9?restype=container",
      "RequestMethod": "PUT",
      "RequestHeaders": {
        "Authorization": "Sanitized",
        "traceparent": "00-febc0403a3d28345898779e1568c3103-bfe595f73bb28f44-00",
        "User-Agent": [
          "azsdk-net-Storage.Blobs/12.4.0-dev.20200305.1",
          "(.NET Core 4.6.28325.01; Microsoft Windows 10.0.18363 )"
        ],
        "x-ms-blob-public-access": "container",
        "x-ms-client-request-id": "b29d9949-8145-6eeb-4847-29e2730ae03f",
        "x-ms-date": "Thu, 05 Mar 2020 20:55:20 GMT",
        "x-ms-return-client-request-id": "true",
        "x-ms-version": "2019-10-10"
=======
      "RequestUri": "https://seanmcccanary.blob.core.windows.net/test-container-a0480379-e0bb-ef9c-140c-4a653ac7b8f9?restype=container",
      "RequestMethod": "PUT",
      "RequestHeaders": {
        "Authorization": "Sanitized",
        "traceparent": "00-a1f604e34015b745976e0d7cafb4c82c-7abbec01db6e194c-00",
        "User-Agent": [
          "azsdk-net-Storage.Blobs/12.5.0-dev.20200402.1",
          "(.NET Core 4.6.28325.01; Microsoft Windows 10.0.18362 )"
        ],
        "x-ms-blob-public-access": "container",
        "x-ms-client-request-id": "b29d9949-8145-6eeb-4847-29e2730ae03f",
        "x-ms-date": "Thu, 02 Apr 2020 23:41:42 GMT",
        "x-ms-return-client-request-id": "true",
        "x-ms-version": "2019-12-12"
>>>>>>> 32e373e2
      },
      "RequestBody": null,
      "StatusCode": 201,
      "ResponseHeaders": {
        "Content-Length": "0",
<<<<<<< HEAD
        "Date": "Thu, 05 Mar 2020 20:55:19 GMT",
        "ETag": "\u00220x8D7C147843B5605\u0022",
        "Last-Modified": "Thu, 05 Mar 2020 20:55:20 GMT",
=======
        "Date": "Thu, 02 Apr 2020 23:41:41 GMT",
        "ETag": "\u00220x8D7D75F6584DEF6\u0022",
        "Last-Modified": "Thu, 02 Apr 2020 23:41:42 GMT",
>>>>>>> 32e373e2
        "Server": [
          "Windows-Azure-Blob/1.0",
          "Microsoft-HTTPAPI/2.0"
        ],
        "x-ms-client-request-id": "b29d9949-8145-6eeb-4847-29e2730ae03f",
<<<<<<< HEAD
        "x-ms-request-id": "3594c8cf-201e-0001-4230-f3cde7000000",
        "x-ms-version": "2019-10-10"
=======
        "x-ms-request-id": "07c5802c-801e-0055-5a48-095d2b000000",
        "x-ms-version": "2019-12-12"
>>>>>>> 32e373e2
      },
      "ResponseBody": []
    },
    {
<<<<<<< HEAD
      "RequestUri": "https://seanstagetest.blob.core.windows.net/test-container-a0480379-e0bb-ef9c-140c-4a653ac7b8f9/test-blob-1b25afd7-3d8c-72a9-fee7-9b5061b3551e",
=======
      "RequestUri": "https://seanmcccanary.blob.core.windows.net/test-container-a0480379-e0bb-ef9c-140c-4a653ac7b8f9/test-blob-1b25afd7-3d8c-72a9-fee7-9b5061b3551e",
>>>>>>> 32e373e2
      "RequestMethod": "PUT",
      "RequestHeaders": {
        "Authorization": "Sanitized",
        "Content-Length": "1024",
<<<<<<< HEAD
        "traceparent": "00-8212590ed9976840a4b836693582c795-87aae7a5b3e17c42-00",
        "User-Agent": [
          "azsdk-net-Storage.Blobs/12.4.0-dev.20200305.1",
          "(.NET Core 4.6.28325.01; Microsoft Windows 10.0.18363 )"
        ],
        "x-ms-blob-type": "BlockBlob",
        "x-ms-client-request-id": "e849c4c8-316a-87a8-66a6-3758df7b5fd6",
        "x-ms-date": "Thu, 05 Mar 2020 20:55:20 GMT",
        "x-ms-return-client-request-id": "true",
        "x-ms-version": "2019-10-10"
=======
        "traceparent": "00-bd13b15c06ebdd4481cb5e53a9abcb73-3ceacb990f8a754c-00",
        "User-Agent": [
          "azsdk-net-Storage.Blobs/12.5.0-dev.20200402.1",
          "(.NET Core 4.6.28325.01; Microsoft Windows 10.0.18362 )"
        ],
        "x-ms-blob-type": "BlockBlob",
        "x-ms-client-request-id": "e849c4c8-316a-87a8-66a6-3758df7b5fd6",
        "x-ms-date": "Thu, 02 Apr 2020 23:41:43 GMT",
        "x-ms-return-client-request-id": "true",
        "x-ms-version": "2019-12-12"
>>>>>>> 32e373e2
      },
      "RequestBody": "VBAcoSkFtL4PIIVB3SLt\u002B4o/EerRm64M8Cu0XeaaDJTxC41j7j8V0fpmDGy3Z5Tb\u002BZ/GIaFrTLlhD7D\u002BUVfYdBPwT9GVig1KKj/va49CVYiW2GRG0\u002Bvyhr/UAd6OF4CjjZdYxhfDRm\u002BSe/die\u002BApH7ooZ3nykaAo/ckSwYguvBO\u002BTN336Y5w05L1tFjzkAvequIkZq8HsPz2L8hOsYTmY7/koy4DMTUrt5Pn/d1ING2\u002BMxemClZjt5vhALnGIiIND1CZD\u002Bzc23is\u002Ba4bH7MfrvpbkH1tP1logeuTIjF7ZZRx2e6MryWA4Vee\u002BhGnR5jowlK\u002BapKkoM/2MI4ASblHMJQaqkbEkv7V2q4mzkVIwTlTq2DevfoCzDgeln6Xf5idV8l8jZxRIy9T6ZDjfdKKrm9UrZ5ZaHOaF90OpvyAPVoViHZ7yzOcAocwitNpHk5mlOcPQtL6RO5V4na/Q30z06s2zvVbDuI7t6oWKd2fMPiOpxIUcPqHGkSIJei93b4K/LcnM1BZCoUE04on5BoRtbJ9MJtrH2KwrrOw0\u002Bn6ftrrDC0md/2oNZyNEJ1vXzYpd282P60jn9xUd4SdqTebClWwO9jt6j201fv\u002B3g/FQE58hlx5wz4tyGxQ0QB4Coxl8QVIvyNePIwxgmqyJMHNjzY1ICLbIkYWgnNrnRk9O8pvmewJfYEqHknPR0HUe6OrgkHKQ\u002Blpis\u002B\u002BMTyw859y9EafQovUxBK1CwLYC9oFQgfPvxrXcvjgBQ8dSktEeiuqXVP6NDgY1r4vFTjmkH70ue804DOFmoFOvj18t3nGcJDXLq6HCw7Pt\u002BhcqF3A\u002BXWQKJFcD5n3JcLRrHX7mx9EaKSnD2HQba7gZSlKKPIjjcTH647oamD33wnrtV6Z0xvJFz\u002B5GeoTwLvje6pwrfzPrR6wM7CRXP5Ery9Y5LhPR5INgRGyanTatCvTBe62hzIMGwdA6KBrN7tBdGm7u9sDkzMXYyzrHEOp1n\u002BEvlcPjSj8S8iwD1/xoUlVcfULHvhQ0HG7niQFIf7ElhIh53lkMedAvm8SUoTUJsHjlatNnreGNO7lU\u002B8E9yrJ63hM0LrQ8T8Oyl\u002BJPX3t53hiIotTdvhamrKLft73PMdFSGYMh1UHEqRrPtNY/fdw\u002BGx3otSfdnV/8jYHRXJhF46XRPQW4F8iWg/m5zglAZ27GoZxgJnzptLxjJQf/80xCidFwLgCWhcNVEfEuI49WvCYTCrs8Jb0o54iJFTKAltBtd0Q30DkucBvYytSL\u002B5EtDKkh7OjRRmRUR0a4DXCQlHrggKwLHqvs5NqfIxqoXSw3XAiJnunnm/Efo4jydiKrCHaZqzrlIe39NMgOMiNJq\u002BoagLFoA==",
      "StatusCode": 201,
      "ResponseHeaders": {
        "Content-Length": "0",
        "Content-MD5": "V7hq9o6C\u002BaWsgl6zP2x/2g==",
<<<<<<< HEAD
        "Date": "Thu, 05 Mar 2020 20:55:19 GMT",
        "ETag": "\u00220x8D7C147844811B0\u0022",
        "Last-Modified": "Thu, 05 Mar 2020 20:55:20 GMT",
=======
        "Date": "Thu, 02 Apr 2020 23:41:41 GMT",
        "ETag": "\u00220x8D7D75F65925982\u0022",
        "Last-Modified": "Thu, 02 Apr 2020 23:41:42 GMT",
>>>>>>> 32e373e2
        "Server": [
          "Windows-Azure-Blob/1.0",
          "Microsoft-HTTPAPI/2.0"
        ],
        "x-ms-client-request-id": "e849c4c8-316a-87a8-66a6-3758df7b5fd6",
        "x-ms-content-crc64": "IRLhyXPkl1s=",
<<<<<<< HEAD
        "x-ms-request-id": "3594c8d2-201e-0001-4330-f3cde7000000",
        "x-ms-request-server-encrypted": "true",
        "x-ms-version": "2019-10-10"
=======
        "x-ms-request-id": "07c58038-801e-0055-6348-095d2b000000",
        "x-ms-request-server-encrypted": "true",
        "x-ms-version": "2019-12-12"
>>>>>>> 32e373e2
      },
      "ResponseBody": []
    },
    {
<<<<<<< HEAD
      "RequestUri": "https://seanstagetest.blob.core.windows.net/test-container-a0480379-e0bb-ef9c-140c-4a653ac7b8f9/test-blob-1b25afd7-3d8c-72a9-fee7-9b5061b3551e?comp=lease",
      "RequestMethod": "PUT",
      "RequestHeaders": {
        "Authorization": "Sanitized",
        "traceparent": "00-f37dc93054fa1a48b058e38c74ad1d67-348bef6ffb080c41-00",
        "User-Agent": [
          "azsdk-net-Storage.Blobs/12.4.0-dev.20200305.1",
          "(.NET Core 4.6.28325.01; Microsoft Windows 10.0.18363 )"
        ],
        "x-ms-client-request-id": "6ac115ae-b99b-e81c-d51a-d7654b6af484",
        "x-ms-date": "Thu, 05 Mar 2020 20:55:20 GMT",
=======
      "RequestUri": "https://seanmcccanary.blob.core.windows.net/test-container-a0480379-e0bb-ef9c-140c-4a653ac7b8f9/test-blob-1b25afd7-3d8c-72a9-fee7-9b5061b3551e?comp=lease",
      "RequestMethod": "PUT",
      "RequestHeaders": {
        "Authorization": "Sanitized",
        "traceparent": "00-08de66dd7ca29342ae0a0a264e037743-4f9a074f970f214e-00",
        "User-Agent": [
          "azsdk-net-Storage.Blobs/12.5.0-dev.20200402.1",
          "(.NET Core 4.6.28325.01; Microsoft Windows 10.0.18362 )"
        ],
        "x-ms-client-request-id": "6ac115ae-b99b-e81c-d51a-d7654b6af484",
        "x-ms-date": "Thu, 02 Apr 2020 23:41:43 GMT",
>>>>>>> 32e373e2
        "x-ms-lease-action": "acquire",
        "x-ms-lease-duration": "15",
        "x-ms-proposed-lease-id": "04050bc5-c922-a857-dacb-69e86659f821",
        "x-ms-return-client-request-id": "true",
<<<<<<< HEAD
        "x-ms-version": "2019-10-10"
=======
        "x-ms-version": "2019-12-12"
>>>>>>> 32e373e2
      },
      "RequestBody": null,
      "StatusCode": 201,
      "ResponseHeaders": {
        "Content-Length": "0",
<<<<<<< HEAD
        "Date": "Thu, 05 Mar 2020 20:55:20 GMT",
        "ETag": "\u00220x8D7C147844811B0\u0022",
        "Last-Modified": "Thu, 05 Mar 2020 20:55:20 GMT",
=======
        "Date": "Thu, 02 Apr 2020 23:41:41 GMT",
        "ETag": "\u00220x8D7D75F65925982\u0022",
        "Last-Modified": "Thu, 02 Apr 2020 23:41:42 GMT",
>>>>>>> 32e373e2
        "Server": [
          "Windows-Azure-Blob/1.0",
          "Microsoft-HTTPAPI/2.0"
        ],
        "x-ms-client-request-id": "6ac115ae-b99b-e81c-d51a-d7654b6af484",
        "x-ms-lease-id": "04050bc5-c922-a857-dacb-69e86659f821",
<<<<<<< HEAD
        "x-ms-request-id": "3594c8d6-201e-0001-4630-f3cde7000000",
        "x-ms-version": "2019-10-10"
=======
        "x-ms-request-id": "07c5803b-801e-0055-6648-095d2b000000",
        "x-ms-version": "2019-12-12"
>>>>>>> 32e373e2
      },
      "ResponseBody": []
    },
    {
<<<<<<< HEAD
      "RequestUri": "https://seanstagetest.blob.core.windows.net/test-container-a0480379-e0bb-ef9c-140c-4a653ac7b8f9/test-blob-1b25afd7-3d8c-72a9-fee7-9b5061b3551e?comp=lease",
      "RequestMethod": "PUT",
      "RequestHeaders": {
        "Authorization": "Sanitized",
        "If-Unmodified-Since": "Wed, 04 Mar 2020 20:55:19 GMT",
        "traceparent": "00-af7c57a4aa000f43b064d4dc3d3610e7-66fdc6b454144549-00",
        "User-Agent": [
          "azsdk-net-Storage.Blobs/12.4.0-dev.20200305.1",
          "(.NET Core 4.6.28325.01; Microsoft Windows 10.0.18363 )"
        ],
        "x-ms-client-request-id": "9e3f709b-a293-d174-c731-ef4bb4b2b303",
        "x-ms-date": "Thu, 05 Mar 2020 20:55:20 GMT",
=======
      "RequestUri": "https://seanmcccanary.blob.core.windows.net/test-container-a0480379-e0bb-ef9c-140c-4a653ac7b8f9/test-blob-1b25afd7-3d8c-72a9-fee7-9b5061b3551e?comp=lease",
      "RequestMethod": "PUT",
      "RequestHeaders": {
        "Authorization": "Sanitized",
        "If-Unmodified-Since": "Wed, 01 Apr 2020 23:41:42 GMT",
        "traceparent": "00-3ace67565cb8e440aef01e0a3fcfe1da-4ac80bf5503c6746-00",
        "User-Agent": [
          "azsdk-net-Storage.Blobs/12.5.0-dev.20200402.1",
          "(.NET Core 4.6.28325.01; Microsoft Windows 10.0.18362 )"
        ],
        "x-ms-client-request-id": "9e3f709b-a293-d174-c731-ef4bb4b2b303",
        "x-ms-date": "Thu, 02 Apr 2020 23:41:43 GMT",
>>>>>>> 32e373e2
        "x-ms-lease-action": "change",
        "x-ms-lease-id": "04050bc5-c922-a857-dacb-69e86659f821",
        "x-ms-proposed-lease-id": "a5e07496-dcb9-ea35-2cbc-7dedb4550c10",
        "x-ms-return-client-request-id": "true",
<<<<<<< HEAD
        "x-ms-version": "2019-10-10"
=======
        "x-ms-version": "2019-12-12"
>>>>>>> 32e373e2
      },
      "RequestBody": null,
      "StatusCode": 412,
      "ResponseHeaders": {
        "Content-Length": "252",
        "Content-Type": "application/xml",
<<<<<<< HEAD
        "Date": "Thu, 05 Mar 2020 20:55:20 GMT",
=======
        "Date": "Thu, 02 Apr 2020 23:41:41 GMT",
>>>>>>> 32e373e2
        "Server": [
          "Windows-Azure-Blob/1.0",
          "Microsoft-HTTPAPI/2.0"
        ],
        "x-ms-client-request-id": "9e3f709b-a293-d174-c731-ef4bb4b2b303",
        "x-ms-error-code": "ConditionNotMet",
<<<<<<< HEAD
        "x-ms-request-id": "3594c8d9-201e-0001-4930-f3cde7000000",
        "x-ms-version": "2019-10-10"
      },
      "ResponseBody": [
        "\uFEFF\u003C?xml version=\u00221.0\u0022 encoding=\u0022utf-8\u0022?\u003E\u003CError\u003E\u003CCode\u003EConditionNotMet\u003C/Code\u003E\u003CMessage\u003EThe condition specified using HTTP conditional header(s) is not met.\n",
        "RequestId:3594c8d9-201e-0001-4930-f3cde7000000\n",
        "Time:2020-03-05T20:55:20.3954518Z\u003C/Message\u003E\u003C/Error\u003E"
      ]
    },
    {
      "RequestUri": "https://seanstagetest.blob.core.windows.net/test-container-a0480379-e0bb-ef9c-140c-4a653ac7b8f9?restype=container",
      "RequestMethod": "DELETE",
      "RequestHeaders": {
        "Authorization": "Sanitized",
        "traceparent": "00-703af1af52de4e4782b31cdbc3c00fa6-7f70d5053a893f4a-00",
        "User-Agent": [
          "azsdk-net-Storage.Blobs/12.4.0-dev.20200305.1",
          "(.NET Core 4.6.28325.01; Microsoft Windows 10.0.18363 )"
        ],
        "x-ms-client-request-id": "daca6af8-552a-1bf0-e48b-ba0d437056aa",
        "x-ms-date": "Thu, 05 Mar 2020 20:55:20 GMT",
        "x-ms-return-client-request-id": "true",
        "x-ms-version": "2019-10-10"
=======
        "x-ms-request-id": "07c58040-801e-0055-6a48-095d2b000000",
        "x-ms-version": "2019-12-12"
      },
      "ResponseBody": [
        "\uFEFF\u003C?xml version=\u00221.0\u0022 encoding=\u0022utf-8\u0022?\u003E\u003CError\u003E\u003CCode\u003EConditionNotMet\u003C/Code\u003E\u003CMessage\u003EThe condition specified using HTTP conditional header(s) is not met.\n",
        "RequestId:07c58040-801e-0055-6a48-095d2b000000\n",
        "Time:2020-04-02T23:41:42.3877962Z\u003C/Message\u003E\u003C/Error\u003E"
      ]
    },
    {
      "RequestUri": "https://seanmcccanary.blob.core.windows.net/test-container-a0480379-e0bb-ef9c-140c-4a653ac7b8f9?restype=container",
      "RequestMethod": "DELETE",
      "RequestHeaders": {
        "Authorization": "Sanitized",
        "traceparent": "00-75dcf7dac78fcc4fb94f462035d49bd5-b427b62f6be9994b-00",
        "User-Agent": [
          "azsdk-net-Storage.Blobs/12.5.0-dev.20200402.1",
          "(.NET Core 4.6.28325.01; Microsoft Windows 10.0.18362 )"
        ],
        "x-ms-client-request-id": "daca6af8-552a-1bf0-e48b-ba0d437056aa",
        "x-ms-date": "Thu, 02 Apr 2020 23:41:43 GMT",
        "x-ms-return-client-request-id": "true",
        "x-ms-version": "2019-12-12"
>>>>>>> 32e373e2
      },
      "RequestBody": null,
      "StatusCode": 202,
      "ResponseHeaders": {
        "Content-Length": "0",
<<<<<<< HEAD
        "Date": "Thu, 05 Mar 2020 20:55:20 GMT",
=======
        "Date": "Thu, 02 Apr 2020 23:41:41 GMT",
>>>>>>> 32e373e2
        "Server": [
          "Windows-Azure-Blob/1.0",
          "Microsoft-HTTPAPI/2.0"
        ],
        "x-ms-client-request-id": "daca6af8-552a-1bf0-e48b-ba0d437056aa",
<<<<<<< HEAD
        "x-ms-request-id": "3594c8dc-201e-0001-4c30-f3cde7000000",
        "x-ms-version": "2019-10-10"
=======
        "x-ms-request-id": "07c58044-801e-0055-6e48-095d2b000000",
        "x-ms-version": "2019-12-12"
>>>>>>> 32e373e2
      },
      "ResponseBody": []
    },
    {
<<<<<<< HEAD
      "RequestUri": "https://seanstagetest.blob.core.windows.net/test-container-446b342d-b2b4-fb0a-a2c3-45dc94ba51c3?restype=container",
      "RequestMethod": "PUT",
      "RequestHeaders": {
        "Authorization": "Sanitized",
        "traceparent": "00-90a09760b822a04ab76dbecd64462b64-47f0452bba8c4d46-00",
        "User-Agent": [
          "azsdk-net-Storage.Blobs/12.4.0-dev.20200305.1",
          "(.NET Core 4.6.28325.01; Microsoft Windows 10.0.18363 )"
        ],
        "x-ms-blob-public-access": "container",
        "x-ms-client-request-id": "4c8c6460-d599-458a-5fce-386710148729",
        "x-ms-date": "Thu, 05 Mar 2020 20:55:20 GMT",
        "x-ms-return-client-request-id": "true",
        "x-ms-version": "2019-10-10"
=======
      "RequestUri": "https://seanmcccanary.blob.core.windows.net/test-container-446b342d-b2b4-fb0a-a2c3-45dc94ba51c3?restype=container",
      "RequestMethod": "PUT",
      "RequestHeaders": {
        "Authorization": "Sanitized",
        "traceparent": "00-70da33045b08e34e91e7d932144432ff-226af1447dbb2743-00",
        "User-Agent": [
          "azsdk-net-Storage.Blobs/12.5.0-dev.20200402.1",
          "(.NET Core 4.6.28325.01; Microsoft Windows 10.0.18362 )"
        ],
        "x-ms-blob-public-access": "container",
        "x-ms-client-request-id": "4c8c6460-d599-458a-5fce-386710148729",
        "x-ms-date": "Thu, 02 Apr 2020 23:41:43 GMT",
        "x-ms-return-client-request-id": "true",
        "x-ms-version": "2019-12-12"
>>>>>>> 32e373e2
      },
      "RequestBody": null,
      "StatusCode": 201,
      "ResponseHeaders": {
        "Content-Length": "0",
<<<<<<< HEAD
        "Date": "Thu, 05 Mar 2020 20:55:20 GMT",
        "ETag": "\u00220x8D7C147849CCD2C\u0022",
        "Last-Modified": "Thu, 05 Mar 2020 20:55:20 GMT",
=======
        "Date": "Thu, 02 Apr 2020 23:41:42 GMT",
        "ETag": "\u00220x8D7D75F65EE479B\u0022",
        "Last-Modified": "Thu, 02 Apr 2020 23:41:42 GMT",
>>>>>>> 32e373e2
        "Server": [
          "Windows-Azure-Blob/1.0",
          "Microsoft-HTTPAPI/2.0"
        ],
        "x-ms-client-request-id": "4c8c6460-d599-458a-5fce-386710148729",
<<<<<<< HEAD
        "x-ms-request-id": "4a10fbbb-c01e-0026-7830-f3da23000000",
        "x-ms-version": "2019-10-10"
=======
        "x-ms-request-id": "93b4ac8b-d01e-0083-7a48-0953c2000000",
        "x-ms-version": "2019-12-12"
>>>>>>> 32e373e2
      },
      "ResponseBody": []
    },
    {
<<<<<<< HEAD
      "RequestUri": "https://seanstagetest.blob.core.windows.net/test-container-446b342d-b2b4-fb0a-a2c3-45dc94ba51c3/test-blob-92f6f73a-0d1c-54c2-5c13-abef273416e2",
=======
      "RequestUri": "https://seanmcccanary.blob.core.windows.net/test-container-446b342d-b2b4-fb0a-a2c3-45dc94ba51c3/test-blob-92f6f73a-0d1c-54c2-5c13-abef273416e2",
>>>>>>> 32e373e2
      "RequestMethod": "PUT",
      "RequestHeaders": {
        "Authorization": "Sanitized",
        "Content-Length": "1024",
<<<<<<< HEAD
        "traceparent": "00-18b4a7e3d54d594fb9b680f248c61634-7d9b487107374e48-00",
        "User-Agent": [
          "azsdk-net-Storage.Blobs/12.4.0-dev.20200305.1",
          "(.NET Core 4.6.28325.01; Microsoft Windows 10.0.18363 )"
        ],
        "x-ms-blob-type": "BlockBlob",
        "x-ms-client-request-id": "c25f434c-7fe3-ed65-cd03-242b9fbe2097",
        "x-ms-date": "Thu, 05 Mar 2020 20:55:20 GMT",
        "x-ms-return-client-request-id": "true",
        "x-ms-version": "2019-10-10"
=======
        "traceparent": "00-b24207d272472a42b6510dc2f1df1242-761cdceac40cb642-00",
        "User-Agent": [
          "azsdk-net-Storage.Blobs/12.5.0-dev.20200402.1",
          "(.NET Core 4.6.28325.01; Microsoft Windows 10.0.18362 )"
        ],
        "x-ms-blob-type": "BlockBlob",
        "x-ms-client-request-id": "c25f434c-7fe3-ed65-cd03-242b9fbe2097",
        "x-ms-date": "Thu, 02 Apr 2020 23:41:43 GMT",
        "x-ms-return-client-request-id": "true",
        "x-ms-version": "2019-12-12"
>>>>>>> 32e373e2
      },
      "RequestBody": "i1t7MC4EKUImDukZoHFHhD5im\u002B7JpcxToTfwhSmaHiu4Vdu0mFb6Nc20bA4kqLTqzCewxZknGOWOKI73FKQYi/C9YEqWkuznZ2UhFTm\u002BL/iCBbgB6liSkT31JW/IAyEom\u002BAeZkhpVDo6yF0zBQOs0PmVdA/sF6GXK84NoGx8H2NE\u002BXlYoMmwGbF\u002BxyH7Xos5SVV2Mo8RO4Q/hjp5W7PNvqn67wyJUzAv5Vtebk\u002BAm81D1FYXBe3UMr31GRmPNr39sQh4AW9\u002Br/YkRkw0s800v\u002BttNodctbi7JbxPlDkWoK\u002BdYLxHB5pdxCRg8r6goH/vwVkuIQA1oPtPvNuyLxu8DaWdllIR7LdQD3Fj/ML5G4U9YNLg6H6vaMDB90u/q5UIpOQZAgos3tSi3RKO0qQ4VaFWdc9J3CUm7i6ST/RskWPcW1jd4Bh7EYH\u002BPQpsIJUciKKpaDXFv8e/8hPbmY7fNUyusXdMWnSJ22NNSp4aus6YdsZSwigtFpyQHu4En3fyHwi\u002BvW4e0C0tIIzSeHQppTdFQyPHjHIjgJvbuzyGhDzsWiuWXP1feqaZJaKbW54nZ3m2v1tUK5KVmjzTQxTxpptQ5R1Ik0g65sl8LmfQiCX9s1TD0MXgly\u002BZAMLAjDeRp38GS3WA3tMwe9iS1/wrxREX1Y/ALdXWb07ur5KGeVmS6oboyT2vfNSAk1TsTsAybTuwqban0XqpMNsnki9AqQJ/AOx2Q/vUaFm6P5qB6SGNu0FX1s\u002Bj6hkMPplhh\u002BqlP\u002BlSbU3TvCpA20Fd7JLfJ0a5mtft6dMy2xXTaQRhcuFvFf\u002BwLnzUuf4WF/qORv2HLBdTqOwSt1YWIJE3AFIm3mhg7deSL/nK5ODY19HZo5UXTD3tDcr0XF2pmg7qnLmr8DmRLlgm9P0dicMMOuCEPHz8H7QVOdCebJF56JTr30gmLOaYR3U98VdAz4QG5yJ9JF2R7nwFlrZo88LHrAxoMqp75Q357PUGvy5c1GpMl4Rv\u002B8Q2WfDLIZUwMFSzdURL15zaiwEUhDhoii9OqMFMG1s9WLBIMtm5r8R3ybyhU0npEf3NcgyCWneLzs7BfXjT4xT4dR2TA6XDINs9nLt7xzfmZJfEfqlPu/05vGQK\u002BDJMo\u002BWnqN0rVQ1XClEwRb28DwaX2hjgD2VqqbogWkdBuSip8PjV1B5Zug6JbHRYHnU/fKxdch0Za5SAPf8iC/vGFlEph1TF5jvoPR8JVqLwEopE4N2b5EYKj4RkVZYfN68Tw1YjL5chepVwdTT9EBXxjyp03SsdKzIKHvfQYJGkyAZw9pNMzeLzI2VIKm4RDH9vcsVsq1mE9ZcjGBCfUBkEy6wujRqBpMJHgLnF1QDD\u002BA==",
      "StatusCode": 201,
      "ResponseHeaders": {
        "Content-Length": "0",
        "Content-MD5": "JIrdLRxNPBWZelct\u002B0QsEQ==",
<<<<<<< HEAD
        "Date": "Thu, 05 Mar 2020 20:55:20 GMT",
        "ETag": "\u00220x8D7C14784AACCBC\u0022",
        "Last-Modified": "Thu, 05 Mar 2020 20:55:20 GMT",
=======
        "Date": "Thu, 02 Apr 2020 23:41:42 GMT",
        "ETag": "\u00220x8D7D75F65FBB5D7\u0022",
        "Last-Modified": "Thu, 02 Apr 2020 23:41:42 GMT",
>>>>>>> 32e373e2
        "Server": [
          "Windows-Azure-Blob/1.0",
          "Microsoft-HTTPAPI/2.0"
        ],
        "x-ms-client-request-id": "c25f434c-7fe3-ed65-cd03-242b9fbe2097",
        "x-ms-content-crc64": "cDGX0ePoiLE=",
<<<<<<< HEAD
        "x-ms-request-id": "4a10fbc1-c01e-0026-7b30-f3da23000000",
        "x-ms-request-server-encrypted": "true",
        "x-ms-version": "2019-10-10"
=======
        "x-ms-request-id": "93b4ac90-d01e-0083-7d48-0953c2000000",
        "x-ms-request-server-encrypted": "true",
        "x-ms-version": "2019-12-12"
>>>>>>> 32e373e2
      },
      "ResponseBody": []
    },
    {
<<<<<<< HEAD
      "RequestUri": "https://seanstagetest.blob.core.windows.net/test-container-446b342d-b2b4-fb0a-a2c3-45dc94ba51c3/test-blob-92f6f73a-0d1c-54c2-5c13-abef273416e2?comp=lease",
      "RequestMethod": "PUT",
      "RequestHeaders": {
        "Authorization": "Sanitized",
        "traceparent": "00-30505edc31f86d4f996d35c6d2b34cd4-3cd085164392f84e-00",
        "User-Agent": [
          "azsdk-net-Storage.Blobs/12.4.0-dev.20200305.1",
          "(.NET Core 4.6.28325.01; Microsoft Windows 10.0.18363 )"
        ],
        "x-ms-client-request-id": "b9feaef5-8e45-5ef6-0a6c-147d0b707e9d",
        "x-ms-date": "Thu, 05 Mar 2020 20:55:21 GMT",
=======
      "RequestUri": "https://seanmcccanary.blob.core.windows.net/test-container-446b342d-b2b4-fb0a-a2c3-45dc94ba51c3/test-blob-92f6f73a-0d1c-54c2-5c13-abef273416e2?comp=lease",
      "RequestMethod": "PUT",
      "RequestHeaders": {
        "Authorization": "Sanitized",
        "traceparent": "00-5f7dd7fddc1dbd45a50da354039be78c-ebb9393217ab944e-00",
        "User-Agent": [
          "azsdk-net-Storage.Blobs/12.5.0-dev.20200402.1",
          "(.NET Core 4.6.28325.01; Microsoft Windows 10.0.18362 )"
        ],
        "x-ms-client-request-id": "b9feaef5-8e45-5ef6-0a6c-147d0b707e9d",
        "x-ms-date": "Thu, 02 Apr 2020 23:41:43 GMT",
>>>>>>> 32e373e2
        "x-ms-lease-action": "acquire",
        "x-ms-lease-duration": "15",
        "x-ms-proposed-lease-id": "27fe1f60-2bf0-9238-8f81-a01a867c0d75",
        "x-ms-return-client-request-id": "true",
<<<<<<< HEAD
        "x-ms-version": "2019-10-10"
=======
        "x-ms-version": "2019-12-12"
>>>>>>> 32e373e2
      },
      "RequestBody": null,
      "StatusCode": 201,
      "ResponseHeaders": {
        "Content-Length": "0",
<<<<<<< HEAD
        "Date": "Thu, 05 Mar 2020 20:55:20 GMT",
        "ETag": "\u00220x8D7C14784AACCBC\u0022",
        "Last-Modified": "Thu, 05 Mar 2020 20:55:20 GMT",
=======
        "Date": "Thu, 02 Apr 2020 23:41:42 GMT",
        "ETag": "\u00220x8D7D75F65FBB5D7\u0022",
        "Last-Modified": "Thu, 02 Apr 2020 23:41:42 GMT",
>>>>>>> 32e373e2
        "Server": [
          "Windows-Azure-Blob/1.0",
          "Microsoft-HTTPAPI/2.0"
        ],
        "x-ms-client-request-id": "b9feaef5-8e45-5ef6-0a6c-147d0b707e9d",
        "x-ms-lease-id": "27fe1f60-2bf0-9238-8f81-a01a867c0d75",
<<<<<<< HEAD
        "x-ms-request-id": "4a10fbc4-c01e-0026-7e30-f3da23000000",
        "x-ms-version": "2019-10-10"
=======
        "x-ms-request-id": "93b4ac95-d01e-0083-0248-0953c2000000",
        "x-ms-version": "2019-12-12"
>>>>>>> 32e373e2
      },
      "ResponseBody": []
    },
    {
<<<<<<< HEAD
      "RequestUri": "https://seanstagetest.blob.core.windows.net/test-container-446b342d-b2b4-fb0a-a2c3-45dc94ba51c3/test-blob-92f6f73a-0d1c-54c2-5c13-abef273416e2?comp=lease",
=======
      "RequestUri": "https://seanmcccanary.blob.core.windows.net/test-container-446b342d-b2b4-fb0a-a2c3-45dc94ba51c3/test-blob-92f6f73a-0d1c-54c2-5c13-abef273416e2?comp=lease",
>>>>>>> 32e373e2
      "RequestMethod": "PUT",
      "RequestHeaders": {
        "Authorization": "Sanitized",
        "If-Match": "\u0022garbage\u0022",
<<<<<<< HEAD
        "traceparent": "00-c47b69dcfa45e944b816bfd2f4e8c7b2-651a65108df0b841-00",
        "User-Agent": [
          "azsdk-net-Storage.Blobs/12.4.0-dev.20200305.1",
          "(.NET Core 4.6.28325.01; Microsoft Windows 10.0.18363 )"
        ],
        "x-ms-client-request-id": "66d2ce0c-53f3-50e7-6d69-8a661765159a",
        "x-ms-date": "Thu, 05 Mar 2020 20:55:21 GMT",
=======
        "traceparent": "00-444134891eec80458d3b2bbff27d407f-54f0fe2256e64642-00",
        "User-Agent": [
          "azsdk-net-Storage.Blobs/12.5.0-dev.20200402.1",
          "(.NET Core 4.6.28325.01; Microsoft Windows 10.0.18362 )"
        ],
        "x-ms-client-request-id": "66d2ce0c-53f3-50e7-6d69-8a661765159a",
        "x-ms-date": "Thu, 02 Apr 2020 23:41:43 GMT",
>>>>>>> 32e373e2
        "x-ms-lease-action": "change",
        "x-ms-lease-id": "27fe1f60-2bf0-9238-8f81-a01a867c0d75",
        "x-ms-proposed-lease-id": "9179e62c-01a0-9215-1273-20c814f20d2d",
        "x-ms-return-client-request-id": "true",
<<<<<<< HEAD
        "x-ms-version": "2019-10-10"
=======
        "x-ms-version": "2019-12-12"
>>>>>>> 32e373e2
      },
      "RequestBody": null,
      "StatusCode": 412,
      "ResponseHeaders": {
        "Content-Length": "252",
        "Content-Type": "application/xml",
<<<<<<< HEAD
        "Date": "Thu, 05 Mar 2020 20:55:20 GMT",
=======
        "Date": "Thu, 02 Apr 2020 23:41:42 GMT",
>>>>>>> 32e373e2
        "Server": [
          "Windows-Azure-Blob/1.0",
          "Microsoft-HTTPAPI/2.0"
        ],
        "x-ms-client-request-id": "66d2ce0c-53f3-50e7-6d69-8a661765159a",
        "x-ms-error-code": "ConditionNotMet",
<<<<<<< HEAD
        "x-ms-request-id": "4a10fbc5-c01e-0026-7f30-f3da23000000",
        "x-ms-version": "2019-10-10"
      },
      "ResponseBody": [
        "\uFEFF\u003C?xml version=\u00221.0\u0022 encoding=\u0022utf-8\u0022?\u003E\u003CError\u003E\u003CCode\u003EConditionNotMet\u003C/Code\u003E\u003CMessage\u003EThe condition specified using HTTP conditional header(s) is not met.\n",
        "RequestId:4a10fbc5-c01e-0026-7f30-f3da23000000\n",
        "Time:2020-03-05T20:55:21.1281975Z\u003C/Message\u003E\u003C/Error\u003E"
      ]
    },
    {
      "RequestUri": "https://seanstagetest.blob.core.windows.net/test-container-446b342d-b2b4-fb0a-a2c3-45dc94ba51c3?restype=container",
      "RequestMethod": "DELETE",
      "RequestHeaders": {
        "Authorization": "Sanitized",
        "traceparent": "00-3a70a696843c4c4390b47b92a36c64b0-4d2b794b73ecf94d-00",
        "User-Agent": [
          "azsdk-net-Storage.Blobs/12.4.0-dev.20200305.1",
          "(.NET Core 4.6.28325.01; Microsoft Windows 10.0.18363 )"
        ],
        "x-ms-client-request-id": "3c704db9-179d-1faa-8be9-b449ed3be89e",
        "x-ms-date": "Thu, 05 Mar 2020 20:55:21 GMT",
        "x-ms-return-client-request-id": "true",
        "x-ms-version": "2019-10-10"
=======
        "x-ms-request-id": "93b4ac9b-d01e-0083-0848-0953c2000000",
        "x-ms-version": "2019-12-12"
      },
      "ResponseBody": [
        "\uFEFF\u003C?xml version=\u00221.0\u0022 encoding=\u0022utf-8\u0022?\u003E\u003CError\u003E\u003CCode\u003EConditionNotMet\u003C/Code\u003E\u003CMessage\u003EThe condition specified using HTTP conditional header(s) is not met.\n",
        "RequestId:93b4ac9b-d01e-0083-0848-0953c2000000\n",
        "Time:2020-04-02T23:41:43.0766018Z\u003C/Message\u003E\u003C/Error\u003E"
      ]
    },
    {
      "RequestUri": "https://seanmcccanary.blob.core.windows.net/test-container-446b342d-b2b4-fb0a-a2c3-45dc94ba51c3?restype=container",
      "RequestMethod": "DELETE",
      "RequestHeaders": {
        "Authorization": "Sanitized",
        "traceparent": "00-62f9e665e69bc84c8838cecf47fca79e-8e34aac5c4af6b47-00",
        "User-Agent": [
          "azsdk-net-Storage.Blobs/12.5.0-dev.20200402.1",
          "(.NET Core 4.6.28325.01; Microsoft Windows 10.0.18362 )"
        ],
        "x-ms-client-request-id": "3c704db9-179d-1faa-8be9-b449ed3be89e",
        "x-ms-date": "Thu, 02 Apr 2020 23:41:44 GMT",
        "x-ms-return-client-request-id": "true",
        "x-ms-version": "2019-12-12"
>>>>>>> 32e373e2
      },
      "RequestBody": null,
      "StatusCode": 202,
      "ResponseHeaders": {
        "Content-Length": "0",
<<<<<<< HEAD
        "Date": "Thu, 05 Mar 2020 20:55:20 GMT",
=======
        "Date": "Thu, 02 Apr 2020 23:41:42 GMT",
>>>>>>> 32e373e2
        "Server": [
          "Windows-Azure-Blob/1.0",
          "Microsoft-HTTPAPI/2.0"
        ],
        "x-ms-client-request-id": "3c704db9-179d-1faa-8be9-b449ed3be89e",
<<<<<<< HEAD
        "x-ms-request-id": "4a10fbc7-c01e-0026-0130-f3da23000000",
        "x-ms-version": "2019-10-10"
=======
        "x-ms-request-id": "93b4aca0-d01e-0083-0d48-0953c2000000",
        "x-ms-version": "2019-12-12"
>>>>>>> 32e373e2
      },
      "ResponseBody": []
    },
    {
<<<<<<< HEAD
      "RequestUri": "https://seanstagetest.blob.core.windows.net/test-container-3a85ec43-47c4-c7b7-2f55-5af49efa484b?restype=container",
      "RequestMethod": "PUT",
      "RequestHeaders": {
        "Authorization": "Sanitized",
        "traceparent": "00-fb043c2a565cd240aedcc6f3534e5d5f-f7293157bc433b49-00",
        "User-Agent": [
          "azsdk-net-Storage.Blobs/12.4.0-dev.20200305.1",
          "(.NET Core 4.6.28325.01; Microsoft Windows 10.0.18363 )"
        ],
        "x-ms-blob-public-access": "container",
        "x-ms-client-request-id": "1ba91616-559c-7193-96a9-0c47bdb58190",
        "x-ms-date": "Thu, 05 Mar 2020 20:55:21 GMT",
        "x-ms-return-client-request-id": "true",
        "x-ms-version": "2019-10-10"
=======
      "RequestUri": "https://seanmcccanary.blob.core.windows.net/test-container-3a85ec43-47c4-c7b7-2f55-5af49efa484b?restype=container",
      "RequestMethod": "PUT",
      "RequestHeaders": {
        "Authorization": "Sanitized",
        "traceparent": "00-31ab5602a9a3914e805a3abbd24624fa-bcb5852bccbe4348-00",
        "User-Agent": [
          "azsdk-net-Storage.Blobs/12.5.0-dev.20200402.1",
          "(.NET Core 4.6.28325.01; Microsoft Windows 10.0.18362 )"
        ],
        "x-ms-blob-public-access": "container",
        "x-ms-client-request-id": "1ba91616-559c-7193-96a9-0c47bdb58190",
        "x-ms-date": "Thu, 02 Apr 2020 23:41:44 GMT",
        "x-ms-return-client-request-id": "true",
        "x-ms-version": "2019-12-12"
>>>>>>> 32e373e2
      },
      "RequestBody": null,
      "StatusCode": 201,
      "ResponseHeaders": {
        "Content-Length": "0",
<<<<<<< HEAD
        "Date": "Thu, 05 Mar 2020 20:55:20 GMT",
        "ETag": "\u00220x8D7C147850CED91\u0022",
        "Last-Modified": "Thu, 05 Mar 2020 20:55:21 GMT",
=======
        "Date": "Thu, 02 Apr 2020 23:41:43 GMT",
        "ETag": "\u00220x8D7D75F66572599\u0022",
        "Last-Modified": "Thu, 02 Apr 2020 23:41:43 GMT",
>>>>>>> 32e373e2
        "Server": [
          "Windows-Azure-Blob/1.0",
          "Microsoft-HTTPAPI/2.0"
        ],
        "x-ms-client-request-id": "1ba91616-559c-7193-96a9-0c47bdb58190",
<<<<<<< HEAD
        "x-ms-request-id": "608d2128-901e-0049-0c30-f3d0d0000000",
        "x-ms-version": "2019-10-10"
=======
        "x-ms-request-id": "d06d7140-401e-004a-4e48-09ee2f000000",
        "x-ms-version": "2019-12-12"
>>>>>>> 32e373e2
      },
      "ResponseBody": []
    },
    {
<<<<<<< HEAD
      "RequestUri": "https://seanstagetest.blob.core.windows.net/test-container-3a85ec43-47c4-c7b7-2f55-5af49efa484b/test-blob-ba7069a1-1d8e-6ba9-ef4e-4ff5679037db",
=======
      "RequestUri": "https://seanmcccanary.blob.core.windows.net/test-container-3a85ec43-47c4-c7b7-2f55-5af49efa484b/test-blob-ba7069a1-1d8e-6ba9-ef4e-4ff5679037db",
>>>>>>> 32e373e2
      "RequestMethod": "PUT",
      "RequestHeaders": {
        "Authorization": "Sanitized",
        "Content-Length": "1024",
<<<<<<< HEAD
        "traceparent": "00-cd348b8e99a26e46a7cfe7bec1bb4e02-a5668c72ff1b6541-00",
        "User-Agent": [
          "azsdk-net-Storage.Blobs/12.4.0-dev.20200305.1",
          "(.NET Core 4.6.28325.01; Microsoft Windows 10.0.18363 )"
        ],
        "x-ms-blob-type": "BlockBlob",
        "x-ms-client-request-id": "6472f591-c208-3da7-8088-e30ca15a494b",
        "x-ms-date": "Thu, 05 Mar 2020 20:55:21 GMT",
        "x-ms-return-client-request-id": "true",
        "x-ms-version": "2019-10-10"
=======
        "traceparent": "00-833a24d0b8171f468f4f224ce9288740-4e3eb3cc45f79d4c-00",
        "User-Agent": [
          "azsdk-net-Storage.Blobs/12.5.0-dev.20200402.1",
          "(.NET Core 4.6.28325.01; Microsoft Windows 10.0.18362 )"
        ],
        "x-ms-blob-type": "BlockBlob",
        "x-ms-client-request-id": "6472f591-c208-3da7-8088-e30ca15a494b",
        "x-ms-date": "Thu, 02 Apr 2020 23:41:44 GMT",
        "x-ms-return-client-request-id": "true",
        "x-ms-version": "2019-12-12"
>>>>>>> 32e373e2
      },
      "RequestBody": "xondiFEtroOgPDRLy7R5NE1PhSbk1UL5bD0rTgadCQVyMYEz2Pg\u002BdLrsGVLpXqA61BuoGAsQ9vFH5BsTAWB9AzIv2JkzRlxUEBFr\u002BLvwEA6d8Hnr9fH5YTuQ6/PdK3JabhYfuYYGB46\u002BUwf6pf41V9QMdhDmkg5BNXdeolpoduWeEIml0FaIlunqLKHp/7w8W5Qf0LRic9wI3YQOqGU0VdwiXJR0j4d\u002BhN8n\u002B2VsWDW6IUfGSaUwPJ2tnPLRee6EttbExqMoyMsMoEzUOnd2m4VOVIYdbQw28h/3xvOUrAvxo0WOp5KSkll8uahZWwElNwFtgiVnZknKjdSDMQLYePRB4pcy5/PzvMEtobRj3ZYe0Y/yJynmijz8xBq9DmFXpEG0GHhq8k8NesZjOcWUZ7A\u002BZV9y5lHKWlhaNiPZNa1g1vxyrsQdtN8/5Kxjg1B3Z1xpf6kB5L7w6r0gD7wsM0QYAmLIIrjrIbCAMwGkZtcH48/Gb7UEX/I\u002BgsQH/KQiErFoSoDur0Wkfl74gbC9S4PlGSztZcSOFKNwiZ/05CQLXSBPPBxWGTSJIvFXC95BgTdAIeN4Na3t2TXdfiWmsJk57SOQbQ9nj//4Y0PSNwnELgdos8NBkyhzYmLmeZsO43JXHR66sRQn2ZHjgNJpGqIsGE8dPvzW\u002BFn7HAqtgRZk6X/RexnrCXzzQNkxXRNVCkjAuWBL8KV1gCXEv5UKelh7fpZSmJ6IQQ/TKv0jpZpGpRLC7Me2GfjZXPrzJkrn6caBtd98AnKpN3hReMaoUduKfRqCSI2RxWWdeTujlRrE60E2ou\u002B7yqKgGLROZKEyMQofaKkwZKE58O9534k2BqJejIyFca/rz7N34i/YQmDEa0cxhCxxlIag/bIAQeoZahIS8NgUrL9aM5n1uYJxYK2OtXRBBIF27PcF5XT9647IXXcdxlGIr76I1lCSe9sELpwEcYt212WQmwPgD8dLXUgLLVsLU5pcBga2uS0x43EcAbbX\u002BXoCUYYRjSpNp6D2PHkIh06A\u002BdoCp2uFwB04XriSxA0Rc2TOCNvU\u002BcZvDl5mv3y0KVsjnAjb1FEOfZFo2S5yu\u002BOS5ckVOn5yq/8Tk5kMHgCghDVcbygFNZ8Tv4tKbB\u002BY/VN71Nqzn\u002B/csPEIyEG3Al6Qx1X4FUy7jK8pAXrzKD7ge5VFkUom7OVFf743/W1dW70suaTKn\u002BcHv0cqiZ106YeyJ0yrcnAUadtwspaNhI5CzKa9xm6aFduuPtEC\u002B2NH0ZY3hNUgsulMGFDJWuxReTu56L32tyIYFxJx/DOeEW53KOEAVv\u002B4IRq9cK4e0bvuXcSWSRKlURpzHm3DrrW1rgbhUTILUCM8AMajOQ==",
      "StatusCode": 201,
      "ResponseHeaders": {
        "Content-Length": "0",
        "Content-MD5": "hFPcsFOEjy7rkSabCDtEOw==",
<<<<<<< HEAD
        "Date": "Thu, 05 Mar 2020 20:55:21 GMT",
        "ETag": "\u00220x8D7C1478519E237\u0022",
        "Last-Modified": "Thu, 05 Mar 2020 20:55:21 GMT",
=======
        "Date": "Thu, 02 Apr 2020 23:41:43 GMT",
        "ETag": "\u00220x8D7D75F66644EB7\u0022",
        "Last-Modified": "Thu, 02 Apr 2020 23:41:43 GMT",
>>>>>>> 32e373e2
        "Server": [
          "Windows-Azure-Blob/1.0",
          "Microsoft-HTTPAPI/2.0"
        ],
        "x-ms-client-request-id": "6472f591-c208-3da7-8088-e30ca15a494b",
        "x-ms-content-crc64": "pOT3sa9I4fg=",
<<<<<<< HEAD
        "x-ms-request-id": "608d212e-901e-0049-1030-f3d0d0000000",
        "x-ms-request-server-encrypted": "true",
        "x-ms-version": "2019-10-10"
=======
        "x-ms-request-id": "d06d715e-401e-004a-6a48-09ee2f000000",
        "x-ms-request-server-encrypted": "true",
        "x-ms-version": "2019-12-12"
>>>>>>> 32e373e2
      },
      "ResponseBody": []
    },
    {
<<<<<<< HEAD
      "RequestUri": "https://seanstagetest.blob.core.windows.net/test-container-3a85ec43-47c4-c7b7-2f55-5af49efa484b/test-blob-ba7069a1-1d8e-6ba9-ef4e-4ff5679037db",
      "RequestMethod": "HEAD",
      "RequestHeaders": {
        "Authorization": "Sanitized",
        "traceparent": "00-8d37dee3bdc35a4aaa60f4b60a415687-697e0a052e816949-00",
        "User-Agent": [
          "azsdk-net-Storage.Blobs/12.4.0-dev.20200305.1",
          "(.NET Core 4.6.28325.01; Microsoft Windows 10.0.18363 )"
        ],
        "x-ms-client-request-id": "b5489f2d-3eaf-c3f7-e64f-3267629e8c82",
        "x-ms-date": "Thu, 05 Mar 2020 20:55:21 GMT",
        "x-ms-return-client-request-id": "true",
        "x-ms-version": "2019-10-10"
=======
      "RequestUri": "https://seanmcccanary.blob.core.windows.net/test-container-3a85ec43-47c4-c7b7-2f55-5af49efa484b/test-blob-ba7069a1-1d8e-6ba9-ef4e-4ff5679037db",
      "RequestMethod": "HEAD",
      "RequestHeaders": {
        "Authorization": "Sanitized",
        "traceparent": "00-ea0912c5eae8d947813ee71ce896d1bd-64ab47875cd02d4e-00",
        "User-Agent": [
          "azsdk-net-Storage.Blobs/12.5.0-dev.20200402.1",
          "(.NET Core 4.6.28325.01; Microsoft Windows 10.0.18362 )"
        ],
        "x-ms-client-request-id": "b5489f2d-3eaf-c3f7-e64f-3267629e8c82",
        "x-ms-date": "Thu, 02 Apr 2020 23:41:44 GMT",
        "x-ms-return-client-request-id": "true",
        "x-ms-version": "2019-12-12"
>>>>>>> 32e373e2
      },
      "RequestBody": null,
      "StatusCode": 200,
      "ResponseHeaders": {
        "Accept-Ranges": "bytes",
        "Content-Length": "1024",
        "Content-MD5": "hFPcsFOEjy7rkSabCDtEOw==",
        "Content-Type": "application/octet-stream",
<<<<<<< HEAD
        "Date": "Thu, 05 Mar 2020 20:55:21 GMT",
        "ETag": "\u00220x8D7C1478519E237\u0022",
        "Last-Modified": "Thu, 05 Mar 2020 20:55:21 GMT",
=======
        "Date": "Thu, 02 Apr 2020 23:41:43 GMT",
        "ETag": "\u00220x8D7D75F66644EB7\u0022",
        "Last-Modified": "Thu, 02 Apr 2020 23:41:43 GMT",
>>>>>>> 32e373e2
        "Server": [
          "Windows-Azure-Blob/1.0",
          "Microsoft-HTTPAPI/2.0"
        ],
        "x-ms-access-tier": "Hot",
        "x-ms-access-tier-inferred": "true",
        "x-ms-blob-type": "BlockBlob",
        "x-ms-client-request-id": "b5489f2d-3eaf-c3f7-e64f-3267629e8c82",
<<<<<<< HEAD
        "x-ms-creation-time": "Thu, 05 Mar 2020 20:55:21 GMT",
        "x-ms-lease-state": "available",
        "x-ms-lease-status": "unlocked",
        "x-ms-request-id": "608d2135-901e-0049-1530-f3d0d0000000",
        "x-ms-server-encrypted": "true",
        "x-ms-version": "2019-10-10"
=======
        "x-ms-creation-time": "Thu, 02 Apr 2020 23:41:43 GMT",
        "x-ms-lease-state": "available",
        "x-ms-lease-status": "unlocked",
        "x-ms-request-id": "d06d7176-401e-004a-0248-09ee2f000000",
        "x-ms-server-encrypted": "true",
        "x-ms-version": "2019-12-12"
>>>>>>> 32e373e2
      },
      "ResponseBody": []
    },
    {
<<<<<<< HEAD
      "RequestUri": "https://seanstagetest.blob.core.windows.net/test-container-3a85ec43-47c4-c7b7-2f55-5af49efa484b/test-blob-ba7069a1-1d8e-6ba9-ef4e-4ff5679037db?comp=lease",
      "RequestMethod": "PUT",
      "RequestHeaders": {
        "Authorization": "Sanitized",
        "traceparent": "00-351807b8ae23654e95cc8cb012b9df4a-55daf5ff97429f4d-00",
        "User-Agent": [
          "azsdk-net-Storage.Blobs/12.4.0-dev.20200305.1",
          "(.NET Core 4.6.28325.01; Microsoft Windows 10.0.18363 )"
        ],
        "x-ms-client-request-id": "ffa0c405-184a-41fe-170c-d8a45cac07e9",
        "x-ms-date": "Thu, 05 Mar 2020 20:55:21 GMT",
=======
      "RequestUri": "https://seanmcccanary.blob.core.windows.net/test-container-3a85ec43-47c4-c7b7-2f55-5af49efa484b/test-blob-ba7069a1-1d8e-6ba9-ef4e-4ff5679037db?comp=lease",
      "RequestMethod": "PUT",
      "RequestHeaders": {
        "Authorization": "Sanitized",
        "traceparent": "00-6dfe64e81bb124449f76883234d0e5d4-06781277f1c52d40-00",
        "User-Agent": [
          "azsdk-net-Storage.Blobs/12.5.0-dev.20200402.1",
          "(.NET Core 4.6.28325.01; Microsoft Windows 10.0.18362 )"
        ],
        "x-ms-client-request-id": "ffa0c405-184a-41fe-170c-d8a45cac07e9",
        "x-ms-date": "Thu, 02 Apr 2020 23:41:44 GMT",
>>>>>>> 32e373e2
        "x-ms-lease-action": "acquire",
        "x-ms-lease-duration": "15",
        "x-ms-proposed-lease-id": "fed31702-2724-2c6c-1545-a63d867f5b43",
        "x-ms-return-client-request-id": "true",
<<<<<<< HEAD
        "x-ms-version": "2019-10-10"
=======
        "x-ms-version": "2019-12-12"
>>>>>>> 32e373e2
      },
      "RequestBody": null,
      "StatusCode": 201,
      "ResponseHeaders": {
        "Content-Length": "0",
<<<<<<< HEAD
        "Date": "Thu, 05 Mar 2020 20:55:21 GMT",
        "ETag": "\u00220x8D7C1478519E237\u0022",
        "Last-Modified": "Thu, 05 Mar 2020 20:55:21 GMT",
=======
        "Date": "Thu, 02 Apr 2020 23:41:43 GMT",
        "ETag": "\u00220x8D7D75F66644EB7\u0022",
        "Last-Modified": "Thu, 02 Apr 2020 23:41:43 GMT",
>>>>>>> 32e373e2
        "Server": [
          "Windows-Azure-Blob/1.0",
          "Microsoft-HTTPAPI/2.0"
        ],
        "x-ms-client-request-id": "ffa0c405-184a-41fe-170c-d8a45cac07e9",
        "x-ms-lease-id": "fed31702-2724-2c6c-1545-a63d867f5b43",
<<<<<<< HEAD
        "x-ms-request-id": "608d213b-901e-0049-1b30-f3d0d0000000",
        "x-ms-version": "2019-10-10"
=======
        "x-ms-request-id": "d06d7189-401e-004a-1448-09ee2f000000",
        "x-ms-version": "2019-12-12"
>>>>>>> 32e373e2
      },
      "ResponseBody": []
    },
    {
<<<<<<< HEAD
      "RequestUri": "https://seanstagetest.blob.core.windows.net/test-container-3a85ec43-47c4-c7b7-2f55-5af49efa484b/test-blob-ba7069a1-1d8e-6ba9-ef4e-4ff5679037db?comp=lease",
      "RequestMethod": "PUT",
      "RequestHeaders": {
        "Authorization": "Sanitized",
        "If-None-Match": "\u00220x8D7C1478519E237\u0022",
        "traceparent": "00-3c2cbbfe1ff1b64c8861a82715a25671-e33106ec5cabf248-00",
        "User-Agent": [
          "azsdk-net-Storage.Blobs/12.4.0-dev.20200305.1",
          "(.NET Core 4.6.28325.01; Microsoft Windows 10.0.18363 )"
        ],
        "x-ms-client-request-id": "9d61cfe6-8dfd-5e38-f97c-5ea2c3abd92b",
        "x-ms-date": "Thu, 05 Mar 2020 20:55:21 GMT",
=======
      "RequestUri": "https://seanmcccanary.blob.core.windows.net/test-container-3a85ec43-47c4-c7b7-2f55-5af49efa484b/test-blob-ba7069a1-1d8e-6ba9-ef4e-4ff5679037db?comp=lease",
      "RequestMethod": "PUT",
      "RequestHeaders": {
        "Authorization": "Sanitized",
        "If-None-Match": "\u00220x8D7D75F66644EB7\u0022",
        "traceparent": "00-2b86e9cafb22174fb64e407a5d65c5de-a624052fd2e53044-00",
        "User-Agent": [
          "azsdk-net-Storage.Blobs/12.5.0-dev.20200402.1",
          "(.NET Core 4.6.28325.01; Microsoft Windows 10.0.18362 )"
        ],
        "x-ms-client-request-id": "9d61cfe6-8dfd-5e38-f97c-5ea2c3abd92b",
        "x-ms-date": "Thu, 02 Apr 2020 23:41:44 GMT",
>>>>>>> 32e373e2
        "x-ms-lease-action": "change",
        "x-ms-lease-id": "fed31702-2724-2c6c-1545-a63d867f5b43",
        "x-ms-proposed-lease-id": "0aaaebc3-3e54-8431-ccbc-c5ce9f93ceae",
        "x-ms-return-client-request-id": "true",
<<<<<<< HEAD
        "x-ms-version": "2019-10-10"
=======
        "x-ms-version": "2019-12-12"
>>>>>>> 32e373e2
      },
      "RequestBody": null,
      "StatusCode": 412,
      "ResponseHeaders": {
        "Content-Length": "252",
        "Content-Type": "application/xml",
<<<<<<< HEAD
        "Date": "Thu, 05 Mar 2020 20:55:21 GMT",
=======
        "Date": "Thu, 02 Apr 2020 23:41:43 GMT",
>>>>>>> 32e373e2
        "Server": [
          "Windows-Azure-Blob/1.0",
          "Microsoft-HTTPAPI/2.0"
        ],
        "x-ms-client-request-id": "9d61cfe6-8dfd-5e38-f97c-5ea2c3abd92b",
        "x-ms-error-code": "ConditionNotMet",
<<<<<<< HEAD
        "x-ms-request-id": "608d213e-901e-0049-1e30-f3d0d0000000",
        "x-ms-version": "2019-10-10"
      },
      "ResponseBody": [
        "\uFEFF\u003C?xml version=\u00221.0\u0022 encoding=\u0022utf-8\u0022?\u003E\u003CError\u003E\u003CCode\u003EConditionNotMet\u003C/Code\u003E\u003CMessage\u003EThe condition specified using HTTP conditional header(s) is not met.\n",
        "RequestId:608d213e-901e-0049-1e30-f3d0d0000000\n",
        "Time:2020-03-05T20:55:21.9010307Z\u003C/Message\u003E\u003C/Error\u003E"
      ]
    },
    {
      "RequestUri": "https://seanstagetest.blob.core.windows.net/test-container-3a85ec43-47c4-c7b7-2f55-5af49efa484b?restype=container",
      "RequestMethod": "DELETE",
      "RequestHeaders": {
        "Authorization": "Sanitized",
        "traceparent": "00-0fbd049a52f8444581464be1f3ef2e6e-d0623c1b5144c740-00",
        "User-Agent": [
          "azsdk-net-Storage.Blobs/12.4.0-dev.20200305.1",
          "(.NET Core 4.6.28325.01; Microsoft Windows 10.0.18363 )"
        ],
        "x-ms-client-request-id": "8cbd6038-6a4a-2cec-94ec-292fe1aecca3",
        "x-ms-date": "Thu, 05 Mar 2020 20:55:22 GMT",
        "x-ms-return-client-request-id": "true",
        "x-ms-version": "2019-10-10"
=======
        "x-ms-request-id": "d06d71a4-401e-004a-2e48-09ee2f000000",
        "x-ms-version": "2019-12-12"
      },
      "ResponseBody": [
        "\uFEFF\u003C?xml version=\u00221.0\u0022 encoding=\u0022utf-8\u0022?\u003E\u003CError\u003E\u003CCode\u003EConditionNotMet\u003C/Code\u003E\u003CMessage\u003EThe condition specified using HTTP conditional header(s) is not met.\n",
        "RequestId:d06d71a4-401e-004a-2e48-09ee2f000000\n",
        "Time:2020-04-02T23:41:43.8429156Z\u003C/Message\u003E\u003C/Error\u003E"
      ]
    },
    {
      "RequestUri": "https://seanmcccanary.blob.core.windows.net/test-container-3a85ec43-47c4-c7b7-2f55-5af49efa484b?restype=container",
      "RequestMethod": "DELETE",
      "RequestHeaders": {
        "Authorization": "Sanitized",
        "traceparent": "00-749040ff03801b4885a1e492d16fe794-d10a48610296fa4c-00",
        "User-Agent": [
          "azsdk-net-Storage.Blobs/12.5.0-dev.20200402.1",
          "(.NET Core 4.6.28325.01; Microsoft Windows 10.0.18362 )"
        ],
        "x-ms-client-request-id": "8cbd6038-6a4a-2cec-94ec-292fe1aecca3",
        "x-ms-date": "Thu, 02 Apr 2020 23:41:44 GMT",
        "x-ms-return-client-request-id": "true",
        "x-ms-version": "2019-12-12"
>>>>>>> 32e373e2
      },
      "RequestBody": null,
      "StatusCode": 202,
      "ResponseHeaders": {
        "Content-Length": "0",
<<<<<<< HEAD
        "Date": "Thu, 05 Mar 2020 20:55:21 GMT",
=======
        "Date": "Thu, 02 Apr 2020 23:41:43 GMT",
>>>>>>> 32e373e2
        "Server": [
          "Windows-Azure-Blob/1.0",
          "Microsoft-HTTPAPI/2.0"
        ],
        "x-ms-client-request-id": "8cbd6038-6a4a-2cec-94ec-292fe1aecca3",
<<<<<<< HEAD
        "x-ms-request-id": "608d2141-901e-0049-2130-f3d0d0000000",
        "x-ms-version": "2019-10-10"
=======
        "x-ms-request-id": "d06d71c5-401e-004a-4f48-09ee2f000000",
        "x-ms-version": "2019-12-12"
>>>>>>> 32e373e2
      },
      "ResponseBody": []
    }
  ],
  "Variables": {
<<<<<<< HEAD
    "DateTimeOffsetNow": "2020-03-05T12:55:19.3727878-08:00",
    "RandomSeed": "2076360744",
    "Storage_TestConfigDefault": "ProductionTenant\nseanstagetest\nU2FuaXRpemVk\nhttps://seanstagetest.blob.core.windows.net\nhttp://seanstagetest.file.core.windows.net\nhttp://seanstagetest.queue.core.windows.net\nhttp://seanstagetest.table.core.windows.net\n\n\n\n\nhttp://seanstagetest-secondary.blob.core.windows.net\nhttp://seanstagetest-secondary.file.core.windows.net\nhttp://seanstagetest-secondary.queue.core.windows.net\nhttp://seanstagetest-secondary.table.core.windows.net\n\nSanitized\n\n\nCloud\nBlobEndpoint=https://seanstagetest.blob.core.windows.net/;QueueEndpoint=http://seanstagetest.queue.core.windows.net/;FileEndpoint=http://seanstagetest.file.core.windows.net/;BlobSecondaryEndpoint=http://seanstagetest-secondary.blob.core.windows.net/;QueueSecondaryEndpoint=http://seanstagetest-secondary.queue.core.windows.net/;FileSecondaryEndpoint=http://seanstagetest-secondary.file.core.windows.net/;AccountName=seanstagetest;AccountKey=Sanitized\nseanscope1"
=======
    "DateTimeOffsetNow": "2020-04-02T16:41:42.0213661-07:00",
    "RandomSeed": "2076360744",
    "Storage_TestConfigDefault": "ProductionTenant\nseanmcccanary\nU2FuaXRpemVk\nhttps://seanmcccanary.blob.core.windows.net\nhttps://seanmcccanary.file.core.windows.net\nhttps://seanmcccanary.queue.core.windows.net\nhttps://seanmcccanary.table.core.windows.net\n\n\n\n\nhttps://seanmcccanary-secondary.blob.core.windows.net\nhttps://seanmcccanary-secondary.file.core.windows.net\nhttps://seanmcccanary-secondary.queue.core.windows.net\nhttps://seanmcccanary-secondary.table.core.windows.net\n\nSanitized\n\n\nCloud\nBlobEndpoint=https://seanmcccanary.blob.core.windows.net/;QueueEndpoint=https://seanmcccanary.queue.core.windows.net/;FileEndpoint=https://seanmcccanary.file.core.windows.net/;BlobSecondaryEndpoint=https://seanmcccanary-secondary.blob.core.windows.net/;QueueSecondaryEndpoint=https://seanmcccanary-secondary.queue.core.windows.net/;FileSecondaryEndpoint=https://seanmcccanary-secondary.file.core.windows.net/;AccountName=seanmcccanary;AccountKey=Sanitized\nseanscope1"
>>>>>>> 32e373e2
  }
}<|MERGE_RESOLUTION|>--- conflicted
+++ resolved
@@ -1,22 +1,6 @@
 {
   "Entries": [
     {
-<<<<<<< HEAD
-      "RequestUri": "https://seanstagetest.blob.core.windows.net/test-container-f1dc97c8-1737-78e6-3a2a-98af07c32b58?restype=container",
-      "RequestMethod": "PUT",
-      "RequestHeaders": {
-        "Authorization": "Sanitized",
-        "traceparent": "00-3e229a37cc69e743b346d84ed404072b-6fe88dd511f5384c-00",
-        "User-Agent": [
-          "azsdk-net-Storage.Blobs/12.4.0-dev.20200305.1",
-          "(.NET Core 4.6.28325.01; Microsoft Windows 10.0.18363 )"
-        ],
-        "x-ms-blob-public-access": "container",
-        "x-ms-client-request-id": "125c07cc-9dbe-1801-178c-facad5e60818",
-        "x-ms-date": "Thu, 05 Mar 2020 20:55:19 GMT",
-        "x-ms-return-client-request-id": "true",
-        "x-ms-version": "2019-10-10"
-=======
       "RequestUri": "https://seanmcccanary.blob.core.windows.net/test-container-f1dc97c8-1737-78e6-3a2a-98af07c32b58?restype=container",
       "RequestMethod": "PUT",
       "RequestHeaders": {
@@ -31,58 +15,30 @@
         "x-ms-date": "Thu, 02 Apr 2020 23:41:42 GMT",
         "x-ms-return-client-request-id": "true",
         "x-ms-version": "2019-12-12"
->>>>>>> 32e373e2
-      },
-      "RequestBody": null,
-      "StatusCode": 201,
-      "ResponseHeaders": {
-        "Content-Length": "0",
-<<<<<<< HEAD
-        "Date": "Thu, 05 Mar 2020 20:55:19 GMT",
-        "ETag": "\u00220x8D7C14783DBE98D\u0022",
-        "Last-Modified": "Thu, 05 Mar 2020 20:55:19 GMT",
-=======
+      },
+      "RequestBody": null,
+      "StatusCode": 201,
+      "ResponseHeaders": {
+        "Content-Length": "0",
         "Date": "Thu, 02 Apr 2020 23:41:40 GMT",
         "ETag": "\u00220x8D7D75F651B8C78\u0022",
         "Last-Modified": "Thu, 02 Apr 2020 23:41:41 GMT",
->>>>>>> 32e373e2
         "Server": [
           "Windows-Azure-Blob/1.0",
           "Microsoft-HTTPAPI/2.0"
         ],
         "x-ms-client-request-id": "125c07cc-9dbe-1801-178c-facad5e60818",
-<<<<<<< HEAD
-        "x-ms-request-id": "b5197bfa-501e-0046-3e30-f3a6bc000000",
-        "x-ms-version": "2019-10-10"
-=======
         "x-ms-request-id": "678caafb-801e-007a-1448-0950e0000000",
         "x-ms-version": "2019-12-12"
->>>>>>> 32e373e2
-      },
-      "ResponseBody": []
-    },
-    {
-<<<<<<< HEAD
-      "RequestUri": "https://seanstagetest.blob.core.windows.net/test-container-f1dc97c8-1737-78e6-3a2a-98af07c32b58/test-blob-1b648d83-f659-8018-a866-5c7fb81146be",
-=======
+      },
+      "ResponseBody": []
+    },
+    {
       "RequestUri": "https://seanmcccanary.blob.core.windows.net/test-container-f1dc97c8-1737-78e6-3a2a-98af07c32b58/test-blob-1b648d83-f659-8018-a866-5c7fb81146be",
->>>>>>> 32e373e2
       "RequestMethod": "PUT",
       "RequestHeaders": {
         "Authorization": "Sanitized",
         "Content-Length": "1024",
-<<<<<<< HEAD
-        "traceparent": "00-83de23a50cff3544a1866703f3555cd8-dff4f748ec9e0247-00",
-        "User-Agent": [
-          "azsdk-net-Storage.Blobs/12.4.0-dev.20200305.1",
-          "(.NET Core 4.6.28325.01; Microsoft Windows 10.0.18363 )"
-        ],
-        "x-ms-blob-type": "BlockBlob",
-        "x-ms-client-request-id": "96cbe13c-0689-2092-88c4-d879d68d60d9",
-        "x-ms-date": "Thu, 05 Mar 2020 20:55:19 GMT",
-        "x-ms-return-client-request-id": "true",
-        "x-ms-version": "2019-10-10"
-=======
         "traceparent": "00-ee69cd9406fd9d4bbf66161dea19d339-db9d049baa266d45-00",
         "User-Agent": [
           "azsdk-net-Storage.Blobs/12.5.0-dev.20200402.1",
@@ -93,54 +49,28 @@
         "x-ms-date": "Thu, 02 Apr 2020 23:41:42 GMT",
         "x-ms-return-client-request-id": "true",
         "x-ms-version": "2019-12-12"
->>>>>>> 32e373e2
       },
       "RequestBody": "RbHjAGcZmnKziydMTSWgrrBGUKMXyo3W79xpV0CCXwVFPIQjAgixavPyZ83OyzKDxq7OcsGjpnokDBGKsEIyMSsiBhCgfKyolOavJWK/CCOp5ZGSs\u002B1EopYJ//X3Jrmxvzaiq8Uh40kBJt3a84EXZQTt4cqwoH0\u002B3mN6ln22sG4s/mUsHVxeiAFHkIwPaa8U8pnwCUXuAB\u002B4Y81hpk3MS3VvrfQb60ioj1jJaQ/wLnS0ZaTjxacpPf5FdLmO/eG0e0QXoLy6\u002BQdRSHrsJZcPxzVYrEGp6IbORm/21neOGZJ3FO7L2Y64\u002BmydkXwtPBhnNayENlCfCpK9SFpMwyKPwi7odRCoRO6moLLUDFcJoQlXj6DLCuNB1wlcDZAzbDZJDc9ORccHvvG93ZWey/46tKdQ9DSBxLdLpp0GTDZdczN7iv\u002BHu1xCUNGvDS1NowwLIVno4ncCx0gXAp4pAHG6X2lhI0D/s/hLDqNi0reK/QOR\u002ByvddJC8ecO2cLi9GFBf9K3D63/MC25gndTUn/WQjQWbmARG3erZpal9SEJAjvZTA90JxhGDxfC8fNe859nNJeOzIoBLGBfC6kXWTsIrIA/egZsXh8bzF9IUimATHb7QryNejGt1B\u002BvGRtvLrXYtkFzI3mY\u002Btp4cvwqtN462r8yHBZ\u002BfzJOjaHmwUUDqJ2pc5vkESz9XkvmEQs1hx89cD5cPQ6fWjsPIJHXsjWReMZegUVGUsmSNMHOmG4rGQqCqU0Go2\u002BPChVc1OybJagSUJRA1wXZ\u002ByFwzgRMzMHM5AuLVQjkjtlWz3cz5Xnc9xMVvEfV5kYAqK4vldVrPj1Tk/DlE9CjKcW\u002B6geSqhGnl9b1OxB59v3FhqhauPUD74013FGE9\u002Bc\u002BcpKCGvw\u002BcgKch/3\u002Bdgcs2Zz3I4kkRHDMuv52WM28HqPztsR999wBhxCpvjT7BXmKCQK0kdBeFi4htV/9xBk03GVeDr8\u002BruG89Zx0foo71bWE6E/LC4zPlaCaXEJ8A777dN3PmPq6T14g95g35Zej5d\u002BqeNvJbdTUknUeoE6fPPXdeQmobDi6ypzxphP0l6wI\u002BnZm1YbjMgsI\u002BwqBn6sPhbqmWmiN\u002B3mi77I\u002B28fE3/rJEanUOGtu\u002BksCn3UyOSr14iBZUj1Dev78w\u002BXUpFZDRBsPuI39O01PN1whj1gEcLaLRPWna429hZqq23SBmlXwv1daJoCc9KrTCh7dIe\u002Bm\u002BFMzSV9gm9iJTjL3Ul/UzZkGLMwAqk4x7lBO0GFy4GerB98lTkz2kCd\u002B0NRNpaJK/jyB1vUjok4A/V8PEcd7Gm3LSE6Ar39MD5ikhdl55ESuA9Yk8Qlyi2GNJFDx635cB7Zmgl1XylLBNcQ==",
       "StatusCode": 201,
       "ResponseHeaders": {
         "Content-Length": "0",
         "Content-MD5": "Y7VHQSSezrkgV5NGN/ij6A==",
-<<<<<<< HEAD
-        "Date": "Thu, 05 Mar 2020 20:55:19 GMT",
-        "ETag": "\u00220x8D7C14783E978BE\u0022",
-        "Last-Modified": "Thu, 05 Mar 2020 20:55:19 GMT",
-=======
         "Date": "Thu, 02 Apr 2020 23:41:40 GMT",
         "ETag": "\u00220x8D7D75F6528D60C\u0022",
         "Last-Modified": "Thu, 02 Apr 2020 23:41:41 GMT",
->>>>>>> 32e373e2
         "Server": [
           "Windows-Azure-Blob/1.0",
           "Microsoft-HTTPAPI/2.0"
         ],
         "x-ms-client-request-id": "96cbe13c-0689-2092-88c4-d879d68d60d9",
         "x-ms-content-crc64": "Jy6JFHA5C1U=",
-<<<<<<< HEAD
-        "x-ms-request-id": "b5197bfe-501e-0046-4030-f3a6bc000000",
-        "x-ms-request-server-encrypted": "true",
-        "x-ms-version": "2019-10-10"
-=======
         "x-ms-request-id": "678caafe-801e-007a-1548-0950e0000000",
         "x-ms-request-server-encrypted": "true",
         "x-ms-version": "2019-12-12"
->>>>>>> 32e373e2
-      },
-      "ResponseBody": []
-    },
-    {
-<<<<<<< HEAD
-      "RequestUri": "https://seanstagetest.blob.core.windows.net/test-container-f1dc97c8-1737-78e6-3a2a-98af07c32b58/test-blob-1b648d83-f659-8018-a866-5c7fb81146be?comp=lease",
-      "RequestMethod": "PUT",
-      "RequestHeaders": {
-        "Authorization": "Sanitized",
-        "traceparent": "00-45e2694672b67443ad07f120cc7865d9-52e8a34bbd50ad47-00",
-        "User-Agent": [
-          "azsdk-net-Storage.Blobs/12.4.0-dev.20200305.1",
-          "(.NET Core 4.6.28325.01; Microsoft Windows 10.0.18363 )"
-        ],
-        "x-ms-client-request-id": "bb114e84-add7-38f4-e8b4-f86ab0c85e2a",
-        "x-ms-date": "Thu, 05 Mar 2020 20:55:19 GMT",
-=======
+      },
+      "ResponseBody": []
+    },
+    {
       "RequestUri": "https://seanmcccanary.blob.core.windows.net/test-container-f1dc97c8-1737-78e6-3a2a-98af07c32b58/test-blob-1b648d83-f659-8018-a866-5c7fb81146be?comp=lease",
       "RequestMethod": "PUT",
       "RequestHeaders": {
@@ -152,61 +82,31 @@
         ],
         "x-ms-client-request-id": "bb114e84-add7-38f4-e8b4-f86ab0c85e2a",
         "x-ms-date": "Thu, 02 Apr 2020 23:41:42 GMT",
->>>>>>> 32e373e2
         "x-ms-lease-action": "acquire",
         "x-ms-lease-duration": "15",
         "x-ms-proposed-lease-id": "8485d0ee-4511-4d26-f6e2-9b1bac63408a",
         "x-ms-return-client-request-id": "true",
-<<<<<<< HEAD
-        "x-ms-version": "2019-10-10"
-=======
-        "x-ms-version": "2019-12-12"
->>>>>>> 32e373e2
-      },
-      "RequestBody": null,
-      "StatusCode": 201,
-      "ResponseHeaders": {
-        "Content-Length": "0",
-<<<<<<< HEAD
-        "Date": "Thu, 05 Mar 2020 20:55:19 GMT",
-        "ETag": "\u00220x8D7C14783E978BE\u0022",
-        "Last-Modified": "Thu, 05 Mar 2020 20:55:19 GMT",
-=======
+        "x-ms-version": "2019-12-12"
+      },
+      "RequestBody": null,
+      "StatusCode": 201,
+      "ResponseHeaders": {
+        "Content-Length": "0",
         "Date": "Thu, 02 Apr 2020 23:41:41 GMT",
         "ETag": "\u00220x8D7D75F6528D60C\u0022",
         "Last-Modified": "Thu, 02 Apr 2020 23:41:41 GMT",
->>>>>>> 32e373e2
         "Server": [
           "Windows-Azure-Blob/1.0",
           "Microsoft-HTTPAPI/2.0"
         ],
         "x-ms-client-request-id": "bb114e84-add7-38f4-e8b4-f86ab0c85e2a",
         "x-ms-lease-id": "8485d0ee-4511-4d26-f6e2-9b1bac63408a",
-<<<<<<< HEAD
-        "x-ms-request-id": "b5197c00-501e-0046-4230-f3a6bc000000",
-        "x-ms-version": "2019-10-10"
-=======
         "x-ms-request-id": "678cab02-801e-007a-1948-0950e0000000",
         "x-ms-version": "2019-12-12"
->>>>>>> 32e373e2
-      },
-      "ResponseBody": []
-    },
-    {
-<<<<<<< HEAD
-      "RequestUri": "https://seanstagetest.blob.core.windows.net/test-container-f1dc97c8-1737-78e6-3a2a-98af07c32b58/test-blob-1b648d83-f659-8018-a866-5c7fb81146be?comp=lease",
-      "RequestMethod": "PUT",
-      "RequestHeaders": {
-        "Authorization": "Sanitized",
-        "If-Modified-Since": "Fri, 06 Mar 2020 20:55:19 GMT",
-        "traceparent": "00-dbe3b20d452d964c8023cfa282bb0f20-ae577fa0a39a314a-00",
-        "User-Agent": [
-          "azsdk-net-Storage.Blobs/12.4.0-dev.20200305.1",
-          "(.NET Core 4.6.28325.01; Microsoft Windows 10.0.18363 )"
-        ],
-        "x-ms-client-request-id": "a0d97133-05ba-6ede-8762-a0ddb2bf46f3",
-        "x-ms-date": "Thu, 05 Mar 2020 20:55:19 GMT",
-=======
+      },
+      "ResponseBody": []
+    },
+    {
       "RequestUri": "https://seanmcccanary.blob.core.windows.net/test-container-f1dc97c8-1737-78e6-3a2a-98af07c32b58/test-blob-1b648d83-f659-8018-a866-5c7fb81146be?comp=lease",
       "RequestMethod": "PUT",
       "RequestHeaders": {
@@ -219,58 +119,24 @@
         ],
         "x-ms-client-request-id": "a0d97133-05ba-6ede-8762-a0ddb2bf46f3",
         "x-ms-date": "Thu, 02 Apr 2020 23:41:42 GMT",
->>>>>>> 32e373e2
         "x-ms-lease-action": "change",
         "x-ms-lease-id": "8485d0ee-4511-4d26-f6e2-9b1bac63408a",
         "x-ms-proposed-lease-id": "b2b61a68-b6e4-d0e8-8ba7-955eeeccc1b6",
         "x-ms-return-client-request-id": "true",
-<<<<<<< HEAD
-        "x-ms-version": "2019-10-10"
-=======
-        "x-ms-version": "2019-12-12"
->>>>>>> 32e373e2
+        "x-ms-version": "2019-12-12"
       },
       "RequestBody": null,
       "StatusCode": 412,
       "ResponseHeaders": {
         "Content-Length": "252",
         "Content-Type": "application/xml",
-<<<<<<< HEAD
-        "Date": "Thu, 05 Mar 2020 20:55:19 GMT",
-=======
         "Date": "Thu, 02 Apr 2020 23:41:41 GMT",
->>>>>>> 32e373e2
         "Server": [
           "Windows-Azure-Blob/1.0",
           "Microsoft-HTTPAPI/2.0"
         ],
         "x-ms-client-request-id": "a0d97133-05ba-6ede-8762-a0ddb2bf46f3",
         "x-ms-error-code": "ConditionNotMet",
-<<<<<<< HEAD
-        "x-ms-request-id": "b5197c05-501e-0046-4530-f3a6bc000000",
-        "x-ms-version": "2019-10-10"
-      },
-      "ResponseBody": [
-        "\uFEFF\u003C?xml version=\u00221.0\u0022 encoding=\u0022utf-8\u0022?\u003E\u003CError\u003E\u003CCode\u003EConditionNotMet\u003C/Code\u003E\u003CMessage\u003EThe condition specified using HTTP conditional header(s) is not met.\n",
-        "RequestId:b5197c05-501e-0046-4530-f3a6bc000000\n",
-        "Time:2020-03-05T20:55:19.7780811Z\u003C/Message\u003E\u003C/Error\u003E"
-      ]
-    },
-    {
-      "RequestUri": "https://seanstagetest.blob.core.windows.net/test-container-f1dc97c8-1737-78e6-3a2a-98af07c32b58?restype=container",
-      "RequestMethod": "DELETE",
-      "RequestHeaders": {
-        "Authorization": "Sanitized",
-        "traceparent": "00-056e55f006bcf24f874aa95a3097b911-03fa4cf69fcf094b-00",
-        "User-Agent": [
-          "azsdk-net-Storage.Blobs/12.4.0-dev.20200305.1",
-          "(.NET Core 4.6.28325.01; Microsoft Windows 10.0.18363 )"
-        ],
-        "x-ms-client-request-id": "3e36e44e-beee-1b70-068f-a965161a0a31",
-        "x-ms-date": "Thu, 05 Mar 2020 20:55:19 GMT",
-        "x-ms-return-client-request-id": "true",
-        "x-ms-version": "2019-10-10"
-=======
         "x-ms-request-id": "678cab05-801e-007a-1c48-0950e0000000",
         "x-ms-version": "2019-12-12"
       },
@@ -294,49 +160,23 @@
         "x-ms-date": "Thu, 02 Apr 2020 23:41:42 GMT",
         "x-ms-return-client-request-id": "true",
         "x-ms-version": "2019-12-12"
->>>>>>> 32e373e2
       },
       "RequestBody": null,
       "StatusCode": 202,
       "ResponseHeaders": {
         "Content-Length": "0",
-<<<<<<< HEAD
-        "Date": "Thu, 05 Mar 2020 20:55:19 GMT",
-=======
         "Date": "Thu, 02 Apr 2020 23:41:41 GMT",
->>>>>>> 32e373e2
         "Server": [
           "Windows-Azure-Blob/1.0",
           "Microsoft-HTTPAPI/2.0"
         ],
         "x-ms-client-request-id": "3e36e44e-beee-1b70-068f-a965161a0a31",
-<<<<<<< HEAD
-        "x-ms-request-id": "b5197c07-501e-0046-4730-f3a6bc000000",
-        "x-ms-version": "2019-10-10"
-=======
         "x-ms-request-id": "678cab0b-801e-007a-2148-0950e0000000",
         "x-ms-version": "2019-12-12"
->>>>>>> 32e373e2
-      },
-      "ResponseBody": []
-    },
-    {
-<<<<<<< HEAD
-      "RequestUri": "https://seanstagetest.blob.core.windows.net/test-container-a0480379-e0bb-ef9c-140c-4a653ac7b8f9?restype=container",
-      "RequestMethod": "PUT",
-      "RequestHeaders": {
-        "Authorization": "Sanitized",
-        "traceparent": "00-febc0403a3d28345898779e1568c3103-bfe595f73bb28f44-00",
-        "User-Agent": [
-          "azsdk-net-Storage.Blobs/12.4.0-dev.20200305.1",
-          "(.NET Core 4.6.28325.01; Microsoft Windows 10.0.18363 )"
-        ],
-        "x-ms-blob-public-access": "container",
-        "x-ms-client-request-id": "b29d9949-8145-6eeb-4847-29e2730ae03f",
-        "x-ms-date": "Thu, 05 Mar 2020 20:55:20 GMT",
-        "x-ms-return-client-request-id": "true",
-        "x-ms-version": "2019-10-10"
-=======
+      },
+      "ResponseBody": []
+    },
+    {
       "RequestUri": "https://seanmcccanary.blob.core.windows.net/test-container-a0480379-e0bb-ef9c-140c-4a653ac7b8f9?restype=container",
       "RequestMethod": "PUT",
       "RequestHeaders": {
@@ -351,58 +191,30 @@
         "x-ms-date": "Thu, 02 Apr 2020 23:41:42 GMT",
         "x-ms-return-client-request-id": "true",
         "x-ms-version": "2019-12-12"
->>>>>>> 32e373e2
-      },
-      "RequestBody": null,
-      "StatusCode": 201,
-      "ResponseHeaders": {
-        "Content-Length": "0",
-<<<<<<< HEAD
-        "Date": "Thu, 05 Mar 2020 20:55:19 GMT",
-        "ETag": "\u00220x8D7C147843B5605\u0022",
-        "Last-Modified": "Thu, 05 Mar 2020 20:55:20 GMT",
-=======
+      },
+      "RequestBody": null,
+      "StatusCode": 201,
+      "ResponseHeaders": {
+        "Content-Length": "0",
         "Date": "Thu, 02 Apr 2020 23:41:41 GMT",
         "ETag": "\u00220x8D7D75F6584DEF6\u0022",
         "Last-Modified": "Thu, 02 Apr 2020 23:41:42 GMT",
->>>>>>> 32e373e2
         "Server": [
           "Windows-Azure-Blob/1.0",
           "Microsoft-HTTPAPI/2.0"
         ],
         "x-ms-client-request-id": "b29d9949-8145-6eeb-4847-29e2730ae03f",
-<<<<<<< HEAD
-        "x-ms-request-id": "3594c8cf-201e-0001-4230-f3cde7000000",
-        "x-ms-version": "2019-10-10"
-=======
         "x-ms-request-id": "07c5802c-801e-0055-5a48-095d2b000000",
         "x-ms-version": "2019-12-12"
->>>>>>> 32e373e2
-      },
-      "ResponseBody": []
-    },
-    {
-<<<<<<< HEAD
-      "RequestUri": "https://seanstagetest.blob.core.windows.net/test-container-a0480379-e0bb-ef9c-140c-4a653ac7b8f9/test-blob-1b25afd7-3d8c-72a9-fee7-9b5061b3551e",
-=======
+      },
+      "ResponseBody": []
+    },
+    {
       "RequestUri": "https://seanmcccanary.blob.core.windows.net/test-container-a0480379-e0bb-ef9c-140c-4a653ac7b8f9/test-blob-1b25afd7-3d8c-72a9-fee7-9b5061b3551e",
->>>>>>> 32e373e2
       "RequestMethod": "PUT",
       "RequestHeaders": {
         "Authorization": "Sanitized",
         "Content-Length": "1024",
-<<<<<<< HEAD
-        "traceparent": "00-8212590ed9976840a4b836693582c795-87aae7a5b3e17c42-00",
-        "User-Agent": [
-          "azsdk-net-Storage.Blobs/12.4.0-dev.20200305.1",
-          "(.NET Core 4.6.28325.01; Microsoft Windows 10.0.18363 )"
-        ],
-        "x-ms-blob-type": "BlockBlob",
-        "x-ms-client-request-id": "e849c4c8-316a-87a8-66a6-3758df7b5fd6",
-        "x-ms-date": "Thu, 05 Mar 2020 20:55:20 GMT",
-        "x-ms-return-client-request-id": "true",
-        "x-ms-version": "2019-10-10"
-=======
         "traceparent": "00-bd13b15c06ebdd4481cb5e53a9abcb73-3ceacb990f8a754c-00",
         "User-Agent": [
           "azsdk-net-Storage.Blobs/12.5.0-dev.20200402.1",
@@ -413,54 +225,28 @@
         "x-ms-date": "Thu, 02 Apr 2020 23:41:43 GMT",
         "x-ms-return-client-request-id": "true",
         "x-ms-version": "2019-12-12"
->>>>>>> 32e373e2
       },
       "RequestBody": "VBAcoSkFtL4PIIVB3SLt\u002B4o/EerRm64M8Cu0XeaaDJTxC41j7j8V0fpmDGy3Z5Tb\u002BZ/GIaFrTLlhD7D\u002BUVfYdBPwT9GVig1KKj/va49CVYiW2GRG0\u002Bvyhr/UAd6OF4CjjZdYxhfDRm\u002BSe/die\u002BApH7ooZ3nykaAo/ckSwYguvBO\u002BTN336Y5w05L1tFjzkAvequIkZq8HsPz2L8hOsYTmY7/koy4DMTUrt5Pn/d1ING2\u002BMxemClZjt5vhALnGIiIND1CZD\u002Bzc23is\u002Ba4bH7MfrvpbkH1tP1logeuTIjF7ZZRx2e6MryWA4Vee\u002BhGnR5jowlK\u002BapKkoM/2MI4ASblHMJQaqkbEkv7V2q4mzkVIwTlTq2DevfoCzDgeln6Xf5idV8l8jZxRIy9T6ZDjfdKKrm9UrZ5ZaHOaF90OpvyAPVoViHZ7yzOcAocwitNpHk5mlOcPQtL6RO5V4na/Q30z06s2zvVbDuI7t6oWKd2fMPiOpxIUcPqHGkSIJei93b4K/LcnM1BZCoUE04on5BoRtbJ9MJtrH2KwrrOw0\u002Bn6ftrrDC0md/2oNZyNEJ1vXzYpd282P60jn9xUd4SdqTebClWwO9jt6j201fv\u002B3g/FQE58hlx5wz4tyGxQ0QB4Coxl8QVIvyNePIwxgmqyJMHNjzY1ICLbIkYWgnNrnRk9O8pvmewJfYEqHknPR0HUe6OrgkHKQ\u002Blpis\u002B\u002BMTyw859y9EafQovUxBK1CwLYC9oFQgfPvxrXcvjgBQ8dSktEeiuqXVP6NDgY1r4vFTjmkH70ue804DOFmoFOvj18t3nGcJDXLq6HCw7Pt\u002BhcqF3A\u002BXWQKJFcD5n3JcLRrHX7mx9EaKSnD2HQba7gZSlKKPIjjcTH647oamD33wnrtV6Z0xvJFz\u002B5GeoTwLvje6pwrfzPrR6wM7CRXP5Ery9Y5LhPR5INgRGyanTatCvTBe62hzIMGwdA6KBrN7tBdGm7u9sDkzMXYyzrHEOp1n\u002BEvlcPjSj8S8iwD1/xoUlVcfULHvhQ0HG7niQFIf7ElhIh53lkMedAvm8SUoTUJsHjlatNnreGNO7lU\u002B8E9yrJ63hM0LrQ8T8Oyl\u002BJPX3t53hiIotTdvhamrKLft73PMdFSGYMh1UHEqRrPtNY/fdw\u002BGx3otSfdnV/8jYHRXJhF46XRPQW4F8iWg/m5zglAZ27GoZxgJnzptLxjJQf/80xCidFwLgCWhcNVEfEuI49WvCYTCrs8Jb0o54iJFTKAltBtd0Q30DkucBvYytSL\u002B5EtDKkh7OjRRmRUR0a4DXCQlHrggKwLHqvs5NqfIxqoXSw3XAiJnunnm/Efo4jydiKrCHaZqzrlIe39NMgOMiNJq\u002BoagLFoA==",
       "StatusCode": 201,
       "ResponseHeaders": {
         "Content-Length": "0",
         "Content-MD5": "V7hq9o6C\u002BaWsgl6zP2x/2g==",
-<<<<<<< HEAD
-        "Date": "Thu, 05 Mar 2020 20:55:19 GMT",
-        "ETag": "\u00220x8D7C147844811B0\u0022",
-        "Last-Modified": "Thu, 05 Mar 2020 20:55:20 GMT",
-=======
         "Date": "Thu, 02 Apr 2020 23:41:41 GMT",
         "ETag": "\u00220x8D7D75F65925982\u0022",
         "Last-Modified": "Thu, 02 Apr 2020 23:41:42 GMT",
->>>>>>> 32e373e2
         "Server": [
           "Windows-Azure-Blob/1.0",
           "Microsoft-HTTPAPI/2.0"
         ],
         "x-ms-client-request-id": "e849c4c8-316a-87a8-66a6-3758df7b5fd6",
         "x-ms-content-crc64": "IRLhyXPkl1s=",
-<<<<<<< HEAD
-        "x-ms-request-id": "3594c8d2-201e-0001-4330-f3cde7000000",
-        "x-ms-request-server-encrypted": "true",
-        "x-ms-version": "2019-10-10"
-=======
         "x-ms-request-id": "07c58038-801e-0055-6348-095d2b000000",
         "x-ms-request-server-encrypted": "true",
         "x-ms-version": "2019-12-12"
->>>>>>> 32e373e2
-      },
-      "ResponseBody": []
-    },
-    {
-<<<<<<< HEAD
-      "RequestUri": "https://seanstagetest.blob.core.windows.net/test-container-a0480379-e0bb-ef9c-140c-4a653ac7b8f9/test-blob-1b25afd7-3d8c-72a9-fee7-9b5061b3551e?comp=lease",
-      "RequestMethod": "PUT",
-      "RequestHeaders": {
-        "Authorization": "Sanitized",
-        "traceparent": "00-f37dc93054fa1a48b058e38c74ad1d67-348bef6ffb080c41-00",
-        "User-Agent": [
-          "azsdk-net-Storage.Blobs/12.4.0-dev.20200305.1",
-          "(.NET Core 4.6.28325.01; Microsoft Windows 10.0.18363 )"
-        ],
-        "x-ms-client-request-id": "6ac115ae-b99b-e81c-d51a-d7654b6af484",
-        "x-ms-date": "Thu, 05 Mar 2020 20:55:20 GMT",
-=======
+      },
+      "ResponseBody": []
+    },
+    {
       "RequestUri": "https://seanmcccanary.blob.core.windows.net/test-container-a0480379-e0bb-ef9c-140c-4a653ac7b8f9/test-blob-1b25afd7-3d8c-72a9-fee7-9b5061b3551e?comp=lease",
       "RequestMethod": "PUT",
       "RequestHeaders": {
@@ -472,61 +258,31 @@
         ],
         "x-ms-client-request-id": "6ac115ae-b99b-e81c-d51a-d7654b6af484",
         "x-ms-date": "Thu, 02 Apr 2020 23:41:43 GMT",
->>>>>>> 32e373e2
         "x-ms-lease-action": "acquire",
         "x-ms-lease-duration": "15",
         "x-ms-proposed-lease-id": "04050bc5-c922-a857-dacb-69e86659f821",
         "x-ms-return-client-request-id": "true",
-<<<<<<< HEAD
-        "x-ms-version": "2019-10-10"
-=======
-        "x-ms-version": "2019-12-12"
->>>>>>> 32e373e2
-      },
-      "RequestBody": null,
-      "StatusCode": 201,
-      "ResponseHeaders": {
-        "Content-Length": "0",
-<<<<<<< HEAD
-        "Date": "Thu, 05 Mar 2020 20:55:20 GMT",
-        "ETag": "\u00220x8D7C147844811B0\u0022",
-        "Last-Modified": "Thu, 05 Mar 2020 20:55:20 GMT",
-=======
+        "x-ms-version": "2019-12-12"
+      },
+      "RequestBody": null,
+      "StatusCode": 201,
+      "ResponseHeaders": {
+        "Content-Length": "0",
         "Date": "Thu, 02 Apr 2020 23:41:41 GMT",
         "ETag": "\u00220x8D7D75F65925982\u0022",
         "Last-Modified": "Thu, 02 Apr 2020 23:41:42 GMT",
->>>>>>> 32e373e2
         "Server": [
           "Windows-Azure-Blob/1.0",
           "Microsoft-HTTPAPI/2.0"
         ],
         "x-ms-client-request-id": "6ac115ae-b99b-e81c-d51a-d7654b6af484",
         "x-ms-lease-id": "04050bc5-c922-a857-dacb-69e86659f821",
-<<<<<<< HEAD
-        "x-ms-request-id": "3594c8d6-201e-0001-4630-f3cde7000000",
-        "x-ms-version": "2019-10-10"
-=======
         "x-ms-request-id": "07c5803b-801e-0055-6648-095d2b000000",
         "x-ms-version": "2019-12-12"
->>>>>>> 32e373e2
-      },
-      "ResponseBody": []
-    },
-    {
-<<<<<<< HEAD
-      "RequestUri": "https://seanstagetest.blob.core.windows.net/test-container-a0480379-e0bb-ef9c-140c-4a653ac7b8f9/test-blob-1b25afd7-3d8c-72a9-fee7-9b5061b3551e?comp=lease",
-      "RequestMethod": "PUT",
-      "RequestHeaders": {
-        "Authorization": "Sanitized",
-        "If-Unmodified-Since": "Wed, 04 Mar 2020 20:55:19 GMT",
-        "traceparent": "00-af7c57a4aa000f43b064d4dc3d3610e7-66fdc6b454144549-00",
-        "User-Agent": [
-          "azsdk-net-Storage.Blobs/12.4.0-dev.20200305.1",
-          "(.NET Core 4.6.28325.01; Microsoft Windows 10.0.18363 )"
-        ],
-        "x-ms-client-request-id": "9e3f709b-a293-d174-c731-ef4bb4b2b303",
-        "x-ms-date": "Thu, 05 Mar 2020 20:55:20 GMT",
-=======
+      },
+      "ResponseBody": []
+    },
+    {
       "RequestUri": "https://seanmcccanary.blob.core.windows.net/test-container-a0480379-e0bb-ef9c-140c-4a653ac7b8f9/test-blob-1b25afd7-3d8c-72a9-fee7-9b5061b3551e?comp=lease",
       "RequestMethod": "PUT",
       "RequestHeaders": {
@@ -539,58 +295,24 @@
         ],
         "x-ms-client-request-id": "9e3f709b-a293-d174-c731-ef4bb4b2b303",
         "x-ms-date": "Thu, 02 Apr 2020 23:41:43 GMT",
->>>>>>> 32e373e2
         "x-ms-lease-action": "change",
         "x-ms-lease-id": "04050bc5-c922-a857-dacb-69e86659f821",
         "x-ms-proposed-lease-id": "a5e07496-dcb9-ea35-2cbc-7dedb4550c10",
         "x-ms-return-client-request-id": "true",
-<<<<<<< HEAD
-        "x-ms-version": "2019-10-10"
-=======
-        "x-ms-version": "2019-12-12"
->>>>>>> 32e373e2
+        "x-ms-version": "2019-12-12"
       },
       "RequestBody": null,
       "StatusCode": 412,
       "ResponseHeaders": {
         "Content-Length": "252",
         "Content-Type": "application/xml",
-<<<<<<< HEAD
-        "Date": "Thu, 05 Mar 2020 20:55:20 GMT",
-=======
         "Date": "Thu, 02 Apr 2020 23:41:41 GMT",
->>>>>>> 32e373e2
         "Server": [
           "Windows-Azure-Blob/1.0",
           "Microsoft-HTTPAPI/2.0"
         ],
         "x-ms-client-request-id": "9e3f709b-a293-d174-c731-ef4bb4b2b303",
         "x-ms-error-code": "ConditionNotMet",
-<<<<<<< HEAD
-        "x-ms-request-id": "3594c8d9-201e-0001-4930-f3cde7000000",
-        "x-ms-version": "2019-10-10"
-      },
-      "ResponseBody": [
-        "\uFEFF\u003C?xml version=\u00221.0\u0022 encoding=\u0022utf-8\u0022?\u003E\u003CError\u003E\u003CCode\u003EConditionNotMet\u003C/Code\u003E\u003CMessage\u003EThe condition specified using HTTP conditional header(s) is not met.\n",
-        "RequestId:3594c8d9-201e-0001-4930-f3cde7000000\n",
-        "Time:2020-03-05T20:55:20.3954518Z\u003C/Message\u003E\u003C/Error\u003E"
-      ]
-    },
-    {
-      "RequestUri": "https://seanstagetest.blob.core.windows.net/test-container-a0480379-e0bb-ef9c-140c-4a653ac7b8f9?restype=container",
-      "RequestMethod": "DELETE",
-      "RequestHeaders": {
-        "Authorization": "Sanitized",
-        "traceparent": "00-703af1af52de4e4782b31cdbc3c00fa6-7f70d5053a893f4a-00",
-        "User-Agent": [
-          "azsdk-net-Storage.Blobs/12.4.0-dev.20200305.1",
-          "(.NET Core 4.6.28325.01; Microsoft Windows 10.0.18363 )"
-        ],
-        "x-ms-client-request-id": "daca6af8-552a-1bf0-e48b-ba0d437056aa",
-        "x-ms-date": "Thu, 05 Mar 2020 20:55:20 GMT",
-        "x-ms-return-client-request-id": "true",
-        "x-ms-version": "2019-10-10"
-=======
         "x-ms-request-id": "07c58040-801e-0055-6a48-095d2b000000",
         "x-ms-version": "2019-12-12"
       },
@@ -614,49 +336,23 @@
         "x-ms-date": "Thu, 02 Apr 2020 23:41:43 GMT",
         "x-ms-return-client-request-id": "true",
         "x-ms-version": "2019-12-12"
->>>>>>> 32e373e2
       },
       "RequestBody": null,
       "StatusCode": 202,
       "ResponseHeaders": {
         "Content-Length": "0",
-<<<<<<< HEAD
-        "Date": "Thu, 05 Mar 2020 20:55:20 GMT",
-=======
         "Date": "Thu, 02 Apr 2020 23:41:41 GMT",
->>>>>>> 32e373e2
         "Server": [
           "Windows-Azure-Blob/1.0",
           "Microsoft-HTTPAPI/2.0"
         ],
         "x-ms-client-request-id": "daca6af8-552a-1bf0-e48b-ba0d437056aa",
-<<<<<<< HEAD
-        "x-ms-request-id": "3594c8dc-201e-0001-4c30-f3cde7000000",
-        "x-ms-version": "2019-10-10"
-=======
         "x-ms-request-id": "07c58044-801e-0055-6e48-095d2b000000",
         "x-ms-version": "2019-12-12"
->>>>>>> 32e373e2
-      },
-      "ResponseBody": []
-    },
-    {
-<<<<<<< HEAD
-      "RequestUri": "https://seanstagetest.blob.core.windows.net/test-container-446b342d-b2b4-fb0a-a2c3-45dc94ba51c3?restype=container",
-      "RequestMethod": "PUT",
-      "RequestHeaders": {
-        "Authorization": "Sanitized",
-        "traceparent": "00-90a09760b822a04ab76dbecd64462b64-47f0452bba8c4d46-00",
-        "User-Agent": [
-          "azsdk-net-Storage.Blobs/12.4.0-dev.20200305.1",
-          "(.NET Core 4.6.28325.01; Microsoft Windows 10.0.18363 )"
-        ],
-        "x-ms-blob-public-access": "container",
-        "x-ms-client-request-id": "4c8c6460-d599-458a-5fce-386710148729",
-        "x-ms-date": "Thu, 05 Mar 2020 20:55:20 GMT",
-        "x-ms-return-client-request-id": "true",
-        "x-ms-version": "2019-10-10"
-=======
+      },
+      "ResponseBody": []
+    },
+    {
       "RequestUri": "https://seanmcccanary.blob.core.windows.net/test-container-446b342d-b2b4-fb0a-a2c3-45dc94ba51c3?restype=container",
       "RequestMethod": "PUT",
       "RequestHeaders": {
@@ -671,58 +367,30 @@
         "x-ms-date": "Thu, 02 Apr 2020 23:41:43 GMT",
         "x-ms-return-client-request-id": "true",
         "x-ms-version": "2019-12-12"
->>>>>>> 32e373e2
-      },
-      "RequestBody": null,
-      "StatusCode": 201,
-      "ResponseHeaders": {
-        "Content-Length": "0",
-<<<<<<< HEAD
-        "Date": "Thu, 05 Mar 2020 20:55:20 GMT",
-        "ETag": "\u00220x8D7C147849CCD2C\u0022",
-        "Last-Modified": "Thu, 05 Mar 2020 20:55:20 GMT",
-=======
+      },
+      "RequestBody": null,
+      "StatusCode": 201,
+      "ResponseHeaders": {
+        "Content-Length": "0",
         "Date": "Thu, 02 Apr 2020 23:41:42 GMT",
         "ETag": "\u00220x8D7D75F65EE479B\u0022",
         "Last-Modified": "Thu, 02 Apr 2020 23:41:42 GMT",
->>>>>>> 32e373e2
         "Server": [
           "Windows-Azure-Blob/1.0",
           "Microsoft-HTTPAPI/2.0"
         ],
         "x-ms-client-request-id": "4c8c6460-d599-458a-5fce-386710148729",
-<<<<<<< HEAD
-        "x-ms-request-id": "4a10fbbb-c01e-0026-7830-f3da23000000",
-        "x-ms-version": "2019-10-10"
-=======
         "x-ms-request-id": "93b4ac8b-d01e-0083-7a48-0953c2000000",
         "x-ms-version": "2019-12-12"
->>>>>>> 32e373e2
-      },
-      "ResponseBody": []
-    },
-    {
-<<<<<<< HEAD
-      "RequestUri": "https://seanstagetest.blob.core.windows.net/test-container-446b342d-b2b4-fb0a-a2c3-45dc94ba51c3/test-blob-92f6f73a-0d1c-54c2-5c13-abef273416e2",
-=======
+      },
+      "ResponseBody": []
+    },
+    {
       "RequestUri": "https://seanmcccanary.blob.core.windows.net/test-container-446b342d-b2b4-fb0a-a2c3-45dc94ba51c3/test-blob-92f6f73a-0d1c-54c2-5c13-abef273416e2",
->>>>>>> 32e373e2
       "RequestMethod": "PUT",
       "RequestHeaders": {
         "Authorization": "Sanitized",
         "Content-Length": "1024",
-<<<<<<< HEAD
-        "traceparent": "00-18b4a7e3d54d594fb9b680f248c61634-7d9b487107374e48-00",
-        "User-Agent": [
-          "azsdk-net-Storage.Blobs/12.4.0-dev.20200305.1",
-          "(.NET Core 4.6.28325.01; Microsoft Windows 10.0.18363 )"
-        ],
-        "x-ms-blob-type": "BlockBlob",
-        "x-ms-client-request-id": "c25f434c-7fe3-ed65-cd03-242b9fbe2097",
-        "x-ms-date": "Thu, 05 Mar 2020 20:55:20 GMT",
-        "x-ms-return-client-request-id": "true",
-        "x-ms-version": "2019-10-10"
-=======
         "traceparent": "00-b24207d272472a42b6510dc2f1df1242-761cdceac40cb642-00",
         "User-Agent": [
           "azsdk-net-Storage.Blobs/12.5.0-dev.20200402.1",
@@ -733,54 +401,28 @@
         "x-ms-date": "Thu, 02 Apr 2020 23:41:43 GMT",
         "x-ms-return-client-request-id": "true",
         "x-ms-version": "2019-12-12"
->>>>>>> 32e373e2
       },
       "RequestBody": "i1t7MC4EKUImDukZoHFHhD5im\u002B7JpcxToTfwhSmaHiu4Vdu0mFb6Nc20bA4kqLTqzCewxZknGOWOKI73FKQYi/C9YEqWkuznZ2UhFTm\u002BL/iCBbgB6liSkT31JW/IAyEom\u002BAeZkhpVDo6yF0zBQOs0PmVdA/sF6GXK84NoGx8H2NE\u002BXlYoMmwGbF\u002BxyH7Xos5SVV2Mo8RO4Q/hjp5W7PNvqn67wyJUzAv5Vtebk\u002BAm81D1FYXBe3UMr31GRmPNr39sQh4AW9\u002Br/YkRkw0s800v\u002BttNodctbi7JbxPlDkWoK\u002BdYLxHB5pdxCRg8r6goH/vwVkuIQA1oPtPvNuyLxu8DaWdllIR7LdQD3Fj/ML5G4U9YNLg6H6vaMDB90u/q5UIpOQZAgos3tSi3RKO0qQ4VaFWdc9J3CUm7i6ST/RskWPcW1jd4Bh7EYH\u002BPQpsIJUciKKpaDXFv8e/8hPbmY7fNUyusXdMWnSJ22NNSp4aus6YdsZSwigtFpyQHu4En3fyHwi\u002BvW4e0C0tIIzSeHQppTdFQyPHjHIjgJvbuzyGhDzsWiuWXP1feqaZJaKbW54nZ3m2v1tUK5KVmjzTQxTxpptQ5R1Ik0g65sl8LmfQiCX9s1TD0MXgly\u002BZAMLAjDeRp38GS3WA3tMwe9iS1/wrxREX1Y/ALdXWb07ur5KGeVmS6oboyT2vfNSAk1TsTsAybTuwqban0XqpMNsnki9AqQJ/AOx2Q/vUaFm6P5qB6SGNu0FX1s\u002Bj6hkMPplhh\u002BqlP\u002BlSbU3TvCpA20Fd7JLfJ0a5mtft6dMy2xXTaQRhcuFvFf\u002BwLnzUuf4WF/qORv2HLBdTqOwSt1YWIJE3AFIm3mhg7deSL/nK5ODY19HZo5UXTD3tDcr0XF2pmg7qnLmr8DmRLlgm9P0dicMMOuCEPHz8H7QVOdCebJF56JTr30gmLOaYR3U98VdAz4QG5yJ9JF2R7nwFlrZo88LHrAxoMqp75Q357PUGvy5c1GpMl4Rv\u002B8Q2WfDLIZUwMFSzdURL15zaiwEUhDhoii9OqMFMG1s9WLBIMtm5r8R3ybyhU0npEf3NcgyCWneLzs7BfXjT4xT4dR2TA6XDINs9nLt7xzfmZJfEfqlPu/05vGQK\u002BDJMo\u002BWnqN0rVQ1XClEwRb28DwaX2hjgD2VqqbogWkdBuSip8PjV1B5Zug6JbHRYHnU/fKxdch0Za5SAPf8iC/vGFlEph1TF5jvoPR8JVqLwEopE4N2b5EYKj4RkVZYfN68Tw1YjL5chepVwdTT9EBXxjyp03SsdKzIKHvfQYJGkyAZw9pNMzeLzI2VIKm4RDH9vcsVsq1mE9ZcjGBCfUBkEy6wujRqBpMJHgLnF1QDD\u002BA==",
       "StatusCode": 201,
       "ResponseHeaders": {
         "Content-Length": "0",
         "Content-MD5": "JIrdLRxNPBWZelct\u002B0QsEQ==",
-<<<<<<< HEAD
-        "Date": "Thu, 05 Mar 2020 20:55:20 GMT",
-        "ETag": "\u00220x8D7C14784AACCBC\u0022",
-        "Last-Modified": "Thu, 05 Mar 2020 20:55:20 GMT",
-=======
         "Date": "Thu, 02 Apr 2020 23:41:42 GMT",
         "ETag": "\u00220x8D7D75F65FBB5D7\u0022",
         "Last-Modified": "Thu, 02 Apr 2020 23:41:42 GMT",
->>>>>>> 32e373e2
         "Server": [
           "Windows-Azure-Blob/1.0",
           "Microsoft-HTTPAPI/2.0"
         ],
         "x-ms-client-request-id": "c25f434c-7fe3-ed65-cd03-242b9fbe2097",
         "x-ms-content-crc64": "cDGX0ePoiLE=",
-<<<<<<< HEAD
-        "x-ms-request-id": "4a10fbc1-c01e-0026-7b30-f3da23000000",
-        "x-ms-request-server-encrypted": "true",
-        "x-ms-version": "2019-10-10"
-=======
         "x-ms-request-id": "93b4ac90-d01e-0083-7d48-0953c2000000",
         "x-ms-request-server-encrypted": "true",
         "x-ms-version": "2019-12-12"
->>>>>>> 32e373e2
-      },
-      "ResponseBody": []
-    },
-    {
-<<<<<<< HEAD
-      "RequestUri": "https://seanstagetest.blob.core.windows.net/test-container-446b342d-b2b4-fb0a-a2c3-45dc94ba51c3/test-blob-92f6f73a-0d1c-54c2-5c13-abef273416e2?comp=lease",
-      "RequestMethod": "PUT",
-      "RequestHeaders": {
-        "Authorization": "Sanitized",
-        "traceparent": "00-30505edc31f86d4f996d35c6d2b34cd4-3cd085164392f84e-00",
-        "User-Agent": [
-          "azsdk-net-Storage.Blobs/12.4.0-dev.20200305.1",
-          "(.NET Core 4.6.28325.01; Microsoft Windows 10.0.18363 )"
-        ],
-        "x-ms-client-request-id": "b9feaef5-8e45-5ef6-0a6c-147d0b707e9d",
-        "x-ms-date": "Thu, 05 Mar 2020 20:55:21 GMT",
-=======
+      },
+      "ResponseBody": []
+    },
+    {
       "RequestUri": "https://seanmcccanary.blob.core.windows.net/test-container-446b342d-b2b4-fb0a-a2c3-45dc94ba51c3/test-blob-92f6f73a-0d1c-54c2-5c13-abef273416e2?comp=lease",
       "RequestMethod": "PUT",
       "RequestHeaders": {
@@ -792,65 +434,36 @@
         ],
         "x-ms-client-request-id": "b9feaef5-8e45-5ef6-0a6c-147d0b707e9d",
         "x-ms-date": "Thu, 02 Apr 2020 23:41:43 GMT",
->>>>>>> 32e373e2
         "x-ms-lease-action": "acquire",
         "x-ms-lease-duration": "15",
         "x-ms-proposed-lease-id": "27fe1f60-2bf0-9238-8f81-a01a867c0d75",
         "x-ms-return-client-request-id": "true",
-<<<<<<< HEAD
-        "x-ms-version": "2019-10-10"
-=======
-        "x-ms-version": "2019-12-12"
->>>>>>> 32e373e2
-      },
-      "RequestBody": null,
-      "StatusCode": 201,
-      "ResponseHeaders": {
-        "Content-Length": "0",
-<<<<<<< HEAD
-        "Date": "Thu, 05 Mar 2020 20:55:20 GMT",
-        "ETag": "\u00220x8D7C14784AACCBC\u0022",
-        "Last-Modified": "Thu, 05 Mar 2020 20:55:20 GMT",
-=======
+        "x-ms-version": "2019-12-12"
+      },
+      "RequestBody": null,
+      "StatusCode": 201,
+      "ResponseHeaders": {
+        "Content-Length": "0",
         "Date": "Thu, 02 Apr 2020 23:41:42 GMT",
         "ETag": "\u00220x8D7D75F65FBB5D7\u0022",
         "Last-Modified": "Thu, 02 Apr 2020 23:41:42 GMT",
->>>>>>> 32e373e2
         "Server": [
           "Windows-Azure-Blob/1.0",
           "Microsoft-HTTPAPI/2.0"
         ],
         "x-ms-client-request-id": "b9feaef5-8e45-5ef6-0a6c-147d0b707e9d",
         "x-ms-lease-id": "27fe1f60-2bf0-9238-8f81-a01a867c0d75",
-<<<<<<< HEAD
-        "x-ms-request-id": "4a10fbc4-c01e-0026-7e30-f3da23000000",
-        "x-ms-version": "2019-10-10"
-=======
         "x-ms-request-id": "93b4ac95-d01e-0083-0248-0953c2000000",
         "x-ms-version": "2019-12-12"
->>>>>>> 32e373e2
-      },
-      "ResponseBody": []
-    },
-    {
-<<<<<<< HEAD
-      "RequestUri": "https://seanstagetest.blob.core.windows.net/test-container-446b342d-b2b4-fb0a-a2c3-45dc94ba51c3/test-blob-92f6f73a-0d1c-54c2-5c13-abef273416e2?comp=lease",
-=======
+      },
+      "ResponseBody": []
+    },
+    {
       "RequestUri": "https://seanmcccanary.blob.core.windows.net/test-container-446b342d-b2b4-fb0a-a2c3-45dc94ba51c3/test-blob-92f6f73a-0d1c-54c2-5c13-abef273416e2?comp=lease",
->>>>>>> 32e373e2
       "RequestMethod": "PUT",
       "RequestHeaders": {
         "Authorization": "Sanitized",
         "If-Match": "\u0022garbage\u0022",
-<<<<<<< HEAD
-        "traceparent": "00-c47b69dcfa45e944b816bfd2f4e8c7b2-651a65108df0b841-00",
-        "User-Agent": [
-          "azsdk-net-Storage.Blobs/12.4.0-dev.20200305.1",
-          "(.NET Core 4.6.28325.01; Microsoft Windows 10.0.18363 )"
-        ],
-        "x-ms-client-request-id": "66d2ce0c-53f3-50e7-6d69-8a661765159a",
-        "x-ms-date": "Thu, 05 Mar 2020 20:55:21 GMT",
-=======
         "traceparent": "00-444134891eec80458d3b2bbff27d407f-54f0fe2256e64642-00",
         "User-Agent": [
           "azsdk-net-Storage.Blobs/12.5.0-dev.20200402.1",
@@ -858,58 +471,24 @@
         ],
         "x-ms-client-request-id": "66d2ce0c-53f3-50e7-6d69-8a661765159a",
         "x-ms-date": "Thu, 02 Apr 2020 23:41:43 GMT",
->>>>>>> 32e373e2
         "x-ms-lease-action": "change",
         "x-ms-lease-id": "27fe1f60-2bf0-9238-8f81-a01a867c0d75",
         "x-ms-proposed-lease-id": "9179e62c-01a0-9215-1273-20c814f20d2d",
         "x-ms-return-client-request-id": "true",
-<<<<<<< HEAD
-        "x-ms-version": "2019-10-10"
-=======
-        "x-ms-version": "2019-12-12"
->>>>>>> 32e373e2
+        "x-ms-version": "2019-12-12"
       },
       "RequestBody": null,
       "StatusCode": 412,
       "ResponseHeaders": {
         "Content-Length": "252",
         "Content-Type": "application/xml",
-<<<<<<< HEAD
-        "Date": "Thu, 05 Mar 2020 20:55:20 GMT",
-=======
         "Date": "Thu, 02 Apr 2020 23:41:42 GMT",
->>>>>>> 32e373e2
         "Server": [
           "Windows-Azure-Blob/1.0",
           "Microsoft-HTTPAPI/2.0"
         ],
         "x-ms-client-request-id": "66d2ce0c-53f3-50e7-6d69-8a661765159a",
         "x-ms-error-code": "ConditionNotMet",
-<<<<<<< HEAD
-        "x-ms-request-id": "4a10fbc5-c01e-0026-7f30-f3da23000000",
-        "x-ms-version": "2019-10-10"
-      },
-      "ResponseBody": [
-        "\uFEFF\u003C?xml version=\u00221.0\u0022 encoding=\u0022utf-8\u0022?\u003E\u003CError\u003E\u003CCode\u003EConditionNotMet\u003C/Code\u003E\u003CMessage\u003EThe condition specified using HTTP conditional header(s) is not met.\n",
-        "RequestId:4a10fbc5-c01e-0026-7f30-f3da23000000\n",
-        "Time:2020-03-05T20:55:21.1281975Z\u003C/Message\u003E\u003C/Error\u003E"
-      ]
-    },
-    {
-      "RequestUri": "https://seanstagetest.blob.core.windows.net/test-container-446b342d-b2b4-fb0a-a2c3-45dc94ba51c3?restype=container",
-      "RequestMethod": "DELETE",
-      "RequestHeaders": {
-        "Authorization": "Sanitized",
-        "traceparent": "00-3a70a696843c4c4390b47b92a36c64b0-4d2b794b73ecf94d-00",
-        "User-Agent": [
-          "azsdk-net-Storage.Blobs/12.4.0-dev.20200305.1",
-          "(.NET Core 4.6.28325.01; Microsoft Windows 10.0.18363 )"
-        ],
-        "x-ms-client-request-id": "3c704db9-179d-1faa-8be9-b449ed3be89e",
-        "x-ms-date": "Thu, 05 Mar 2020 20:55:21 GMT",
-        "x-ms-return-client-request-id": "true",
-        "x-ms-version": "2019-10-10"
-=======
         "x-ms-request-id": "93b4ac9b-d01e-0083-0848-0953c2000000",
         "x-ms-version": "2019-12-12"
       },
@@ -933,49 +512,23 @@
         "x-ms-date": "Thu, 02 Apr 2020 23:41:44 GMT",
         "x-ms-return-client-request-id": "true",
         "x-ms-version": "2019-12-12"
->>>>>>> 32e373e2
       },
       "RequestBody": null,
       "StatusCode": 202,
       "ResponseHeaders": {
         "Content-Length": "0",
-<<<<<<< HEAD
-        "Date": "Thu, 05 Mar 2020 20:55:20 GMT",
-=======
         "Date": "Thu, 02 Apr 2020 23:41:42 GMT",
->>>>>>> 32e373e2
         "Server": [
           "Windows-Azure-Blob/1.0",
           "Microsoft-HTTPAPI/2.0"
         ],
         "x-ms-client-request-id": "3c704db9-179d-1faa-8be9-b449ed3be89e",
-<<<<<<< HEAD
-        "x-ms-request-id": "4a10fbc7-c01e-0026-0130-f3da23000000",
-        "x-ms-version": "2019-10-10"
-=======
         "x-ms-request-id": "93b4aca0-d01e-0083-0d48-0953c2000000",
         "x-ms-version": "2019-12-12"
->>>>>>> 32e373e2
-      },
-      "ResponseBody": []
-    },
-    {
-<<<<<<< HEAD
-      "RequestUri": "https://seanstagetest.blob.core.windows.net/test-container-3a85ec43-47c4-c7b7-2f55-5af49efa484b?restype=container",
-      "RequestMethod": "PUT",
-      "RequestHeaders": {
-        "Authorization": "Sanitized",
-        "traceparent": "00-fb043c2a565cd240aedcc6f3534e5d5f-f7293157bc433b49-00",
-        "User-Agent": [
-          "azsdk-net-Storage.Blobs/12.4.0-dev.20200305.1",
-          "(.NET Core 4.6.28325.01; Microsoft Windows 10.0.18363 )"
-        ],
-        "x-ms-blob-public-access": "container",
-        "x-ms-client-request-id": "1ba91616-559c-7193-96a9-0c47bdb58190",
-        "x-ms-date": "Thu, 05 Mar 2020 20:55:21 GMT",
-        "x-ms-return-client-request-id": "true",
-        "x-ms-version": "2019-10-10"
-=======
+      },
+      "ResponseBody": []
+    },
+    {
       "RequestUri": "https://seanmcccanary.blob.core.windows.net/test-container-3a85ec43-47c4-c7b7-2f55-5af49efa484b?restype=container",
       "RequestMethod": "PUT",
       "RequestHeaders": {
@@ -990,58 +543,30 @@
         "x-ms-date": "Thu, 02 Apr 2020 23:41:44 GMT",
         "x-ms-return-client-request-id": "true",
         "x-ms-version": "2019-12-12"
->>>>>>> 32e373e2
-      },
-      "RequestBody": null,
-      "StatusCode": 201,
-      "ResponseHeaders": {
-        "Content-Length": "0",
-<<<<<<< HEAD
-        "Date": "Thu, 05 Mar 2020 20:55:20 GMT",
-        "ETag": "\u00220x8D7C147850CED91\u0022",
-        "Last-Modified": "Thu, 05 Mar 2020 20:55:21 GMT",
-=======
+      },
+      "RequestBody": null,
+      "StatusCode": 201,
+      "ResponseHeaders": {
+        "Content-Length": "0",
         "Date": "Thu, 02 Apr 2020 23:41:43 GMT",
         "ETag": "\u00220x8D7D75F66572599\u0022",
         "Last-Modified": "Thu, 02 Apr 2020 23:41:43 GMT",
->>>>>>> 32e373e2
         "Server": [
           "Windows-Azure-Blob/1.0",
           "Microsoft-HTTPAPI/2.0"
         ],
         "x-ms-client-request-id": "1ba91616-559c-7193-96a9-0c47bdb58190",
-<<<<<<< HEAD
-        "x-ms-request-id": "608d2128-901e-0049-0c30-f3d0d0000000",
-        "x-ms-version": "2019-10-10"
-=======
         "x-ms-request-id": "d06d7140-401e-004a-4e48-09ee2f000000",
         "x-ms-version": "2019-12-12"
->>>>>>> 32e373e2
-      },
-      "ResponseBody": []
-    },
-    {
-<<<<<<< HEAD
-      "RequestUri": "https://seanstagetest.blob.core.windows.net/test-container-3a85ec43-47c4-c7b7-2f55-5af49efa484b/test-blob-ba7069a1-1d8e-6ba9-ef4e-4ff5679037db",
-=======
+      },
+      "ResponseBody": []
+    },
+    {
       "RequestUri": "https://seanmcccanary.blob.core.windows.net/test-container-3a85ec43-47c4-c7b7-2f55-5af49efa484b/test-blob-ba7069a1-1d8e-6ba9-ef4e-4ff5679037db",
->>>>>>> 32e373e2
       "RequestMethod": "PUT",
       "RequestHeaders": {
         "Authorization": "Sanitized",
         "Content-Length": "1024",
-<<<<<<< HEAD
-        "traceparent": "00-cd348b8e99a26e46a7cfe7bec1bb4e02-a5668c72ff1b6541-00",
-        "User-Agent": [
-          "azsdk-net-Storage.Blobs/12.4.0-dev.20200305.1",
-          "(.NET Core 4.6.28325.01; Microsoft Windows 10.0.18363 )"
-        ],
-        "x-ms-blob-type": "BlockBlob",
-        "x-ms-client-request-id": "6472f591-c208-3da7-8088-e30ca15a494b",
-        "x-ms-date": "Thu, 05 Mar 2020 20:55:21 GMT",
-        "x-ms-return-client-request-id": "true",
-        "x-ms-version": "2019-10-10"
-=======
         "traceparent": "00-833a24d0b8171f468f4f224ce9288740-4e3eb3cc45f79d4c-00",
         "User-Agent": [
           "azsdk-net-Storage.Blobs/12.5.0-dev.20200402.1",
@@ -1052,56 +577,28 @@
         "x-ms-date": "Thu, 02 Apr 2020 23:41:44 GMT",
         "x-ms-return-client-request-id": "true",
         "x-ms-version": "2019-12-12"
->>>>>>> 32e373e2
       },
       "RequestBody": "xondiFEtroOgPDRLy7R5NE1PhSbk1UL5bD0rTgadCQVyMYEz2Pg\u002BdLrsGVLpXqA61BuoGAsQ9vFH5BsTAWB9AzIv2JkzRlxUEBFr\u002BLvwEA6d8Hnr9fH5YTuQ6/PdK3JabhYfuYYGB46\u002BUwf6pf41V9QMdhDmkg5BNXdeolpoduWeEIml0FaIlunqLKHp/7w8W5Qf0LRic9wI3YQOqGU0VdwiXJR0j4d\u002BhN8n\u002B2VsWDW6IUfGSaUwPJ2tnPLRee6EttbExqMoyMsMoEzUOnd2m4VOVIYdbQw28h/3xvOUrAvxo0WOp5KSkll8uahZWwElNwFtgiVnZknKjdSDMQLYePRB4pcy5/PzvMEtobRj3ZYe0Y/yJynmijz8xBq9DmFXpEG0GHhq8k8NesZjOcWUZ7A\u002BZV9y5lHKWlhaNiPZNa1g1vxyrsQdtN8/5Kxjg1B3Z1xpf6kB5L7w6r0gD7wsM0QYAmLIIrjrIbCAMwGkZtcH48/Gb7UEX/I\u002BgsQH/KQiErFoSoDur0Wkfl74gbC9S4PlGSztZcSOFKNwiZ/05CQLXSBPPBxWGTSJIvFXC95BgTdAIeN4Na3t2TXdfiWmsJk57SOQbQ9nj//4Y0PSNwnELgdos8NBkyhzYmLmeZsO43JXHR66sRQn2ZHjgNJpGqIsGE8dPvzW\u002BFn7HAqtgRZk6X/RexnrCXzzQNkxXRNVCkjAuWBL8KV1gCXEv5UKelh7fpZSmJ6IQQ/TKv0jpZpGpRLC7Me2GfjZXPrzJkrn6caBtd98AnKpN3hReMaoUduKfRqCSI2RxWWdeTujlRrE60E2ou\u002B7yqKgGLROZKEyMQofaKkwZKE58O9534k2BqJejIyFca/rz7N34i/YQmDEa0cxhCxxlIag/bIAQeoZahIS8NgUrL9aM5n1uYJxYK2OtXRBBIF27PcF5XT9647IXXcdxlGIr76I1lCSe9sELpwEcYt212WQmwPgD8dLXUgLLVsLU5pcBga2uS0x43EcAbbX\u002BXoCUYYRjSpNp6D2PHkIh06A\u002BdoCp2uFwB04XriSxA0Rc2TOCNvU\u002BcZvDl5mv3y0KVsjnAjb1FEOfZFo2S5yu\u002BOS5ckVOn5yq/8Tk5kMHgCghDVcbygFNZ8Tv4tKbB\u002BY/VN71Nqzn\u002B/csPEIyEG3Al6Qx1X4FUy7jK8pAXrzKD7ge5VFkUom7OVFf743/W1dW70suaTKn\u002BcHv0cqiZ106YeyJ0yrcnAUadtwspaNhI5CzKa9xm6aFduuPtEC\u002B2NH0ZY3hNUgsulMGFDJWuxReTu56L32tyIYFxJx/DOeEW53KOEAVv\u002B4IRq9cK4e0bvuXcSWSRKlURpzHm3DrrW1rgbhUTILUCM8AMajOQ==",
       "StatusCode": 201,
       "ResponseHeaders": {
         "Content-Length": "0",
         "Content-MD5": "hFPcsFOEjy7rkSabCDtEOw==",
-<<<<<<< HEAD
-        "Date": "Thu, 05 Mar 2020 20:55:21 GMT",
-        "ETag": "\u00220x8D7C1478519E237\u0022",
-        "Last-Modified": "Thu, 05 Mar 2020 20:55:21 GMT",
-=======
         "Date": "Thu, 02 Apr 2020 23:41:43 GMT",
         "ETag": "\u00220x8D7D75F66644EB7\u0022",
         "Last-Modified": "Thu, 02 Apr 2020 23:41:43 GMT",
->>>>>>> 32e373e2
         "Server": [
           "Windows-Azure-Blob/1.0",
           "Microsoft-HTTPAPI/2.0"
         ],
         "x-ms-client-request-id": "6472f591-c208-3da7-8088-e30ca15a494b",
         "x-ms-content-crc64": "pOT3sa9I4fg=",
-<<<<<<< HEAD
-        "x-ms-request-id": "608d212e-901e-0049-1030-f3d0d0000000",
-        "x-ms-request-server-encrypted": "true",
-        "x-ms-version": "2019-10-10"
-=======
         "x-ms-request-id": "d06d715e-401e-004a-6a48-09ee2f000000",
         "x-ms-request-server-encrypted": "true",
         "x-ms-version": "2019-12-12"
->>>>>>> 32e373e2
-      },
-      "ResponseBody": []
-    },
-    {
-<<<<<<< HEAD
-      "RequestUri": "https://seanstagetest.blob.core.windows.net/test-container-3a85ec43-47c4-c7b7-2f55-5af49efa484b/test-blob-ba7069a1-1d8e-6ba9-ef4e-4ff5679037db",
-      "RequestMethod": "HEAD",
-      "RequestHeaders": {
-        "Authorization": "Sanitized",
-        "traceparent": "00-8d37dee3bdc35a4aaa60f4b60a415687-697e0a052e816949-00",
-        "User-Agent": [
-          "azsdk-net-Storage.Blobs/12.4.0-dev.20200305.1",
-          "(.NET Core 4.6.28325.01; Microsoft Windows 10.0.18363 )"
-        ],
-        "x-ms-client-request-id": "b5489f2d-3eaf-c3f7-e64f-3267629e8c82",
-        "x-ms-date": "Thu, 05 Mar 2020 20:55:21 GMT",
-        "x-ms-return-client-request-id": "true",
-        "x-ms-version": "2019-10-10"
-=======
+      },
+      "ResponseBody": []
+    },
+    {
       "RequestUri": "https://seanmcccanary.blob.core.windows.net/test-container-3a85ec43-47c4-c7b7-2f55-5af49efa484b/test-blob-ba7069a1-1d8e-6ba9-ef4e-4ff5679037db",
       "RequestMethod": "HEAD",
       "RequestHeaders": {
@@ -1115,7 +612,6 @@
         "x-ms-date": "Thu, 02 Apr 2020 23:41:44 GMT",
         "x-ms-return-client-request-id": "true",
         "x-ms-version": "2019-12-12"
->>>>>>> 32e373e2
       },
       "RequestBody": null,
       "StatusCode": 200,
@@ -1124,15 +620,9 @@
         "Content-Length": "1024",
         "Content-MD5": "hFPcsFOEjy7rkSabCDtEOw==",
         "Content-Type": "application/octet-stream",
-<<<<<<< HEAD
-        "Date": "Thu, 05 Mar 2020 20:55:21 GMT",
-        "ETag": "\u00220x8D7C1478519E237\u0022",
-        "Last-Modified": "Thu, 05 Mar 2020 20:55:21 GMT",
-=======
         "Date": "Thu, 02 Apr 2020 23:41:43 GMT",
         "ETag": "\u00220x8D7D75F66644EB7\u0022",
         "Last-Modified": "Thu, 02 Apr 2020 23:41:43 GMT",
->>>>>>> 32e373e2
         "Server": [
           "Windows-Azure-Blob/1.0",
           "Microsoft-HTTPAPI/2.0"
@@ -1141,38 +631,16 @@
         "x-ms-access-tier-inferred": "true",
         "x-ms-blob-type": "BlockBlob",
         "x-ms-client-request-id": "b5489f2d-3eaf-c3f7-e64f-3267629e8c82",
-<<<<<<< HEAD
-        "x-ms-creation-time": "Thu, 05 Mar 2020 20:55:21 GMT",
-        "x-ms-lease-state": "available",
-        "x-ms-lease-status": "unlocked",
-        "x-ms-request-id": "608d2135-901e-0049-1530-f3d0d0000000",
-        "x-ms-server-encrypted": "true",
-        "x-ms-version": "2019-10-10"
-=======
         "x-ms-creation-time": "Thu, 02 Apr 2020 23:41:43 GMT",
         "x-ms-lease-state": "available",
         "x-ms-lease-status": "unlocked",
         "x-ms-request-id": "d06d7176-401e-004a-0248-09ee2f000000",
         "x-ms-server-encrypted": "true",
         "x-ms-version": "2019-12-12"
->>>>>>> 32e373e2
-      },
-      "ResponseBody": []
-    },
-    {
-<<<<<<< HEAD
-      "RequestUri": "https://seanstagetest.blob.core.windows.net/test-container-3a85ec43-47c4-c7b7-2f55-5af49efa484b/test-blob-ba7069a1-1d8e-6ba9-ef4e-4ff5679037db?comp=lease",
-      "RequestMethod": "PUT",
-      "RequestHeaders": {
-        "Authorization": "Sanitized",
-        "traceparent": "00-351807b8ae23654e95cc8cb012b9df4a-55daf5ff97429f4d-00",
-        "User-Agent": [
-          "azsdk-net-Storage.Blobs/12.4.0-dev.20200305.1",
-          "(.NET Core 4.6.28325.01; Microsoft Windows 10.0.18363 )"
-        ],
-        "x-ms-client-request-id": "ffa0c405-184a-41fe-170c-d8a45cac07e9",
-        "x-ms-date": "Thu, 05 Mar 2020 20:55:21 GMT",
-=======
+      },
+      "ResponseBody": []
+    },
+    {
       "RequestUri": "https://seanmcccanary.blob.core.windows.net/test-container-3a85ec43-47c4-c7b7-2f55-5af49efa484b/test-blob-ba7069a1-1d8e-6ba9-ef4e-4ff5679037db?comp=lease",
       "RequestMethod": "PUT",
       "RequestHeaders": {
@@ -1184,61 +652,31 @@
         ],
         "x-ms-client-request-id": "ffa0c405-184a-41fe-170c-d8a45cac07e9",
         "x-ms-date": "Thu, 02 Apr 2020 23:41:44 GMT",
->>>>>>> 32e373e2
         "x-ms-lease-action": "acquire",
         "x-ms-lease-duration": "15",
         "x-ms-proposed-lease-id": "fed31702-2724-2c6c-1545-a63d867f5b43",
         "x-ms-return-client-request-id": "true",
-<<<<<<< HEAD
-        "x-ms-version": "2019-10-10"
-=======
-        "x-ms-version": "2019-12-12"
->>>>>>> 32e373e2
-      },
-      "RequestBody": null,
-      "StatusCode": 201,
-      "ResponseHeaders": {
-        "Content-Length": "0",
-<<<<<<< HEAD
-        "Date": "Thu, 05 Mar 2020 20:55:21 GMT",
-        "ETag": "\u00220x8D7C1478519E237\u0022",
-        "Last-Modified": "Thu, 05 Mar 2020 20:55:21 GMT",
-=======
+        "x-ms-version": "2019-12-12"
+      },
+      "RequestBody": null,
+      "StatusCode": 201,
+      "ResponseHeaders": {
+        "Content-Length": "0",
         "Date": "Thu, 02 Apr 2020 23:41:43 GMT",
         "ETag": "\u00220x8D7D75F66644EB7\u0022",
         "Last-Modified": "Thu, 02 Apr 2020 23:41:43 GMT",
->>>>>>> 32e373e2
         "Server": [
           "Windows-Azure-Blob/1.0",
           "Microsoft-HTTPAPI/2.0"
         ],
         "x-ms-client-request-id": "ffa0c405-184a-41fe-170c-d8a45cac07e9",
         "x-ms-lease-id": "fed31702-2724-2c6c-1545-a63d867f5b43",
-<<<<<<< HEAD
-        "x-ms-request-id": "608d213b-901e-0049-1b30-f3d0d0000000",
-        "x-ms-version": "2019-10-10"
-=======
         "x-ms-request-id": "d06d7189-401e-004a-1448-09ee2f000000",
         "x-ms-version": "2019-12-12"
->>>>>>> 32e373e2
-      },
-      "ResponseBody": []
-    },
-    {
-<<<<<<< HEAD
-      "RequestUri": "https://seanstagetest.blob.core.windows.net/test-container-3a85ec43-47c4-c7b7-2f55-5af49efa484b/test-blob-ba7069a1-1d8e-6ba9-ef4e-4ff5679037db?comp=lease",
-      "RequestMethod": "PUT",
-      "RequestHeaders": {
-        "Authorization": "Sanitized",
-        "If-None-Match": "\u00220x8D7C1478519E237\u0022",
-        "traceparent": "00-3c2cbbfe1ff1b64c8861a82715a25671-e33106ec5cabf248-00",
-        "User-Agent": [
-          "azsdk-net-Storage.Blobs/12.4.0-dev.20200305.1",
-          "(.NET Core 4.6.28325.01; Microsoft Windows 10.0.18363 )"
-        ],
-        "x-ms-client-request-id": "9d61cfe6-8dfd-5e38-f97c-5ea2c3abd92b",
-        "x-ms-date": "Thu, 05 Mar 2020 20:55:21 GMT",
-=======
+      },
+      "ResponseBody": []
+    },
+    {
       "RequestUri": "https://seanmcccanary.blob.core.windows.net/test-container-3a85ec43-47c4-c7b7-2f55-5af49efa484b/test-blob-ba7069a1-1d8e-6ba9-ef4e-4ff5679037db?comp=lease",
       "RequestMethod": "PUT",
       "RequestHeaders": {
@@ -1251,58 +689,24 @@
         ],
         "x-ms-client-request-id": "9d61cfe6-8dfd-5e38-f97c-5ea2c3abd92b",
         "x-ms-date": "Thu, 02 Apr 2020 23:41:44 GMT",
->>>>>>> 32e373e2
         "x-ms-lease-action": "change",
         "x-ms-lease-id": "fed31702-2724-2c6c-1545-a63d867f5b43",
         "x-ms-proposed-lease-id": "0aaaebc3-3e54-8431-ccbc-c5ce9f93ceae",
         "x-ms-return-client-request-id": "true",
-<<<<<<< HEAD
-        "x-ms-version": "2019-10-10"
-=======
-        "x-ms-version": "2019-12-12"
->>>>>>> 32e373e2
+        "x-ms-version": "2019-12-12"
       },
       "RequestBody": null,
       "StatusCode": 412,
       "ResponseHeaders": {
         "Content-Length": "252",
         "Content-Type": "application/xml",
-<<<<<<< HEAD
-        "Date": "Thu, 05 Mar 2020 20:55:21 GMT",
-=======
         "Date": "Thu, 02 Apr 2020 23:41:43 GMT",
->>>>>>> 32e373e2
         "Server": [
           "Windows-Azure-Blob/1.0",
           "Microsoft-HTTPAPI/2.0"
         ],
         "x-ms-client-request-id": "9d61cfe6-8dfd-5e38-f97c-5ea2c3abd92b",
         "x-ms-error-code": "ConditionNotMet",
-<<<<<<< HEAD
-        "x-ms-request-id": "608d213e-901e-0049-1e30-f3d0d0000000",
-        "x-ms-version": "2019-10-10"
-      },
-      "ResponseBody": [
-        "\uFEFF\u003C?xml version=\u00221.0\u0022 encoding=\u0022utf-8\u0022?\u003E\u003CError\u003E\u003CCode\u003EConditionNotMet\u003C/Code\u003E\u003CMessage\u003EThe condition specified using HTTP conditional header(s) is not met.\n",
-        "RequestId:608d213e-901e-0049-1e30-f3d0d0000000\n",
-        "Time:2020-03-05T20:55:21.9010307Z\u003C/Message\u003E\u003C/Error\u003E"
-      ]
-    },
-    {
-      "RequestUri": "https://seanstagetest.blob.core.windows.net/test-container-3a85ec43-47c4-c7b7-2f55-5af49efa484b?restype=container",
-      "RequestMethod": "DELETE",
-      "RequestHeaders": {
-        "Authorization": "Sanitized",
-        "traceparent": "00-0fbd049a52f8444581464be1f3ef2e6e-d0623c1b5144c740-00",
-        "User-Agent": [
-          "azsdk-net-Storage.Blobs/12.4.0-dev.20200305.1",
-          "(.NET Core 4.6.28325.01; Microsoft Windows 10.0.18363 )"
-        ],
-        "x-ms-client-request-id": "8cbd6038-6a4a-2cec-94ec-292fe1aecca3",
-        "x-ms-date": "Thu, 05 Mar 2020 20:55:22 GMT",
-        "x-ms-return-client-request-id": "true",
-        "x-ms-version": "2019-10-10"
-=======
         "x-ms-request-id": "d06d71a4-401e-004a-2e48-09ee2f000000",
         "x-ms-version": "2019-12-12"
       },
@@ -1326,42 +730,26 @@
         "x-ms-date": "Thu, 02 Apr 2020 23:41:44 GMT",
         "x-ms-return-client-request-id": "true",
         "x-ms-version": "2019-12-12"
->>>>>>> 32e373e2
       },
       "RequestBody": null,
       "StatusCode": 202,
       "ResponseHeaders": {
         "Content-Length": "0",
-<<<<<<< HEAD
-        "Date": "Thu, 05 Mar 2020 20:55:21 GMT",
-=======
         "Date": "Thu, 02 Apr 2020 23:41:43 GMT",
->>>>>>> 32e373e2
         "Server": [
           "Windows-Azure-Blob/1.0",
           "Microsoft-HTTPAPI/2.0"
         ],
         "x-ms-client-request-id": "8cbd6038-6a4a-2cec-94ec-292fe1aecca3",
-<<<<<<< HEAD
-        "x-ms-request-id": "608d2141-901e-0049-2130-f3d0d0000000",
-        "x-ms-version": "2019-10-10"
-=======
         "x-ms-request-id": "d06d71c5-401e-004a-4f48-09ee2f000000",
         "x-ms-version": "2019-12-12"
->>>>>>> 32e373e2
       },
       "ResponseBody": []
     }
   ],
   "Variables": {
-<<<<<<< HEAD
-    "DateTimeOffsetNow": "2020-03-05T12:55:19.3727878-08:00",
-    "RandomSeed": "2076360744",
-    "Storage_TestConfigDefault": "ProductionTenant\nseanstagetest\nU2FuaXRpemVk\nhttps://seanstagetest.blob.core.windows.net\nhttp://seanstagetest.file.core.windows.net\nhttp://seanstagetest.queue.core.windows.net\nhttp://seanstagetest.table.core.windows.net\n\n\n\n\nhttp://seanstagetest-secondary.blob.core.windows.net\nhttp://seanstagetest-secondary.file.core.windows.net\nhttp://seanstagetest-secondary.queue.core.windows.net\nhttp://seanstagetest-secondary.table.core.windows.net\n\nSanitized\n\n\nCloud\nBlobEndpoint=https://seanstagetest.blob.core.windows.net/;QueueEndpoint=http://seanstagetest.queue.core.windows.net/;FileEndpoint=http://seanstagetest.file.core.windows.net/;BlobSecondaryEndpoint=http://seanstagetest-secondary.blob.core.windows.net/;QueueSecondaryEndpoint=http://seanstagetest-secondary.queue.core.windows.net/;FileSecondaryEndpoint=http://seanstagetest-secondary.file.core.windows.net/;AccountName=seanstagetest;AccountKey=Sanitized\nseanscope1"
-=======
     "DateTimeOffsetNow": "2020-04-02T16:41:42.0213661-07:00",
     "RandomSeed": "2076360744",
     "Storage_TestConfigDefault": "ProductionTenant\nseanmcccanary\nU2FuaXRpemVk\nhttps://seanmcccanary.blob.core.windows.net\nhttps://seanmcccanary.file.core.windows.net\nhttps://seanmcccanary.queue.core.windows.net\nhttps://seanmcccanary.table.core.windows.net\n\n\n\n\nhttps://seanmcccanary-secondary.blob.core.windows.net\nhttps://seanmcccanary-secondary.file.core.windows.net\nhttps://seanmcccanary-secondary.queue.core.windows.net\nhttps://seanmcccanary-secondary.table.core.windows.net\n\nSanitized\n\n\nCloud\nBlobEndpoint=https://seanmcccanary.blob.core.windows.net/;QueueEndpoint=https://seanmcccanary.queue.core.windows.net/;FileEndpoint=https://seanmcccanary.file.core.windows.net/;BlobSecondaryEndpoint=https://seanmcccanary-secondary.blob.core.windows.net/;QueueSecondaryEndpoint=https://seanmcccanary-secondary.queue.core.windows.net/;FileSecondaryEndpoint=https://seanmcccanary-secondary.file.core.windows.net/;AccountName=seanmcccanary;AccountKey=Sanitized\nseanscope1"
->>>>>>> 32e373e2
   }
 }