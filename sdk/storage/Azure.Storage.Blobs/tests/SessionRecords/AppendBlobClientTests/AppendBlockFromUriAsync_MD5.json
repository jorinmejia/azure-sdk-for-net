{
  "Entries": [
    {
<<<<<<< HEAD
      "RequestUri": "https://seanstagetest.blob.core.windows.net/test-container-edfd1d65-3892-6120-fda4-c64fafb86e64?restype=container",
      "RequestMethod": "PUT",
      "RequestHeaders": {
        "Authorization": "Sanitized",
        "traceparent": "00-855cfcc8f3097d4788553c41fa69532e-8f02d32ec9f2b844-00",
        "User-Agent": [
          "azsdk-net-Storage.Blobs/12.4.0-dev.20200305.1",
          "(.NET Core 4.6.28325.01; Microsoft Windows 10.0.18363 )"
        ],
        "x-ms-blob-public-access": "container",
        "x-ms-client-request-id": "67c1ee56-887f-6b26-faed-d91890939ef1",
        "x-ms-date": "Thu, 05 Mar 2020 20:51:02 GMT",
        "x-ms-return-client-request-id": "true",
        "x-ms-version": "2019-10-10"
=======
      "RequestUri": "https://seanmcccanary.blob.core.windows.net/test-container-edfd1d65-3892-6120-fda4-c64fafb86e64?restype=container",
      "RequestMethod": "PUT",
      "RequestHeaders": {
        "Authorization": "Sanitized",
        "traceparent": "00-1a7e7081dce7b14db7ba9f19f4b29dee-ee59fee5a466f14b-00",
        "User-Agent": [
          "azsdk-net-Storage.Blobs/12.5.0-dev.20200402.1",
          "(.NET Core 4.6.28325.01; Microsoft Windows 10.0.18362 )"
        ],
        "x-ms-blob-public-access": "container",
        "x-ms-client-request-id": "67c1ee56-887f-6b26-faed-d91890939ef1",
        "x-ms-date": "Thu, 02 Apr 2020 23:39:29 GMT",
        "x-ms-return-client-request-id": "true",
        "x-ms-version": "2019-12-12"
>>>>>>> 32e373e2
      },
      "RequestBody": null,
      "StatusCode": 201,
      "ResponseHeaders": {
        "Content-Length": "0",
<<<<<<< HEAD
        "Date": "Thu, 05 Mar 2020 20:51:02 GMT",
        "ETag": "\u00220x8D7C146EA826BAC\u0022",
        "Last-Modified": "Thu, 05 Mar 2020 20:51:02 GMT",
=======
        "Date": "Thu, 02 Apr 2020 23:39:28 GMT",
        "ETag": "\u00220x8D7D75F15F8BB12\u0022",
        "Last-Modified": "Thu, 02 Apr 2020 23:39:28 GMT",
>>>>>>> 32e373e2
        "Server": [
          "Windows-Azure-Blob/1.0",
          "Microsoft-HTTPAPI/2.0"
        ],
        "x-ms-client-request-id": "67c1ee56-887f-6b26-faed-d91890939ef1",
<<<<<<< HEAD
        "x-ms-request-id": "33b9bd48-201e-002e-122f-f3c02c000000",
        "x-ms-version": "2019-10-10"
=======
        "x-ms-request-id": "e9adec66-801e-0045-5c47-099843000000",
        "x-ms-version": "2019-12-12"
>>>>>>> 32e373e2
      },
      "ResponseBody": []
    },
    {
<<<<<<< HEAD
      "RequestUri": "https://seanstagetest.blob.core.windows.net/test-container-edfd1d65-3892-6120-fda4-c64fafb86e64?restype=container\u0026comp=acl",
=======
      "RequestUri": "https://seanmcccanary.blob.core.windows.net/test-container-edfd1d65-3892-6120-fda4-c64fafb86e64?restype=container\u0026comp=acl",
>>>>>>> 32e373e2
      "RequestMethod": "PUT",
      "RequestHeaders": {
        "Authorization": "Sanitized",
        "Content-Length": "21",
        "Content-Type": "application/xml",
<<<<<<< HEAD
        "traceparent": "00-fd5ce25eb246ad46bacd21423a3fd601-4d5c9b779229b748-00",
        "User-Agent": [
          "azsdk-net-Storage.Blobs/12.4.0-dev.20200305.1",
          "(.NET Core 4.6.28325.01; Microsoft Windows 10.0.18363 )"
        ],
        "x-ms-blob-public-access": "container",
        "x-ms-client-request-id": "c1f945fe-07f7-b6e4-8b28-9da67e96f571",
        "x-ms-date": "Thu, 05 Mar 2020 20:51:02 GMT",
        "x-ms-return-client-request-id": "true",
        "x-ms-version": "2019-10-10"
=======
        "traceparent": "00-d7c6f0fa2cffaa40bcc1de806f4ee3dd-fbf90db0dfdf6440-00",
        "User-Agent": [
          "azsdk-net-Storage.Blobs/12.5.0-dev.20200402.1",
          "(.NET Core 4.6.28325.01; Microsoft Windows 10.0.18362 )"
        ],
        "x-ms-blob-public-access": "container",
        "x-ms-client-request-id": "c1f945fe-07f7-b6e4-8b28-9da67e96f571",
        "x-ms-date": "Thu, 02 Apr 2020 23:39:29 GMT",
        "x-ms-return-client-request-id": "true",
        "x-ms-version": "2019-12-12"
>>>>>>> 32e373e2
      },
      "RequestBody": "\u003CSignedIdentifiers /\u003E",
      "StatusCode": 200,
      "ResponseHeaders": {
        "Content-Length": "0",
<<<<<<< HEAD
        "Date": "Thu, 05 Mar 2020 20:51:02 GMT",
        "ETag": "\u00220x8D7C146EA8FC48A\u0022",
        "Last-Modified": "Thu, 05 Mar 2020 20:51:02 GMT",
=======
        "Date": "Thu, 02 Apr 2020 23:39:28 GMT",
        "ETag": "\u00220x8D7D75F1606245E\u0022",
        "Last-Modified": "Thu, 02 Apr 2020 23:39:28 GMT",
>>>>>>> 32e373e2
        "Server": [
          "Windows-Azure-Blob/1.0",
          "Microsoft-HTTPAPI/2.0"
        ],
        "x-ms-client-request-id": "c1f945fe-07f7-b6e4-8b28-9da67e96f571",
<<<<<<< HEAD
        "x-ms-request-id": "33b9bd4b-201e-002e-132f-f3c02c000000",
        "x-ms-version": "2019-10-10"
=======
        "x-ms-request-id": "e9adec73-801e-0045-6547-099843000000",
        "x-ms-version": "2019-12-12"
>>>>>>> 32e373e2
      },
      "ResponseBody": []
    },
    {
<<<<<<< HEAD
      "RequestUri": "https://seanstagetest.blob.core.windows.net/test-container-edfd1d65-3892-6120-fda4-c64fafb86e64/test-blob-eb4dcb62-b6fc-1377-6892-ea10228c8bb3",
=======
      "RequestUri": "https://seanmcccanary.blob.core.windows.net/test-container-edfd1d65-3892-6120-fda4-c64fafb86e64/test-blob-eb4dcb62-b6fc-1377-6892-ea10228c8bb3",
>>>>>>> 32e373e2
      "RequestMethod": "PUT",
      "RequestHeaders": {
        "Authorization": "Sanitized",
        "Content-Length": "0",
<<<<<<< HEAD
        "traceparent": "00-6b6400fdb0f11f4c95fa1c1fefebe2ba-a1277c09f72c5943-00",
        "User-Agent": [
          "azsdk-net-Storage.Blobs/12.4.0-dev.20200305.1",
          "(.NET Core 4.6.28325.01; Microsoft Windows 10.0.18363 )"
        ],
        "x-ms-blob-type": "AppendBlob",
        "x-ms-client-request-id": "ab687fa6-abad-1bb1-517c-1f279dfce805",
        "x-ms-date": "Thu, 05 Mar 2020 20:51:02 GMT",
        "x-ms-return-client-request-id": "true",
        "x-ms-version": "2019-10-10"
=======
        "traceparent": "00-e9c30ae10e41a440b0a0d2f004574124-54c3c337aa72e149-00",
        "User-Agent": [
          "azsdk-net-Storage.Blobs/12.5.0-dev.20200402.1",
          "(.NET Core 4.6.28325.01; Microsoft Windows 10.0.18362 )"
        ],
        "x-ms-blob-type": "AppendBlob",
        "x-ms-client-request-id": "ab687fa6-abad-1bb1-517c-1f279dfce805",
        "x-ms-date": "Thu, 02 Apr 2020 23:39:29 GMT",
        "x-ms-return-client-request-id": "true",
        "x-ms-version": "2019-12-12"
>>>>>>> 32e373e2
      },
      "RequestBody": null,
      "StatusCode": 201,
      "ResponseHeaders": {
        "Content-Length": "0",
<<<<<<< HEAD
        "Date": "Thu, 05 Mar 2020 20:51:02 GMT",
        "ETag": "\u00220x8D7C146EA9CA8B4\u0022",
        "Last-Modified": "Thu, 05 Mar 2020 20:51:02 GMT",
=======
        "Date": "Thu, 02 Apr 2020 23:39:28 GMT",
        "ETag": "\u00220x8D7D75F1613B6D3\u0022",
        "Last-Modified": "Thu, 02 Apr 2020 23:39:28 GMT",
>>>>>>> 32e373e2
        "Server": [
          "Windows-Azure-Blob/1.0",
          "Microsoft-HTTPAPI/2.0"
        ],
        "x-ms-client-request-id": "ab687fa6-abad-1bb1-517c-1f279dfce805",
<<<<<<< HEAD
        "x-ms-request-id": "33b9bd4c-201e-002e-142f-f3c02c000000",
        "x-ms-request-server-encrypted": "true",
        "x-ms-version": "2019-10-10"
=======
        "x-ms-request-id": "e9adec79-801e-0045-6b47-099843000000",
        "x-ms-request-server-encrypted": "true",
        "x-ms-version": "2019-12-12"
>>>>>>> 32e373e2
      },
      "ResponseBody": []
    },
    {
<<<<<<< HEAD
      "RequestUri": "https://seanstagetest.blob.core.windows.net/test-container-edfd1d65-3892-6120-fda4-c64fafb86e64/test-blob-eb4dcb62-b6fc-1377-6892-ea10228c8bb3?comp=appendblock",
=======
      "RequestUri": "https://seanmcccanary.blob.core.windows.net/test-container-edfd1d65-3892-6120-fda4-c64fafb86e64/test-blob-eb4dcb62-b6fc-1377-6892-ea10228c8bb3?comp=appendblock",
>>>>>>> 32e373e2
      "RequestMethod": "PUT",
      "RequestHeaders": {
        "Authorization": "Sanitized",
        "Content-Length": "1024",
<<<<<<< HEAD
        "traceparent": "00-0f1efe748b283c40b0619d4b2e063ba0-be38e65b89c24a47-00",
        "User-Agent": [
          "azsdk-net-Storage.Blobs/12.4.0-dev.20200305.1",
          "(.NET Core 4.6.28325.01; Microsoft Windows 10.0.18363 )"
        ],
        "x-ms-client-request-id": "a36af31e-df23-de06-6ed8-264814afc24e",
        "x-ms-date": "Thu, 05 Mar 2020 20:51:02 GMT",
        "x-ms-return-client-request-id": "true",
        "x-ms-version": "2019-10-10"
=======
        "traceparent": "00-be302a982edab449b5edb62caaa0fc2f-e9ca18611b644142-00",
        "User-Agent": [
          "azsdk-net-Storage.Blobs/12.5.0-dev.20200402.1",
          "(.NET Core 4.6.28325.01; Microsoft Windows 10.0.18362 )"
        ],
        "x-ms-client-request-id": "a36af31e-df23-de06-6ed8-264814afc24e",
        "x-ms-date": "Thu, 02 Apr 2020 23:39:29 GMT",
        "x-ms-return-client-request-id": "true",
        "x-ms-version": "2019-12-12"
>>>>>>> 32e373e2
      },
      "RequestBody": "b451jC\u002Bk9qeotPgIn6GzuHOZGUua3PlgdtZ2YRCgjtiBdhQqze0QWU5RGEMP2xbpdeUz5Xyq15KUFBZYLpWXCCYghymMiOuFiMD8SMS2UZq/jOsrbahb1p6ClbjXtyu5uhAc7lTtXO36rVy8ro/O3cJ7maKpbJp9xLGKCvIyrtCVQ46zmmNG0i/\u002BMb9MnygPs7j2Wx6ID051nymiYlL6x/6MJ2oAG0NeNMZyqzrbMSWJe1Y6O1KxDDNAPfs5o3DdA2nBv3i9Dph0lydXFmMTmm0DGeb7v4yr2ho3wN1IJZBWlafRGXGty2y\u002BxqMrWvXPLaKNNYqJ4UTdFeVdhk66LHKWAYC8QYD7Vk56PfnogIAkZ5M6uu8GzbNj9ASLUEUeA5kxlVh1E\u002Bshkd88D6RL9JVlOB66gHKCjzTNWU18bwUIWzpftuonr1SnGSgQyr0PF/9vJhgmY4MnrgYkp7qepSHZM7Np7D6qPojKE2dJcsR2vUFNDUnt4vi3NwfkAgeaCXMGNpcKpSvBxOeQW1Ac3jxBrup4UJjY7FG7srQ2xjyAMArzQzstaxgWjEhiXIanm1nLo1QdIbjaLkpFT/J2iv6rECtGKJoAE0LSYcRPdY/LExdbayPnYg5RGBXx6BwloAFKt0xbYXK\u002BypARS8D0i7i6ejzbGh/aw60c9A\u002BFDyomrMDCBb5Cb7GlnKCT1hdOXY1cNm3gSoXhb/OfPm1iObtl657/MYX6eAqKNn1/R\u002B2WzpaCKNi9RmI74JXLozFEQmPkLet4TisIYr5jVRMHYigGCXDW4BDiqKQ7xFDwL9XZRvMamhkBHX9qesYaWvBOM35txJrAbWFSAYVGPIraFzPoiQ8f7cgOBOvwa2ZJyE207JDSgmo7GNiSx5iTu\u002BH0j2KTMdDhL0a2XsCu0AL6CTk4kk/5CJXJrXE2jSUvekgJ\u002B9sEtpd90r1KHCOpjEjWl75fWymR\u002B4fMyoNeq6EghuR3pdQm9lOiur\u002BSrutxHyEpYPZn0B8feABTN\u002BsTHiccKZY/Mud0r6BrvaFp/0ycWqtiNUqrubbFVyzT075njpuYdYVVMuw5tLBV\u002BxN9tni0t9xAsOjccHDgetq6oNviBC4F0YnHRyi\u002BKICZVr2iR6GzHxzhJt2zuwUUdbgSfxTVcvfkeOXv7W\u002B0gohnQhqyPTM5BoG/AN1QUhWEstJwrKlsxOPFvc68xDKsLaRVS3nqYjeE2HiSFXIalCbPajqdQ9Xf\u002B3027H9kfEJPE9I4\u002BwacmU\u002Ba69Mw2q9xqymo7Fn3DunOdlD7s3W4H1s2QwGf4ZgfM9DqA1gCriDNxUFVvJDoVwXpaoS2oOba4ct3\u002Bpeu0cmQiLmIDAqRzMgvLe40Yg==",
      "StatusCode": 201,
      "ResponseHeaders": {
        "Content-Length": "0",
<<<<<<< HEAD
        "Date": "Thu, 05 Mar 2020 20:51:02 GMT",
        "ETag": "\u00220x8D7C146EAA9EF7F\u0022",
        "Last-Modified": "Thu, 05 Mar 2020 20:51:02 GMT",
=======
        "Date": "Thu, 02 Apr 2020 23:39:28 GMT",
        "ETag": "\u00220x8D7D75F16208A67\u0022",
        "Last-Modified": "Thu, 02 Apr 2020 23:39:28 GMT",
>>>>>>> 32e373e2
        "Server": [
          "Windows-Azure-Blob/1.0",
          "Microsoft-HTTPAPI/2.0"
        ],
        "x-ms-blob-append-offset": "0",
        "x-ms-blob-committed-block-count": "1",
        "x-ms-client-request-id": "a36af31e-df23-de06-6ed8-264814afc24e",
        "x-ms-content-crc64": "RdMKx67L/is=",
<<<<<<< HEAD
        "x-ms-request-id": "33b9bd4e-201e-002e-152f-f3c02c000000",
        "x-ms-request-server-encrypted": "true",
        "x-ms-version": "2019-10-10"
=======
        "x-ms-request-id": "e9adec85-801e-0045-7547-099843000000",
        "x-ms-request-server-encrypted": "true",
        "x-ms-version": "2019-12-12"
>>>>>>> 32e373e2
      },
      "ResponseBody": []
    },
    {
<<<<<<< HEAD
      "RequestUri": "https://seanstagetest.blob.core.windows.net/test-container-edfd1d65-3892-6120-fda4-c64fafb86e64/test-blob-a85c5212-65e1-e9fd-e13a-b6c00bb0bd77",
=======
      "RequestUri": "https://seanmcccanary.blob.core.windows.net/test-container-edfd1d65-3892-6120-fda4-c64fafb86e64/test-blob-a85c5212-65e1-e9fd-e13a-b6c00bb0bd77",
>>>>>>> 32e373e2
      "RequestMethod": "PUT",
      "RequestHeaders": {
        "Authorization": "Sanitized",
        "Content-Length": "0",
<<<<<<< HEAD
        "traceparent": "00-c95fc71b9c34c841ae7419802c96b428-5610144304ee2249-00",
        "User-Agent": [
          "azsdk-net-Storage.Blobs/12.4.0-dev.20200305.1",
          "(.NET Core 4.6.28325.01; Microsoft Windows 10.0.18363 )"
        ],
        "x-ms-blob-type": "AppendBlob",
        "x-ms-client-request-id": "0bee502a-ae7c-b900-f580-c1e92945d2bd",
        "x-ms-date": "Thu, 05 Mar 2020 20:51:02 GMT",
        "x-ms-return-client-request-id": "true",
        "x-ms-version": "2019-10-10"
=======
        "traceparent": "00-87bee1ec214ab64fb2a53c0026ce0eaf-f786d183b26dac44-00",
        "User-Agent": [
          "azsdk-net-Storage.Blobs/12.5.0-dev.20200402.1",
          "(.NET Core 4.6.28325.01; Microsoft Windows 10.0.18362 )"
        ],
        "x-ms-blob-type": "AppendBlob",
        "x-ms-client-request-id": "0bee502a-ae7c-b900-f580-c1e92945d2bd",
        "x-ms-date": "Thu, 02 Apr 2020 23:39:29 GMT",
        "x-ms-return-client-request-id": "true",
        "x-ms-version": "2019-12-12"
>>>>>>> 32e373e2
      },
      "RequestBody": null,
      "StatusCode": 201,
      "ResponseHeaders": {
        "Content-Length": "0",
<<<<<<< HEAD
        "Date": "Thu, 05 Mar 2020 20:51:02 GMT",
        "ETag": "\u00220x8D7C146EAB6E7C3\u0022",
        "Last-Modified": "Thu, 05 Mar 2020 20:51:02 GMT",
=======
        "Date": "Thu, 02 Apr 2020 23:39:28 GMT",
        "ETag": "\u00220x8D7D75F162D5DFD\u0022",
        "Last-Modified": "Thu, 02 Apr 2020 23:39:29 GMT",
>>>>>>> 32e373e2
        "Server": [
          "Windows-Azure-Blob/1.0",
          "Microsoft-HTTPAPI/2.0"
        ],
        "x-ms-client-request-id": "0bee502a-ae7c-b900-f580-c1e92945d2bd",
<<<<<<< HEAD
        "x-ms-request-id": "33b9bd52-201e-002e-182f-f3c02c000000",
        "x-ms-request-server-encrypted": "true",
        "x-ms-version": "2019-10-10"
=======
        "x-ms-request-id": "e9adec8e-801e-0045-7d47-099843000000",
        "x-ms-request-server-encrypted": "true",
        "x-ms-version": "2019-12-12"
>>>>>>> 32e373e2
      },
      "ResponseBody": []
    },
    {
<<<<<<< HEAD
      "RequestUri": "https://seanstagetest.blob.core.windows.net/test-container-edfd1d65-3892-6120-fda4-c64fafb86e64/test-blob-a85c5212-65e1-e9fd-e13a-b6c00bb0bd77?comp=appendblock",
=======
      "RequestUri": "https://seanmcccanary.blob.core.windows.net/test-container-edfd1d65-3892-6120-fda4-c64fafb86e64/test-blob-a85c5212-65e1-e9fd-e13a-b6c00bb0bd77?comp=appendblock",
>>>>>>> 32e373e2
      "RequestMethod": "PUT",
      "RequestHeaders": {
        "Authorization": "Sanitized",
        "Content-Length": "0",
<<<<<<< HEAD
        "traceparent": "00-6303f4701968b04fb235b3c04c1db588-e04c1a67aae8594d-00",
        "User-Agent": [
          "azsdk-net-Storage.Blobs/12.4.0-dev.20200305.1",
          "(.NET Core 4.6.28325.01; Microsoft Windows 10.0.18363 )"
        ],
        "x-ms-client-request-id": "ba967020-b2c1-76fb-3d4f-b41183f838c8",
        "x-ms-copy-source": "https://seanstagetest.blob.core.windows.net/test-container-edfd1d65-3892-6120-fda4-c64fafb86e64/test-blob-eb4dcb62-b6fc-1377-6892-ea10228c8bb3",
        "x-ms-date": "Thu, 05 Mar 2020 20:51:02 GMT",
        "x-ms-return-client-request-id": "true",
        "x-ms-source-content-md5": "M/hiLbymrBeSk9iBqHKpHw==",
        "x-ms-source-range": "bytes=0-",
        "x-ms-version": "2019-10-10"
=======
        "traceparent": "00-8ab369623252ef49a1c6e0cfa9d1b872-00dc82775bacea4c-00",
        "User-Agent": [
          "azsdk-net-Storage.Blobs/12.5.0-dev.20200402.1",
          "(.NET Core 4.6.28325.01; Microsoft Windows 10.0.18362 )"
        ],
        "x-ms-client-request-id": "ba967020-b2c1-76fb-3d4f-b41183f838c8",
        "x-ms-copy-source": "https://seanmcccanary.blob.core.windows.net/test-container-edfd1d65-3892-6120-fda4-c64fafb86e64/test-blob-eb4dcb62-b6fc-1377-6892-ea10228c8bb3",
        "x-ms-date": "Thu, 02 Apr 2020 23:39:29 GMT",
        "x-ms-return-client-request-id": "true",
        "x-ms-source-content-md5": "M/hiLbymrBeSk9iBqHKpHw==",
        "x-ms-source-range": "bytes=0-",
        "x-ms-version": "2019-12-12"
>>>>>>> 32e373e2
      },
      "RequestBody": null,
      "StatusCode": 201,
      "ResponseHeaders": {
        "Content-Length": "0",
        "Content-MD5": "M/hiLbymrBeSk9iBqHKpHw==",
<<<<<<< HEAD
        "Date": "Thu, 05 Mar 2020 20:51:02 GMT",
        "ETag": "\u00220x8D7C146EAD8042F\u0022",
        "Last-Modified": "Thu, 05 Mar 2020 20:51:02 GMT",
=======
        "Date": "Thu, 02 Apr 2020 23:39:28 GMT",
        "ETag": "\u00220x8D7D75F163CCA1E\u0022",
        "Last-Modified": "Thu, 02 Apr 2020 23:39:29 GMT",
>>>>>>> 32e373e2
        "Server": [
          "Windows-Azure-Blob/1.0",
          "Microsoft-HTTPAPI/2.0"
        ],
        "x-ms-blob-append-offset": "0",
        "x-ms-blob-committed-block-count": "1",
        "x-ms-client-request-id": "ba967020-b2c1-76fb-3d4f-b41183f838c8",
<<<<<<< HEAD
        "x-ms-request-id": "33b9bd53-201e-002e-192f-f3c02c000000",
        "x-ms-request-server-encrypted": "true",
        "x-ms-version": "2019-10-10"
=======
        "x-ms-request-id": "e9adec9c-801e-0045-0b47-099843000000",
        "x-ms-request-server-encrypted": "true",
        "x-ms-version": "2019-12-12"
>>>>>>> 32e373e2
      },
      "ResponseBody": []
    },
    {
<<<<<<< HEAD
      "RequestUri": "https://seanstagetest.blob.core.windows.net/test-container-edfd1d65-3892-6120-fda4-c64fafb86e64?restype=container",
      "RequestMethod": "DELETE",
      "RequestHeaders": {
        "Authorization": "Sanitized",
        "traceparent": "00-8a7eb4e3679b4b4ba1133dfff03406bc-eccbbe3cf02d954c-00",
        "User-Agent": [
          "azsdk-net-Storage.Blobs/12.4.0-dev.20200305.1",
          "(.NET Core 4.6.28325.01; Microsoft Windows 10.0.18363 )"
        ],
        "x-ms-client-request-id": "b9c8342c-17af-68fc-b3ab-995763ab4977",
        "x-ms-date": "Thu, 05 Mar 2020 20:51:03 GMT",
        "x-ms-return-client-request-id": "true",
        "x-ms-version": "2019-10-10"
=======
      "RequestUri": "https://seanmcccanary.blob.core.windows.net/test-container-edfd1d65-3892-6120-fda4-c64fafb86e64?restype=container",
      "RequestMethod": "DELETE",
      "RequestHeaders": {
        "Authorization": "Sanitized",
        "traceparent": "00-6bef346fd4672640b47f46d11d3e3bad-32e40b909258fa48-00",
        "User-Agent": [
          "azsdk-net-Storage.Blobs/12.5.0-dev.20200402.1",
          "(.NET Core 4.6.28325.01; Microsoft Windows 10.0.18362 )"
        ],
        "x-ms-client-request-id": "b9c8342c-17af-68fc-b3ab-995763ab4977",
        "x-ms-date": "Thu, 02 Apr 2020 23:39:30 GMT",
        "x-ms-return-client-request-id": "true",
        "x-ms-version": "2019-12-12"
>>>>>>> 32e373e2
      },
      "RequestBody": null,
      "StatusCode": 202,
      "ResponseHeaders": {
        "Content-Length": "0",
<<<<<<< HEAD
        "Date": "Thu, 05 Mar 2020 20:51:02 GMT",
=======
        "Date": "Thu, 02 Apr 2020 23:39:28 GMT",
>>>>>>> 32e373e2
        "Server": [
          "Windows-Azure-Blob/1.0",
          "Microsoft-HTTPAPI/2.0"
        ],
        "x-ms-client-request-id": "b9c8342c-17af-68fc-b3ab-995763ab4977",
<<<<<<< HEAD
        "x-ms-request-id": "33b9bd54-201e-002e-1a2f-f3c02c000000",
        "x-ms-version": "2019-10-10"
=======
        "x-ms-request-id": "e9adeca8-801e-0045-1547-099843000000",
        "x-ms-version": "2019-12-12"
>>>>>>> 32e373e2
      },
      "ResponseBody": []
    }
  ],
  "Variables": {
    "RandomSeed": "212218328",
<<<<<<< HEAD
    "Storage_TestConfigDefault": "ProductionTenant\nseanstagetest\nU2FuaXRpemVk\nhttps://seanstagetest.blob.core.windows.net\nhttp://seanstagetest.file.core.windows.net\nhttp://seanstagetest.queue.core.windows.net\nhttp://seanstagetest.table.core.windows.net\n\n\n\n\nhttp://seanstagetest-secondary.blob.core.windows.net\nhttp://seanstagetest-secondary.file.core.windows.net\nhttp://seanstagetest-secondary.queue.core.windows.net\nhttp://seanstagetest-secondary.table.core.windows.net\n\nSanitized\n\n\nCloud\nBlobEndpoint=https://seanstagetest.blob.core.windows.net/;QueueEndpoint=http://seanstagetest.queue.core.windows.net/;FileEndpoint=http://seanstagetest.file.core.windows.net/;BlobSecondaryEndpoint=http://seanstagetest-secondary.blob.core.windows.net/;QueueSecondaryEndpoint=http://seanstagetest-secondary.queue.core.windows.net/;FileSecondaryEndpoint=http://seanstagetest-secondary.file.core.windows.net/;AccountName=seanstagetest;AccountKey=Sanitized\nseanscope1"
=======
    "Storage_TestConfigDefault": "ProductionTenant\nseanmcccanary\nU2FuaXRpemVk\nhttps://seanmcccanary.blob.core.windows.net\nhttps://seanmcccanary.file.core.windows.net\nhttps://seanmcccanary.queue.core.windows.net\nhttps://seanmcccanary.table.core.windows.net\n\n\n\n\nhttps://seanmcccanary-secondary.blob.core.windows.net\nhttps://seanmcccanary-secondary.file.core.windows.net\nhttps://seanmcccanary-secondary.queue.core.windows.net\nhttps://seanmcccanary-secondary.table.core.windows.net\n\nSanitized\n\n\nCloud\nBlobEndpoint=https://seanmcccanary.blob.core.windows.net/;QueueEndpoint=https://seanmcccanary.queue.core.windows.net/;FileEndpoint=https://seanmcccanary.file.core.windows.net/;BlobSecondaryEndpoint=https://seanmcccanary-secondary.blob.core.windows.net/;QueueSecondaryEndpoint=https://seanmcccanary-secondary.queue.core.windows.net/;FileSecondaryEndpoint=https://seanmcccanary-secondary.file.core.windows.net/;AccountName=seanmcccanary;AccountKey=Sanitized\nseanscope1"
>>>>>>> 32e373e2
  }
}<|MERGE_RESOLUTION|>--- conflicted
+++ resolved
@@ -1,238 +1,131 @@
 {
   "Entries": [
     {
-<<<<<<< HEAD
-      "RequestUri": "https://seanstagetest.blob.core.windows.net/test-container-edfd1d65-3892-6120-fda4-c64fafb86e64?restype=container",
-      "RequestMethod": "PUT",
-      "RequestHeaders": {
-        "Authorization": "Sanitized",
-        "traceparent": "00-855cfcc8f3097d4788553c41fa69532e-8f02d32ec9f2b844-00",
-        "User-Agent": [
-          "azsdk-net-Storage.Blobs/12.4.0-dev.20200305.1",
-          "(.NET Core 4.6.28325.01; Microsoft Windows 10.0.18363 )"
+      "RequestUri": "https://seanmcccanary.blob.core.windows.net/test-container-edfd1d65-3892-6120-fda4-c64fafb86e64?restype=container",
+      "RequestMethod": "PUT",
+      "RequestHeaders": {
+        "Authorization": "Sanitized",
+        "traceparent": "00-1a7e7081dce7b14db7ba9f19f4b29dee-ee59fee5a466f14b-00",
+        "User-Agent": [
+          "azsdk-net-Storage.Blobs/12.5.0-dev.20200402.1",
+          "(.NET Core 4.6.28325.01; Microsoft Windows 10.0.18362 )"
         ],
         "x-ms-blob-public-access": "container",
         "x-ms-client-request-id": "67c1ee56-887f-6b26-faed-d91890939ef1",
-        "x-ms-date": "Thu, 05 Mar 2020 20:51:02 GMT",
-        "x-ms-return-client-request-id": "true",
-        "x-ms-version": "2019-10-10"
-=======
-      "RequestUri": "https://seanmcccanary.blob.core.windows.net/test-container-edfd1d65-3892-6120-fda4-c64fafb86e64?restype=container",
-      "RequestMethod": "PUT",
-      "RequestHeaders": {
-        "Authorization": "Sanitized",
-        "traceparent": "00-1a7e7081dce7b14db7ba9f19f4b29dee-ee59fee5a466f14b-00",
-        "User-Agent": [
-          "azsdk-net-Storage.Blobs/12.5.0-dev.20200402.1",
-          "(.NET Core 4.6.28325.01; Microsoft Windows 10.0.18362 )"
-        ],
-        "x-ms-blob-public-access": "container",
+        "x-ms-date": "Thu, 02 Apr 2020 23:39:29 GMT",
+        "x-ms-return-client-request-id": "true",
+        "x-ms-version": "2019-12-12"
+      },
+      "RequestBody": null,
+      "StatusCode": 201,
+      "ResponseHeaders": {
+        "Content-Length": "0",
+        "Date": "Thu, 02 Apr 2020 23:39:28 GMT",
+        "ETag": "\u00220x8D7D75F15F8BB12\u0022",
+        "Last-Modified": "Thu, 02 Apr 2020 23:39:28 GMT",
+        "Server": [
+          "Windows-Azure-Blob/1.0",
+          "Microsoft-HTTPAPI/2.0"
+        ],
         "x-ms-client-request-id": "67c1ee56-887f-6b26-faed-d91890939ef1",
-        "x-ms-date": "Thu, 02 Apr 2020 23:39:29 GMT",
-        "x-ms-return-client-request-id": "true",
-        "x-ms-version": "2019-12-12"
->>>>>>> 32e373e2
-      },
-      "RequestBody": null,
-      "StatusCode": 201,
-      "ResponseHeaders": {
-        "Content-Length": "0",
-<<<<<<< HEAD
-        "Date": "Thu, 05 Mar 2020 20:51:02 GMT",
-        "ETag": "\u00220x8D7C146EA826BAC\u0022",
-        "Last-Modified": "Thu, 05 Mar 2020 20:51:02 GMT",
-=======
-        "Date": "Thu, 02 Apr 2020 23:39:28 GMT",
-        "ETag": "\u00220x8D7D75F15F8BB12\u0022",
-        "Last-Modified": "Thu, 02 Apr 2020 23:39:28 GMT",
->>>>>>> 32e373e2
-        "Server": [
-          "Windows-Azure-Blob/1.0",
-          "Microsoft-HTTPAPI/2.0"
-        ],
-        "x-ms-client-request-id": "67c1ee56-887f-6b26-faed-d91890939ef1",
-<<<<<<< HEAD
-        "x-ms-request-id": "33b9bd48-201e-002e-122f-f3c02c000000",
-        "x-ms-version": "2019-10-10"
-=======
         "x-ms-request-id": "e9adec66-801e-0045-5c47-099843000000",
         "x-ms-version": "2019-12-12"
->>>>>>> 32e373e2
-      },
-      "ResponseBody": []
-    },
-    {
-<<<<<<< HEAD
-      "RequestUri": "https://seanstagetest.blob.core.windows.net/test-container-edfd1d65-3892-6120-fda4-c64fafb86e64?restype=container\u0026comp=acl",
-=======
+      },
+      "ResponseBody": []
+    },
+    {
       "RequestUri": "https://seanmcccanary.blob.core.windows.net/test-container-edfd1d65-3892-6120-fda4-c64fafb86e64?restype=container\u0026comp=acl",
->>>>>>> 32e373e2
       "RequestMethod": "PUT",
       "RequestHeaders": {
         "Authorization": "Sanitized",
         "Content-Length": "21",
         "Content-Type": "application/xml",
-<<<<<<< HEAD
-        "traceparent": "00-fd5ce25eb246ad46bacd21423a3fd601-4d5c9b779229b748-00",
-        "User-Agent": [
-          "azsdk-net-Storage.Blobs/12.4.0-dev.20200305.1",
-          "(.NET Core 4.6.28325.01; Microsoft Windows 10.0.18363 )"
+        "traceparent": "00-d7c6f0fa2cffaa40bcc1de806f4ee3dd-fbf90db0dfdf6440-00",
+        "User-Agent": [
+          "azsdk-net-Storage.Blobs/12.5.0-dev.20200402.1",
+          "(.NET Core 4.6.28325.01; Microsoft Windows 10.0.18362 )"
         ],
         "x-ms-blob-public-access": "container",
         "x-ms-client-request-id": "c1f945fe-07f7-b6e4-8b28-9da67e96f571",
-        "x-ms-date": "Thu, 05 Mar 2020 20:51:02 GMT",
-        "x-ms-return-client-request-id": "true",
-        "x-ms-version": "2019-10-10"
-=======
-        "traceparent": "00-d7c6f0fa2cffaa40bcc1de806f4ee3dd-fbf90db0dfdf6440-00",
-        "User-Agent": [
-          "azsdk-net-Storage.Blobs/12.5.0-dev.20200402.1",
-          "(.NET Core 4.6.28325.01; Microsoft Windows 10.0.18362 )"
-        ],
-        "x-ms-blob-public-access": "container",
-        "x-ms-client-request-id": "c1f945fe-07f7-b6e4-8b28-9da67e96f571",
-        "x-ms-date": "Thu, 02 Apr 2020 23:39:29 GMT",
-        "x-ms-return-client-request-id": "true",
-        "x-ms-version": "2019-12-12"
->>>>>>> 32e373e2
+        "x-ms-date": "Thu, 02 Apr 2020 23:39:29 GMT",
+        "x-ms-return-client-request-id": "true",
+        "x-ms-version": "2019-12-12"
       },
       "RequestBody": "\u003CSignedIdentifiers /\u003E",
       "StatusCode": 200,
       "ResponseHeaders": {
         "Content-Length": "0",
-<<<<<<< HEAD
-        "Date": "Thu, 05 Mar 2020 20:51:02 GMT",
-        "ETag": "\u00220x8D7C146EA8FC48A\u0022",
-        "Last-Modified": "Thu, 05 Mar 2020 20:51:02 GMT",
-=======
         "Date": "Thu, 02 Apr 2020 23:39:28 GMT",
         "ETag": "\u00220x8D7D75F1606245E\u0022",
         "Last-Modified": "Thu, 02 Apr 2020 23:39:28 GMT",
->>>>>>> 32e373e2
         "Server": [
           "Windows-Azure-Blob/1.0",
           "Microsoft-HTTPAPI/2.0"
         ],
         "x-ms-client-request-id": "c1f945fe-07f7-b6e4-8b28-9da67e96f571",
-<<<<<<< HEAD
-        "x-ms-request-id": "33b9bd4b-201e-002e-132f-f3c02c000000",
-        "x-ms-version": "2019-10-10"
-=======
         "x-ms-request-id": "e9adec73-801e-0045-6547-099843000000",
         "x-ms-version": "2019-12-12"
->>>>>>> 32e373e2
-      },
-      "ResponseBody": []
-    },
-    {
-<<<<<<< HEAD
-      "RequestUri": "https://seanstagetest.blob.core.windows.net/test-container-edfd1d65-3892-6120-fda4-c64fafb86e64/test-blob-eb4dcb62-b6fc-1377-6892-ea10228c8bb3",
-=======
+      },
+      "ResponseBody": []
+    },
+    {
       "RequestUri": "https://seanmcccanary.blob.core.windows.net/test-container-edfd1d65-3892-6120-fda4-c64fafb86e64/test-blob-eb4dcb62-b6fc-1377-6892-ea10228c8bb3",
->>>>>>> 32e373e2
-      "RequestMethod": "PUT",
-      "RequestHeaders": {
-        "Authorization": "Sanitized",
-        "Content-Length": "0",
-<<<<<<< HEAD
-        "traceparent": "00-6b6400fdb0f11f4c95fa1c1fefebe2ba-a1277c09f72c5943-00",
-        "User-Agent": [
-          "azsdk-net-Storage.Blobs/12.4.0-dev.20200305.1",
-          "(.NET Core 4.6.28325.01; Microsoft Windows 10.0.18363 )"
+      "RequestMethod": "PUT",
+      "RequestHeaders": {
+        "Authorization": "Sanitized",
+        "Content-Length": "0",
+        "traceparent": "00-e9c30ae10e41a440b0a0d2f004574124-54c3c337aa72e149-00",
+        "User-Agent": [
+          "azsdk-net-Storage.Blobs/12.5.0-dev.20200402.1",
+          "(.NET Core 4.6.28325.01; Microsoft Windows 10.0.18362 )"
         ],
         "x-ms-blob-type": "AppendBlob",
         "x-ms-client-request-id": "ab687fa6-abad-1bb1-517c-1f279dfce805",
-        "x-ms-date": "Thu, 05 Mar 2020 20:51:02 GMT",
-        "x-ms-return-client-request-id": "true",
-        "x-ms-version": "2019-10-10"
-=======
-        "traceparent": "00-e9c30ae10e41a440b0a0d2f004574124-54c3c337aa72e149-00",
-        "User-Agent": [
-          "azsdk-net-Storage.Blobs/12.5.0-dev.20200402.1",
-          "(.NET Core 4.6.28325.01; Microsoft Windows 10.0.18362 )"
-        ],
-        "x-ms-blob-type": "AppendBlob",
+        "x-ms-date": "Thu, 02 Apr 2020 23:39:29 GMT",
+        "x-ms-return-client-request-id": "true",
+        "x-ms-version": "2019-12-12"
+      },
+      "RequestBody": null,
+      "StatusCode": 201,
+      "ResponseHeaders": {
+        "Content-Length": "0",
+        "Date": "Thu, 02 Apr 2020 23:39:28 GMT",
+        "ETag": "\u00220x8D7D75F1613B6D3\u0022",
+        "Last-Modified": "Thu, 02 Apr 2020 23:39:28 GMT",
+        "Server": [
+          "Windows-Azure-Blob/1.0",
+          "Microsoft-HTTPAPI/2.0"
+        ],
         "x-ms-client-request-id": "ab687fa6-abad-1bb1-517c-1f279dfce805",
-        "x-ms-date": "Thu, 02 Apr 2020 23:39:29 GMT",
-        "x-ms-return-client-request-id": "true",
-        "x-ms-version": "2019-12-12"
->>>>>>> 32e373e2
-      },
-      "RequestBody": null,
-      "StatusCode": 201,
-      "ResponseHeaders": {
-        "Content-Length": "0",
-<<<<<<< HEAD
-        "Date": "Thu, 05 Mar 2020 20:51:02 GMT",
-        "ETag": "\u00220x8D7C146EA9CA8B4\u0022",
-        "Last-Modified": "Thu, 05 Mar 2020 20:51:02 GMT",
-=======
-        "Date": "Thu, 02 Apr 2020 23:39:28 GMT",
-        "ETag": "\u00220x8D7D75F1613B6D3\u0022",
-        "Last-Modified": "Thu, 02 Apr 2020 23:39:28 GMT",
->>>>>>> 32e373e2
-        "Server": [
-          "Windows-Azure-Blob/1.0",
-          "Microsoft-HTTPAPI/2.0"
-        ],
-        "x-ms-client-request-id": "ab687fa6-abad-1bb1-517c-1f279dfce805",
-<<<<<<< HEAD
-        "x-ms-request-id": "33b9bd4c-201e-002e-142f-f3c02c000000",
-        "x-ms-request-server-encrypted": "true",
-        "x-ms-version": "2019-10-10"
-=======
         "x-ms-request-id": "e9adec79-801e-0045-6b47-099843000000",
         "x-ms-request-server-encrypted": "true",
         "x-ms-version": "2019-12-12"
->>>>>>> 32e373e2
-      },
-      "ResponseBody": []
-    },
-    {
-<<<<<<< HEAD
-      "RequestUri": "https://seanstagetest.blob.core.windows.net/test-container-edfd1d65-3892-6120-fda4-c64fafb86e64/test-blob-eb4dcb62-b6fc-1377-6892-ea10228c8bb3?comp=appendblock",
-=======
+      },
+      "ResponseBody": []
+    },
+    {
       "RequestUri": "https://seanmcccanary.blob.core.windows.net/test-container-edfd1d65-3892-6120-fda4-c64fafb86e64/test-blob-eb4dcb62-b6fc-1377-6892-ea10228c8bb3?comp=appendblock",
->>>>>>> 32e373e2
       "RequestMethod": "PUT",
       "RequestHeaders": {
         "Authorization": "Sanitized",
         "Content-Length": "1024",
-<<<<<<< HEAD
-        "traceparent": "00-0f1efe748b283c40b0619d4b2e063ba0-be38e65b89c24a47-00",
-        "User-Agent": [
-          "azsdk-net-Storage.Blobs/12.4.0-dev.20200305.1",
-          "(.NET Core 4.6.28325.01; Microsoft Windows 10.0.18363 )"
+        "traceparent": "00-be302a982edab449b5edb62caaa0fc2f-e9ca18611b644142-00",
+        "User-Agent": [
+          "azsdk-net-Storage.Blobs/12.5.0-dev.20200402.1",
+          "(.NET Core 4.6.28325.01; Microsoft Windows 10.0.18362 )"
         ],
         "x-ms-client-request-id": "a36af31e-df23-de06-6ed8-264814afc24e",
-        "x-ms-date": "Thu, 05 Mar 2020 20:51:02 GMT",
-        "x-ms-return-client-request-id": "true",
-        "x-ms-version": "2019-10-10"
-=======
-        "traceparent": "00-be302a982edab449b5edb62caaa0fc2f-e9ca18611b644142-00",
-        "User-Agent": [
-          "azsdk-net-Storage.Blobs/12.5.0-dev.20200402.1",
-          "(.NET Core 4.6.28325.01; Microsoft Windows 10.0.18362 )"
-        ],
-        "x-ms-client-request-id": "a36af31e-df23-de06-6ed8-264814afc24e",
-        "x-ms-date": "Thu, 02 Apr 2020 23:39:29 GMT",
-        "x-ms-return-client-request-id": "true",
-        "x-ms-version": "2019-12-12"
->>>>>>> 32e373e2
+        "x-ms-date": "Thu, 02 Apr 2020 23:39:29 GMT",
+        "x-ms-return-client-request-id": "true",
+        "x-ms-version": "2019-12-12"
       },
       "RequestBody": "b451jC\u002Bk9qeotPgIn6GzuHOZGUua3PlgdtZ2YRCgjtiBdhQqze0QWU5RGEMP2xbpdeUz5Xyq15KUFBZYLpWXCCYghymMiOuFiMD8SMS2UZq/jOsrbahb1p6ClbjXtyu5uhAc7lTtXO36rVy8ro/O3cJ7maKpbJp9xLGKCvIyrtCVQ46zmmNG0i/\u002BMb9MnygPs7j2Wx6ID051nymiYlL6x/6MJ2oAG0NeNMZyqzrbMSWJe1Y6O1KxDDNAPfs5o3DdA2nBv3i9Dph0lydXFmMTmm0DGeb7v4yr2ho3wN1IJZBWlafRGXGty2y\u002BxqMrWvXPLaKNNYqJ4UTdFeVdhk66LHKWAYC8QYD7Vk56PfnogIAkZ5M6uu8GzbNj9ASLUEUeA5kxlVh1E\u002Bshkd88D6RL9JVlOB66gHKCjzTNWU18bwUIWzpftuonr1SnGSgQyr0PF/9vJhgmY4MnrgYkp7qepSHZM7Np7D6qPojKE2dJcsR2vUFNDUnt4vi3NwfkAgeaCXMGNpcKpSvBxOeQW1Ac3jxBrup4UJjY7FG7srQ2xjyAMArzQzstaxgWjEhiXIanm1nLo1QdIbjaLkpFT/J2iv6rECtGKJoAE0LSYcRPdY/LExdbayPnYg5RGBXx6BwloAFKt0xbYXK\u002BypARS8D0i7i6ejzbGh/aw60c9A\u002BFDyomrMDCBb5Cb7GlnKCT1hdOXY1cNm3gSoXhb/OfPm1iObtl657/MYX6eAqKNn1/R\u002B2WzpaCKNi9RmI74JXLozFEQmPkLet4TisIYr5jVRMHYigGCXDW4BDiqKQ7xFDwL9XZRvMamhkBHX9qesYaWvBOM35txJrAbWFSAYVGPIraFzPoiQ8f7cgOBOvwa2ZJyE207JDSgmo7GNiSx5iTu\u002BH0j2KTMdDhL0a2XsCu0AL6CTk4kk/5CJXJrXE2jSUvekgJ\u002B9sEtpd90r1KHCOpjEjWl75fWymR\u002B4fMyoNeq6EghuR3pdQm9lOiur\u002BSrutxHyEpYPZn0B8feABTN\u002BsTHiccKZY/Mud0r6BrvaFp/0ycWqtiNUqrubbFVyzT075njpuYdYVVMuw5tLBV\u002BxN9tni0t9xAsOjccHDgetq6oNviBC4F0YnHRyi\u002BKICZVr2iR6GzHxzhJt2zuwUUdbgSfxTVcvfkeOXv7W\u002B0gohnQhqyPTM5BoG/AN1QUhWEstJwrKlsxOPFvc68xDKsLaRVS3nqYjeE2HiSFXIalCbPajqdQ9Xf\u002B3027H9kfEJPE9I4\u002BwacmU\u002Ba69Mw2q9xqymo7Fn3DunOdlD7s3W4H1s2QwGf4ZgfM9DqA1gCriDNxUFVvJDoVwXpaoS2oOba4ct3\u002Bpeu0cmQiLmIDAqRzMgvLe40Yg==",
       "StatusCode": 201,
       "ResponseHeaders": {
         "Content-Length": "0",
-<<<<<<< HEAD
-        "Date": "Thu, 05 Mar 2020 20:51:02 GMT",
-        "ETag": "\u00220x8D7C146EAA9EF7F\u0022",
-        "Last-Modified": "Thu, 05 Mar 2020 20:51:02 GMT",
-=======
         "Date": "Thu, 02 Apr 2020 23:39:28 GMT",
         "ETag": "\u00220x8D7D75F16208A67\u0022",
         "Last-Modified": "Thu, 02 Apr 2020 23:39:28 GMT",
->>>>>>> 32e373e2
         "Server": [
           "Windows-Azure-Blob/1.0",
           "Microsoft-HTTPAPI/2.0"
@@ -241,134 +134,74 @@
         "x-ms-blob-committed-block-count": "1",
         "x-ms-client-request-id": "a36af31e-df23-de06-6ed8-264814afc24e",
         "x-ms-content-crc64": "RdMKx67L/is=",
-<<<<<<< HEAD
-        "x-ms-request-id": "33b9bd4e-201e-002e-152f-f3c02c000000",
-        "x-ms-request-server-encrypted": "true",
-        "x-ms-version": "2019-10-10"
-=======
         "x-ms-request-id": "e9adec85-801e-0045-7547-099843000000",
         "x-ms-request-server-encrypted": "true",
         "x-ms-version": "2019-12-12"
->>>>>>> 32e373e2
-      },
-      "ResponseBody": []
-    },
-    {
-<<<<<<< HEAD
-      "RequestUri": "https://seanstagetest.blob.core.windows.net/test-container-edfd1d65-3892-6120-fda4-c64fafb86e64/test-blob-a85c5212-65e1-e9fd-e13a-b6c00bb0bd77",
-=======
+      },
+      "ResponseBody": []
+    },
+    {
       "RequestUri": "https://seanmcccanary.blob.core.windows.net/test-container-edfd1d65-3892-6120-fda4-c64fafb86e64/test-blob-a85c5212-65e1-e9fd-e13a-b6c00bb0bd77",
->>>>>>> 32e373e2
-      "RequestMethod": "PUT",
-      "RequestHeaders": {
-        "Authorization": "Sanitized",
-        "Content-Length": "0",
-<<<<<<< HEAD
-        "traceparent": "00-c95fc71b9c34c841ae7419802c96b428-5610144304ee2249-00",
-        "User-Agent": [
-          "azsdk-net-Storage.Blobs/12.4.0-dev.20200305.1",
-          "(.NET Core 4.6.28325.01; Microsoft Windows 10.0.18363 )"
+      "RequestMethod": "PUT",
+      "RequestHeaders": {
+        "Authorization": "Sanitized",
+        "Content-Length": "0",
+        "traceparent": "00-87bee1ec214ab64fb2a53c0026ce0eaf-f786d183b26dac44-00",
+        "User-Agent": [
+          "azsdk-net-Storage.Blobs/12.5.0-dev.20200402.1",
+          "(.NET Core 4.6.28325.01; Microsoft Windows 10.0.18362 )"
         ],
         "x-ms-blob-type": "AppendBlob",
         "x-ms-client-request-id": "0bee502a-ae7c-b900-f580-c1e92945d2bd",
-        "x-ms-date": "Thu, 05 Mar 2020 20:51:02 GMT",
-        "x-ms-return-client-request-id": "true",
-        "x-ms-version": "2019-10-10"
-=======
-        "traceparent": "00-87bee1ec214ab64fb2a53c0026ce0eaf-f786d183b26dac44-00",
-        "User-Agent": [
-          "azsdk-net-Storage.Blobs/12.5.0-dev.20200402.1",
-          "(.NET Core 4.6.28325.01; Microsoft Windows 10.0.18362 )"
-        ],
-        "x-ms-blob-type": "AppendBlob",
-        "x-ms-client-request-id": "0bee502a-ae7c-b900-f580-c1e92945d2bd",
-        "x-ms-date": "Thu, 02 Apr 2020 23:39:29 GMT",
-        "x-ms-return-client-request-id": "true",
-        "x-ms-version": "2019-12-12"
->>>>>>> 32e373e2
-      },
-      "RequestBody": null,
-      "StatusCode": 201,
-      "ResponseHeaders": {
-        "Content-Length": "0",
-<<<<<<< HEAD
-        "Date": "Thu, 05 Mar 2020 20:51:02 GMT",
-        "ETag": "\u00220x8D7C146EAB6E7C3\u0022",
-        "Last-Modified": "Thu, 05 Mar 2020 20:51:02 GMT",
-=======
+        "x-ms-date": "Thu, 02 Apr 2020 23:39:29 GMT",
+        "x-ms-return-client-request-id": "true",
+        "x-ms-version": "2019-12-12"
+      },
+      "RequestBody": null,
+      "StatusCode": 201,
+      "ResponseHeaders": {
+        "Content-Length": "0",
         "Date": "Thu, 02 Apr 2020 23:39:28 GMT",
         "ETag": "\u00220x8D7D75F162D5DFD\u0022",
         "Last-Modified": "Thu, 02 Apr 2020 23:39:29 GMT",
->>>>>>> 32e373e2
         "Server": [
           "Windows-Azure-Blob/1.0",
           "Microsoft-HTTPAPI/2.0"
         ],
         "x-ms-client-request-id": "0bee502a-ae7c-b900-f580-c1e92945d2bd",
-<<<<<<< HEAD
-        "x-ms-request-id": "33b9bd52-201e-002e-182f-f3c02c000000",
-        "x-ms-request-server-encrypted": "true",
-        "x-ms-version": "2019-10-10"
-=======
         "x-ms-request-id": "e9adec8e-801e-0045-7d47-099843000000",
         "x-ms-request-server-encrypted": "true",
         "x-ms-version": "2019-12-12"
->>>>>>> 32e373e2
-      },
-      "ResponseBody": []
-    },
-    {
-<<<<<<< HEAD
-      "RequestUri": "https://seanstagetest.blob.core.windows.net/test-container-edfd1d65-3892-6120-fda4-c64fafb86e64/test-blob-a85c5212-65e1-e9fd-e13a-b6c00bb0bd77?comp=appendblock",
-=======
+      },
+      "ResponseBody": []
+    },
+    {
       "RequestUri": "https://seanmcccanary.blob.core.windows.net/test-container-edfd1d65-3892-6120-fda4-c64fafb86e64/test-blob-a85c5212-65e1-e9fd-e13a-b6c00bb0bd77?comp=appendblock",
->>>>>>> 32e373e2
-      "RequestMethod": "PUT",
-      "RequestHeaders": {
-        "Authorization": "Sanitized",
-        "Content-Length": "0",
-<<<<<<< HEAD
-        "traceparent": "00-6303f4701968b04fb235b3c04c1db588-e04c1a67aae8594d-00",
-        "User-Agent": [
-          "azsdk-net-Storage.Blobs/12.4.0-dev.20200305.1",
-          "(.NET Core 4.6.28325.01; Microsoft Windows 10.0.18363 )"
+      "RequestMethod": "PUT",
+      "RequestHeaders": {
+        "Authorization": "Sanitized",
+        "Content-Length": "0",
+        "traceparent": "00-8ab369623252ef49a1c6e0cfa9d1b872-00dc82775bacea4c-00",
+        "User-Agent": [
+          "azsdk-net-Storage.Blobs/12.5.0-dev.20200402.1",
+          "(.NET Core 4.6.28325.01; Microsoft Windows 10.0.18362 )"
         ],
         "x-ms-client-request-id": "ba967020-b2c1-76fb-3d4f-b41183f838c8",
-        "x-ms-copy-source": "https://seanstagetest.blob.core.windows.net/test-container-edfd1d65-3892-6120-fda4-c64fafb86e64/test-blob-eb4dcb62-b6fc-1377-6892-ea10228c8bb3",
-        "x-ms-date": "Thu, 05 Mar 2020 20:51:02 GMT",
+        "x-ms-copy-source": "https://seanmcccanary.blob.core.windows.net/test-container-edfd1d65-3892-6120-fda4-c64fafb86e64/test-blob-eb4dcb62-b6fc-1377-6892-ea10228c8bb3",
+        "x-ms-date": "Thu, 02 Apr 2020 23:39:29 GMT",
         "x-ms-return-client-request-id": "true",
         "x-ms-source-content-md5": "M/hiLbymrBeSk9iBqHKpHw==",
         "x-ms-source-range": "bytes=0-",
-        "x-ms-version": "2019-10-10"
-=======
-        "traceparent": "00-8ab369623252ef49a1c6e0cfa9d1b872-00dc82775bacea4c-00",
-        "User-Agent": [
-          "azsdk-net-Storage.Blobs/12.5.0-dev.20200402.1",
-          "(.NET Core 4.6.28325.01; Microsoft Windows 10.0.18362 )"
-        ],
-        "x-ms-client-request-id": "ba967020-b2c1-76fb-3d4f-b41183f838c8",
-        "x-ms-copy-source": "https://seanmcccanary.blob.core.windows.net/test-container-edfd1d65-3892-6120-fda4-c64fafb86e64/test-blob-eb4dcb62-b6fc-1377-6892-ea10228c8bb3",
-        "x-ms-date": "Thu, 02 Apr 2020 23:39:29 GMT",
-        "x-ms-return-client-request-id": "true",
-        "x-ms-source-content-md5": "M/hiLbymrBeSk9iBqHKpHw==",
-        "x-ms-source-range": "bytes=0-",
-        "x-ms-version": "2019-12-12"
->>>>>>> 32e373e2
+        "x-ms-version": "2019-12-12"
       },
       "RequestBody": null,
       "StatusCode": 201,
       "ResponseHeaders": {
         "Content-Length": "0",
         "Content-MD5": "M/hiLbymrBeSk9iBqHKpHw==",
-<<<<<<< HEAD
-        "Date": "Thu, 05 Mar 2020 20:51:02 GMT",
-        "ETag": "\u00220x8D7C146EAD8042F\u0022",
-        "Last-Modified": "Thu, 05 Mar 2020 20:51:02 GMT",
-=======
         "Date": "Thu, 02 Apr 2020 23:39:28 GMT",
         "ETag": "\u00220x8D7D75F163CCA1E\u0022",
         "Last-Modified": "Thu, 02 Apr 2020 23:39:29 GMT",
->>>>>>> 32e373e2
         "Server": [
           "Windows-Azure-Blob/1.0",
           "Microsoft-HTTPAPI/2.0"
@@ -376,34 +209,13 @@
         "x-ms-blob-append-offset": "0",
         "x-ms-blob-committed-block-count": "1",
         "x-ms-client-request-id": "ba967020-b2c1-76fb-3d4f-b41183f838c8",
-<<<<<<< HEAD
-        "x-ms-request-id": "33b9bd53-201e-002e-192f-f3c02c000000",
-        "x-ms-request-server-encrypted": "true",
-        "x-ms-version": "2019-10-10"
-=======
         "x-ms-request-id": "e9adec9c-801e-0045-0b47-099843000000",
         "x-ms-request-server-encrypted": "true",
         "x-ms-version": "2019-12-12"
->>>>>>> 32e373e2
-      },
-      "ResponseBody": []
-    },
-    {
-<<<<<<< HEAD
-      "RequestUri": "https://seanstagetest.blob.core.windows.net/test-container-edfd1d65-3892-6120-fda4-c64fafb86e64?restype=container",
-      "RequestMethod": "DELETE",
-      "RequestHeaders": {
-        "Authorization": "Sanitized",
-        "traceparent": "00-8a7eb4e3679b4b4ba1133dfff03406bc-eccbbe3cf02d954c-00",
-        "User-Agent": [
-          "azsdk-net-Storage.Blobs/12.4.0-dev.20200305.1",
-          "(.NET Core 4.6.28325.01; Microsoft Windows 10.0.18363 )"
-        ],
-        "x-ms-client-request-id": "b9c8342c-17af-68fc-b3ab-995763ab4977",
-        "x-ms-date": "Thu, 05 Mar 2020 20:51:03 GMT",
-        "x-ms-return-client-request-id": "true",
-        "x-ms-version": "2019-10-10"
-=======
+      },
+      "ResponseBody": []
+    },
+    {
       "RequestUri": "https://seanmcccanary.blob.core.windows.net/test-container-edfd1d65-3892-6120-fda4-c64fafb86e64?restype=container",
       "RequestMethod": "DELETE",
       "RequestHeaders": {
@@ -417,39 +229,25 @@
         "x-ms-date": "Thu, 02 Apr 2020 23:39:30 GMT",
         "x-ms-return-client-request-id": "true",
         "x-ms-version": "2019-12-12"
->>>>>>> 32e373e2
       },
       "RequestBody": null,
       "StatusCode": 202,
       "ResponseHeaders": {
         "Content-Length": "0",
-<<<<<<< HEAD
-        "Date": "Thu, 05 Mar 2020 20:51:02 GMT",
-=======
-        "Date": "Thu, 02 Apr 2020 23:39:28 GMT",
->>>>>>> 32e373e2
+        "Date": "Thu, 02 Apr 2020 23:39:28 GMT",
         "Server": [
           "Windows-Azure-Blob/1.0",
           "Microsoft-HTTPAPI/2.0"
         ],
         "x-ms-client-request-id": "b9c8342c-17af-68fc-b3ab-995763ab4977",
-<<<<<<< HEAD
-        "x-ms-request-id": "33b9bd54-201e-002e-1a2f-f3c02c000000",
-        "x-ms-version": "2019-10-10"
-=======
         "x-ms-request-id": "e9adeca8-801e-0045-1547-099843000000",
         "x-ms-version": "2019-12-12"
->>>>>>> 32e373e2
       },
       "ResponseBody": []
     }
   ],
   "Variables": {
     "RandomSeed": "212218328",
-<<<<<<< HEAD
-    "Storage_TestConfigDefault": "ProductionTenant\nseanstagetest\nU2FuaXRpemVk\nhttps://seanstagetest.blob.core.windows.net\nhttp://seanstagetest.file.core.windows.net\nhttp://seanstagetest.queue.core.windows.net\nhttp://seanstagetest.table.core.windows.net\n\n\n\n\nhttp://seanstagetest-secondary.blob.core.windows.net\nhttp://seanstagetest-secondary.file.core.windows.net\nhttp://seanstagetest-secondary.queue.core.windows.net\nhttp://seanstagetest-secondary.table.core.windows.net\n\nSanitized\n\n\nCloud\nBlobEndpoint=https://seanstagetest.blob.core.windows.net/;QueueEndpoint=http://seanstagetest.queue.core.windows.net/;FileEndpoint=http://seanstagetest.file.core.windows.net/;BlobSecondaryEndpoint=http://seanstagetest-secondary.blob.core.windows.net/;QueueSecondaryEndpoint=http://seanstagetest-secondary.queue.core.windows.net/;FileSecondaryEndpoint=http://seanstagetest-secondary.file.core.windows.net/;AccountName=seanstagetest;AccountKey=Sanitized\nseanscope1"
-=======
     "Storage_TestConfigDefault": "ProductionTenant\nseanmcccanary\nU2FuaXRpemVk\nhttps://seanmcccanary.blob.core.windows.net\nhttps://seanmcccanary.file.core.windows.net\nhttps://seanmcccanary.queue.core.windows.net\nhttps://seanmcccanary.table.core.windows.net\n\n\n\n\nhttps://seanmcccanary-secondary.blob.core.windows.net\nhttps://seanmcccanary-secondary.file.core.windows.net\nhttps://seanmcccanary-secondary.queue.core.windows.net\nhttps://seanmcccanary-secondary.table.core.windows.net\n\nSanitized\n\n\nCloud\nBlobEndpoint=https://seanmcccanary.blob.core.windows.net/;QueueEndpoint=https://seanmcccanary.queue.core.windows.net/;FileEndpoint=https://seanmcccanary.file.core.windows.net/;BlobSecondaryEndpoint=https://seanmcccanary-secondary.blob.core.windows.net/;QueueSecondaryEndpoint=https://seanmcccanary-secondary.queue.core.windows.net/;FileSecondaryEndpoint=https://seanmcccanary-secondary.file.core.windows.net/;AccountName=seanmcccanary;AccountKey=Sanitized\nseanscope1"
->>>>>>> 32e373e2
   }
 }