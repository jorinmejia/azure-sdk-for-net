{
  "Entries": [
    {
<<<<<<< HEAD
      "RequestUri": "https://seanstagetest.blob.core.windows.net/test-container-7a3a5aec-cbca-5495-ebeb-6f801da901d7?restype=container",
      "RequestMethod": "PUT",
      "RequestHeaders": {
        "Authorization": "Sanitized",
        "traceparent": "00-127d1514b6197e489b40965774b263d7-3515de43c536f64e-00",
        "User-Agent": [
          "azsdk-net-Storage.Blobs/12.4.0-dev.20200305.1",
          "(.NET Core 4.6.28325.01; Microsoft Windows 10.0.18363 )"
        ],
        "x-ms-blob-public-access": "container",
        "x-ms-client-request-id": "45432c07-4058-5a79-17d5-812c15f81890",
        "x-ms-date": "Thu, 05 Mar 2020 20:51:06 GMT",
        "x-ms-return-client-request-id": "true",
        "x-ms-version": "2019-10-10"
=======
      "RequestUri": "https://seanmcccanary.blob.core.windows.net/test-container-7a3a5aec-cbca-5495-ebeb-6f801da901d7?restype=container",
      "RequestMethod": "PUT",
      "RequestHeaders": {
        "Authorization": "Sanitized",
        "traceparent": "00-8a064df3791c2e4c9c425ea29ecc5e04-542de61517986444-00",
        "User-Agent": [
          "azsdk-net-Storage.Blobs/12.5.0-dev.20200402.1",
          "(.NET Core 4.6.28325.01; Microsoft Windows 10.0.18362 )"
        ],
        "x-ms-blob-public-access": "container",
        "x-ms-client-request-id": "45432c07-4058-5a79-17d5-812c15f81890",
        "x-ms-date": "Thu, 02 Apr 2020 23:39:33 GMT",
        "x-ms-return-client-request-id": "true",
        "x-ms-version": "2019-12-12"
>>>>>>> 32e373e2
      },
      "RequestBody": null,
      "StatusCode": 201,
      "ResponseHeaders": {
        "Content-Length": "0",
<<<<<<< HEAD
        "Date": "Thu, 05 Mar 2020 20:51:06 GMT",
        "ETag": "\u00220x8D7C146ED289400\u0022",
        "Last-Modified": "Thu, 05 Mar 2020 20:51:06 GMT",
=======
        "Date": "Thu, 02 Apr 2020 23:39:32 GMT",
        "ETag": "\u00220x8D7D75F1887688D\u0022",
        "Last-Modified": "Thu, 02 Apr 2020 23:39:32 GMT",
>>>>>>> 32e373e2
        "Server": [
          "Windows-Azure-Blob/1.0",
          "Microsoft-HTTPAPI/2.0"
        ],
        "x-ms-client-request-id": "45432c07-4058-5a79-17d5-812c15f81890",
<<<<<<< HEAD
        "x-ms-request-id": "d5214a42-301e-0022-222f-f35724000000",
        "x-ms-version": "2019-10-10"
=======
        "x-ms-request-id": "4b89692e-a01e-0042-1e47-09f420000000",
        "x-ms-version": "2019-12-12"
>>>>>>> 32e373e2
      },
      "ResponseBody": []
    },
    {
<<<<<<< HEAD
      "RequestUri": "https://seanstagetest.blob.core.windows.net/test-container-7a3a5aec-cbca-5495-ebeb-6f801da901d7/test-blob-818f59c3-ac61-1c77-61fc-afb65ec54f15",
=======
      "RequestUri": "https://seanmcccanary.blob.core.windows.net/test-container-7a3a5aec-cbca-5495-ebeb-6f801da901d7/test-blob-818f59c3-ac61-1c77-61fc-afb65ec54f15",
>>>>>>> 32e373e2
      "RequestMethod": "PUT",
      "RequestHeaders": {
        "Authorization": "Sanitized",
        "Content-Length": "0",
<<<<<<< HEAD
        "traceparent": "00-1629d7876ae0e841871ab81f55c78beb-5eebd886bd256041-00",
        "User-Agent": [
          "azsdk-net-Storage.Blobs/12.4.0-dev.20200305.1",
          "(.NET Core 4.6.28325.01; Microsoft Windows 10.0.18363 )"
        ],
        "x-ms-blob-type": "AppendBlob",
        "x-ms-client-request-id": "ab0dddfb-a646-5b2e-b526-e45b90c3fb52",
        "x-ms-date": "Thu, 05 Mar 2020 20:51:06 GMT",
        "x-ms-return-client-request-id": "true",
        "x-ms-version": "2019-10-10"
=======
        "traceparent": "00-7b2ea67a05dfa74f84b54b6210b71d27-ec1e65aa657fbb44-00",
        "User-Agent": [
          "azsdk-net-Storage.Blobs/12.5.0-dev.20200402.1",
          "(.NET Core 4.6.28325.01; Microsoft Windows 10.0.18362 )"
        ],
        "x-ms-blob-type": "AppendBlob",
        "x-ms-client-request-id": "ab0dddfb-a646-5b2e-b526-e45b90c3fb52",
        "x-ms-date": "Thu, 02 Apr 2020 23:39:33 GMT",
        "x-ms-return-client-request-id": "true",
        "x-ms-version": "2019-12-12"
>>>>>>> 32e373e2
      },
      "RequestBody": null,
      "StatusCode": 201,
      "ResponseHeaders": {
        "Content-Length": "0",
<<<<<<< HEAD
        "Date": "Thu, 05 Mar 2020 20:51:06 GMT",
        "ETag": "\u00220x8D7C146ED36DAC6\u0022",
        "Last-Modified": "Thu, 05 Mar 2020 20:51:06 GMT",
=======
        "Date": "Thu, 02 Apr 2020 23:39:32 GMT",
        "ETag": "\u00220x8D7D75F18941F90\u0022",
        "Last-Modified": "Thu, 02 Apr 2020 23:39:33 GMT",
>>>>>>> 32e373e2
        "Server": [
          "Windows-Azure-Blob/1.0",
          "Microsoft-HTTPAPI/2.0"
        ],
        "x-ms-client-request-id": "ab0dddfb-a646-5b2e-b526-e45b90c3fb52",
<<<<<<< HEAD
        "x-ms-request-id": "d5214a45-301e-0022-232f-f35724000000",
        "x-ms-request-server-encrypted": "true",
        "x-ms-version": "2019-10-10"
=======
        "x-ms-request-id": "4b896939-a01e-0042-2447-09f420000000",
        "x-ms-request-server-encrypted": "true",
        "x-ms-version": "2019-12-12"
>>>>>>> 32e373e2
      },
      "ResponseBody": []
    },
    {
<<<<<<< HEAD
      "RequestUri": "https://seanstagetest.blob.core.windows.net/test-container-7a3a5aec-cbca-5495-ebeb-6f801da901d7/test-blob-818f59c3-ac61-1c77-61fc-afb65ec54f15",
=======
      "RequestUri": "https://seanmcccanary.blob.core.windows.net/test-container-7a3a5aec-cbca-5495-ebeb-6f801da901d7/test-blob-818f59c3-ac61-1c77-61fc-afb65ec54f15",
>>>>>>> 32e373e2
      "RequestMethod": "PUT",
      "RequestHeaders": {
        "Authorization": "Sanitized",
        "Content-Length": "0",
<<<<<<< HEAD
        "traceparent": "00-038b9760e309df49b50e86eae4003868-e83e00f92fad7540-00",
        "User-Agent": [
          "azsdk-net-Storage.Blobs/12.4.0-dev.20200305.1",
          "(.NET Core 4.6.28325.01; Microsoft Windows 10.0.18363 )"
        ],
        "x-ms-blob-type": "AppendBlob",
        "x-ms-client-request-id": "81baddd5-a4b8-1dcf-b01d-3c3fd82345ba",
        "x-ms-date": "Thu, 05 Mar 2020 20:51:06 GMT",
        "x-ms-return-client-request-id": "true",
        "x-ms-version": "2019-10-10"
=======
        "traceparent": "00-e5590ddef921f04999835d5faf997112-f91a3c451d2b8043-00",
        "User-Agent": [
          "azsdk-net-Storage.Blobs/12.5.0-dev.20200402.1",
          "(.NET Core 4.6.28325.01; Microsoft Windows 10.0.18362 )"
        ],
        "x-ms-blob-type": "AppendBlob",
        "x-ms-client-request-id": "81baddd5-a4b8-1dcf-b01d-3c3fd82345ba",
        "x-ms-date": "Thu, 02 Apr 2020 23:39:33 GMT",
        "x-ms-return-client-request-id": "true",
        "x-ms-version": "2019-12-12"
>>>>>>> 32e373e2
      },
      "RequestBody": null,
      "StatusCode": 201,
      "ResponseHeaders": {
        "Content-Length": "0",
<<<<<<< HEAD
        "Date": "Thu, 05 Mar 2020 20:51:06 GMT",
        "ETag": "\u00220x8D7C146ED446F8D\u0022",
        "Last-Modified": "Thu, 05 Mar 2020 20:51:06 GMT",
=======
        "Date": "Thu, 02 Apr 2020 23:39:32 GMT",
        "ETag": "\u00220x8D7D75F18A0F327\u0022",
        "Last-Modified": "Thu, 02 Apr 2020 23:39:33 GMT",
>>>>>>> 32e373e2
        "Server": [
          "Windows-Azure-Blob/1.0",
          "Microsoft-HTTPAPI/2.0"
        ],
        "x-ms-client-request-id": "81baddd5-a4b8-1dcf-b01d-3c3fd82345ba",
<<<<<<< HEAD
        "x-ms-request-id": "d5214a4b-301e-0022-272f-f35724000000",
        "x-ms-request-server-encrypted": "true",
        "x-ms-version": "2019-10-10"
=======
        "x-ms-request-id": "4b89693e-a01e-0042-2747-09f420000000",
        "x-ms-request-server-encrypted": "true",
        "x-ms-version": "2019-12-12"
>>>>>>> 32e373e2
      },
      "ResponseBody": []
    },
    {
<<<<<<< HEAD
      "RequestUri": "https://seanstagetest.blob.core.windows.net/test-container-7a3a5aec-cbca-5495-ebeb-6f801da901d7?restype=container",
      "RequestMethod": "DELETE",
      "RequestHeaders": {
        "Authorization": "Sanitized",
        "traceparent": "00-c517d30626f8034992dd499a3eb44510-6674ee473ce49543-00",
        "User-Agent": [
          "azsdk-net-Storage.Blobs/12.4.0-dev.20200305.1",
          "(.NET Core 4.6.28325.01; Microsoft Windows 10.0.18363 )"
        ],
        "x-ms-client-request-id": "b3865058-7a08-e199-9c4a-8662eaea2eb6",
        "x-ms-date": "Thu, 05 Mar 2020 20:51:07 GMT",
        "x-ms-return-client-request-id": "true",
        "x-ms-version": "2019-10-10"
=======
      "RequestUri": "https://seanmcccanary.blob.core.windows.net/test-container-7a3a5aec-cbca-5495-ebeb-6f801da901d7?restype=container",
      "RequestMethod": "DELETE",
      "RequestHeaders": {
        "Authorization": "Sanitized",
        "traceparent": "00-d1bea899bd15524daf7a433e3486fe93-6ff51f1964567e4a-00",
        "User-Agent": [
          "azsdk-net-Storage.Blobs/12.5.0-dev.20200402.1",
          "(.NET Core 4.6.28325.01; Microsoft Windows 10.0.18362 )"
        ],
        "x-ms-client-request-id": "b3865058-7a08-e199-9c4a-8662eaea2eb6",
        "x-ms-date": "Thu, 02 Apr 2020 23:39:34 GMT",
        "x-ms-return-client-request-id": "true",
        "x-ms-version": "2019-12-12"
>>>>>>> 32e373e2
      },
      "RequestBody": null,
      "StatusCode": 202,
      "ResponseHeaders": {
        "Content-Length": "0",
<<<<<<< HEAD
        "Date": "Thu, 05 Mar 2020 20:51:06 GMT",
=======
        "Date": "Thu, 02 Apr 2020 23:39:32 GMT",
>>>>>>> 32e373e2
        "Server": [
          "Windows-Azure-Blob/1.0",
          "Microsoft-HTTPAPI/2.0"
        ],
        "x-ms-client-request-id": "b3865058-7a08-e199-9c4a-8662eaea2eb6",
<<<<<<< HEAD
        "x-ms-request-id": "d5214a4e-301e-0022-2a2f-f35724000000",
        "x-ms-version": "2019-10-10"
=======
        "x-ms-request-id": "4b896942-a01e-0042-2947-09f420000000",
        "x-ms-version": "2019-12-12"
>>>>>>> 32e373e2
      },
      "ResponseBody": []
    },
    {
<<<<<<< HEAD
      "RequestUri": "https://seanstagetest.blob.core.windows.net/test-container-bfb64973-ebd5-e42f-8be5-ceb2d2417b0f?restype=container",
      "RequestMethod": "PUT",
      "RequestHeaders": {
        "Authorization": "Sanitized",
        "traceparent": "00-5e83b13463a4744c84b30ed741a55bf6-64b100f2bab74c4a-00",
        "User-Agent": [
          "azsdk-net-Storage.Blobs/12.4.0-dev.20200305.1",
          "(.NET Core 4.6.28325.01; Microsoft Windows 10.0.18363 )"
        ],
        "x-ms-blob-public-access": "container",
        "x-ms-client-request-id": "591a1ad8-8eea-6d7b-20a1-2722ace70e5b",
        "x-ms-date": "Thu, 05 Mar 2020 20:51:07 GMT",
        "x-ms-return-client-request-id": "true",
        "x-ms-version": "2019-10-10"
=======
      "RequestUri": "https://seanmcccanary.blob.core.windows.net/test-container-bfb64973-ebd5-e42f-8be5-ceb2d2417b0f?restype=container",
      "RequestMethod": "PUT",
      "RequestHeaders": {
        "Authorization": "Sanitized",
        "traceparent": "00-18b18b07dafe264cb96bc217c96578fa-d2e04f046c8b1440-00",
        "User-Agent": [
          "azsdk-net-Storage.Blobs/12.5.0-dev.20200402.1",
          "(.NET Core 4.6.28325.01; Microsoft Windows 10.0.18362 )"
        ],
        "x-ms-blob-public-access": "container",
        "x-ms-client-request-id": "591a1ad8-8eea-6d7b-20a1-2722ace70e5b",
        "x-ms-date": "Thu, 02 Apr 2020 23:39:34 GMT",
        "x-ms-return-client-request-id": "true",
        "x-ms-version": "2019-12-12"
>>>>>>> 32e373e2
      },
      "RequestBody": null,
      "StatusCode": 201,
      "ResponseHeaders": {
        "Content-Length": "0",
<<<<<<< HEAD
        "Date": "Thu, 05 Mar 2020 20:51:06 GMT",
        "ETag": "\u00220x8D7C146ED80C4EF\u0022",
        "Last-Modified": "Thu, 05 Mar 2020 20:51:07 GMT",
=======
        "Date": "Thu, 02 Apr 2020 23:39:32 GMT",
        "ETag": "\u00220x8D7D75F18E29BCE\u0022",
        "Last-Modified": "Thu, 02 Apr 2020 23:39:33 GMT",
>>>>>>> 32e373e2
        "Server": [
          "Windows-Azure-Blob/1.0",
          "Microsoft-HTTPAPI/2.0"
        ],
        "x-ms-client-request-id": "591a1ad8-8eea-6d7b-20a1-2722ace70e5b",
<<<<<<< HEAD
        "x-ms-request-id": "1792c9b3-101e-0025-442f-f33b47000000",
        "x-ms-version": "2019-10-10"
=======
        "x-ms-request-id": "ad0ba3a4-901e-0059-0847-09ca23000000",
        "x-ms-version": "2019-12-12"
>>>>>>> 32e373e2
      },
      "ResponseBody": []
    },
    {
<<<<<<< HEAD
      "RequestUri": "https://seanstagetest.blob.core.windows.net/test-container-bfb64973-ebd5-e42f-8be5-ceb2d2417b0f/test-blob-ff9376ce-a602-e119-9659-0c28a4147a9b",
=======
      "RequestUri": "https://seanmcccanary.blob.core.windows.net/test-container-bfb64973-ebd5-e42f-8be5-ceb2d2417b0f/test-blob-ff9376ce-a602-e119-9659-0c28a4147a9b",
>>>>>>> 32e373e2
      "RequestMethod": "PUT",
      "RequestHeaders": {
        "Authorization": "Sanitized",
        "Content-Length": "0",
<<<<<<< HEAD
        "traceparent": "00-cdffa94ceca55f4f983a4c73df1b0e6f-6fb3b5fbfd2afa4f-00",
        "User-Agent": [
          "azsdk-net-Storage.Blobs/12.4.0-dev.20200305.1",
          "(.NET Core 4.6.28325.01; Microsoft Windows 10.0.18363 )"
        ],
        "x-ms-blob-type": "AppendBlob",
        "x-ms-client-request-id": "f34bea9e-eb5c-32c5-0138-c2908252c80c",
        "x-ms-date": "Thu, 05 Mar 2020 20:51:07 GMT",
        "x-ms-return-client-request-id": "true",
        "x-ms-version": "2019-10-10"
=======
        "traceparent": "00-6f9f32ea86144d4789cfb9d494331761-cd17a5f1e074e54d-00",
        "User-Agent": [
          "azsdk-net-Storage.Blobs/12.5.0-dev.20200402.1",
          "(.NET Core 4.6.28325.01; Microsoft Windows 10.0.18362 )"
        ],
        "x-ms-blob-type": "AppendBlob",
        "x-ms-client-request-id": "f34bea9e-eb5c-32c5-0138-c2908252c80c",
        "x-ms-date": "Thu, 02 Apr 2020 23:39:34 GMT",
        "x-ms-return-client-request-id": "true",
        "x-ms-version": "2019-12-12"
>>>>>>> 32e373e2
      },
      "RequestBody": null,
      "StatusCode": 201,
      "ResponseHeaders": {
        "Content-Length": "0",
<<<<<<< HEAD
        "Date": "Thu, 05 Mar 2020 20:51:07 GMT",
        "ETag": "\u00220x8D7C146ED8DADD7\u0022",
        "Last-Modified": "Thu, 05 Mar 2020 20:51:07 GMT",
=======
        "Date": "Thu, 02 Apr 2020 23:39:32 GMT",
        "ETag": "\u00220x8D7D75F18EFE4DF\u0022",
        "Last-Modified": "Thu, 02 Apr 2020 23:39:33 GMT",
>>>>>>> 32e373e2
        "Server": [
          "Windows-Azure-Blob/1.0",
          "Microsoft-HTTPAPI/2.0"
        ],
        "x-ms-client-request-id": "f34bea9e-eb5c-32c5-0138-c2908252c80c",
<<<<<<< HEAD
        "x-ms-request-id": "1792c9ba-101e-0025-492f-f33b47000000",
        "x-ms-request-server-encrypted": "true",
        "x-ms-version": "2019-10-10"
=======
        "x-ms-request-id": "ad0ba3ac-901e-0059-0c47-09ca23000000",
        "x-ms-request-server-encrypted": "true",
        "x-ms-version": "2019-12-12"
>>>>>>> 32e373e2
      },
      "ResponseBody": []
    },
    {
<<<<<<< HEAD
      "RequestUri": "https://seanstagetest.blob.core.windows.net/test-container-bfb64973-ebd5-e42f-8be5-ceb2d2417b0f/test-blob-ff9376ce-a602-e119-9659-0c28a4147a9b",
=======
      "RequestUri": "https://seanmcccanary.blob.core.windows.net/test-container-bfb64973-ebd5-e42f-8be5-ceb2d2417b0f/test-blob-ff9376ce-a602-e119-9659-0c28a4147a9b",
>>>>>>> 32e373e2
      "RequestMethod": "PUT",
      "RequestHeaders": {
        "Authorization": "Sanitized",
        "Content-Length": "0",
<<<<<<< HEAD
        "If-Modified-Since": "Wed, 04 Mar 2020 20:51:06 GMT",
        "traceparent": "00-62f6dfcd770131479a1abae3c5d29ad7-e990269c129c2848-00",
        "User-Agent": [
          "azsdk-net-Storage.Blobs/12.4.0-dev.20200305.1",
          "(.NET Core 4.6.28325.01; Microsoft Windows 10.0.18363 )"
        ],
        "x-ms-blob-type": "AppendBlob",
        "x-ms-client-request-id": "b98a3fa9-86c8-0f3f-40a7-b6ee5e95bc1c",
        "x-ms-date": "Thu, 05 Mar 2020 20:51:07 GMT",
        "x-ms-return-client-request-id": "true",
        "x-ms-version": "2019-10-10"
=======
        "If-Modified-Since": "Wed, 01 Apr 2020 23:39:33 GMT",
        "traceparent": "00-8bf58b1537ffc341be8fbc878002a477-48aa8b080581ee46-00",
        "User-Agent": [
          "azsdk-net-Storage.Blobs/12.5.0-dev.20200402.1",
          "(.NET Core 4.6.28325.01; Microsoft Windows 10.0.18362 )"
        ],
        "x-ms-blob-type": "AppendBlob",
        "x-ms-client-request-id": "b98a3fa9-86c8-0f3f-40a7-b6ee5e95bc1c",
        "x-ms-date": "Thu, 02 Apr 2020 23:39:34 GMT",
        "x-ms-return-client-request-id": "true",
        "x-ms-version": "2019-12-12"
>>>>>>> 32e373e2
      },
      "RequestBody": null,
      "StatusCode": 201,
      "ResponseHeaders": {
        "Content-Length": "0",
<<<<<<< HEAD
        "Date": "Thu, 05 Mar 2020 20:51:07 GMT",
        "ETag": "\u00220x8D7C146ED99E2C7\u0022",
        "Last-Modified": "Thu, 05 Mar 2020 20:51:07 GMT",
=======
        "Date": "Thu, 02 Apr 2020 23:39:32 GMT",
        "ETag": "\u00220x8D7D75F18FD06A4\u0022",
        "Last-Modified": "Thu, 02 Apr 2020 23:39:33 GMT",
>>>>>>> 32e373e2
        "Server": [
          "Windows-Azure-Blob/1.0",
          "Microsoft-HTTPAPI/2.0"
        ],
        "x-ms-client-request-id": "b98a3fa9-86c8-0f3f-40a7-b6ee5e95bc1c",
<<<<<<< HEAD
        "x-ms-request-id": "1792c9bf-101e-0025-4e2f-f33b47000000",
        "x-ms-request-server-encrypted": "true",
        "x-ms-version": "2019-10-10"
=======
        "x-ms-request-id": "ad0ba3b8-901e-0059-1247-09ca23000000",
        "x-ms-request-server-encrypted": "true",
        "x-ms-version": "2019-12-12"
>>>>>>> 32e373e2
      },
      "ResponseBody": []
    },
    {
<<<<<<< HEAD
      "RequestUri": "https://seanstagetest.blob.core.windows.net/test-container-bfb64973-ebd5-e42f-8be5-ceb2d2417b0f?restype=container",
      "RequestMethod": "DELETE",
      "RequestHeaders": {
        "Authorization": "Sanitized",
        "traceparent": "00-7ade4f8636464744984979f23752f529-d1112dd574342841-00",
        "User-Agent": [
          "azsdk-net-Storage.Blobs/12.4.0-dev.20200305.1",
          "(.NET Core 4.6.28325.01; Microsoft Windows 10.0.18363 )"
        ],
        "x-ms-client-request-id": "42e7bbc2-0ec8-a143-4c18-6566a0454eba",
        "x-ms-date": "Thu, 05 Mar 2020 20:51:07 GMT",
        "x-ms-return-client-request-id": "true",
        "x-ms-version": "2019-10-10"
=======
      "RequestUri": "https://seanmcccanary.blob.core.windows.net/test-container-bfb64973-ebd5-e42f-8be5-ceb2d2417b0f?restype=container",
      "RequestMethod": "DELETE",
      "RequestHeaders": {
        "Authorization": "Sanitized",
        "traceparent": "00-ad45dd3354a2bc4bb4741bb4e62517fb-22c2f5a54ef0464b-00",
        "User-Agent": [
          "azsdk-net-Storage.Blobs/12.5.0-dev.20200402.1",
          "(.NET Core 4.6.28325.01; Microsoft Windows 10.0.18362 )"
        ],
        "x-ms-client-request-id": "42e7bbc2-0ec8-a143-4c18-6566a0454eba",
        "x-ms-date": "Thu, 02 Apr 2020 23:39:34 GMT",
        "x-ms-return-client-request-id": "true",
        "x-ms-version": "2019-12-12"
>>>>>>> 32e373e2
      },
      "RequestBody": null,
      "StatusCode": 202,
      "ResponseHeaders": {
        "Content-Length": "0",
<<<<<<< HEAD
        "Date": "Thu, 05 Mar 2020 20:51:07 GMT",
=======
        "Date": "Thu, 02 Apr 2020 23:39:32 GMT",
>>>>>>> 32e373e2
        "Server": [
          "Windows-Azure-Blob/1.0",
          "Microsoft-HTTPAPI/2.0"
        ],
        "x-ms-client-request-id": "42e7bbc2-0ec8-a143-4c18-6566a0454eba",
<<<<<<< HEAD
        "x-ms-request-id": "1792c9c3-101e-0025-522f-f33b47000000",
        "x-ms-version": "2019-10-10"
=======
        "x-ms-request-id": "ad0ba3ba-901e-0059-1447-09ca23000000",
        "x-ms-version": "2019-12-12"
>>>>>>> 32e373e2
      },
      "ResponseBody": []
    },
    {
<<<<<<< HEAD
      "RequestUri": "https://seanstagetest.blob.core.windows.net/test-container-e2d57397-9749-9f9f-8143-032ae237b303?restype=container",
      "RequestMethod": "PUT",
      "RequestHeaders": {
        "Authorization": "Sanitized",
        "traceparent": "00-76164d010afc8b4c974a54e9d3ca2f52-f2d24c05731e884c-00",
        "User-Agent": [
          "azsdk-net-Storage.Blobs/12.4.0-dev.20200305.1",
          "(.NET Core 4.6.28325.01; Microsoft Windows 10.0.18363 )"
        ],
        "x-ms-blob-public-access": "container",
        "x-ms-client-request-id": "e770e84f-1067-2a99-1b47-c1850b18be14",
        "x-ms-date": "Thu, 05 Mar 2020 20:51:07 GMT",
        "x-ms-return-client-request-id": "true",
        "x-ms-version": "2019-10-10"
=======
      "RequestUri": "https://seanmcccanary.blob.core.windows.net/test-container-e2d57397-9749-9f9f-8143-032ae237b303?restype=container",
      "RequestMethod": "PUT",
      "RequestHeaders": {
        "Authorization": "Sanitized",
        "traceparent": "00-282ffa276758d146a7a4aca53d13e1fb-d359d316c9c9c447-00",
        "User-Agent": [
          "azsdk-net-Storage.Blobs/12.5.0-dev.20200402.1",
          "(.NET Core 4.6.28325.01; Microsoft Windows 10.0.18362 )"
        ],
        "x-ms-blob-public-access": "container",
        "x-ms-client-request-id": "e770e84f-1067-2a99-1b47-c1850b18be14",
        "x-ms-date": "Thu, 02 Apr 2020 23:39:34 GMT",
        "x-ms-return-client-request-id": "true",
        "x-ms-version": "2019-12-12"
>>>>>>> 32e373e2
      },
      "RequestBody": null,
      "StatusCode": 201,
      "ResponseHeaders": {
        "Content-Length": "0",
<<<<<<< HEAD
        "Date": "Thu, 05 Mar 2020 20:51:07 GMT",
        "ETag": "\u00220x8D7C146EDD33BAE\u0022",
        "Last-Modified": "Thu, 05 Mar 2020 20:51:07 GMT",
=======
        "Date": "Thu, 02 Apr 2020 23:39:33 GMT",
        "ETag": "\u00220x8D7D75F193DAD82\u0022",
        "Last-Modified": "Thu, 02 Apr 2020 23:39:34 GMT",
>>>>>>> 32e373e2
        "Server": [
          "Windows-Azure-Blob/1.0",
          "Microsoft-HTTPAPI/2.0"
        ],
        "x-ms-client-request-id": "e770e84f-1067-2a99-1b47-c1850b18be14",
<<<<<<< HEAD
        "x-ms-request-id": "fcb1c34f-001e-0039-5e2f-f36927000000",
        "x-ms-version": "2019-10-10"
=======
        "x-ms-request-id": "4d4aaeaa-201e-0097-1e47-091bad000000",
        "x-ms-version": "2019-12-12"
>>>>>>> 32e373e2
      },
      "ResponseBody": []
    },
    {
<<<<<<< HEAD
      "RequestUri": "https://seanstagetest.blob.core.windows.net/test-container-e2d57397-9749-9f9f-8143-032ae237b303/test-blob-cdb26264-ab19-1d0c-1f31-ca170551fb29",
=======
      "RequestUri": "https://seanmcccanary.blob.core.windows.net/test-container-e2d57397-9749-9f9f-8143-032ae237b303/test-blob-cdb26264-ab19-1d0c-1f31-ca170551fb29",
>>>>>>> 32e373e2
      "RequestMethod": "PUT",
      "RequestHeaders": {
        "Authorization": "Sanitized",
        "Content-Length": "0",
<<<<<<< HEAD
        "traceparent": "00-e35f4646e46f3b418d0ead103e1cc0ac-1b396a42acfab041-00",
        "User-Agent": [
          "azsdk-net-Storage.Blobs/12.4.0-dev.20200305.1",
          "(.NET Core 4.6.28325.01; Microsoft Windows 10.0.18363 )"
        ],
        "x-ms-blob-type": "AppendBlob",
        "x-ms-client-request-id": "41ea7d73-daa6-a457-dc52-c835468124ca",
        "x-ms-date": "Thu, 05 Mar 2020 20:51:07 GMT",
        "x-ms-return-client-request-id": "true",
        "x-ms-version": "2019-10-10"
=======
        "traceparent": "00-01e9c66cbdcdef4c967af7b9a7fa8754-6ff70455fd88eb44-00",
        "User-Agent": [
          "azsdk-net-Storage.Blobs/12.5.0-dev.20200402.1",
          "(.NET Core 4.6.28325.01; Microsoft Windows 10.0.18362 )"
        ],
        "x-ms-blob-type": "AppendBlob",
        "x-ms-client-request-id": "41ea7d73-daa6-a457-dc52-c835468124ca",
        "x-ms-date": "Thu, 02 Apr 2020 23:39:35 GMT",
        "x-ms-return-client-request-id": "true",
        "x-ms-version": "2019-12-12"
>>>>>>> 32e373e2
      },
      "RequestBody": null,
      "StatusCode": 201,
      "ResponseHeaders": {
        "Content-Length": "0",
<<<<<<< HEAD
        "Date": "Thu, 05 Mar 2020 20:51:07 GMT",
        "ETag": "\u00220x8D7C146EDDF9DCC\u0022",
        "Last-Modified": "Thu, 05 Mar 2020 20:51:07 GMT",
=======
        "Date": "Thu, 02 Apr 2020 23:39:33 GMT",
        "ETag": "\u00220x8D7D75F194BAA2E\u0022",
        "Last-Modified": "Thu, 02 Apr 2020 23:39:34 GMT",
>>>>>>> 32e373e2
        "Server": [
          "Windows-Azure-Blob/1.0",
          "Microsoft-HTTPAPI/2.0"
        ],
        "x-ms-client-request-id": "41ea7d73-daa6-a457-dc52-c835468124ca",
<<<<<<< HEAD
        "x-ms-request-id": "fcb1c353-001e-0039-602f-f36927000000",
        "x-ms-request-server-encrypted": "true",
        "x-ms-version": "2019-10-10"
=======
        "x-ms-request-id": "4d4aaebc-201e-0097-2b47-091bad000000",
        "x-ms-request-server-encrypted": "true",
        "x-ms-version": "2019-12-12"
>>>>>>> 32e373e2
      },
      "ResponseBody": []
    },
    {
<<<<<<< HEAD
      "RequestUri": "https://seanstagetest.blob.core.windows.net/test-container-e2d57397-9749-9f9f-8143-032ae237b303/test-blob-cdb26264-ab19-1d0c-1f31-ca170551fb29",
=======
      "RequestUri": "https://seanmcccanary.blob.core.windows.net/test-container-e2d57397-9749-9f9f-8143-032ae237b303/test-blob-cdb26264-ab19-1d0c-1f31-ca170551fb29",
>>>>>>> 32e373e2
      "RequestMethod": "PUT",
      "RequestHeaders": {
        "Authorization": "Sanitized",
        "Content-Length": "0",
<<<<<<< HEAD
        "If-Unmodified-Since": "Fri, 06 Mar 2020 20:51:06 GMT",
        "traceparent": "00-9eb37d01a65b2e498a2d818805c99f51-86a7a37409b12c42-00",
        "User-Agent": [
          "azsdk-net-Storage.Blobs/12.4.0-dev.20200305.1",
          "(.NET Core 4.6.28325.01; Microsoft Windows 10.0.18363 )"
        ],
        "x-ms-blob-type": "AppendBlob",
        "x-ms-client-request-id": "87a4ca99-ba67-c182-3a37-1d7503675db7",
        "x-ms-date": "Thu, 05 Mar 2020 20:51:08 GMT",
        "x-ms-return-client-request-id": "true",
        "x-ms-version": "2019-10-10"
=======
        "If-Unmodified-Since": "Fri, 03 Apr 2020 23:39:33 GMT",
        "traceparent": "00-f9f43e56700f6c4597c0e2a92ed37db4-c2091a7098d41948-00",
        "User-Agent": [
          "azsdk-net-Storage.Blobs/12.5.0-dev.20200402.1",
          "(.NET Core 4.6.28325.01; Microsoft Windows 10.0.18362 )"
        ],
        "x-ms-blob-type": "AppendBlob",
        "x-ms-client-request-id": "87a4ca99-ba67-c182-3a37-1d7503675db7",
        "x-ms-date": "Thu, 02 Apr 2020 23:39:35 GMT",
        "x-ms-return-client-request-id": "true",
        "x-ms-version": "2019-12-12"
>>>>>>> 32e373e2
      },
      "RequestBody": null,
      "StatusCode": 201,
      "ResponseHeaders": {
        "Content-Length": "0",
<<<<<<< HEAD
        "Date": "Thu, 05 Mar 2020 20:51:07 GMT",
        "ETag": "\u00220x8D7C146EDEBD320\u0022",
        "Last-Modified": "Thu, 05 Mar 2020 20:51:07 GMT",
=======
        "Date": "Thu, 02 Apr 2020 23:39:33 GMT",
        "ETag": "\u00220x8D7D75F1958CBF8\u0022",
        "Last-Modified": "Thu, 02 Apr 2020 23:39:34 GMT",
>>>>>>> 32e373e2
        "Server": [
          "Windows-Azure-Blob/1.0",
          "Microsoft-HTTPAPI/2.0"
        ],
        "x-ms-client-request-id": "87a4ca99-ba67-c182-3a37-1d7503675db7",
<<<<<<< HEAD
        "x-ms-request-id": "fcb1c355-001e-0039-622f-f36927000000",
        "x-ms-request-server-encrypted": "true",
        "x-ms-version": "2019-10-10"
=======
        "x-ms-request-id": "4d4aaeca-201e-0097-3747-091bad000000",
        "x-ms-request-server-encrypted": "true",
        "x-ms-version": "2019-12-12"
>>>>>>> 32e373e2
      },
      "ResponseBody": []
    },
    {
<<<<<<< HEAD
      "RequestUri": "https://seanstagetest.blob.core.windows.net/test-container-e2d57397-9749-9f9f-8143-032ae237b303?restype=container",
      "RequestMethod": "DELETE",
      "RequestHeaders": {
        "Authorization": "Sanitized",
        "traceparent": "00-67be2566ebbf4c448ab960022dc49976-3babc17ddb2cd044-00",
        "User-Agent": [
          "azsdk-net-Storage.Blobs/12.4.0-dev.20200305.1",
          "(.NET Core 4.6.28325.01; Microsoft Windows 10.0.18363 )"
        ],
        "x-ms-client-request-id": "7b9b77ed-9cdd-9063-1528-3e06a7d7955e",
        "x-ms-date": "Thu, 05 Mar 2020 20:51:08 GMT",
        "x-ms-return-client-request-id": "true",
        "x-ms-version": "2019-10-10"
=======
      "RequestUri": "https://seanmcccanary.blob.core.windows.net/test-container-e2d57397-9749-9f9f-8143-032ae237b303?restype=container",
      "RequestMethod": "DELETE",
      "RequestHeaders": {
        "Authorization": "Sanitized",
        "traceparent": "00-987b592f9d990646a422bd3d75498f34-944d0769fdfdce4c-00",
        "User-Agent": [
          "azsdk-net-Storage.Blobs/12.5.0-dev.20200402.1",
          "(.NET Core 4.6.28325.01; Microsoft Windows 10.0.18362 )"
        ],
        "x-ms-client-request-id": "7b9b77ed-9cdd-9063-1528-3e06a7d7955e",
        "x-ms-date": "Thu, 02 Apr 2020 23:39:35 GMT",
        "x-ms-return-client-request-id": "true",
        "x-ms-version": "2019-12-12"
>>>>>>> 32e373e2
      },
      "RequestBody": null,
      "StatusCode": 202,
      "ResponseHeaders": {
        "Content-Length": "0",
<<<<<<< HEAD
        "Date": "Thu, 05 Mar 2020 20:51:07 GMT",
=======
        "Date": "Thu, 02 Apr 2020 23:39:33 GMT",
>>>>>>> 32e373e2
        "Server": [
          "Windows-Azure-Blob/1.0",
          "Microsoft-HTTPAPI/2.0"
        ],
        "x-ms-client-request-id": "7b9b77ed-9cdd-9063-1528-3e06a7d7955e",
<<<<<<< HEAD
        "x-ms-request-id": "fcb1c356-001e-0039-632f-f36927000000",
        "x-ms-version": "2019-10-10"
=======
        "x-ms-request-id": "4d4aaed2-201e-0097-3e47-091bad000000",
        "x-ms-version": "2019-12-12"
>>>>>>> 32e373e2
      },
      "ResponseBody": []
    },
    {
<<<<<<< HEAD
      "RequestUri": "https://seanstagetest.blob.core.windows.net/test-container-6539dbb1-4489-796b-08f5-56153feb7afa?restype=container",
      "RequestMethod": "PUT",
      "RequestHeaders": {
        "Authorization": "Sanitized",
        "traceparent": "00-e1d4bc54f05324488ece35d969b5e8ff-aefe720f35bbd24f-00",
        "User-Agent": [
          "azsdk-net-Storage.Blobs/12.4.0-dev.20200305.1",
          "(.NET Core 4.6.28325.01; Microsoft Windows 10.0.18363 )"
        ],
        "x-ms-blob-public-access": "container",
        "x-ms-client-request-id": "6be51cbc-1c06-a8ac-0b21-72e7454d5129",
        "x-ms-date": "Thu, 05 Mar 2020 20:51:08 GMT",
        "x-ms-return-client-request-id": "true",
        "x-ms-version": "2019-10-10"
=======
      "RequestUri": "https://seanmcccanary.blob.core.windows.net/test-container-6539dbb1-4489-796b-08f5-56153feb7afa?restype=container",
      "RequestMethod": "PUT",
      "RequestHeaders": {
        "Authorization": "Sanitized",
        "traceparent": "00-37c9c9b8796aae48a5615dd5333ba206-31734aad5bcc0746-00",
        "User-Agent": [
          "azsdk-net-Storage.Blobs/12.5.0-dev.20200402.1",
          "(.NET Core 4.6.28325.01; Microsoft Windows 10.0.18362 )"
        ],
        "x-ms-blob-public-access": "container",
        "x-ms-client-request-id": "6be51cbc-1c06-a8ac-0b21-72e7454d5129",
        "x-ms-date": "Thu, 02 Apr 2020 23:39:35 GMT",
        "x-ms-return-client-request-id": "true",
        "x-ms-version": "2019-12-12"
>>>>>>> 32e373e2
      },
      "RequestBody": null,
      "StatusCode": 201,
      "ResponseHeaders": {
        "Content-Length": "0",
<<<<<<< HEAD
        "Date": "Thu, 05 Mar 2020 20:51:08 GMT",
        "ETag": "\u00220x8D7C146EE260834\u0022",
        "Last-Modified": "Thu, 05 Mar 2020 20:51:08 GMT",
=======
        "Date": "Thu, 02 Apr 2020 23:39:34 GMT",
        "ETag": "\u00220x8D7D75F1995FEB1\u0022",
        "Last-Modified": "Thu, 02 Apr 2020 23:39:34 GMT",
>>>>>>> 32e373e2
        "Server": [
          "Windows-Azure-Blob/1.0",
          "Microsoft-HTTPAPI/2.0"
        ],
        "x-ms-client-request-id": "6be51cbc-1c06-a8ac-0b21-72e7454d5129",
<<<<<<< HEAD
        "x-ms-request-id": "1dfdd8e4-501e-000b-4c2f-f36950000000",
        "x-ms-version": "2019-10-10"
=======
        "x-ms-request-id": "804ee169-c01e-0036-7f47-09c0d0000000",
        "x-ms-version": "2019-12-12"
>>>>>>> 32e373e2
      },
      "ResponseBody": []
    },
    {
<<<<<<< HEAD
      "RequestUri": "https://seanstagetest.blob.core.windows.net/test-container-6539dbb1-4489-796b-08f5-56153feb7afa/test-blob-bf5044ae-084f-cf93-01f8-0aff39af994c",
=======
      "RequestUri": "https://seanmcccanary.blob.core.windows.net/test-container-6539dbb1-4489-796b-08f5-56153feb7afa/test-blob-bf5044ae-084f-cf93-01f8-0aff39af994c",
>>>>>>> 32e373e2
      "RequestMethod": "PUT",
      "RequestHeaders": {
        "Authorization": "Sanitized",
        "Content-Length": "0",
<<<<<<< HEAD
        "traceparent": "00-e531ed5038cbe94e8ba51b7806882d7f-6b4b99ed086b8342-00",
        "User-Agent": [
          "azsdk-net-Storage.Blobs/12.4.0-dev.20200305.1",
          "(.NET Core 4.6.28325.01; Microsoft Windows 10.0.18363 )"
        ],
        "x-ms-blob-type": "AppendBlob",
        "x-ms-client-request-id": "9c0ee139-476b-b30a-8915-690d12ad6f5c",
        "x-ms-date": "Thu, 05 Mar 2020 20:51:08 GMT",
        "x-ms-return-client-request-id": "true",
        "x-ms-version": "2019-10-10"
=======
        "traceparent": "00-317503cef2cdce429f65d2b44ee14713-694b5761eb6ceb48-00",
        "User-Agent": [
          "azsdk-net-Storage.Blobs/12.5.0-dev.20200402.1",
          "(.NET Core 4.6.28325.01; Microsoft Windows 10.0.18362 )"
        ],
        "x-ms-blob-type": "AppendBlob",
        "x-ms-client-request-id": "9c0ee139-476b-b30a-8915-690d12ad6f5c",
        "x-ms-date": "Thu, 02 Apr 2020 23:39:35 GMT",
        "x-ms-return-client-request-id": "true",
        "x-ms-version": "2019-12-12"
>>>>>>> 32e373e2
      },
      "RequestBody": null,
      "StatusCode": 201,
      "ResponseHeaders": {
        "Content-Length": "0",
<<<<<<< HEAD
        "Date": "Thu, 05 Mar 2020 20:51:08 GMT",
        "ETag": "\u00220x8D7C146EE32C6CD\u0022",
        "Last-Modified": "Thu, 05 Mar 2020 20:51:08 GMT",
=======
        "Date": "Thu, 02 Apr 2020 23:39:34 GMT",
        "ETag": "\u00220x8D7D75F19A328F9\u0022",
        "Last-Modified": "Thu, 02 Apr 2020 23:39:34 GMT",
>>>>>>> 32e373e2
        "Server": [
          "Windows-Azure-Blob/1.0",
          "Microsoft-HTTPAPI/2.0"
        ],
        "x-ms-client-request-id": "9c0ee139-476b-b30a-8915-690d12ad6f5c",
<<<<<<< HEAD
        "x-ms-request-id": "1dfdd8ea-501e-000b-502f-f36950000000",
        "x-ms-request-server-encrypted": "true",
        "x-ms-version": "2019-10-10"
=======
        "x-ms-request-id": "804ee178-c01e-0036-0947-09c0d0000000",
        "x-ms-request-server-encrypted": "true",
        "x-ms-version": "2019-12-12"
>>>>>>> 32e373e2
      },
      "ResponseBody": []
    },
    {
<<<<<<< HEAD
      "RequestUri": "https://seanstagetest.blob.core.windows.net/test-container-6539dbb1-4489-796b-08f5-56153feb7afa/test-blob-bf5044ae-084f-cf93-01f8-0aff39af994c",
      "RequestMethod": "HEAD",
      "RequestHeaders": {
        "Authorization": "Sanitized",
        "traceparent": "00-2fba94ce22bc054d81254e9d68cac4d7-b2c743365dd7164d-00",
        "User-Agent": [
          "azsdk-net-Storage.Blobs/12.4.0-dev.20200305.1",
          "(.NET Core 4.6.28325.01; Microsoft Windows 10.0.18363 )"
        ],
        "x-ms-client-request-id": "57c6fcfe-fca1-a6e0-f3a6-98f0a5e6878c",
        "x-ms-date": "Thu, 05 Mar 2020 20:51:08 GMT",
        "x-ms-return-client-request-id": "true",
        "x-ms-version": "2019-10-10"
=======
      "RequestUri": "https://seanmcccanary.blob.core.windows.net/test-container-6539dbb1-4489-796b-08f5-56153feb7afa/test-blob-bf5044ae-084f-cf93-01f8-0aff39af994c",
      "RequestMethod": "HEAD",
      "RequestHeaders": {
        "Authorization": "Sanitized",
        "traceparent": "00-a94a9c908501d346a3651a1804e83a13-1d059b78294e3349-00",
        "User-Agent": [
          "azsdk-net-Storage.Blobs/12.5.0-dev.20200402.1",
          "(.NET Core 4.6.28325.01; Microsoft Windows 10.0.18362 )"
        ],
        "x-ms-client-request-id": "57c6fcfe-fca1-a6e0-f3a6-98f0a5e6878c",
        "x-ms-date": "Thu, 02 Apr 2020 23:39:35 GMT",
        "x-ms-return-client-request-id": "true",
        "x-ms-version": "2019-12-12"
>>>>>>> 32e373e2
      },
      "RequestBody": null,
      "StatusCode": 200,
      "ResponseHeaders": {
        "Accept-Ranges": "bytes",
        "Content-Length": "0",
        "Content-Type": "application/octet-stream",
<<<<<<< HEAD
        "Date": "Thu, 05 Mar 2020 20:51:08 GMT",
        "ETag": "\u00220x8D7C146EE32C6CD\u0022",
        "Last-Modified": "Thu, 05 Mar 2020 20:51:08 GMT",
=======
        "Date": "Thu, 02 Apr 2020 23:39:34 GMT",
        "ETag": "\u00220x8D7D75F19A328F9\u0022",
        "Last-Modified": "Thu, 02 Apr 2020 23:39:34 GMT",
>>>>>>> 32e373e2
        "Server": [
          "Windows-Azure-Blob/1.0",
          "Microsoft-HTTPAPI/2.0"
        ],
        "x-ms-blob-committed-block-count": "0",
        "x-ms-blob-type": "AppendBlob",
        "x-ms-client-request-id": "57c6fcfe-fca1-a6e0-f3a6-98f0a5e6878c",
<<<<<<< HEAD
        "x-ms-creation-time": "Thu, 05 Mar 2020 20:51:08 GMT",
        "x-ms-lease-state": "available",
        "x-ms-lease-status": "unlocked",
        "x-ms-request-id": "1dfdd8eb-501e-000b-512f-f36950000000",
        "x-ms-server-encrypted": "true",
        "x-ms-version": "2019-10-10"
=======
        "x-ms-creation-time": "Thu, 02 Apr 2020 23:39:34 GMT",
        "x-ms-lease-state": "available",
        "x-ms-lease-status": "unlocked",
        "x-ms-request-id": "804ee17f-c01e-0036-1047-09c0d0000000",
        "x-ms-server-encrypted": "true",
        "x-ms-version": "2019-12-12"
>>>>>>> 32e373e2
      },
      "ResponseBody": []
    },
    {
<<<<<<< HEAD
      "RequestUri": "https://seanstagetest.blob.core.windows.net/test-container-6539dbb1-4489-796b-08f5-56153feb7afa/test-blob-bf5044ae-084f-cf93-01f8-0aff39af994c",
=======
      "RequestUri": "https://seanmcccanary.blob.core.windows.net/test-container-6539dbb1-4489-796b-08f5-56153feb7afa/test-blob-bf5044ae-084f-cf93-01f8-0aff39af994c",
>>>>>>> 32e373e2
      "RequestMethod": "PUT",
      "RequestHeaders": {
        "Authorization": "Sanitized",
        "Content-Length": "0",
<<<<<<< HEAD
        "If-Match": "\u00220x8D7C146EE32C6CD\u0022",
        "traceparent": "00-ba2f738e9bfb364ba191fa65d15631fe-3ed5fa8c6acfe047-00",
        "User-Agent": [
          "azsdk-net-Storage.Blobs/12.4.0-dev.20200305.1",
          "(.NET Core 4.6.28325.01; Microsoft Windows 10.0.18363 )"
        ],
        "x-ms-blob-type": "AppendBlob",
        "x-ms-client-request-id": "150f5ab4-18e7-8cba-4652-554c9632f969",
        "x-ms-date": "Thu, 05 Mar 2020 20:51:08 GMT",
        "x-ms-return-client-request-id": "true",
        "x-ms-version": "2019-10-10"
=======
        "If-Match": "\u00220x8D7D75F19A328F9\u0022",
        "traceparent": "00-b364d5f20e53634e8eda8fa26d54c914-e4ed1da93387234e-00",
        "User-Agent": [
          "azsdk-net-Storage.Blobs/12.5.0-dev.20200402.1",
          "(.NET Core 4.6.28325.01; Microsoft Windows 10.0.18362 )"
        ],
        "x-ms-blob-type": "AppendBlob",
        "x-ms-client-request-id": "150f5ab4-18e7-8cba-4652-554c9632f969",
        "x-ms-date": "Thu, 02 Apr 2020 23:39:35 GMT",
        "x-ms-return-client-request-id": "true",
        "x-ms-version": "2019-12-12"
>>>>>>> 32e373e2
      },
      "RequestBody": null,
      "StatusCode": 201,
      "ResponseHeaders": {
        "Content-Length": "0",
<<<<<<< HEAD
        "Date": "Thu, 05 Mar 2020 20:51:08 GMT",
        "ETag": "\u00220x8D7C146EE4B09BB\u0022",
        "Last-Modified": "Thu, 05 Mar 2020 20:51:08 GMT",
=======
        "Date": "Thu, 02 Apr 2020 23:39:34 GMT",
        "ETag": "\u00220x8D7D75F19BB7053\u0022",
        "Last-Modified": "Thu, 02 Apr 2020 23:39:34 GMT",
>>>>>>> 32e373e2
        "Server": [
          "Windows-Azure-Blob/1.0",
          "Microsoft-HTTPAPI/2.0"
        ],
        "x-ms-client-request-id": "150f5ab4-18e7-8cba-4652-554c9632f969",
<<<<<<< HEAD
        "x-ms-request-id": "1dfdd8ed-501e-000b-532f-f36950000000",
        "x-ms-request-server-encrypted": "true",
        "x-ms-version": "2019-10-10"
=======
        "x-ms-request-id": "804ee187-c01e-0036-1847-09c0d0000000",
        "x-ms-request-server-encrypted": "true",
        "x-ms-version": "2019-12-12"
>>>>>>> 32e373e2
      },
      "ResponseBody": []
    },
    {
<<<<<<< HEAD
      "RequestUri": "https://seanstagetest.blob.core.windows.net/test-container-6539dbb1-4489-796b-08f5-56153feb7afa?restype=container",
      "RequestMethod": "DELETE",
      "RequestHeaders": {
        "Authorization": "Sanitized",
        "traceparent": "00-fb83eac3d44cd94abcbb3742e08938c5-d4e94ebe78d54f44-00",
        "User-Agent": [
          "azsdk-net-Storage.Blobs/12.4.0-dev.20200305.1",
          "(.NET Core 4.6.28325.01; Microsoft Windows 10.0.18363 )"
        ],
        "x-ms-client-request-id": "4b3cf87a-71d7-57a4-6a93-02a65ccd728c",
        "x-ms-date": "Thu, 05 Mar 2020 20:51:08 GMT",
        "x-ms-return-client-request-id": "true",
        "x-ms-version": "2019-10-10"
=======
      "RequestUri": "https://seanmcccanary.blob.core.windows.net/test-container-6539dbb1-4489-796b-08f5-56153feb7afa?restype=container",
      "RequestMethod": "DELETE",
      "RequestHeaders": {
        "Authorization": "Sanitized",
        "traceparent": "00-dc05eb4300b8e246ae00e9668aaf804b-e1c1584c98b91a46-00",
        "User-Agent": [
          "azsdk-net-Storage.Blobs/12.5.0-dev.20200402.1",
          "(.NET Core 4.6.28325.01; Microsoft Windows 10.0.18362 )"
        ],
        "x-ms-client-request-id": "4b3cf87a-71d7-57a4-6a93-02a65ccd728c",
        "x-ms-date": "Thu, 02 Apr 2020 23:39:35 GMT",
        "x-ms-return-client-request-id": "true",
        "x-ms-version": "2019-12-12"
>>>>>>> 32e373e2
      },
      "RequestBody": null,
      "StatusCode": 202,
      "ResponseHeaders": {
        "Content-Length": "0",
<<<<<<< HEAD
        "Date": "Thu, 05 Mar 2020 20:51:08 GMT",
=======
        "Date": "Thu, 02 Apr 2020 23:39:34 GMT",
>>>>>>> 32e373e2
        "Server": [
          "Windows-Azure-Blob/1.0",
          "Microsoft-HTTPAPI/2.0"
        ],
        "x-ms-client-request-id": "4b3cf87a-71d7-57a4-6a93-02a65ccd728c",
<<<<<<< HEAD
        "x-ms-request-id": "1dfdd8ef-501e-000b-552f-f36950000000",
        "x-ms-version": "2019-10-10"
=======
        "x-ms-request-id": "804ee18f-c01e-0036-1f47-09c0d0000000",
        "x-ms-version": "2019-12-12"
>>>>>>> 32e373e2
      },
      "ResponseBody": []
    },
    {
<<<<<<< HEAD
      "RequestUri": "https://seanstagetest.blob.core.windows.net/test-container-c986e375-c898-9cd7-43c3-332b7f88dd1b?restype=container",
      "RequestMethod": "PUT",
      "RequestHeaders": {
        "Authorization": "Sanitized",
        "traceparent": "00-ee42df24ac3a524483c73288278aece7-6bec5ed9ae042b48-00",
        "User-Agent": [
          "azsdk-net-Storage.Blobs/12.4.0-dev.20200305.1",
          "(.NET Core 4.6.28325.01; Microsoft Windows 10.0.18363 )"
        ],
        "x-ms-blob-public-access": "container",
        "x-ms-client-request-id": "cbbc0c49-1ba4-b2c0-219f-07133d79d7e1",
        "x-ms-date": "Thu, 05 Mar 2020 20:51:08 GMT",
        "x-ms-return-client-request-id": "true",
        "x-ms-version": "2019-10-10"
=======
      "RequestUri": "https://seanmcccanary.blob.core.windows.net/test-container-c986e375-c898-9cd7-43c3-332b7f88dd1b?restype=container",
      "RequestMethod": "PUT",
      "RequestHeaders": {
        "Authorization": "Sanitized",
        "traceparent": "00-83b58e396ebb76489d92b9899333bc35-26e95b0eae465740-00",
        "User-Agent": [
          "azsdk-net-Storage.Blobs/12.5.0-dev.20200402.1",
          "(.NET Core 4.6.28325.01; Microsoft Windows 10.0.18362 )"
        ],
        "x-ms-blob-public-access": "container",
        "x-ms-client-request-id": "cbbc0c49-1ba4-b2c0-219f-07133d79d7e1",
        "x-ms-date": "Thu, 02 Apr 2020 23:39:35 GMT",
        "x-ms-return-client-request-id": "true",
        "x-ms-version": "2019-12-12"
>>>>>>> 32e373e2
      },
      "RequestBody": null,
      "StatusCode": 201,
      "ResponseHeaders": {
        "Content-Length": "0",
<<<<<<< HEAD
        "Date": "Thu, 05 Mar 2020 20:51:08 GMT",
        "ETag": "\u00220x8D7C146EE881443\u0022",
        "Last-Modified": "Thu, 05 Mar 2020 20:51:08 GMT",
=======
        "Date": "Thu, 02 Apr 2020 23:39:34 GMT",
        "ETag": "\u00220x8D7D75F19FC2D8C\u0022",
        "Last-Modified": "Thu, 02 Apr 2020 23:39:35 GMT",
>>>>>>> 32e373e2
        "Server": [
          "Windows-Azure-Blob/1.0",
          "Microsoft-HTTPAPI/2.0"
        ],
        "x-ms-client-request-id": "cbbc0c49-1ba4-b2c0-219f-07133d79d7e1",
<<<<<<< HEAD
        "x-ms-request-id": "962586bd-f01e-002d-632f-f32148000000",
        "x-ms-version": "2019-10-10"
=======
        "x-ms-request-id": "a9c7f150-c01e-0026-5147-0905b8000000",
        "x-ms-version": "2019-12-12"
>>>>>>> 32e373e2
      },
      "ResponseBody": []
    },
    {
<<<<<<< HEAD
      "RequestUri": "https://seanstagetest.blob.core.windows.net/test-container-c986e375-c898-9cd7-43c3-332b7f88dd1b/test-blob-6139e7b6-d4fb-c896-51c9-74efcfa187d4",
=======
      "RequestUri": "https://seanmcccanary.blob.core.windows.net/test-container-c986e375-c898-9cd7-43c3-332b7f88dd1b/test-blob-6139e7b6-d4fb-c896-51c9-74efcfa187d4",
>>>>>>> 32e373e2
      "RequestMethod": "PUT",
      "RequestHeaders": {
        "Authorization": "Sanitized",
        "Content-Length": "0",
<<<<<<< HEAD
        "traceparent": "00-1908ef147d86ea45a6655c15cb3e4566-9883d4797284274b-00",
        "User-Agent": [
          "azsdk-net-Storage.Blobs/12.4.0-dev.20200305.1",
          "(.NET Core 4.6.28325.01; Microsoft Windows 10.0.18363 )"
        ],
        "x-ms-blob-type": "AppendBlob",
        "x-ms-client-request-id": "2e7e17d2-8d35-7518-75f3-79dba7d1e37f",
        "x-ms-date": "Thu, 05 Mar 2020 20:51:09 GMT",
        "x-ms-return-client-request-id": "true",
        "x-ms-version": "2019-10-10"
=======
        "traceparent": "00-34966889e771774abec7fbc69499cda1-25c9170a02464e46-00",
        "User-Agent": [
          "azsdk-net-Storage.Blobs/12.5.0-dev.20200402.1",
          "(.NET Core 4.6.28325.01; Microsoft Windows 10.0.18362 )"
        ],
        "x-ms-blob-type": "AppendBlob",
        "x-ms-client-request-id": "2e7e17d2-8d35-7518-75f3-79dba7d1e37f",
        "x-ms-date": "Thu, 02 Apr 2020 23:39:36 GMT",
        "x-ms-return-client-request-id": "true",
        "x-ms-version": "2019-12-12"
>>>>>>> 32e373e2
      },
      "RequestBody": null,
      "StatusCode": 201,
      "ResponseHeaders": {
        "Content-Length": "0",
<<<<<<< HEAD
        "Date": "Thu, 05 Mar 2020 20:51:08 GMT",
        "ETag": "\u00220x8D7C146EE958010\u0022",
        "Last-Modified": "Thu, 05 Mar 2020 20:51:09 GMT",
=======
        "Date": "Thu, 02 Apr 2020 23:39:34 GMT",
        "ETag": "\u00220x8D7D75F1A097780\u0022",
        "Last-Modified": "Thu, 02 Apr 2020 23:39:35 GMT",
>>>>>>> 32e373e2
        "Server": [
          "Windows-Azure-Blob/1.0",
          "Microsoft-HTTPAPI/2.0"
        ],
        "x-ms-client-request-id": "2e7e17d2-8d35-7518-75f3-79dba7d1e37f",
<<<<<<< HEAD
        "x-ms-request-id": "962586c1-f01e-002d-652f-f32148000000",
        "x-ms-request-server-encrypted": "true",
        "x-ms-version": "2019-10-10"
=======
        "x-ms-request-id": "a9c7f15b-c01e-0026-5847-0905b8000000",
        "x-ms-request-server-encrypted": "true",
        "x-ms-version": "2019-12-12"
>>>>>>> 32e373e2
      },
      "ResponseBody": []
    },
    {
<<<<<<< HEAD
      "RequestUri": "https://seanstagetest.blob.core.windows.net/test-container-c986e375-c898-9cd7-43c3-332b7f88dd1b/test-blob-6139e7b6-d4fb-c896-51c9-74efcfa187d4",
=======
      "RequestUri": "https://seanmcccanary.blob.core.windows.net/test-container-c986e375-c898-9cd7-43c3-332b7f88dd1b/test-blob-6139e7b6-d4fb-c896-51c9-74efcfa187d4",
>>>>>>> 32e373e2
      "RequestMethod": "PUT",
      "RequestHeaders": {
        "Authorization": "Sanitized",
        "Content-Length": "0",
        "If-None-Match": "\u0022garbage\u0022",
<<<<<<< HEAD
        "traceparent": "00-3956574c7af04041bd9a0cce7678ac10-a57242988cf2004e-00",
        "User-Agent": [
          "azsdk-net-Storage.Blobs/12.4.0-dev.20200305.1",
          "(.NET Core 4.6.28325.01; Microsoft Windows 10.0.18363 )"
        ],
        "x-ms-blob-type": "AppendBlob",
        "x-ms-client-request-id": "b71c9949-5823-469f-066c-fed7989aaa68",
        "x-ms-date": "Thu, 05 Mar 2020 20:51:09 GMT",
        "x-ms-return-client-request-id": "true",
        "x-ms-version": "2019-10-10"
=======
        "traceparent": "00-87b3dcb7e4cda64b913485b822b8d716-ad5f56be51104e40-00",
        "User-Agent": [
          "azsdk-net-Storage.Blobs/12.5.0-dev.20200402.1",
          "(.NET Core 4.6.28325.01; Microsoft Windows 10.0.18362 )"
        ],
        "x-ms-blob-type": "AppendBlob",
        "x-ms-client-request-id": "b71c9949-5823-469f-066c-fed7989aaa68",
        "x-ms-date": "Thu, 02 Apr 2020 23:39:36 GMT",
        "x-ms-return-client-request-id": "true",
        "x-ms-version": "2019-12-12"
>>>>>>> 32e373e2
      },
      "RequestBody": null,
      "StatusCode": 201,
      "ResponseHeaders": {
        "Content-Length": "0",
<<<<<<< HEAD
        "Date": "Thu, 05 Mar 2020 20:51:08 GMT",
        "ETag": "\u00220x8D7C146EEA2EDE8\u0022",
        "Last-Modified": "Thu, 05 Mar 2020 20:51:09 GMT",
=======
        "Date": "Thu, 02 Apr 2020 23:39:34 GMT",
        "ETag": "\u00220x8D7D75F1A16C05D\u0022",
        "Last-Modified": "Thu, 02 Apr 2020 23:39:35 GMT",
>>>>>>> 32e373e2
        "Server": [
          "Windows-Azure-Blob/1.0",
          "Microsoft-HTTPAPI/2.0"
        ],
        "x-ms-client-request-id": "b71c9949-5823-469f-066c-fed7989aaa68",
<<<<<<< HEAD
        "x-ms-request-id": "962586c3-f01e-002d-672f-f32148000000",
        "x-ms-request-server-encrypted": "true",
        "x-ms-version": "2019-10-10"
=======
        "x-ms-request-id": "a9c7f15e-c01e-0026-5b47-0905b8000000",
        "x-ms-request-server-encrypted": "true",
        "x-ms-version": "2019-12-12"
>>>>>>> 32e373e2
      },
      "ResponseBody": []
    },
    {
<<<<<<< HEAD
      "RequestUri": "https://seanstagetest.blob.core.windows.net/test-container-c986e375-c898-9cd7-43c3-332b7f88dd1b?restype=container",
      "RequestMethod": "DELETE",
      "RequestHeaders": {
        "Authorization": "Sanitized",
        "traceparent": "00-26af38d7d565b546a1cbfcfa8144c913-008ff8a47e246a41-00",
        "User-Agent": [
          "azsdk-net-Storage.Blobs/12.4.0-dev.20200305.1",
          "(.NET Core 4.6.28325.01; Microsoft Windows 10.0.18363 )"
        ],
        "x-ms-client-request-id": "0d92a6d0-2bb4-bf5c-93f8-172b653e0cd5",
        "x-ms-date": "Thu, 05 Mar 2020 20:51:09 GMT",
        "x-ms-return-client-request-id": "true",
        "x-ms-version": "2019-10-10"
=======
      "RequestUri": "https://seanmcccanary.blob.core.windows.net/test-container-c986e375-c898-9cd7-43c3-332b7f88dd1b?restype=container",
      "RequestMethod": "DELETE",
      "RequestHeaders": {
        "Authorization": "Sanitized",
        "traceparent": "00-cebaeb5351f53b488dc542e467921da0-8194067555b1de4d-00",
        "User-Agent": [
          "azsdk-net-Storage.Blobs/12.5.0-dev.20200402.1",
          "(.NET Core 4.6.28325.01; Microsoft Windows 10.0.18362 )"
        ],
        "x-ms-client-request-id": "0d92a6d0-2bb4-bf5c-93f8-172b653e0cd5",
        "x-ms-date": "Thu, 02 Apr 2020 23:39:36 GMT",
        "x-ms-return-client-request-id": "true",
        "x-ms-version": "2019-12-12"
>>>>>>> 32e373e2
      },
      "RequestBody": null,
      "StatusCode": 202,
      "ResponseHeaders": {
        "Content-Length": "0",
<<<<<<< HEAD
        "Date": "Thu, 05 Mar 2020 20:51:08 GMT",
=======
        "Date": "Thu, 02 Apr 2020 23:39:35 GMT",
>>>>>>> 32e373e2
        "Server": [
          "Windows-Azure-Blob/1.0",
          "Microsoft-HTTPAPI/2.0"
        ],
        "x-ms-client-request-id": "0d92a6d0-2bb4-bf5c-93f8-172b653e0cd5",
<<<<<<< HEAD
        "x-ms-request-id": "962586c8-f01e-002d-6b2f-f32148000000",
        "x-ms-version": "2019-10-10"
=======
        "x-ms-request-id": "a9c7f164-c01e-0026-6047-0905b8000000",
        "x-ms-version": "2019-12-12"
>>>>>>> 32e373e2
      },
      "ResponseBody": []
    },
    {
<<<<<<< HEAD
      "RequestUri": "https://seanstagetest.blob.core.windows.net/test-container-5a9ebd3d-b101-e893-57ae-b6499a51dfc9?restype=container",
      "RequestMethod": "PUT",
      "RequestHeaders": {
        "Authorization": "Sanitized",
        "traceparent": "00-9d3f5d7f9c8a494db5a2fd4e2efa28e6-7ab23120d643ff47-00",
        "User-Agent": [
          "azsdk-net-Storage.Blobs/12.4.0-dev.20200305.1",
          "(.NET Core 4.6.28325.01; Microsoft Windows 10.0.18363 )"
        ],
        "x-ms-blob-public-access": "container",
        "x-ms-client-request-id": "a910e8cd-c39e-1e34-12a9-b60674132441",
        "x-ms-date": "Thu, 05 Mar 2020 20:51:09 GMT",
        "x-ms-return-client-request-id": "true",
        "x-ms-version": "2019-10-10"
=======
      "RequestUri": "https://seanmcccanary.blob.core.windows.net/test-container-5a9ebd3d-b101-e893-57ae-b6499a51dfc9?restype=container",
      "RequestMethod": "PUT",
      "RequestHeaders": {
        "Authorization": "Sanitized",
        "traceparent": "00-c87e5e3fb5f4804689de1c757970b4e6-030567ae9f96404c-00",
        "User-Agent": [
          "azsdk-net-Storage.Blobs/12.5.0-dev.20200402.1",
          "(.NET Core 4.6.28325.01; Microsoft Windows 10.0.18362 )"
        ],
        "x-ms-blob-public-access": "container",
        "x-ms-client-request-id": "a910e8cd-c39e-1e34-12a9-b60674132441",
        "x-ms-date": "Thu, 02 Apr 2020 23:39:36 GMT",
        "x-ms-return-client-request-id": "true",
        "x-ms-version": "2019-12-12"
>>>>>>> 32e373e2
      },
      "RequestBody": null,
      "StatusCode": 201,
      "ResponseHeaders": {
        "Content-Length": "0",
<<<<<<< HEAD
        "Date": "Thu, 05 Mar 2020 20:51:09 GMT",
        "ETag": "\u00220x8D7C146EEE36ADE\u0022",
        "Last-Modified": "Thu, 05 Mar 2020 20:51:09 GMT",
=======
        "Date": "Thu, 02 Apr 2020 23:39:35 GMT",
        "ETag": "\u00220x8D7D75F1A54EDBA\u0022",
        "Last-Modified": "Thu, 02 Apr 2020 23:39:35 GMT",
>>>>>>> 32e373e2
        "Server": [
          "Windows-Azure-Blob/1.0",
          "Microsoft-HTTPAPI/2.0"
        ],
        "x-ms-client-request-id": "a910e8cd-c39e-1e34-12a9-b60674132441",
<<<<<<< HEAD
        "x-ms-request-id": "ee925438-101e-0047-602f-f3f960000000",
        "x-ms-version": "2019-10-10"
=======
        "x-ms-request-id": "2ac42ae9-f01e-003d-0747-093bbb000000",
        "x-ms-version": "2019-12-12"
>>>>>>> 32e373e2
      },
      "ResponseBody": []
    },
    {
<<<<<<< HEAD
      "RequestUri": "https://seanstagetest.blob.core.windows.net/test-container-5a9ebd3d-b101-e893-57ae-b6499a51dfc9/test-blob-9ddd4e18-1a36-a0cd-098d-b981d24c9f3f",
=======
      "RequestUri": "https://seanmcccanary.blob.core.windows.net/test-container-5a9ebd3d-b101-e893-57ae-b6499a51dfc9/test-blob-9ddd4e18-1a36-a0cd-098d-b981d24c9f3f",
>>>>>>> 32e373e2
      "RequestMethod": "PUT",
      "RequestHeaders": {
        "Authorization": "Sanitized",
        "Content-Length": "0",
<<<<<<< HEAD
        "traceparent": "00-3f97c707989afa45b522778c0c87d3b6-104ea0b0662a4341-00",
        "User-Agent": [
          "azsdk-net-Storage.Blobs/12.4.0-dev.20200305.1",
          "(.NET Core 4.6.28325.01; Microsoft Windows 10.0.18363 )"
        ],
        "x-ms-blob-type": "AppendBlob",
        "x-ms-client-request-id": "fb2f9d5b-6b39-b28c-1a6f-a0100ab24cc6",
        "x-ms-date": "Thu, 05 Mar 2020 20:51:09 GMT",
        "x-ms-return-client-request-id": "true",
        "x-ms-version": "2019-10-10"
=======
        "traceparent": "00-9ba5e6e5f3d6bf42bcbc2cccab27aa41-34efe8c2ae36fe4b-00",
        "User-Agent": [
          "azsdk-net-Storage.Blobs/12.5.0-dev.20200402.1",
          "(.NET Core 4.6.28325.01; Microsoft Windows 10.0.18362 )"
        ],
        "x-ms-blob-type": "AppendBlob",
        "x-ms-client-request-id": "fb2f9d5b-6b39-b28c-1a6f-a0100ab24cc6",
        "x-ms-date": "Thu, 02 Apr 2020 23:39:36 GMT",
        "x-ms-return-client-request-id": "true",
        "x-ms-version": "2019-12-12"
>>>>>>> 32e373e2
      },
      "RequestBody": null,
      "StatusCode": 201,
      "ResponseHeaders": {
        "Content-Length": "0",
<<<<<<< HEAD
        "Date": "Thu, 05 Mar 2020 20:51:09 GMT",
        "ETag": "\u00220x8D7C146EEF15B97\u0022",
        "Last-Modified": "Thu, 05 Mar 2020 20:51:09 GMT",
=======
        "Date": "Thu, 02 Apr 2020 23:39:35 GMT",
        "ETag": "\u00220x8D7D75F1A6207E6\u0022",
        "Last-Modified": "Thu, 02 Apr 2020 23:39:36 GMT",
>>>>>>> 32e373e2
        "Server": [
          "Windows-Azure-Blob/1.0",
          "Microsoft-HTTPAPI/2.0"
        ],
        "x-ms-client-request-id": "fb2f9d5b-6b39-b28c-1a6f-a0100ab24cc6",
<<<<<<< HEAD
        "x-ms-request-id": "ee92543d-101e-0047-632f-f3f960000000",
        "x-ms-request-server-encrypted": "true",
        "x-ms-version": "2019-10-10"
=======
        "x-ms-request-id": "2ac42af3-f01e-003d-0f47-093bbb000000",
        "x-ms-request-server-encrypted": "true",
        "x-ms-version": "2019-12-12"
>>>>>>> 32e373e2
      },
      "ResponseBody": []
    },
    {
<<<<<<< HEAD
      "RequestUri": "https://seanstagetest.blob.core.windows.net/test-container-5a9ebd3d-b101-e893-57ae-b6499a51dfc9/test-blob-9ddd4e18-1a36-a0cd-098d-b981d24c9f3f?comp=lease",
      "RequestMethod": "PUT",
      "RequestHeaders": {
        "Authorization": "Sanitized",
        "traceparent": "00-fb4d308417bdbd41a2ac82914c647f6e-286fc0965129974f-00",
        "User-Agent": [
          "azsdk-net-Storage.Blobs/12.4.0-dev.20200305.1",
          "(.NET Core 4.6.28325.01; Microsoft Windows 10.0.18363 )"
        ],
        "x-ms-client-request-id": "7155189c-1c4e-e9f6-9d4c-d8e7613f76ac",
        "x-ms-date": "Thu, 05 Mar 2020 20:51:09 GMT",
=======
      "RequestUri": "https://seanmcccanary.blob.core.windows.net/test-container-5a9ebd3d-b101-e893-57ae-b6499a51dfc9/test-blob-9ddd4e18-1a36-a0cd-098d-b981d24c9f3f?comp=lease",
      "RequestMethod": "PUT",
      "RequestHeaders": {
        "Authorization": "Sanitized",
        "traceparent": "00-f57cb827137107449120d4a584babda5-114b957e63014f46-00",
        "User-Agent": [
          "azsdk-net-Storage.Blobs/12.5.0-dev.20200402.1",
          "(.NET Core 4.6.28325.01; Microsoft Windows 10.0.18362 )"
        ],
        "x-ms-client-request-id": "7155189c-1c4e-e9f6-9d4c-d8e7613f76ac",
        "x-ms-date": "Thu, 02 Apr 2020 23:39:36 GMT",
>>>>>>> 32e373e2
        "x-ms-lease-action": "acquire",
        "x-ms-lease-duration": "-1",
        "x-ms-proposed-lease-id": "805f760a-7197-e2ff-2352-094d3c6eb85b",
        "x-ms-return-client-request-id": "true",
<<<<<<< HEAD
        "x-ms-version": "2019-10-10"
=======
        "x-ms-version": "2019-12-12"
>>>>>>> 32e373e2
      },
      "RequestBody": null,
      "StatusCode": 201,
      "ResponseHeaders": {
        "Content-Length": "0",
<<<<<<< HEAD
        "Date": "Thu, 05 Mar 2020 20:51:09 GMT",
        "ETag": "\u00220x8D7C146EEF15B97\u0022",
        "Last-Modified": "Thu, 05 Mar 2020 20:51:09 GMT",
=======
        "Date": "Thu, 02 Apr 2020 23:39:35 GMT",
        "ETag": "\u00220x8D7D75F1A6207E6\u0022",
        "Last-Modified": "Thu, 02 Apr 2020 23:39:36 GMT",
>>>>>>> 32e373e2
        "Server": [
          "Windows-Azure-Blob/1.0",
          "Microsoft-HTTPAPI/2.0"
        ],
        "x-ms-client-request-id": "7155189c-1c4e-e9f6-9d4c-d8e7613f76ac",
        "x-ms-lease-id": "805f760a-7197-e2ff-2352-094d3c6eb85b",
<<<<<<< HEAD
        "x-ms-request-id": "ee925441-101e-0047-672f-f3f960000000",
        "x-ms-version": "2019-10-10"
=======
        "x-ms-request-id": "2ac42af8-f01e-003d-1347-093bbb000000",
        "x-ms-version": "2019-12-12"
>>>>>>> 32e373e2
      },
      "ResponseBody": []
    },
    {
<<<<<<< HEAD
      "RequestUri": "https://seanstagetest.blob.core.windows.net/test-container-5a9ebd3d-b101-e893-57ae-b6499a51dfc9/test-blob-9ddd4e18-1a36-a0cd-098d-b981d24c9f3f",
=======
      "RequestUri": "https://seanmcccanary.blob.core.windows.net/test-container-5a9ebd3d-b101-e893-57ae-b6499a51dfc9/test-blob-9ddd4e18-1a36-a0cd-098d-b981d24c9f3f",
>>>>>>> 32e373e2
      "RequestMethod": "PUT",
      "RequestHeaders": {
        "Authorization": "Sanitized",
        "Content-Length": "0",
<<<<<<< HEAD
        "traceparent": "00-e475a20d87703b43b31695afead4c660-85731d77ce226f4a-00",
        "User-Agent": [
          "azsdk-net-Storage.Blobs/12.4.0-dev.20200305.1",
          "(.NET Core 4.6.28325.01; Microsoft Windows 10.0.18363 )"
        ],
        "x-ms-blob-type": "AppendBlob",
        "x-ms-client-request-id": "23b028d2-4718-d40c-343d-98d0cb1ed927",
        "x-ms-date": "Thu, 05 Mar 2020 20:51:09 GMT",
        "x-ms-lease-id": "805f760a-7197-e2ff-2352-094d3c6eb85b",
        "x-ms-return-client-request-id": "true",
        "x-ms-version": "2019-10-10"
=======
        "traceparent": "00-752e317169da954ba6a0e3b467c38092-a780761b2d4e124f-00",
        "User-Agent": [
          "azsdk-net-Storage.Blobs/12.5.0-dev.20200402.1",
          "(.NET Core 4.6.28325.01; Microsoft Windows 10.0.18362 )"
        ],
        "x-ms-blob-type": "AppendBlob",
        "x-ms-client-request-id": "23b028d2-4718-d40c-343d-98d0cb1ed927",
        "x-ms-date": "Thu, 02 Apr 2020 23:39:37 GMT",
        "x-ms-lease-id": "805f760a-7197-e2ff-2352-094d3c6eb85b",
        "x-ms-return-client-request-id": "true",
        "x-ms-version": "2019-12-12"
>>>>>>> 32e373e2
      },
      "RequestBody": null,
      "StatusCode": 201,
      "ResponseHeaders": {
        "Content-Length": "0",
<<<<<<< HEAD
        "Date": "Thu, 05 Mar 2020 20:51:09 GMT",
        "ETag": "\u00220x8D7C146EF0D20EE\u0022",
        "Last-Modified": "Thu, 05 Mar 2020 20:51:09 GMT",
=======
        "Date": "Thu, 02 Apr 2020 23:39:35 GMT",
        "ETag": "\u00220x8D7D75F1A7A765F\u0022",
        "Last-Modified": "Thu, 02 Apr 2020 23:39:36 GMT",
>>>>>>> 32e373e2
        "Server": [
          "Windows-Azure-Blob/1.0",
          "Microsoft-HTTPAPI/2.0"
        ],
        "x-ms-client-request-id": "23b028d2-4718-d40c-343d-98d0cb1ed927",
<<<<<<< HEAD
        "x-ms-request-id": "ee925444-101e-0047-6a2f-f3f960000000",
        "x-ms-request-server-encrypted": "true",
        "x-ms-version": "2019-10-10"
=======
        "x-ms-request-id": "2ac42b00-f01e-003d-1a47-093bbb000000",
        "x-ms-request-server-encrypted": "true",
        "x-ms-version": "2019-12-12"
>>>>>>> 32e373e2
      },
      "ResponseBody": []
    },
    {
<<<<<<< HEAD
      "RequestUri": "https://seanstagetest.blob.core.windows.net/test-container-5a9ebd3d-b101-e893-57ae-b6499a51dfc9?restype=container",
      "RequestMethod": "DELETE",
      "RequestHeaders": {
        "Authorization": "Sanitized",
        "traceparent": "00-ce0e90163e39ab4d9bc8ad4d2f9d2074-e44bb8728b7dda46-00",
        "User-Agent": [
          "azsdk-net-Storage.Blobs/12.4.0-dev.20200305.1",
          "(.NET Core 4.6.28325.01; Microsoft Windows 10.0.18363 )"
        ],
        "x-ms-client-request-id": "3914cffe-528e-7093-384c-a94f7ed89a51",
        "x-ms-date": "Thu, 05 Mar 2020 20:51:10 GMT",
        "x-ms-return-client-request-id": "true",
        "x-ms-version": "2019-10-10"
=======
      "RequestUri": "https://seanmcccanary.blob.core.windows.net/test-container-5a9ebd3d-b101-e893-57ae-b6499a51dfc9?restype=container",
      "RequestMethod": "DELETE",
      "RequestHeaders": {
        "Authorization": "Sanitized",
        "traceparent": "00-6d6a1191dcf5174fa59d15de4bbedd46-f944b97ee3986c4c-00",
        "User-Agent": [
          "azsdk-net-Storage.Blobs/12.5.0-dev.20200402.1",
          "(.NET Core 4.6.28325.01; Microsoft Windows 10.0.18362 )"
        ],
        "x-ms-client-request-id": "3914cffe-528e-7093-384c-a94f7ed89a51",
        "x-ms-date": "Thu, 02 Apr 2020 23:39:37 GMT",
        "x-ms-return-client-request-id": "true",
        "x-ms-version": "2019-12-12"
>>>>>>> 32e373e2
      },
      "RequestBody": null,
      "StatusCode": 202,
      "ResponseHeaders": {
        "Content-Length": "0",
<<<<<<< HEAD
        "Date": "Thu, 05 Mar 2020 20:51:09 GMT",
=======
        "Date": "Thu, 02 Apr 2020 23:39:35 GMT",
>>>>>>> 32e373e2
        "Server": [
          "Windows-Azure-Blob/1.0",
          "Microsoft-HTTPAPI/2.0"
        ],
        "x-ms-client-request-id": "3914cffe-528e-7093-384c-a94f7ed89a51",
<<<<<<< HEAD
        "x-ms-request-id": "ee925445-101e-0047-6b2f-f3f960000000",
        "x-ms-version": "2019-10-10"
=======
        "x-ms-request-id": "2ac42b06-f01e-003d-1f47-093bbb000000",
        "x-ms-version": "2019-12-12"
>>>>>>> 32e373e2
      },
      "ResponseBody": []
    }
  ],
  "Variables": {
<<<<<<< HEAD
    "DateTimeOffsetNow": "2020-03-05T12:51:06.5101471-08:00",
    "RandomSeed": "1452942012",
    "Storage_TestConfigDefault": "ProductionTenant\nseanstagetest\nU2FuaXRpemVk\nhttps://seanstagetest.blob.core.windows.net\nhttp://seanstagetest.file.core.windows.net\nhttp://seanstagetest.queue.core.windows.net\nhttp://seanstagetest.table.core.windows.net\n\n\n\n\nhttp://seanstagetest-secondary.blob.core.windows.net\nhttp://seanstagetest-secondary.file.core.windows.net\nhttp://seanstagetest-secondary.queue.core.windows.net\nhttp://seanstagetest-secondary.table.core.windows.net\n\nSanitized\n\n\nCloud\nBlobEndpoint=https://seanstagetest.blob.core.windows.net/;QueueEndpoint=http://seanstagetest.queue.core.windows.net/;FileEndpoint=http://seanstagetest.file.core.windows.net/;BlobSecondaryEndpoint=http://seanstagetest-secondary.blob.core.windows.net/;QueueSecondaryEndpoint=http://seanstagetest-secondary.queue.core.windows.net/;FileSecondaryEndpoint=http://seanstagetest-secondary.file.core.windows.net/;AccountName=seanstagetest;AccountKey=Sanitized\nseanscope1"
=======
    "DateTimeOffsetNow": "2020-04-02T16:39:33.5594930-07:00",
    "RandomSeed": "1452942012",
    "Storage_TestConfigDefault": "ProductionTenant\nseanmcccanary\nU2FuaXRpemVk\nhttps://seanmcccanary.blob.core.windows.net\nhttps://seanmcccanary.file.core.windows.net\nhttps://seanmcccanary.queue.core.windows.net\nhttps://seanmcccanary.table.core.windows.net\n\n\n\n\nhttps://seanmcccanary-secondary.blob.core.windows.net\nhttps://seanmcccanary-secondary.file.core.windows.net\nhttps://seanmcccanary-secondary.queue.core.windows.net\nhttps://seanmcccanary-secondary.table.core.windows.net\n\nSanitized\n\n\nCloud\nBlobEndpoint=https://seanmcccanary.blob.core.windows.net/;QueueEndpoint=https://seanmcccanary.queue.core.windows.net/;FileEndpoint=https://seanmcccanary.file.core.windows.net/;BlobSecondaryEndpoint=https://seanmcccanary-secondary.blob.core.windows.net/;QueueSecondaryEndpoint=https://seanmcccanary-secondary.queue.core.windows.net/;FileSecondaryEndpoint=https://seanmcccanary-secondary.file.core.windows.net/;AccountName=seanmcccanary;AccountKey=Sanitized\nseanscope1"
>>>>>>> 32e373e2
  }
}<|MERGE_RESOLUTION|>--- conflicted
+++ resolved
@@ -1,22 +1,6 @@
 {
   "Entries": [
     {
-<<<<<<< HEAD
-      "RequestUri": "https://seanstagetest.blob.core.windows.net/test-container-7a3a5aec-cbca-5495-ebeb-6f801da901d7?restype=container",
-      "RequestMethod": "PUT",
-      "RequestHeaders": {
-        "Authorization": "Sanitized",
-        "traceparent": "00-127d1514b6197e489b40965774b263d7-3515de43c536f64e-00",
-        "User-Agent": [
-          "azsdk-net-Storage.Blobs/12.4.0-dev.20200305.1",
-          "(.NET Core 4.6.28325.01; Microsoft Windows 10.0.18363 )"
-        ],
-        "x-ms-blob-public-access": "container",
-        "x-ms-client-request-id": "45432c07-4058-5a79-17d5-812c15f81890",
-        "x-ms-date": "Thu, 05 Mar 2020 20:51:06 GMT",
-        "x-ms-return-client-request-id": "true",
-        "x-ms-version": "2019-10-10"
-=======
       "RequestUri": "https://seanmcccanary.blob.core.windows.net/test-container-7a3a5aec-cbca-5495-ebeb-6f801da901d7?restype=container",
       "RequestMethod": "PUT",
       "RequestHeaders": {
@@ -31,58 +15,30 @@
         "x-ms-date": "Thu, 02 Apr 2020 23:39:33 GMT",
         "x-ms-return-client-request-id": "true",
         "x-ms-version": "2019-12-12"
->>>>>>> 32e373e2
-      },
-      "RequestBody": null,
-      "StatusCode": 201,
-      "ResponseHeaders": {
-        "Content-Length": "0",
-<<<<<<< HEAD
-        "Date": "Thu, 05 Mar 2020 20:51:06 GMT",
-        "ETag": "\u00220x8D7C146ED289400\u0022",
-        "Last-Modified": "Thu, 05 Mar 2020 20:51:06 GMT",
-=======
+      },
+      "RequestBody": null,
+      "StatusCode": 201,
+      "ResponseHeaders": {
+        "Content-Length": "0",
         "Date": "Thu, 02 Apr 2020 23:39:32 GMT",
         "ETag": "\u00220x8D7D75F1887688D\u0022",
         "Last-Modified": "Thu, 02 Apr 2020 23:39:32 GMT",
->>>>>>> 32e373e2
         "Server": [
           "Windows-Azure-Blob/1.0",
           "Microsoft-HTTPAPI/2.0"
         ],
         "x-ms-client-request-id": "45432c07-4058-5a79-17d5-812c15f81890",
-<<<<<<< HEAD
-        "x-ms-request-id": "d5214a42-301e-0022-222f-f35724000000",
-        "x-ms-version": "2019-10-10"
-=======
         "x-ms-request-id": "4b89692e-a01e-0042-1e47-09f420000000",
         "x-ms-version": "2019-12-12"
->>>>>>> 32e373e2
-      },
-      "ResponseBody": []
-    },
-    {
-<<<<<<< HEAD
-      "RequestUri": "https://seanstagetest.blob.core.windows.net/test-container-7a3a5aec-cbca-5495-ebeb-6f801da901d7/test-blob-818f59c3-ac61-1c77-61fc-afb65ec54f15",
-=======
+      },
+      "ResponseBody": []
+    },
+    {
       "RequestUri": "https://seanmcccanary.blob.core.windows.net/test-container-7a3a5aec-cbca-5495-ebeb-6f801da901d7/test-blob-818f59c3-ac61-1c77-61fc-afb65ec54f15",
->>>>>>> 32e373e2
-      "RequestMethod": "PUT",
-      "RequestHeaders": {
-        "Authorization": "Sanitized",
-        "Content-Length": "0",
-<<<<<<< HEAD
-        "traceparent": "00-1629d7876ae0e841871ab81f55c78beb-5eebd886bd256041-00",
-        "User-Agent": [
-          "azsdk-net-Storage.Blobs/12.4.0-dev.20200305.1",
-          "(.NET Core 4.6.28325.01; Microsoft Windows 10.0.18363 )"
-        ],
-        "x-ms-blob-type": "AppendBlob",
-        "x-ms-client-request-id": "ab0dddfb-a646-5b2e-b526-e45b90c3fb52",
-        "x-ms-date": "Thu, 05 Mar 2020 20:51:06 GMT",
-        "x-ms-return-client-request-id": "true",
-        "x-ms-version": "2019-10-10"
-=======
+      "RequestMethod": "PUT",
+      "RequestHeaders": {
+        "Authorization": "Sanitized",
+        "Content-Length": "0",
         "traceparent": "00-7b2ea67a05dfa74f84b54b6210b71d27-ec1e65aa657fbb44-00",
         "User-Agent": [
           "azsdk-net-Storage.Blobs/12.5.0-dev.20200402.1",
@@ -93,60 +49,31 @@
         "x-ms-date": "Thu, 02 Apr 2020 23:39:33 GMT",
         "x-ms-return-client-request-id": "true",
         "x-ms-version": "2019-12-12"
->>>>>>> 32e373e2
-      },
-      "RequestBody": null,
-      "StatusCode": 201,
-      "ResponseHeaders": {
-        "Content-Length": "0",
-<<<<<<< HEAD
-        "Date": "Thu, 05 Mar 2020 20:51:06 GMT",
-        "ETag": "\u00220x8D7C146ED36DAC6\u0022",
-        "Last-Modified": "Thu, 05 Mar 2020 20:51:06 GMT",
-=======
+      },
+      "RequestBody": null,
+      "StatusCode": 201,
+      "ResponseHeaders": {
+        "Content-Length": "0",
         "Date": "Thu, 02 Apr 2020 23:39:32 GMT",
         "ETag": "\u00220x8D7D75F18941F90\u0022",
         "Last-Modified": "Thu, 02 Apr 2020 23:39:33 GMT",
->>>>>>> 32e373e2
         "Server": [
           "Windows-Azure-Blob/1.0",
           "Microsoft-HTTPAPI/2.0"
         ],
         "x-ms-client-request-id": "ab0dddfb-a646-5b2e-b526-e45b90c3fb52",
-<<<<<<< HEAD
-        "x-ms-request-id": "d5214a45-301e-0022-232f-f35724000000",
-        "x-ms-request-server-encrypted": "true",
-        "x-ms-version": "2019-10-10"
-=======
         "x-ms-request-id": "4b896939-a01e-0042-2447-09f420000000",
         "x-ms-request-server-encrypted": "true",
         "x-ms-version": "2019-12-12"
->>>>>>> 32e373e2
-      },
-      "ResponseBody": []
-    },
-    {
-<<<<<<< HEAD
-      "RequestUri": "https://seanstagetest.blob.core.windows.net/test-container-7a3a5aec-cbca-5495-ebeb-6f801da901d7/test-blob-818f59c3-ac61-1c77-61fc-afb65ec54f15",
-=======
+      },
+      "ResponseBody": []
+    },
+    {
       "RequestUri": "https://seanmcccanary.blob.core.windows.net/test-container-7a3a5aec-cbca-5495-ebeb-6f801da901d7/test-blob-818f59c3-ac61-1c77-61fc-afb65ec54f15",
->>>>>>> 32e373e2
-      "RequestMethod": "PUT",
-      "RequestHeaders": {
-        "Authorization": "Sanitized",
-        "Content-Length": "0",
-<<<<<<< HEAD
-        "traceparent": "00-038b9760e309df49b50e86eae4003868-e83e00f92fad7540-00",
-        "User-Agent": [
-          "azsdk-net-Storage.Blobs/12.4.0-dev.20200305.1",
-          "(.NET Core 4.6.28325.01; Microsoft Windows 10.0.18363 )"
-        ],
-        "x-ms-blob-type": "AppendBlob",
-        "x-ms-client-request-id": "81baddd5-a4b8-1dcf-b01d-3c3fd82345ba",
-        "x-ms-date": "Thu, 05 Mar 2020 20:51:06 GMT",
-        "x-ms-return-client-request-id": "true",
-        "x-ms-version": "2019-10-10"
-=======
+      "RequestMethod": "PUT",
+      "RequestHeaders": {
+        "Authorization": "Sanitized",
+        "Content-Length": "0",
         "traceparent": "00-e5590ddef921f04999835d5faf997112-f91a3c451d2b8043-00",
         "User-Agent": [
           "azsdk-net-Storage.Blobs/12.5.0-dev.20200402.1",
@@ -157,54 +84,26 @@
         "x-ms-date": "Thu, 02 Apr 2020 23:39:33 GMT",
         "x-ms-return-client-request-id": "true",
         "x-ms-version": "2019-12-12"
->>>>>>> 32e373e2
-      },
-      "RequestBody": null,
-      "StatusCode": 201,
-      "ResponseHeaders": {
-        "Content-Length": "0",
-<<<<<<< HEAD
-        "Date": "Thu, 05 Mar 2020 20:51:06 GMT",
-        "ETag": "\u00220x8D7C146ED446F8D\u0022",
-        "Last-Modified": "Thu, 05 Mar 2020 20:51:06 GMT",
-=======
+      },
+      "RequestBody": null,
+      "StatusCode": 201,
+      "ResponseHeaders": {
+        "Content-Length": "0",
         "Date": "Thu, 02 Apr 2020 23:39:32 GMT",
         "ETag": "\u00220x8D7D75F18A0F327\u0022",
         "Last-Modified": "Thu, 02 Apr 2020 23:39:33 GMT",
->>>>>>> 32e373e2
         "Server": [
           "Windows-Azure-Blob/1.0",
           "Microsoft-HTTPAPI/2.0"
         ],
         "x-ms-client-request-id": "81baddd5-a4b8-1dcf-b01d-3c3fd82345ba",
-<<<<<<< HEAD
-        "x-ms-request-id": "d5214a4b-301e-0022-272f-f35724000000",
-        "x-ms-request-server-encrypted": "true",
-        "x-ms-version": "2019-10-10"
-=======
         "x-ms-request-id": "4b89693e-a01e-0042-2747-09f420000000",
         "x-ms-request-server-encrypted": "true",
         "x-ms-version": "2019-12-12"
->>>>>>> 32e373e2
-      },
-      "ResponseBody": []
-    },
-    {
-<<<<<<< HEAD
-      "RequestUri": "https://seanstagetest.blob.core.windows.net/test-container-7a3a5aec-cbca-5495-ebeb-6f801da901d7?restype=container",
-      "RequestMethod": "DELETE",
-      "RequestHeaders": {
-        "Authorization": "Sanitized",
-        "traceparent": "00-c517d30626f8034992dd499a3eb44510-6674ee473ce49543-00",
-        "User-Agent": [
-          "azsdk-net-Storage.Blobs/12.4.0-dev.20200305.1",
-          "(.NET Core 4.6.28325.01; Microsoft Windows 10.0.18363 )"
-        ],
-        "x-ms-client-request-id": "b3865058-7a08-e199-9c4a-8662eaea2eb6",
-        "x-ms-date": "Thu, 05 Mar 2020 20:51:07 GMT",
-        "x-ms-return-client-request-id": "true",
-        "x-ms-version": "2019-10-10"
-=======
+      },
+      "ResponseBody": []
+    },
+    {
       "RequestUri": "https://seanmcccanary.blob.core.windows.net/test-container-7a3a5aec-cbca-5495-ebeb-6f801da901d7?restype=container",
       "RequestMethod": "DELETE",
       "RequestHeaders": {
@@ -218,49 +117,23 @@
         "x-ms-date": "Thu, 02 Apr 2020 23:39:34 GMT",
         "x-ms-return-client-request-id": "true",
         "x-ms-version": "2019-12-12"
->>>>>>> 32e373e2
       },
       "RequestBody": null,
       "StatusCode": 202,
       "ResponseHeaders": {
         "Content-Length": "0",
-<<<<<<< HEAD
-        "Date": "Thu, 05 Mar 2020 20:51:06 GMT",
-=======
         "Date": "Thu, 02 Apr 2020 23:39:32 GMT",
->>>>>>> 32e373e2
         "Server": [
           "Windows-Azure-Blob/1.0",
           "Microsoft-HTTPAPI/2.0"
         ],
         "x-ms-client-request-id": "b3865058-7a08-e199-9c4a-8662eaea2eb6",
-<<<<<<< HEAD
-        "x-ms-request-id": "d5214a4e-301e-0022-2a2f-f35724000000",
-        "x-ms-version": "2019-10-10"
-=======
         "x-ms-request-id": "4b896942-a01e-0042-2947-09f420000000",
         "x-ms-version": "2019-12-12"
->>>>>>> 32e373e2
-      },
-      "ResponseBody": []
-    },
-    {
-<<<<<<< HEAD
-      "RequestUri": "https://seanstagetest.blob.core.windows.net/test-container-bfb64973-ebd5-e42f-8be5-ceb2d2417b0f?restype=container",
-      "RequestMethod": "PUT",
-      "RequestHeaders": {
-        "Authorization": "Sanitized",
-        "traceparent": "00-5e83b13463a4744c84b30ed741a55bf6-64b100f2bab74c4a-00",
-        "User-Agent": [
-          "azsdk-net-Storage.Blobs/12.4.0-dev.20200305.1",
-          "(.NET Core 4.6.28325.01; Microsoft Windows 10.0.18363 )"
-        ],
-        "x-ms-blob-public-access": "container",
-        "x-ms-client-request-id": "591a1ad8-8eea-6d7b-20a1-2722ace70e5b",
-        "x-ms-date": "Thu, 05 Mar 2020 20:51:07 GMT",
-        "x-ms-return-client-request-id": "true",
-        "x-ms-version": "2019-10-10"
-=======
+      },
+      "ResponseBody": []
+    },
+    {
       "RequestUri": "https://seanmcccanary.blob.core.windows.net/test-container-bfb64973-ebd5-e42f-8be5-ceb2d2417b0f?restype=container",
       "RequestMethod": "PUT",
       "RequestHeaders": {
@@ -275,58 +148,30 @@
         "x-ms-date": "Thu, 02 Apr 2020 23:39:34 GMT",
         "x-ms-return-client-request-id": "true",
         "x-ms-version": "2019-12-12"
->>>>>>> 32e373e2
-      },
-      "RequestBody": null,
-      "StatusCode": 201,
-      "ResponseHeaders": {
-        "Content-Length": "0",
-<<<<<<< HEAD
-        "Date": "Thu, 05 Mar 2020 20:51:06 GMT",
-        "ETag": "\u00220x8D7C146ED80C4EF\u0022",
-        "Last-Modified": "Thu, 05 Mar 2020 20:51:07 GMT",
-=======
+      },
+      "RequestBody": null,
+      "StatusCode": 201,
+      "ResponseHeaders": {
+        "Content-Length": "0",
         "Date": "Thu, 02 Apr 2020 23:39:32 GMT",
         "ETag": "\u00220x8D7D75F18E29BCE\u0022",
         "Last-Modified": "Thu, 02 Apr 2020 23:39:33 GMT",
->>>>>>> 32e373e2
         "Server": [
           "Windows-Azure-Blob/1.0",
           "Microsoft-HTTPAPI/2.0"
         ],
         "x-ms-client-request-id": "591a1ad8-8eea-6d7b-20a1-2722ace70e5b",
-<<<<<<< HEAD
-        "x-ms-request-id": "1792c9b3-101e-0025-442f-f33b47000000",
-        "x-ms-version": "2019-10-10"
-=======
         "x-ms-request-id": "ad0ba3a4-901e-0059-0847-09ca23000000",
         "x-ms-version": "2019-12-12"
->>>>>>> 32e373e2
-      },
-      "ResponseBody": []
-    },
-    {
-<<<<<<< HEAD
-      "RequestUri": "https://seanstagetest.blob.core.windows.net/test-container-bfb64973-ebd5-e42f-8be5-ceb2d2417b0f/test-blob-ff9376ce-a602-e119-9659-0c28a4147a9b",
-=======
+      },
+      "ResponseBody": []
+    },
+    {
       "RequestUri": "https://seanmcccanary.blob.core.windows.net/test-container-bfb64973-ebd5-e42f-8be5-ceb2d2417b0f/test-blob-ff9376ce-a602-e119-9659-0c28a4147a9b",
->>>>>>> 32e373e2
-      "RequestMethod": "PUT",
-      "RequestHeaders": {
-        "Authorization": "Sanitized",
-        "Content-Length": "0",
-<<<<<<< HEAD
-        "traceparent": "00-cdffa94ceca55f4f983a4c73df1b0e6f-6fb3b5fbfd2afa4f-00",
-        "User-Agent": [
-          "azsdk-net-Storage.Blobs/12.4.0-dev.20200305.1",
-          "(.NET Core 4.6.28325.01; Microsoft Windows 10.0.18363 )"
-        ],
-        "x-ms-blob-type": "AppendBlob",
-        "x-ms-client-request-id": "f34bea9e-eb5c-32c5-0138-c2908252c80c",
-        "x-ms-date": "Thu, 05 Mar 2020 20:51:07 GMT",
-        "x-ms-return-client-request-id": "true",
-        "x-ms-version": "2019-10-10"
-=======
+      "RequestMethod": "PUT",
+      "RequestHeaders": {
+        "Authorization": "Sanitized",
+        "Content-Length": "0",
         "traceparent": "00-6f9f32ea86144d4789cfb9d494331761-cd17a5f1e074e54d-00",
         "User-Agent": [
           "azsdk-net-Storage.Blobs/12.5.0-dev.20200402.1",
@@ -337,61 +182,31 @@
         "x-ms-date": "Thu, 02 Apr 2020 23:39:34 GMT",
         "x-ms-return-client-request-id": "true",
         "x-ms-version": "2019-12-12"
->>>>>>> 32e373e2
-      },
-      "RequestBody": null,
-      "StatusCode": 201,
-      "ResponseHeaders": {
-        "Content-Length": "0",
-<<<<<<< HEAD
-        "Date": "Thu, 05 Mar 2020 20:51:07 GMT",
-        "ETag": "\u00220x8D7C146ED8DADD7\u0022",
-        "Last-Modified": "Thu, 05 Mar 2020 20:51:07 GMT",
-=======
+      },
+      "RequestBody": null,
+      "StatusCode": 201,
+      "ResponseHeaders": {
+        "Content-Length": "0",
         "Date": "Thu, 02 Apr 2020 23:39:32 GMT",
         "ETag": "\u00220x8D7D75F18EFE4DF\u0022",
         "Last-Modified": "Thu, 02 Apr 2020 23:39:33 GMT",
->>>>>>> 32e373e2
         "Server": [
           "Windows-Azure-Blob/1.0",
           "Microsoft-HTTPAPI/2.0"
         ],
         "x-ms-client-request-id": "f34bea9e-eb5c-32c5-0138-c2908252c80c",
-<<<<<<< HEAD
-        "x-ms-request-id": "1792c9ba-101e-0025-492f-f33b47000000",
-        "x-ms-request-server-encrypted": "true",
-        "x-ms-version": "2019-10-10"
-=======
         "x-ms-request-id": "ad0ba3ac-901e-0059-0c47-09ca23000000",
         "x-ms-request-server-encrypted": "true",
         "x-ms-version": "2019-12-12"
->>>>>>> 32e373e2
-      },
-      "ResponseBody": []
-    },
-    {
-<<<<<<< HEAD
-      "RequestUri": "https://seanstagetest.blob.core.windows.net/test-container-bfb64973-ebd5-e42f-8be5-ceb2d2417b0f/test-blob-ff9376ce-a602-e119-9659-0c28a4147a9b",
-=======
+      },
+      "ResponseBody": []
+    },
+    {
       "RequestUri": "https://seanmcccanary.blob.core.windows.net/test-container-bfb64973-ebd5-e42f-8be5-ceb2d2417b0f/test-blob-ff9376ce-a602-e119-9659-0c28a4147a9b",
->>>>>>> 32e373e2
-      "RequestMethod": "PUT",
-      "RequestHeaders": {
-        "Authorization": "Sanitized",
-        "Content-Length": "0",
-<<<<<<< HEAD
-        "If-Modified-Since": "Wed, 04 Mar 2020 20:51:06 GMT",
-        "traceparent": "00-62f6dfcd770131479a1abae3c5d29ad7-e990269c129c2848-00",
-        "User-Agent": [
-          "azsdk-net-Storage.Blobs/12.4.0-dev.20200305.1",
-          "(.NET Core 4.6.28325.01; Microsoft Windows 10.0.18363 )"
-        ],
-        "x-ms-blob-type": "AppendBlob",
-        "x-ms-client-request-id": "b98a3fa9-86c8-0f3f-40a7-b6ee5e95bc1c",
-        "x-ms-date": "Thu, 05 Mar 2020 20:51:07 GMT",
-        "x-ms-return-client-request-id": "true",
-        "x-ms-version": "2019-10-10"
-=======
+      "RequestMethod": "PUT",
+      "RequestHeaders": {
+        "Authorization": "Sanitized",
+        "Content-Length": "0",
         "If-Modified-Since": "Wed, 01 Apr 2020 23:39:33 GMT",
         "traceparent": "00-8bf58b1537ffc341be8fbc878002a477-48aa8b080581ee46-00",
         "User-Agent": [
@@ -403,54 +218,26 @@
         "x-ms-date": "Thu, 02 Apr 2020 23:39:34 GMT",
         "x-ms-return-client-request-id": "true",
         "x-ms-version": "2019-12-12"
->>>>>>> 32e373e2
-      },
-      "RequestBody": null,
-      "StatusCode": 201,
-      "ResponseHeaders": {
-        "Content-Length": "0",
-<<<<<<< HEAD
-        "Date": "Thu, 05 Mar 2020 20:51:07 GMT",
-        "ETag": "\u00220x8D7C146ED99E2C7\u0022",
-        "Last-Modified": "Thu, 05 Mar 2020 20:51:07 GMT",
-=======
+      },
+      "RequestBody": null,
+      "StatusCode": 201,
+      "ResponseHeaders": {
+        "Content-Length": "0",
         "Date": "Thu, 02 Apr 2020 23:39:32 GMT",
         "ETag": "\u00220x8D7D75F18FD06A4\u0022",
         "Last-Modified": "Thu, 02 Apr 2020 23:39:33 GMT",
->>>>>>> 32e373e2
         "Server": [
           "Windows-Azure-Blob/1.0",
           "Microsoft-HTTPAPI/2.0"
         ],
         "x-ms-client-request-id": "b98a3fa9-86c8-0f3f-40a7-b6ee5e95bc1c",
-<<<<<<< HEAD
-        "x-ms-request-id": "1792c9bf-101e-0025-4e2f-f33b47000000",
-        "x-ms-request-server-encrypted": "true",
-        "x-ms-version": "2019-10-10"
-=======
         "x-ms-request-id": "ad0ba3b8-901e-0059-1247-09ca23000000",
         "x-ms-request-server-encrypted": "true",
         "x-ms-version": "2019-12-12"
->>>>>>> 32e373e2
-      },
-      "ResponseBody": []
-    },
-    {
-<<<<<<< HEAD
-      "RequestUri": "https://seanstagetest.blob.core.windows.net/test-container-bfb64973-ebd5-e42f-8be5-ceb2d2417b0f?restype=container",
-      "RequestMethod": "DELETE",
-      "RequestHeaders": {
-        "Authorization": "Sanitized",
-        "traceparent": "00-7ade4f8636464744984979f23752f529-d1112dd574342841-00",
-        "User-Agent": [
-          "azsdk-net-Storage.Blobs/12.4.0-dev.20200305.1",
-          "(.NET Core 4.6.28325.01; Microsoft Windows 10.0.18363 )"
-        ],
-        "x-ms-client-request-id": "42e7bbc2-0ec8-a143-4c18-6566a0454eba",
-        "x-ms-date": "Thu, 05 Mar 2020 20:51:07 GMT",
-        "x-ms-return-client-request-id": "true",
-        "x-ms-version": "2019-10-10"
-=======
+      },
+      "ResponseBody": []
+    },
+    {
       "RequestUri": "https://seanmcccanary.blob.core.windows.net/test-container-bfb64973-ebd5-e42f-8be5-ceb2d2417b0f?restype=container",
       "RequestMethod": "DELETE",
       "RequestHeaders": {
@@ -464,49 +251,23 @@
         "x-ms-date": "Thu, 02 Apr 2020 23:39:34 GMT",
         "x-ms-return-client-request-id": "true",
         "x-ms-version": "2019-12-12"
->>>>>>> 32e373e2
       },
       "RequestBody": null,
       "StatusCode": 202,
       "ResponseHeaders": {
         "Content-Length": "0",
-<<<<<<< HEAD
-        "Date": "Thu, 05 Mar 2020 20:51:07 GMT",
-=======
         "Date": "Thu, 02 Apr 2020 23:39:32 GMT",
->>>>>>> 32e373e2
         "Server": [
           "Windows-Azure-Blob/1.0",
           "Microsoft-HTTPAPI/2.0"
         ],
         "x-ms-client-request-id": "42e7bbc2-0ec8-a143-4c18-6566a0454eba",
-<<<<<<< HEAD
-        "x-ms-request-id": "1792c9c3-101e-0025-522f-f33b47000000",
-        "x-ms-version": "2019-10-10"
-=======
         "x-ms-request-id": "ad0ba3ba-901e-0059-1447-09ca23000000",
         "x-ms-version": "2019-12-12"
->>>>>>> 32e373e2
-      },
-      "ResponseBody": []
-    },
-    {
-<<<<<<< HEAD
-      "RequestUri": "https://seanstagetest.blob.core.windows.net/test-container-e2d57397-9749-9f9f-8143-032ae237b303?restype=container",
-      "RequestMethod": "PUT",
-      "RequestHeaders": {
-        "Authorization": "Sanitized",
-        "traceparent": "00-76164d010afc8b4c974a54e9d3ca2f52-f2d24c05731e884c-00",
-        "User-Agent": [
-          "azsdk-net-Storage.Blobs/12.4.0-dev.20200305.1",
-          "(.NET Core 4.6.28325.01; Microsoft Windows 10.0.18363 )"
-        ],
-        "x-ms-blob-public-access": "container",
-        "x-ms-client-request-id": "e770e84f-1067-2a99-1b47-c1850b18be14",
-        "x-ms-date": "Thu, 05 Mar 2020 20:51:07 GMT",
-        "x-ms-return-client-request-id": "true",
-        "x-ms-version": "2019-10-10"
-=======
+      },
+      "ResponseBody": []
+    },
+    {
       "RequestUri": "https://seanmcccanary.blob.core.windows.net/test-container-e2d57397-9749-9f9f-8143-032ae237b303?restype=container",
       "RequestMethod": "PUT",
       "RequestHeaders": {
@@ -521,58 +282,30 @@
         "x-ms-date": "Thu, 02 Apr 2020 23:39:34 GMT",
         "x-ms-return-client-request-id": "true",
         "x-ms-version": "2019-12-12"
->>>>>>> 32e373e2
-      },
-      "RequestBody": null,
-      "StatusCode": 201,
-      "ResponseHeaders": {
-        "Content-Length": "0",
-<<<<<<< HEAD
-        "Date": "Thu, 05 Mar 2020 20:51:07 GMT",
-        "ETag": "\u00220x8D7C146EDD33BAE\u0022",
-        "Last-Modified": "Thu, 05 Mar 2020 20:51:07 GMT",
-=======
+      },
+      "RequestBody": null,
+      "StatusCode": 201,
+      "ResponseHeaders": {
+        "Content-Length": "0",
         "Date": "Thu, 02 Apr 2020 23:39:33 GMT",
         "ETag": "\u00220x8D7D75F193DAD82\u0022",
         "Last-Modified": "Thu, 02 Apr 2020 23:39:34 GMT",
->>>>>>> 32e373e2
         "Server": [
           "Windows-Azure-Blob/1.0",
           "Microsoft-HTTPAPI/2.0"
         ],
         "x-ms-client-request-id": "e770e84f-1067-2a99-1b47-c1850b18be14",
-<<<<<<< HEAD
-        "x-ms-request-id": "fcb1c34f-001e-0039-5e2f-f36927000000",
-        "x-ms-version": "2019-10-10"
-=======
         "x-ms-request-id": "4d4aaeaa-201e-0097-1e47-091bad000000",
         "x-ms-version": "2019-12-12"
->>>>>>> 32e373e2
-      },
-      "ResponseBody": []
-    },
-    {
-<<<<<<< HEAD
-      "RequestUri": "https://seanstagetest.blob.core.windows.net/test-container-e2d57397-9749-9f9f-8143-032ae237b303/test-blob-cdb26264-ab19-1d0c-1f31-ca170551fb29",
-=======
+      },
+      "ResponseBody": []
+    },
+    {
       "RequestUri": "https://seanmcccanary.blob.core.windows.net/test-container-e2d57397-9749-9f9f-8143-032ae237b303/test-blob-cdb26264-ab19-1d0c-1f31-ca170551fb29",
->>>>>>> 32e373e2
-      "RequestMethod": "PUT",
-      "RequestHeaders": {
-        "Authorization": "Sanitized",
-        "Content-Length": "0",
-<<<<<<< HEAD
-        "traceparent": "00-e35f4646e46f3b418d0ead103e1cc0ac-1b396a42acfab041-00",
-        "User-Agent": [
-          "azsdk-net-Storage.Blobs/12.4.0-dev.20200305.1",
-          "(.NET Core 4.6.28325.01; Microsoft Windows 10.0.18363 )"
-        ],
-        "x-ms-blob-type": "AppendBlob",
-        "x-ms-client-request-id": "41ea7d73-daa6-a457-dc52-c835468124ca",
-        "x-ms-date": "Thu, 05 Mar 2020 20:51:07 GMT",
-        "x-ms-return-client-request-id": "true",
-        "x-ms-version": "2019-10-10"
-=======
+      "RequestMethod": "PUT",
+      "RequestHeaders": {
+        "Authorization": "Sanitized",
+        "Content-Length": "0",
         "traceparent": "00-01e9c66cbdcdef4c967af7b9a7fa8754-6ff70455fd88eb44-00",
         "User-Agent": [
           "azsdk-net-Storage.Blobs/12.5.0-dev.20200402.1",
@@ -583,61 +316,31 @@
         "x-ms-date": "Thu, 02 Apr 2020 23:39:35 GMT",
         "x-ms-return-client-request-id": "true",
         "x-ms-version": "2019-12-12"
->>>>>>> 32e373e2
-      },
-      "RequestBody": null,
-      "StatusCode": 201,
-      "ResponseHeaders": {
-        "Content-Length": "0",
-<<<<<<< HEAD
-        "Date": "Thu, 05 Mar 2020 20:51:07 GMT",
-        "ETag": "\u00220x8D7C146EDDF9DCC\u0022",
-        "Last-Modified": "Thu, 05 Mar 2020 20:51:07 GMT",
-=======
+      },
+      "RequestBody": null,
+      "StatusCode": 201,
+      "ResponseHeaders": {
+        "Content-Length": "0",
         "Date": "Thu, 02 Apr 2020 23:39:33 GMT",
         "ETag": "\u00220x8D7D75F194BAA2E\u0022",
         "Last-Modified": "Thu, 02 Apr 2020 23:39:34 GMT",
->>>>>>> 32e373e2
         "Server": [
           "Windows-Azure-Blob/1.0",
           "Microsoft-HTTPAPI/2.0"
         ],
         "x-ms-client-request-id": "41ea7d73-daa6-a457-dc52-c835468124ca",
-<<<<<<< HEAD
-        "x-ms-request-id": "fcb1c353-001e-0039-602f-f36927000000",
-        "x-ms-request-server-encrypted": "true",
-        "x-ms-version": "2019-10-10"
-=======
         "x-ms-request-id": "4d4aaebc-201e-0097-2b47-091bad000000",
         "x-ms-request-server-encrypted": "true",
         "x-ms-version": "2019-12-12"
->>>>>>> 32e373e2
-      },
-      "ResponseBody": []
-    },
-    {
-<<<<<<< HEAD
-      "RequestUri": "https://seanstagetest.blob.core.windows.net/test-container-e2d57397-9749-9f9f-8143-032ae237b303/test-blob-cdb26264-ab19-1d0c-1f31-ca170551fb29",
-=======
+      },
+      "ResponseBody": []
+    },
+    {
       "RequestUri": "https://seanmcccanary.blob.core.windows.net/test-container-e2d57397-9749-9f9f-8143-032ae237b303/test-blob-cdb26264-ab19-1d0c-1f31-ca170551fb29",
->>>>>>> 32e373e2
-      "RequestMethod": "PUT",
-      "RequestHeaders": {
-        "Authorization": "Sanitized",
-        "Content-Length": "0",
-<<<<<<< HEAD
-        "If-Unmodified-Since": "Fri, 06 Mar 2020 20:51:06 GMT",
-        "traceparent": "00-9eb37d01a65b2e498a2d818805c99f51-86a7a37409b12c42-00",
-        "User-Agent": [
-          "azsdk-net-Storage.Blobs/12.4.0-dev.20200305.1",
-          "(.NET Core 4.6.28325.01; Microsoft Windows 10.0.18363 )"
-        ],
-        "x-ms-blob-type": "AppendBlob",
-        "x-ms-client-request-id": "87a4ca99-ba67-c182-3a37-1d7503675db7",
-        "x-ms-date": "Thu, 05 Mar 2020 20:51:08 GMT",
-        "x-ms-return-client-request-id": "true",
-        "x-ms-version": "2019-10-10"
-=======
+      "RequestMethod": "PUT",
+      "RequestHeaders": {
+        "Authorization": "Sanitized",
+        "Content-Length": "0",
         "If-Unmodified-Since": "Fri, 03 Apr 2020 23:39:33 GMT",
         "traceparent": "00-f9f43e56700f6c4597c0e2a92ed37db4-c2091a7098d41948-00",
         "User-Agent": [
@@ -649,54 +352,26 @@
         "x-ms-date": "Thu, 02 Apr 2020 23:39:35 GMT",
         "x-ms-return-client-request-id": "true",
         "x-ms-version": "2019-12-12"
->>>>>>> 32e373e2
-      },
-      "RequestBody": null,
-      "StatusCode": 201,
-      "ResponseHeaders": {
-        "Content-Length": "0",
-<<<<<<< HEAD
-        "Date": "Thu, 05 Mar 2020 20:51:07 GMT",
-        "ETag": "\u00220x8D7C146EDEBD320\u0022",
-        "Last-Modified": "Thu, 05 Mar 2020 20:51:07 GMT",
-=======
+      },
+      "RequestBody": null,
+      "StatusCode": 201,
+      "ResponseHeaders": {
+        "Content-Length": "0",
         "Date": "Thu, 02 Apr 2020 23:39:33 GMT",
         "ETag": "\u00220x8D7D75F1958CBF8\u0022",
         "Last-Modified": "Thu, 02 Apr 2020 23:39:34 GMT",
->>>>>>> 32e373e2
         "Server": [
           "Windows-Azure-Blob/1.0",
           "Microsoft-HTTPAPI/2.0"
         ],
         "x-ms-client-request-id": "87a4ca99-ba67-c182-3a37-1d7503675db7",
-<<<<<<< HEAD
-        "x-ms-request-id": "fcb1c355-001e-0039-622f-f36927000000",
-        "x-ms-request-server-encrypted": "true",
-        "x-ms-version": "2019-10-10"
-=======
         "x-ms-request-id": "4d4aaeca-201e-0097-3747-091bad000000",
         "x-ms-request-server-encrypted": "true",
         "x-ms-version": "2019-12-12"
->>>>>>> 32e373e2
-      },
-      "ResponseBody": []
-    },
-    {
-<<<<<<< HEAD
-      "RequestUri": "https://seanstagetest.blob.core.windows.net/test-container-e2d57397-9749-9f9f-8143-032ae237b303?restype=container",
-      "RequestMethod": "DELETE",
-      "RequestHeaders": {
-        "Authorization": "Sanitized",
-        "traceparent": "00-67be2566ebbf4c448ab960022dc49976-3babc17ddb2cd044-00",
-        "User-Agent": [
-          "azsdk-net-Storage.Blobs/12.4.0-dev.20200305.1",
-          "(.NET Core 4.6.28325.01; Microsoft Windows 10.0.18363 )"
-        ],
-        "x-ms-client-request-id": "7b9b77ed-9cdd-9063-1528-3e06a7d7955e",
-        "x-ms-date": "Thu, 05 Mar 2020 20:51:08 GMT",
-        "x-ms-return-client-request-id": "true",
-        "x-ms-version": "2019-10-10"
-=======
+      },
+      "ResponseBody": []
+    },
+    {
       "RequestUri": "https://seanmcccanary.blob.core.windows.net/test-container-e2d57397-9749-9f9f-8143-032ae237b303?restype=container",
       "RequestMethod": "DELETE",
       "RequestHeaders": {
@@ -710,49 +385,23 @@
         "x-ms-date": "Thu, 02 Apr 2020 23:39:35 GMT",
         "x-ms-return-client-request-id": "true",
         "x-ms-version": "2019-12-12"
->>>>>>> 32e373e2
       },
       "RequestBody": null,
       "StatusCode": 202,
       "ResponseHeaders": {
         "Content-Length": "0",
-<<<<<<< HEAD
-        "Date": "Thu, 05 Mar 2020 20:51:07 GMT",
-=======
         "Date": "Thu, 02 Apr 2020 23:39:33 GMT",
->>>>>>> 32e373e2
         "Server": [
           "Windows-Azure-Blob/1.0",
           "Microsoft-HTTPAPI/2.0"
         ],
         "x-ms-client-request-id": "7b9b77ed-9cdd-9063-1528-3e06a7d7955e",
-<<<<<<< HEAD
-        "x-ms-request-id": "fcb1c356-001e-0039-632f-f36927000000",
-        "x-ms-version": "2019-10-10"
-=======
         "x-ms-request-id": "4d4aaed2-201e-0097-3e47-091bad000000",
         "x-ms-version": "2019-12-12"
->>>>>>> 32e373e2
-      },
-      "ResponseBody": []
-    },
-    {
-<<<<<<< HEAD
-      "RequestUri": "https://seanstagetest.blob.core.windows.net/test-container-6539dbb1-4489-796b-08f5-56153feb7afa?restype=container",
-      "RequestMethod": "PUT",
-      "RequestHeaders": {
-        "Authorization": "Sanitized",
-        "traceparent": "00-e1d4bc54f05324488ece35d969b5e8ff-aefe720f35bbd24f-00",
-        "User-Agent": [
-          "azsdk-net-Storage.Blobs/12.4.0-dev.20200305.1",
-          "(.NET Core 4.6.28325.01; Microsoft Windows 10.0.18363 )"
-        ],
-        "x-ms-blob-public-access": "container",
-        "x-ms-client-request-id": "6be51cbc-1c06-a8ac-0b21-72e7454d5129",
-        "x-ms-date": "Thu, 05 Mar 2020 20:51:08 GMT",
-        "x-ms-return-client-request-id": "true",
-        "x-ms-version": "2019-10-10"
-=======
+      },
+      "ResponseBody": []
+    },
+    {
       "RequestUri": "https://seanmcccanary.blob.core.windows.net/test-container-6539dbb1-4489-796b-08f5-56153feb7afa?restype=container",
       "RequestMethod": "PUT",
       "RequestHeaders": {
@@ -767,58 +416,30 @@
         "x-ms-date": "Thu, 02 Apr 2020 23:39:35 GMT",
         "x-ms-return-client-request-id": "true",
         "x-ms-version": "2019-12-12"
->>>>>>> 32e373e2
-      },
-      "RequestBody": null,
-      "StatusCode": 201,
-      "ResponseHeaders": {
-        "Content-Length": "0",
-<<<<<<< HEAD
-        "Date": "Thu, 05 Mar 2020 20:51:08 GMT",
-        "ETag": "\u00220x8D7C146EE260834\u0022",
-        "Last-Modified": "Thu, 05 Mar 2020 20:51:08 GMT",
-=======
+      },
+      "RequestBody": null,
+      "StatusCode": 201,
+      "ResponseHeaders": {
+        "Content-Length": "0",
         "Date": "Thu, 02 Apr 2020 23:39:34 GMT",
         "ETag": "\u00220x8D7D75F1995FEB1\u0022",
         "Last-Modified": "Thu, 02 Apr 2020 23:39:34 GMT",
->>>>>>> 32e373e2
         "Server": [
           "Windows-Azure-Blob/1.0",
           "Microsoft-HTTPAPI/2.0"
         ],
         "x-ms-client-request-id": "6be51cbc-1c06-a8ac-0b21-72e7454d5129",
-<<<<<<< HEAD
-        "x-ms-request-id": "1dfdd8e4-501e-000b-4c2f-f36950000000",
-        "x-ms-version": "2019-10-10"
-=======
         "x-ms-request-id": "804ee169-c01e-0036-7f47-09c0d0000000",
         "x-ms-version": "2019-12-12"
->>>>>>> 32e373e2
-      },
-      "ResponseBody": []
-    },
-    {
-<<<<<<< HEAD
-      "RequestUri": "https://seanstagetest.blob.core.windows.net/test-container-6539dbb1-4489-796b-08f5-56153feb7afa/test-blob-bf5044ae-084f-cf93-01f8-0aff39af994c",
-=======
+      },
+      "ResponseBody": []
+    },
+    {
       "RequestUri": "https://seanmcccanary.blob.core.windows.net/test-container-6539dbb1-4489-796b-08f5-56153feb7afa/test-blob-bf5044ae-084f-cf93-01f8-0aff39af994c",
->>>>>>> 32e373e2
-      "RequestMethod": "PUT",
-      "RequestHeaders": {
-        "Authorization": "Sanitized",
-        "Content-Length": "0",
-<<<<<<< HEAD
-        "traceparent": "00-e531ed5038cbe94e8ba51b7806882d7f-6b4b99ed086b8342-00",
-        "User-Agent": [
-          "azsdk-net-Storage.Blobs/12.4.0-dev.20200305.1",
-          "(.NET Core 4.6.28325.01; Microsoft Windows 10.0.18363 )"
-        ],
-        "x-ms-blob-type": "AppendBlob",
-        "x-ms-client-request-id": "9c0ee139-476b-b30a-8915-690d12ad6f5c",
-        "x-ms-date": "Thu, 05 Mar 2020 20:51:08 GMT",
-        "x-ms-return-client-request-id": "true",
-        "x-ms-version": "2019-10-10"
-=======
+      "RequestMethod": "PUT",
+      "RequestHeaders": {
+        "Authorization": "Sanitized",
+        "Content-Length": "0",
         "traceparent": "00-317503cef2cdce429f65d2b44ee14713-694b5761eb6ceb48-00",
         "User-Agent": [
           "azsdk-net-Storage.Blobs/12.5.0-dev.20200402.1",
@@ -829,54 +450,26 @@
         "x-ms-date": "Thu, 02 Apr 2020 23:39:35 GMT",
         "x-ms-return-client-request-id": "true",
         "x-ms-version": "2019-12-12"
->>>>>>> 32e373e2
-      },
-      "RequestBody": null,
-      "StatusCode": 201,
-      "ResponseHeaders": {
-        "Content-Length": "0",
-<<<<<<< HEAD
-        "Date": "Thu, 05 Mar 2020 20:51:08 GMT",
-        "ETag": "\u00220x8D7C146EE32C6CD\u0022",
-        "Last-Modified": "Thu, 05 Mar 2020 20:51:08 GMT",
-=======
+      },
+      "RequestBody": null,
+      "StatusCode": 201,
+      "ResponseHeaders": {
+        "Content-Length": "0",
         "Date": "Thu, 02 Apr 2020 23:39:34 GMT",
         "ETag": "\u00220x8D7D75F19A328F9\u0022",
         "Last-Modified": "Thu, 02 Apr 2020 23:39:34 GMT",
->>>>>>> 32e373e2
         "Server": [
           "Windows-Azure-Blob/1.0",
           "Microsoft-HTTPAPI/2.0"
         ],
         "x-ms-client-request-id": "9c0ee139-476b-b30a-8915-690d12ad6f5c",
-<<<<<<< HEAD
-        "x-ms-request-id": "1dfdd8ea-501e-000b-502f-f36950000000",
-        "x-ms-request-server-encrypted": "true",
-        "x-ms-version": "2019-10-10"
-=======
         "x-ms-request-id": "804ee178-c01e-0036-0947-09c0d0000000",
         "x-ms-request-server-encrypted": "true",
         "x-ms-version": "2019-12-12"
->>>>>>> 32e373e2
-      },
-      "ResponseBody": []
-    },
-    {
-<<<<<<< HEAD
-      "RequestUri": "https://seanstagetest.blob.core.windows.net/test-container-6539dbb1-4489-796b-08f5-56153feb7afa/test-blob-bf5044ae-084f-cf93-01f8-0aff39af994c",
-      "RequestMethod": "HEAD",
-      "RequestHeaders": {
-        "Authorization": "Sanitized",
-        "traceparent": "00-2fba94ce22bc054d81254e9d68cac4d7-b2c743365dd7164d-00",
-        "User-Agent": [
-          "azsdk-net-Storage.Blobs/12.4.0-dev.20200305.1",
-          "(.NET Core 4.6.28325.01; Microsoft Windows 10.0.18363 )"
-        ],
-        "x-ms-client-request-id": "57c6fcfe-fca1-a6e0-f3a6-98f0a5e6878c",
-        "x-ms-date": "Thu, 05 Mar 2020 20:51:08 GMT",
-        "x-ms-return-client-request-id": "true",
-        "x-ms-version": "2019-10-10"
-=======
+      },
+      "ResponseBody": []
+    },
+    {
       "RequestUri": "https://seanmcccanary.blob.core.windows.net/test-container-6539dbb1-4489-796b-08f5-56153feb7afa/test-blob-bf5044ae-084f-cf93-01f8-0aff39af994c",
       "RequestMethod": "HEAD",
       "RequestHeaders": {
@@ -890,7 +483,6 @@
         "x-ms-date": "Thu, 02 Apr 2020 23:39:35 GMT",
         "x-ms-return-client-request-id": "true",
         "x-ms-version": "2019-12-12"
->>>>>>> 32e373e2
       },
       "RequestBody": null,
       "StatusCode": 200,
@@ -898,15 +490,9 @@
         "Accept-Ranges": "bytes",
         "Content-Length": "0",
         "Content-Type": "application/octet-stream",
-<<<<<<< HEAD
-        "Date": "Thu, 05 Mar 2020 20:51:08 GMT",
-        "ETag": "\u00220x8D7C146EE32C6CD\u0022",
-        "Last-Modified": "Thu, 05 Mar 2020 20:51:08 GMT",
-=======
         "Date": "Thu, 02 Apr 2020 23:39:34 GMT",
         "ETag": "\u00220x8D7D75F19A328F9\u0022",
         "Last-Modified": "Thu, 02 Apr 2020 23:39:34 GMT",
->>>>>>> 32e373e2
         "Server": [
           "Windows-Azure-Blob/1.0",
           "Microsoft-HTTPAPI/2.0"
@@ -914,47 +500,21 @@
         "x-ms-blob-committed-block-count": "0",
         "x-ms-blob-type": "AppendBlob",
         "x-ms-client-request-id": "57c6fcfe-fca1-a6e0-f3a6-98f0a5e6878c",
-<<<<<<< HEAD
-        "x-ms-creation-time": "Thu, 05 Mar 2020 20:51:08 GMT",
-        "x-ms-lease-state": "available",
-        "x-ms-lease-status": "unlocked",
-        "x-ms-request-id": "1dfdd8eb-501e-000b-512f-f36950000000",
-        "x-ms-server-encrypted": "true",
-        "x-ms-version": "2019-10-10"
-=======
         "x-ms-creation-time": "Thu, 02 Apr 2020 23:39:34 GMT",
         "x-ms-lease-state": "available",
         "x-ms-lease-status": "unlocked",
         "x-ms-request-id": "804ee17f-c01e-0036-1047-09c0d0000000",
         "x-ms-server-encrypted": "true",
         "x-ms-version": "2019-12-12"
->>>>>>> 32e373e2
-      },
-      "ResponseBody": []
-    },
-    {
-<<<<<<< HEAD
-      "RequestUri": "https://seanstagetest.blob.core.windows.net/test-container-6539dbb1-4489-796b-08f5-56153feb7afa/test-blob-bf5044ae-084f-cf93-01f8-0aff39af994c",
-=======
+      },
+      "ResponseBody": []
+    },
+    {
       "RequestUri": "https://seanmcccanary.blob.core.windows.net/test-container-6539dbb1-4489-796b-08f5-56153feb7afa/test-blob-bf5044ae-084f-cf93-01f8-0aff39af994c",
->>>>>>> 32e373e2
-      "RequestMethod": "PUT",
-      "RequestHeaders": {
-        "Authorization": "Sanitized",
-        "Content-Length": "0",
-<<<<<<< HEAD
-        "If-Match": "\u00220x8D7C146EE32C6CD\u0022",
-        "traceparent": "00-ba2f738e9bfb364ba191fa65d15631fe-3ed5fa8c6acfe047-00",
-        "User-Agent": [
-          "azsdk-net-Storage.Blobs/12.4.0-dev.20200305.1",
-          "(.NET Core 4.6.28325.01; Microsoft Windows 10.0.18363 )"
-        ],
-        "x-ms-blob-type": "AppendBlob",
-        "x-ms-client-request-id": "150f5ab4-18e7-8cba-4652-554c9632f969",
-        "x-ms-date": "Thu, 05 Mar 2020 20:51:08 GMT",
-        "x-ms-return-client-request-id": "true",
-        "x-ms-version": "2019-10-10"
-=======
+      "RequestMethod": "PUT",
+      "RequestHeaders": {
+        "Authorization": "Sanitized",
+        "Content-Length": "0",
         "If-Match": "\u00220x8D7D75F19A328F9\u0022",
         "traceparent": "00-b364d5f20e53634e8eda8fa26d54c914-e4ed1da93387234e-00",
         "User-Agent": [
@@ -966,54 +526,26 @@
         "x-ms-date": "Thu, 02 Apr 2020 23:39:35 GMT",
         "x-ms-return-client-request-id": "true",
         "x-ms-version": "2019-12-12"
->>>>>>> 32e373e2
-      },
-      "RequestBody": null,
-      "StatusCode": 201,
-      "ResponseHeaders": {
-        "Content-Length": "0",
-<<<<<<< HEAD
-        "Date": "Thu, 05 Mar 2020 20:51:08 GMT",
-        "ETag": "\u00220x8D7C146EE4B09BB\u0022",
-        "Last-Modified": "Thu, 05 Mar 2020 20:51:08 GMT",
-=======
+      },
+      "RequestBody": null,
+      "StatusCode": 201,
+      "ResponseHeaders": {
+        "Content-Length": "0",
         "Date": "Thu, 02 Apr 2020 23:39:34 GMT",
         "ETag": "\u00220x8D7D75F19BB7053\u0022",
         "Last-Modified": "Thu, 02 Apr 2020 23:39:34 GMT",
->>>>>>> 32e373e2
         "Server": [
           "Windows-Azure-Blob/1.0",
           "Microsoft-HTTPAPI/2.0"
         ],
         "x-ms-client-request-id": "150f5ab4-18e7-8cba-4652-554c9632f969",
-<<<<<<< HEAD
-        "x-ms-request-id": "1dfdd8ed-501e-000b-532f-f36950000000",
-        "x-ms-request-server-encrypted": "true",
-        "x-ms-version": "2019-10-10"
-=======
         "x-ms-request-id": "804ee187-c01e-0036-1847-09c0d0000000",
         "x-ms-request-server-encrypted": "true",
         "x-ms-version": "2019-12-12"
->>>>>>> 32e373e2
-      },
-      "ResponseBody": []
-    },
-    {
-<<<<<<< HEAD
-      "RequestUri": "https://seanstagetest.blob.core.windows.net/test-container-6539dbb1-4489-796b-08f5-56153feb7afa?restype=container",
-      "RequestMethod": "DELETE",
-      "RequestHeaders": {
-        "Authorization": "Sanitized",
-        "traceparent": "00-fb83eac3d44cd94abcbb3742e08938c5-d4e94ebe78d54f44-00",
-        "User-Agent": [
-          "azsdk-net-Storage.Blobs/12.4.0-dev.20200305.1",
-          "(.NET Core 4.6.28325.01; Microsoft Windows 10.0.18363 )"
-        ],
-        "x-ms-client-request-id": "4b3cf87a-71d7-57a4-6a93-02a65ccd728c",
-        "x-ms-date": "Thu, 05 Mar 2020 20:51:08 GMT",
-        "x-ms-return-client-request-id": "true",
-        "x-ms-version": "2019-10-10"
-=======
+      },
+      "ResponseBody": []
+    },
+    {
       "RequestUri": "https://seanmcccanary.blob.core.windows.net/test-container-6539dbb1-4489-796b-08f5-56153feb7afa?restype=container",
       "RequestMethod": "DELETE",
       "RequestHeaders": {
@@ -1027,49 +559,23 @@
         "x-ms-date": "Thu, 02 Apr 2020 23:39:35 GMT",
         "x-ms-return-client-request-id": "true",
         "x-ms-version": "2019-12-12"
->>>>>>> 32e373e2
       },
       "RequestBody": null,
       "StatusCode": 202,
       "ResponseHeaders": {
         "Content-Length": "0",
-<<<<<<< HEAD
-        "Date": "Thu, 05 Mar 2020 20:51:08 GMT",
-=======
         "Date": "Thu, 02 Apr 2020 23:39:34 GMT",
->>>>>>> 32e373e2
         "Server": [
           "Windows-Azure-Blob/1.0",
           "Microsoft-HTTPAPI/2.0"
         ],
         "x-ms-client-request-id": "4b3cf87a-71d7-57a4-6a93-02a65ccd728c",
-<<<<<<< HEAD
-        "x-ms-request-id": "1dfdd8ef-501e-000b-552f-f36950000000",
-        "x-ms-version": "2019-10-10"
-=======
         "x-ms-request-id": "804ee18f-c01e-0036-1f47-09c0d0000000",
         "x-ms-version": "2019-12-12"
->>>>>>> 32e373e2
-      },
-      "ResponseBody": []
-    },
-    {
-<<<<<<< HEAD
-      "RequestUri": "https://seanstagetest.blob.core.windows.net/test-container-c986e375-c898-9cd7-43c3-332b7f88dd1b?restype=container",
-      "RequestMethod": "PUT",
-      "RequestHeaders": {
-        "Authorization": "Sanitized",
-        "traceparent": "00-ee42df24ac3a524483c73288278aece7-6bec5ed9ae042b48-00",
-        "User-Agent": [
-          "azsdk-net-Storage.Blobs/12.4.0-dev.20200305.1",
-          "(.NET Core 4.6.28325.01; Microsoft Windows 10.0.18363 )"
-        ],
-        "x-ms-blob-public-access": "container",
-        "x-ms-client-request-id": "cbbc0c49-1ba4-b2c0-219f-07133d79d7e1",
-        "x-ms-date": "Thu, 05 Mar 2020 20:51:08 GMT",
-        "x-ms-return-client-request-id": "true",
-        "x-ms-version": "2019-10-10"
-=======
+      },
+      "ResponseBody": []
+    },
+    {
       "RequestUri": "https://seanmcccanary.blob.core.windows.net/test-container-c986e375-c898-9cd7-43c3-332b7f88dd1b?restype=container",
       "RequestMethod": "PUT",
       "RequestHeaders": {
@@ -1084,58 +590,30 @@
         "x-ms-date": "Thu, 02 Apr 2020 23:39:35 GMT",
         "x-ms-return-client-request-id": "true",
         "x-ms-version": "2019-12-12"
->>>>>>> 32e373e2
-      },
-      "RequestBody": null,
-      "StatusCode": 201,
-      "ResponseHeaders": {
-        "Content-Length": "0",
-<<<<<<< HEAD
-        "Date": "Thu, 05 Mar 2020 20:51:08 GMT",
-        "ETag": "\u00220x8D7C146EE881443\u0022",
-        "Last-Modified": "Thu, 05 Mar 2020 20:51:08 GMT",
-=======
+      },
+      "RequestBody": null,
+      "StatusCode": 201,
+      "ResponseHeaders": {
+        "Content-Length": "0",
         "Date": "Thu, 02 Apr 2020 23:39:34 GMT",
         "ETag": "\u00220x8D7D75F19FC2D8C\u0022",
         "Last-Modified": "Thu, 02 Apr 2020 23:39:35 GMT",
->>>>>>> 32e373e2
         "Server": [
           "Windows-Azure-Blob/1.0",
           "Microsoft-HTTPAPI/2.0"
         ],
         "x-ms-client-request-id": "cbbc0c49-1ba4-b2c0-219f-07133d79d7e1",
-<<<<<<< HEAD
-        "x-ms-request-id": "962586bd-f01e-002d-632f-f32148000000",
-        "x-ms-version": "2019-10-10"
-=======
         "x-ms-request-id": "a9c7f150-c01e-0026-5147-0905b8000000",
         "x-ms-version": "2019-12-12"
->>>>>>> 32e373e2
-      },
-      "ResponseBody": []
-    },
-    {
-<<<<<<< HEAD
-      "RequestUri": "https://seanstagetest.blob.core.windows.net/test-container-c986e375-c898-9cd7-43c3-332b7f88dd1b/test-blob-6139e7b6-d4fb-c896-51c9-74efcfa187d4",
-=======
+      },
+      "ResponseBody": []
+    },
+    {
       "RequestUri": "https://seanmcccanary.blob.core.windows.net/test-container-c986e375-c898-9cd7-43c3-332b7f88dd1b/test-blob-6139e7b6-d4fb-c896-51c9-74efcfa187d4",
->>>>>>> 32e373e2
-      "RequestMethod": "PUT",
-      "RequestHeaders": {
-        "Authorization": "Sanitized",
-        "Content-Length": "0",
-<<<<<<< HEAD
-        "traceparent": "00-1908ef147d86ea45a6655c15cb3e4566-9883d4797284274b-00",
-        "User-Agent": [
-          "azsdk-net-Storage.Blobs/12.4.0-dev.20200305.1",
-          "(.NET Core 4.6.28325.01; Microsoft Windows 10.0.18363 )"
-        ],
-        "x-ms-blob-type": "AppendBlob",
-        "x-ms-client-request-id": "2e7e17d2-8d35-7518-75f3-79dba7d1e37f",
-        "x-ms-date": "Thu, 05 Mar 2020 20:51:09 GMT",
-        "x-ms-return-client-request-id": "true",
-        "x-ms-version": "2019-10-10"
-=======
+      "RequestMethod": "PUT",
+      "RequestHeaders": {
+        "Authorization": "Sanitized",
+        "Content-Length": "0",
         "traceparent": "00-34966889e771774abec7fbc69499cda1-25c9170a02464e46-00",
         "User-Agent": [
           "azsdk-net-Storage.Blobs/12.5.0-dev.20200402.1",
@@ -1146,61 +624,32 @@
         "x-ms-date": "Thu, 02 Apr 2020 23:39:36 GMT",
         "x-ms-return-client-request-id": "true",
         "x-ms-version": "2019-12-12"
->>>>>>> 32e373e2
-      },
-      "RequestBody": null,
-      "StatusCode": 201,
-      "ResponseHeaders": {
-        "Content-Length": "0",
-<<<<<<< HEAD
-        "Date": "Thu, 05 Mar 2020 20:51:08 GMT",
-        "ETag": "\u00220x8D7C146EE958010\u0022",
-        "Last-Modified": "Thu, 05 Mar 2020 20:51:09 GMT",
-=======
+      },
+      "RequestBody": null,
+      "StatusCode": 201,
+      "ResponseHeaders": {
+        "Content-Length": "0",
         "Date": "Thu, 02 Apr 2020 23:39:34 GMT",
         "ETag": "\u00220x8D7D75F1A097780\u0022",
         "Last-Modified": "Thu, 02 Apr 2020 23:39:35 GMT",
->>>>>>> 32e373e2
         "Server": [
           "Windows-Azure-Blob/1.0",
           "Microsoft-HTTPAPI/2.0"
         ],
         "x-ms-client-request-id": "2e7e17d2-8d35-7518-75f3-79dba7d1e37f",
-<<<<<<< HEAD
-        "x-ms-request-id": "962586c1-f01e-002d-652f-f32148000000",
-        "x-ms-request-server-encrypted": "true",
-        "x-ms-version": "2019-10-10"
-=======
         "x-ms-request-id": "a9c7f15b-c01e-0026-5847-0905b8000000",
         "x-ms-request-server-encrypted": "true",
         "x-ms-version": "2019-12-12"
->>>>>>> 32e373e2
-      },
-      "ResponseBody": []
-    },
-    {
-<<<<<<< HEAD
-      "RequestUri": "https://seanstagetest.blob.core.windows.net/test-container-c986e375-c898-9cd7-43c3-332b7f88dd1b/test-blob-6139e7b6-d4fb-c896-51c9-74efcfa187d4",
-=======
+      },
+      "ResponseBody": []
+    },
+    {
       "RequestUri": "https://seanmcccanary.blob.core.windows.net/test-container-c986e375-c898-9cd7-43c3-332b7f88dd1b/test-blob-6139e7b6-d4fb-c896-51c9-74efcfa187d4",
->>>>>>> 32e373e2
       "RequestMethod": "PUT",
       "RequestHeaders": {
         "Authorization": "Sanitized",
         "Content-Length": "0",
         "If-None-Match": "\u0022garbage\u0022",
-<<<<<<< HEAD
-        "traceparent": "00-3956574c7af04041bd9a0cce7678ac10-a57242988cf2004e-00",
-        "User-Agent": [
-          "azsdk-net-Storage.Blobs/12.4.0-dev.20200305.1",
-          "(.NET Core 4.6.28325.01; Microsoft Windows 10.0.18363 )"
-        ],
-        "x-ms-blob-type": "AppendBlob",
-        "x-ms-client-request-id": "b71c9949-5823-469f-066c-fed7989aaa68",
-        "x-ms-date": "Thu, 05 Mar 2020 20:51:09 GMT",
-        "x-ms-return-client-request-id": "true",
-        "x-ms-version": "2019-10-10"
-=======
         "traceparent": "00-87b3dcb7e4cda64b913485b822b8d716-ad5f56be51104e40-00",
         "User-Agent": [
           "azsdk-net-Storage.Blobs/12.5.0-dev.20200402.1",
@@ -1211,54 +660,26 @@
         "x-ms-date": "Thu, 02 Apr 2020 23:39:36 GMT",
         "x-ms-return-client-request-id": "true",
         "x-ms-version": "2019-12-12"
->>>>>>> 32e373e2
-      },
-      "RequestBody": null,
-      "StatusCode": 201,
-      "ResponseHeaders": {
-        "Content-Length": "0",
-<<<<<<< HEAD
-        "Date": "Thu, 05 Mar 2020 20:51:08 GMT",
-        "ETag": "\u00220x8D7C146EEA2EDE8\u0022",
-        "Last-Modified": "Thu, 05 Mar 2020 20:51:09 GMT",
-=======
+      },
+      "RequestBody": null,
+      "StatusCode": 201,
+      "ResponseHeaders": {
+        "Content-Length": "0",
         "Date": "Thu, 02 Apr 2020 23:39:34 GMT",
         "ETag": "\u00220x8D7D75F1A16C05D\u0022",
         "Last-Modified": "Thu, 02 Apr 2020 23:39:35 GMT",
->>>>>>> 32e373e2
         "Server": [
           "Windows-Azure-Blob/1.0",
           "Microsoft-HTTPAPI/2.0"
         ],
         "x-ms-client-request-id": "b71c9949-5823-469f-066c-fed7989aaa68",
-<<<<<<< HEAD
-        "x-ms-request-id": "962586c3-f01e-002d-672f-f32148000000",
-        "x-ms-request-server-encrypted": "true",
-        "x-ms-version": "2019-10-10"
-=======
         "x-ms-request-id": "a9c7f15e-c01e-0026-5b47-0905b8000000",
         "x-ms-request-server-encrypted": "true",
         "x-ms-version": "2019-12-12"
->>>>>>> 32e373e2
-      },
-      "ResponseBody": []
-    },
-    {
-<<<<<<< HEAD
-      "RequestUri": "https://seanstagetest.blob.core.windows.net/test-container-c986e375-c898-9cd7-43c3-332b7f88dd1b?restype=container",
-      "RequestMethod": "DELETE",
-      "RequestHeaders": {
-        "Authorization": "Sanitized",
-        "traceparent": "00-26af38d7d565b546a1cbfcfa8144c913-008ff8a47e246a41-00",
-        "User-Agent": [
-          "azsdk-net-Storage.Blobs/12.4.0-dev.20200305.1",
-          "(.NET Core 4.6.28325.01; Microsoft Windows 10.0.18363 )"
-        ],
-        "x-ms-client-request-id": "0d92a6d0-2bb4-bf5c-93f8-172b653e0cd5",
-        "x-ms-date": "Thu, 05 Mar 2020 20:51:09 GMT",
-        "x-ms-return-client-request-id": "true",
-        "x-ms-version": "2019-10-10"
-=======
+      },
+      "ResponseBody": []
+    },
+    {
       "RequestUri": "https://seanmcccanary.blob.core.windows.net/test-container-c986e375-c898-9cd7-43c3-332b7f88dd1b?restype=container",
       "RequestMethod": "DELETE",
       "RequestHeaders": {
@@ -1272,49 +693,23 @@
         "x-ms-date": "Thu, 02 Apr 2020 23:39:36 GMT",
         "x-ms-return-client-request-id": "true",
         "x-ms-version": "2019-12-12"
->>>>>>> 32e373e2
       },
       "RequestBody": null,
       "StatusCode": 202,
       "ResponseHeaders": {
         "Content-Length": "0",
-<<<<<<< HEAD
-        "Date": "Thu, 05 Mar 2020 20:51:08 GMT",
-=======
         "Date": "Thu, 02 Apr 2020 23:39:35 GMT",
->>>>>>> 32e373e2
         "Server": [
           "Windows-Azure-Blob/1.0",
           "Microsoft-HTTPAPI/2.0"
         ],
         "x-ms-client-request-id": "0d92a6d0-2bb4-bf5c-93f8-172b653e0cd5",
-<<<<<<< HEAD
-        "x-ms-request-id": "962586c8-f01e-002d-6b2f-f32148000000",
-        "x-ms-version": "2019-10-10"
-=======
         "x-ms-request-id": "a9c7f164-c01e-0026-6047-0905b8000000",
         "x-ms-version": "2019-12-12"
->>>>>>> 32e373e2
-      },
-      "ResponseBody": []
-    },
-    {
-<<<<<<< HEAD
-      "RequestUri": "https://seanstagetest.blob.core.windows.net/test-container-5a9ebd3d-b101-e893-57ae-b6499a51dfc9?restype=container",
-      "RequestMethod": "PUT",
-      "RequestHeaders": {
-        "Authorization": "Sanitized",
-        "traceparent": "00-9d3f5d7f9c8a494db5a2fd4e2efa28e6-7ab23120d643ff47-00",
-        "User-Agent": [
-          "azsdk-net-Storage.Blobs/12.4.0-dev.20200305.1",
-          "(.NET Core 4.6.28325.01; Microsoft Windows 10.0.18363 )"
-        ],
-        "x-ms-blob-public-access": "container",
-        "x-ms-client-request-id": "a910e8cd-c39e-1e34-12a9-b60674132441",
-        "x-ms-date": "Thu, 05 Mar 2020 20:51:09 GMT",
-        "x-ms-return-client-request-id": "true",
-        "x-ms-version": "2019-10-10"
-=======
+      },
+      "ResponseBody": []
+    },
+    {
       "RequestUri": "https://seanmcccanary.blob.core.windows.net/test-container-5a9ebd3d-b101-e893-57ae-b6499a51dfc9?restype=container",
       "RequestMethod": "PUT",
       "RequestHeaders": {
@@ -1329,58 +724,30 @@
         "x-ms-date": "Thu, 02 Apr 2020 23:39:36 GMT",
         "x-ms-return-client-request-id": "true",
         "x-ms-version": "2019-12-12"
->>>>>>> 32e373e2
-      },
-      "RequestBody": null,
-      "StatusCode": 201,
-      "ResponseHeaders": {
-        "Content-Length": "0",
-<<<<<<< HEAD
-        "Date": "Thu, 05 Mar 2020 20:51:09 GMT",
-        "ETag": "\u00220x8D7C146EEE36ADE\u0022",
-        "Last-Modified": "Thu, 05 Mar 2020 20:51:09 GMT",
-=======
+      },
+      "RequestBody": null,
+      "StatusCode": 201,
+      "ResponseHeaders": {
+        "Content-Length": "0",
         "Date": "Thu, 02 Apr 2020 23:39:35 GMT",
         "ETag": "\u00220x8D7D75F1A54EDBA\u0022",
         "Last-Modified": "Thu, 02 Apr 2020 23:39:35 GMT",
->>>>>>> 32e373e2
         "Server": [
           "Windows-Azure-Blob/1.0",
           "Microsoft-HTTPAPI/2.0"
         ],
         "x-ms-client-request-id": "a910e8cd-c39e-1e34-12a9-b60674132441",
-<<<<<<< HEAD
-        "x-ms-request-id": "ee925438-101e-0047-602f-f3f960000000",
-        "x-ms-version": "2019-10-10"
-=======
         "x-ms-request-id": "2ac42ae9-f01e-003d-0747-093bbb000000",
         "x-ms-version": "2019-12-12"
->>>>>>> 32e373e2
-      },
-      "ResponseBody": []
-    },
-    {
-<<<<<<< HEAD
-      "RequestUri": "https://seanstagetest.blob.core.windows.net/test-container-5a9ebd3d-b101-e893-57ae-b6499a51dfc9/test-blob-9ddd4e18-1a36-a0cd-098d-b981d24c9f3f",
-=======
+      },
+      "ResponseBody": []
+    },
+    {
       "RequestUri": "https://seanmcccanary.blob.core.windows.net/test-container-5a9ebd3d-b101-e893-57ae-b6499a51dfc9/test-blob-9ddd4e18-1a36-a0cd-098d-b981d24c9f3f",
->>>>>>> 32e373e2
-      "RequestMethod": "PUT",
-      "RequestHeaders": {
-        "Authorization": "Sanitized",
-        "Content-Length": "0",
-<<<<<<< HEAD
-        "traceparent": "00-3f97c707989afa45b522778c0c87d3b6-104ea0b0662a4341-00",
-        "User-Agent": [
-          "azsdk-net-Storage.Blobs/12.4.0-dev.20200305.1",
-          "(.NET Core 4.6.28325.01; Microsoft Windows 10.0.18363 )"
-        ],
-        "x-ms-blob-type": "AppendBlob",
-        "x-ms-client-request-id": "fb2f9d5b-6b39-b28c-1a6f-a0100ab24cc6",
-        "x-ms-date": "Thu, 05 Mar 2020 20:51:09 GMT",
-        "x-ms-return-client-request-id": "true",
-        "x-ms-version": "2019-10-10"
-=======
+      "RequestMethod": "PUT",
+      "RequestHeaders": {
+        "Authorization": "Sanitized",
+        "Content-Length": "0",
         "traceparent": "00-9ba5e6e5f3d6bf42bcbc2cccab27aa41-34efe8c2ae36fe4b-00",
         "User-Agent": [
           "azsdk-net-Storage.Blobs/12.5.0-dev.20200402.1",
@@ -1391,52 +758,26 @@
         "x-ms-date": "Thu, 02 Apr 2020 23:39:36 GMT",
         "x-ms-return-client-request-id": "true",
         "x-ms-version": "2019-12-12"
->>>>>>> 32e373e2
-      },
-      "RequestBody": null,
-      "StatusCode": 201,
-      "ResponseHeaders": {
-        "Content-Length": "0",
-<<<<<<< HEAD
-        "Date": "Thu, 05 Mar 2020 20:51:09 GMT",
-        "ETag": "\u00220x8D7C146EEF15B97\u0022",
-        "Last-Modified": "Thu, 05 Mar 2020 20:51:09 GMT",
-=======
+      },
+      "RequestBody": null,
+      "StatusCode": 201,
+      "ResponseHeaders": {
+        "Content-Length": "0",
         "Date": "Thu, 02 Apr 2020 23:39:35 GMT",
         "ETag": "\u00220x8D7D75F1A6207E6\u0022",
         "Last-Modified": "Thu, 02 Apr 2020 23:39:36 GMT",
->>>>>>> 32e373e2
         "Server": [
           "Windows-Azure-Blob/1.0",
           "Microsoft-HTTPAPI/2.0"
         ],
         "x-ms-client-request-id": "fb2f9d5b-6b39-b28c-1a6f-a0100ab24cc6",
-<<<<<<< HEAD
-        "x-ms-request-id": "ee92543d-101e-0047-632f-f3f960000000",
-        "x-ms-request-server-encrypted": "true",
-        "x-ms-version": "2019-10-10"
-=======
         "x-ms-request-id": "2ac42af3-f01e-003d-0f47-093bbb000000",
         "x-ms-request-server-encrypted": "true",
         "x-ms-version": "2019-12-12"
->>>>>>> 32e373e2
-      },
-      "ResponseBody": []
-    },
-    {
-<<<<<<< HEAD
-      "RequestUri": "https://seanstagetest.blob.core.windows.net/test-container-5a9ebd3d-b101-e893-57ae-b6499a51dfc9/test-blob-9ddd4e18-1a36-a0cd-098d-b981d24c9f3f?comp=lease",
-      "RequestMethod": "PUT",
-      "RequestHeaders": {
-        "Authorization": "Sanitized",
-        "traceparent": "00-fb4d308417bdbd41a2ac82914c647f6e-286fc0965129974f-00",
-        "User-Agent": [
-          "azsdk-net-Storage.Blobs/12.4.0-dev.20200305.1",
-          "(.NET Core 4.6.28325.01; Microsoft Windows 10.0.18363 )"
-        ],
-        "x-ms-client-request-id": "7155189c-1c4e-e9f6-9d4c-d8e7613f76ac",
-        "x-ms-date": "Thu, 05 Mar 2020 20:51:09 GMT",
-=======
+      },
+      "ResponseBody": []
+    },
+    {
       "RequestUri": "https://seanmcccanary.blob.core.windows.net/test-container-5a9ebd3d-b101-e893-57ae-b6499a51dfc9/test-blob-9ddd4e18-1a36-a0cd-098d-b981d24c9f3f?comp=lease",
       "RequestMethod": "PUT",
       "RequestHeaders": {
@@ -1448,69 +789,36 @@
         ],
         "x-ms-client-request-id": "7155189c-1c4e-e9f6-9d4c-d8e7613f76ac",
         "x-ms-date": "Thu, 02 Apr 2020 23:39:36 GMT",
->>>>>>> 32e373e2
         "x-ms-lease-action": "acquire",
         "x-ms-lease-duration": "-1",
         "x-ms-proposed-lease-id": "805f760a-7197-e2ff-2352-094d3c6eb85b",
         "x-ms-return-client-request-id": "true",
-<<<<<<< HEAD
-        "x-ms-version": "2019-10-10"
-=======
-        "x-ms-version": "2019-12-12"
->>>>>>> 32e373e2
-      },
-      "RequestBody": null,
-      "StatusCode": 201,
-      "ResponseHeaders": {
-        "Content-Length": "0",
-<<<<<<< HEAD
-        "Date": "Thu, 05 Mar 2020 20:51:09 GMT",
-        "ETag": "\u00220x8D7C146EEF15B97\u0022",
-        "Last-Modified": "Thu, 05 Mar 2020 20:51:09 GMT",
-=======
+        "x-ms-version": "2019-12-12"
+      },
+      "RequestBody": null,
+      "StatusCode": 201,
+      "ResponseHeaders": {
+        "Content-Length": "0",
         "Date": "Thu, 02 Apr 2020 23:39:35 GMT",
         "ETag": "\u00220x8D7D75F1A6207E6\u0022",
         "Last-Modified": "Thu, 02 Apr 2020 23:39:36 GMT",
->>>>>>> 32e373e2
         "Server": [
           "Windows-Azure-Blob/1.0",
           "Microsoft-HTTPAPI/2.0"
         ],
         "x-ms-client-request-id": "7155189c-1c4e-e9f6-9d4c-d8e7613f76ac",
         "x-ms-lease-id": "805f760a-7197-e2ff-2352-094d3c6eb85b",
-<<<<<<< HEAD
-        "x-ms-request-id": "ee925441-101e-0047-672f-f3f960000000",
-        "x-ms-version": "2019-10-10"
-=======
         "x-ms-request-id": "2ac42af8-f01e-003d-1347-093bbb000000",
         "x-ms-version": "2019-12-12"
->>>>>>> 32e373e2
-      },
-      "ResponseBody": []
-    },
-    {
-<<<<<<< HEAD
-      "RequestUri": "https://seanstagetest.blob.core.windows.net/test-container-5a9ebd3d-b101-e893-57ae-b6499a51dfc9/test-blob-9ddd4e18-1a36-a0cd-098d-b981d24c9f3f",
-=======
+      },
+      "ResponseBody": []
+    },
+    {
       "RequestUri": "https://seanmcccanary.blob.core.windows.net/test-container-5a9ebd3d-b101-e893-57ae-b6499a51dfc9/test-blob-9ddd4e18-1a36-a0cd-098d-b981d24c9f3f",
->>>>>>> 32e373e2
-      "RequestMethod": "PUT",
-      "RequestHeaders": {
-        "Authorization": "Sanitized",
-        "Content-Length": "0",
-<<<<<<< HEAD
-        "traceparent": "00-e475a20d87703b43b31695afead4c660-85731d77ce226f4a-00",
-        "User-Agent": [
-          "azsdk-net-Storage.Blobs/12.4.0-dev.20200305.1",
-          "(.NET Core 4.6.28325.01; Microsoft Windows 10.0.18363 )"
-        ],
-        "x-ms-blob-type": "AppendBlob",
-        "x-ms-client-request-id": "23b028d2-4718-d40c-343d-98d0cb1ed927",
-        "x-ms-date": "Thu, 05 Mar 2020 20:51:09 GMT",
-        "x-ms-lease-id": "805f760a-7197-e2ff-2352-094d3c6eb85b",
-        "x-ms-return-client-request-id": "true",
-        "x-ms-version": "2019-10-10"
-=======
+      "RequestMethod": "PUT",
+      "RequestHeaders": {
+        "Authorization": "Sanitized",
+        "Content-Length": "0",
         "traceparent": "00-752e317169da954ba6a0e3b467c38092-a780761b2d4e124f-00",
         "User-Agent": [
           "azsdk-net-Storage.Blobs/12.5.0-dev.20200402.1",
@@ -1522,54 +830,26 @@
         "x-ms-lease-id": "805f760a-7197-e2ff-2352-094d3c6eb85b",
         "x-ms-return-client-request-id": "true",
         "x-ms-version": "2019-12-12"
->>>>>>> 32e373e2
-      },
-      "RequestBody": null,
-      "StatusCode": 201,
-      "ResponseHeaders": {
-        "Content-Length": "0",
-<<<<<<< HEAD
-        "Date": "Thu, 05 Mar 2020 20:51:09 GMT",
-        "ETag": "\u00220x8D7C146EF0D20EE\u0022",
-        "Last-Modified": "Thu, 05 Mar 2020 20:51:09 GMT",
-=======
+      },
+      "RequestBody": null,
+      "StatusCode": 201,
+      "ResponseHeaders": {
+        "Content-Length": "0",
         "Date": "Thu, 02 Apr 2020 23:39:35 GMT",
         "ETag": "\u00220x8D7D75F1A7A765F\u0022",
         "Last-Modified": "Thu, 02 Apr 2020 23:39:36 GMT",
->>>>>>> 32e373e2
         "Server": [
           "Windows-Azure-Blob/1.0",
           "Microsoft-HTTPAPI/2.0"
         ],
         "x-ms-client-request-id": "23b028d2-4718-d40c-343d-98d0cb1ed927",
-<<<<<<< HEAD
-        "x-ms-request-id": "ee925444-101e-0047-6a2f-f3f960000000",
-        "x-ms-request-server-encrypted": "true",
-        "x-ms-version": "2019-10-10"
-=======
         "x-ms-request-id": "2ac42b00-f01e-003d-1a47-093bbb000000",
         "x-ms-request-server-encrypted": "true",
         "x-ms-version": "2019-12-12"
->>>>>>> 32e373e2
-      },
-      "ResponseBody": []
-    },
-    {
-<<<<<<< HEAD
-      "RequestUri": "https://seanstagetest.blob.core.windows.net/test-container-5a9ebd3d-b101-e893-57ae-b6499a51dfc9?restype=container",
-      "RequestMethod": "DELETE",
-      "RequestHeaders": {
-        "Authorization": "Sanitized",
-        "traceparent": "00-ce0e90163e39ab4d9bc8ad4d2f9d2074-e44bb8728b7dda46-00",
-        "User-Agent": [
-          "azsdk-net-Storage.Blobs/12.4.0-dev.20200305.1",
-          "(.NET Core 4.6.28325.01; Microsoft Windows 10.0.18363 )"
-        ],
-        "x-ms-client-request-id": "3914cffe-528e-7093-384c-a94f7ed89a51",
-        "x-ms-date": "Thu, 05 Mar 2020 20:51:10 GMT",
-        "x-ms-return-client-request-id": "true",
-        "x-ms-version": "2019-10-10"
-=======
+      },
+      "ResponseBody": []
+    },
+    {
       "RequestUri": "https://seanmcccanary.blob.core.windows.net/test-container-5a9ebd3d-b101-e893-57ae-b6499a51dfc9?restype=container",
       "RequestMethod": "DELETE",
       "RequestHeaders": {
@@ -1583,42 +863,26 @@
         "x-ms-date": "Thu, 02 Apr 2020 23:39:37 GMT",
         "x-ms-return-client-request-id": "true",
         "x-ms-version": "2019-12-12"
->>>>>>> 32e373e2
       },
       "RequestBody": null,
       "StatusCode": 202,
       "ResponseHeaders": {
         "Content-Length": "0",
-<<<<<<< HEAD
-        "Date": "Thu, 05 Mar 2020 20:51:09 GMT",
-=======
         "Date": "Thu, 02 Apr 2020 23:39:35 GMT",
->>>>>>> 32e373e2
         "Server": [
           "Windows-Azure-Blob/1.0",
           "Microsoft-HTTPAPI/2.0"
         ],
         "x-ms-client-request-id": "3914cffe-528e-7093-384c-a94f7ed89a51",
-<<<<<<< HEAD
-        "x-ms-request-id": "ee925445-101e-0047-6b2f-f3f960000000",
-        "x-ms-version": "2019-10-10"
-=======
         "x-ms-request-id": "2ac42b06-f01e-003d-1f47-093bbb000000",
         "x-ms-version": "2019-12-12"
->>>>>>> 32e373e2
       },
       "ResponseBody": []
     }
   ],
   "Variables": {
-<<<<<<< HEAD
-    "DateTimeOffsetNow": "2020-03-05T12:51:06.5101471-08:00",
-    "RandomSeed": "1452942012",
-    "Storage_TestConfigDefault": "ProductionTenant\nseanstagetest\nU2FuaXRpemVk\nhttps://seanstagetest.blob.core.windows.net\nhttp://seanstagetest.file.core.windows.net\nhttp://seanstagetest.queue.core.windows.net\nhttp://seanstagetest.table.core.windows.net\n\n\n\n\nhttp://seanstagetest-secondary.blob.core.windows.net\nhttp://seanstagetest-secondary.file.core.windows.net\nhttp://seanstagetest-secondary.queue.core.windows.net\nhttp://seanstagetest-secondary.table.core.windows.net\n\nSanitized\n\n\nCloud\nBlobEndpoint=https://seanstagetest.blob.core.windows.net/;QueueEndpoint=http://seanstagetest.queue.core.windows.net/;FileEndpoint=http://seanstagetest.file.core.windows.net/;BlobSecondaryEndpoint=http://seanstagetest-secondary.blob.core.windows.net/;QueueSecondaryEndpoint=http://seanstagetest-secondary.queue.core.windows.net/;FileSecondaryEndpoint=http://seanstagetest-secondary.file.core.windows.net/;AccountName=seanstagetest;AccountKey=Sanitized\nseanscope1"
-=======
     "DateTimeOffsetNow": "2020-04-02T16:39:33.5594930-07:00",
     "RandomSeed": "1452942012",
     "Storage_TestConfigDefault": "ProductionTenant\nseanmcccanary\nU2FuaXRpemVk\nhttps://seanmcccanary.blob.core.windows.net\nhttps://seanmcccanary.file.core.windows.net\nhttps://seanmcccanary.queue.core.windows.net\nhttps://seanmcccanary.table.core.windows.net\n\n\n\n\nhttps://seanmcccanary-secondary.blob.core.windows.net\nhttps://seanmcccanary-secondary.file.core.windows.net\nhttps://seanmcccanary-secondary.queue.core.windows.net\nhttps://seanmcccanary-secondary.table.core.windows.net\n\nSanitized\n\n\nCloud\nBlobEndpoint=https://seanmcccanary.blob.core.windows.net/;QueueEndpoint=https://seanmcccanary.queue.core.windows.net/;FileEndpoint=https://seanmcccanary.file.core.windows.net/;BlobSecondaryEndpoint=https://seanmcccanary-secondary.blob.core.windows.net/;QueueSecondaryEndpoint=https://seanmcccanary-secondary.queue.core.windows.net/;FileSecondaryEndpoint=https://seanmcccanary-secondary.file.core.windows.net/;AccountName=seanmcccanary;AccountKey=Sanitized\nseanscope1"
->>>>>>> 32e373e2
   }
 }