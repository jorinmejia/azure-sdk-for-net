--- conflicted
+++ resolved
@@ -1,22 +1,6 @@
 {
   "Entries": [
     {
-<<<<<<< HEAD
-      "RequestUri": "https://seanstagetest.blob.core.windows.net/test-container-c5de4526-ce8b-daf5-6ac4-b25f162a8f3d?restype=container",
-      "RequestMethod": "PUT",
-      "RequestHeaders": {
-        "Authorization": "Sanitized",
-        "traceparent": "00-8c640895112c974a8137d2f77aae2609-68c12f91af30e24c-00",
-        "User-Agent": [
-          "azsdk-net-Storage.Blobs/12.4.0-dev.20200305.1",
-          "(.NET Core 4.6.28325.01; Microsoft Windows 10.0.18363 )"
-        ],
-        "x-ms-blob-public-access": "container",
-        "x-ms-client-request-id": "f246b0d1-b1bf-6552-35c0-4538d6ca2017",
-        "x-ms-date": "Thu, 05 Mar 2020 20:50:12 GMT",
-        "x-ms-return-client-request-id": "true",
-        "x-ms-version": "2019-10-10"
-=======
       "RequestUri": "https://seanmcccanary.blob.core.windows.net/test-container-c5de4526-ce8b-daf5-6ac4-b25f162a8f3d?restype=container",
       "RequestMethod": "PUT",
       "RequestHeaders": {
@@ -31,33 +15,21 @@
         "x-ms-date": "Thu, 02 Apr 2020 23:38:55 GMT",
         "x-ms-return-client-request-id": "true",
         "x-ms-version": "2019-12-12"
->>>>>>> 32e373e2
       },
       "RequestBody": null,
       "StatusCode": 201,
       "ResponseHeaders": {
         "Content-Length": "0",
-<<<<<<< HEAD
-        "Date": "Thu, 05 Mar 2020 20:50:12 GMT",
-        "ETag": "\u00220x8D7C146CCCBBC72\u0022",
-        "Last-Modified": "Thu, 05 Mar 2020 20:50:12 GMT",
-=======
         "Date": "Thu, 02 Apr 2020 23:38:54 GMT",
         "ETag": "\u00220x8D7D75F01E9F666\u0022",
         "Last-Modified": "Thu, 02 Apr 2020 23:38:55 GMT",
->>>>>>> 32e373e2
         "Server": [
           "Windows-Azure-Blob/1.0",
           "Microsoft-HTTPAPI/2.0"
         ],
         "x-ms-client-request-id": "f246b0d1-b1bf-6552-35c0-4538d6ca2017",
-<<<<<<< HEAD
-        "x-ms-request-id": "8306f6a2-a01e-001f-132f-f3213f000000",
-        "x-ms-version": "2019-10-10"
-=======
         "x-ms-request-id": "61ff3c3c-601e-004d-1947-09824c000000",
         "x-ms-version": "2019-12-12"
->>>>>>> 32e373e2
       },
       "ResponseBody": []
     },
@@ -67,19 +39,6 @@
       "RequestHeaders": {
         "Authorization": "Sanitized",
         "Content-Length": "0",
-<<<<<<< HEAD
-        "traceparent": "00-bb9d9407af2aef4bafd304b7da47c3d0-bcb8995dd3281d48-00",
-        "User-Agent": [
-          "azsdk-net-Storage.Blobs/12.4.0-dev.20200305.1",
-          "(.NET Core 4.6.28325.01; Microsoft Windows 10.0.18363 )"
-        ],
-        "x-ms-blob-type": "AppendBlob",
-        "x-ms-client-request-id": "1106088b-b185-d6df-0365-19b9014d58e8",
-        "x-ms-date": "Thu, 05 Mar 2020 20:50:12 GMT",
-        "x-ms-encryption-scope": "seanscope1",
-        "x-ms-return-client-request-id": "true",
-        "x-ms-version": "2019-10-10"
-=======
         "traceparent": "00-4de6985c36a05c48b3ae3afb395a0ee1-60e989968563e547-00",
         "User-Agent": [
           "azsdk-net-Storage.Blobs/12.5.0-dev.20200402.1",
@@ -91,36 +50,23 @@
         "x-ms-encryption-scope": "seanscope1",
         "x-ms-return-client-request-id": "true",
         "x-ms-version": "2019-12-12"
->>>>>>> 32e373e2
       },
       "RequestBody": null,
       "StatusCode": 201,
       "ResponseHeaders": {
         "Content-Length": "0",
-<<<<<<< HEAD
-        "Date": "Thu, 05 Mar 2020 20:50:12 GMT",
-        "ETag": "\u00220x8D7C146CCDB0D0E\u0022",
-        "Last-Modified": "Thu, 05 Mar 2020 20:50:12 GMT",
-=======
         "Date": "Thu, 02 Apr 2020 23:38:54 GMT",
         "ETag": "\u00220x8D7D75F020D3B68\u0022",
         "Last-Modified": "Thu, 02 Apr 2020 23:38:55 GMT",
->>>>>>> 32e373e2
         "Server": [
           "Windows-Azure-Blob/1.0",
           "Microsoft-HTTPAPI/2.0"
         ],
         "x-ms-client-request-id": "1106088b-b185-d6df-0365-19b9014d58e8",
         "x-ms-encryption-scope": "seanscope1",
-<<<<<<< HEAD
-        "x-ms-request-id": "8306f6a4-a01e-001f-142f-f3213f000000",
-        "x-ms-request-server-encrypted": "true",
-        "x-ms-version": "2019-10-10"
-=======
         "x-ms-request-id": "61ff3c47-601e-004d-2247-09824c000000",
         "x-ms-request-server-encrypted": "true",
         "x-ms-version": "2019-12-12"
->>>>>>> 32e373e2
       },
       "ResponseBody": []
     },
@@ -130,18 +76,6 @@
       "RequestHeaders": {
         "Authorization": "Sanitized",
         "Content-Length": "1024",
-<<<<<<< HEAD
-        "traceparent": "00-be9c66de8630be4f88801075b21e6064-f92c1f327e7c214f-00",
-        "User-Agent": [
-          "azsdk-net-Storage.Blobs/12.4.0-dev.20200305.1",
-          "(.NET Core 4.6.28325.01; Microsoft Windows 10.0.18363 )"
-        ],
-        "x-ms-client-request-id": "93366ccb-e6d0-e783-e5a2-85467b09eb70",
-        "x-ms-date": "Thu, 05 Mar 2020 20:50:12 GMT",
-        "x-ms-encryption-scope": "seanscope1",
-        "x-ms-return-client-request-id": "true",
-        "x-ms-version": "2019-10-10"
-=======
         "traceparent": "00-398ada5b914ac94d9727c88cb2f803d9-476959bd2e46a844-00",
         "User-Agent": [
           "azsdk-net-Storage.Blobs/12.5.0-dev.20200402.1",
@@ -152,21 +86,14 @@
         "x-ms-encryption-scope": "seanscope1",
         "x-ms-return-client-request-id": "true",
         "x-ms-version": "2019-12-12"
->>>>>>> 32e373e2
       },
       "RequestBody": "NBWNZeScfpASkZzTJTI0uSz583lyN95aAokY63AUqCcklwPAPbszV0a6Ri3a2peonocRwxshOvw2MmNahJIg/ul1ro0udHxxxpsyuPGxgCfyb03oAuQMA10HiQpX2NO0mUhDZSwJeioLoP1/74ILhbI7ZxVEOPsEaKswJupxGe3Ifh\u002BobRr76fQj3GLnjBTb\u002BwRXHHC\u002Bb2FMPvyA2VM/moYPtnBjYheYP34gIVuZHduXVSvlGf19Cg\u002B9XC8dew\u002Bh40Lb19ajeJntv93xnU0FsyAg6YQoWoCJkaxgpQboesRvfz0YvUYF89yR\u002BFofi2zCt6gO/ZKLeInCUkUpQ9KTBUQYgh4Q7fXaGvWnl2IlaQY/nu1d2X0y4wazVmsA27AJ/vIVBwlOscqyM\u002BKc5OEnneg/6qXlNSvH5p8XXJaK2j9FnZlvD2L88Owiqqablf8ljLiCwPEKJMjGTiBqNlUzKFmjV0dIt42GQvm5w4uFLFGg8s/eBxlNOnjQqMFCkrmW7oJM\u002BD233dUr/H73UWE9QSLOykSFVSBAVRzOdw7MQ7BAItQIODMU6BX6sgqbVukXk2eec8h1EJhhDKMg6WXGX7nNty\u002BMNAjuuuIvi6MVpf4ztuOnLc/oyhE8pyyQ8/6vNFNRzZ\u002B6i19esLnmRYX1S2ek7TOBHjHp5ewdT43bXsfjf1dPxNdeeSqESH0WAoSMRlvF6wbLLRUiaOeznDvSglHyAsYtpYePRnMI/daz0uNnkQkyFnLBGFJCLVvvq9zvssUrJP\u002B\u002BXqHTNaWSwzA/bpUESwsyoGzfMOpz63gsn5uWGUsQiK7jqTJnXuDMLlUhAr/F61/RvBFZS/MVSnIoppUK\u002B6nlLuXnIKHYykGLEgGUUui4ZrQ7xVw5tzy6zl6/P7dKwjOrPNTZ3cu\u002B\u002BPHQzTnxgPiJb0DhzzZNq3epLVFDGYuJQVDO6RUU34jpfcxqaOkDyE5mNc93afP8XpFcL7B5et9mRozoIpbjdZC3\u002BFJp4kKOpmQD3OO8Eddd0YuDuK/YcALtBCFcGqW3gsA/wHChkntOzolMdZ78qjW0i1ELX7zg34hPfN4gMYu\u002BTFkifVFnuz8PNeoljPpk8FrsqI5UqyMDXuHoURadLpz\u002BjSlE2S3kTc8R\u002ByrSulON64uDNIj8aqA2Hh5wfmoocgdNJ/7RHxctCFq\u002BQrD5MaOOWmWKGfoTASOIDroOc89l6YkjhZNUvMt0VisuPifwPO174iMEnlgNOSbbSBFcH5SLWVkm1qsQOZ6ZFcPO5cP8mNHNkpGrYUoxFUtseHS6GDeWouTNyWZBa6iFaoiUPlRj369Aj4wC3/cP9cBgo8Eq3/2LN0LeLs9qiyfpJvbBnNf3CA==",
       "StatusCode": 201,
       "ResponseHeaders": {
         "Content-Length": "0",
-<<<<<<< HEAD
-        "Date": "Thu, 05 Mar 2020 20:50:12 GMT",
-        "ETag": "\u00220x8D7C146CCE7905D\u0022",
-        "Last-Modified": "Thu, 05 Mar 2020 20:50:12 GMT",
-=======
         "Date": "Thu, 02 Apr 2020 23:38:54 GMT",
         "ETag": "\u00220x8D7D75F021AAB5D\u0022",
         "Last-Modified": "Thu, 02 Apr 2020 23:38:55 GMT",
->>>>>>> 32e373e2
         "Server": [
           "Windows-Azure-Blob/1.0",
           "Microsoft-HTTPAPI/2.0"
@@ -176,34 +103,13 @@
         "x-ms-client-request-id": "93366ccb-e6d0-e783-e5a2-85467b09eb70",
         "x-ms-content-crc64": "Lpat/Dg7RwQ=",
         "x-ms-encryption-scope": "seanscope1",
-<<<<<<< HEAD
-        "x-ms-request-id": "8306f6a8-a01e-001f-182f-f3213f000000",
-        "x-ms-request-server-encrypted": "true",
-        "x-ms-version": "2019-10-10"
-=======
         "x-ms-request-id": "61ff3c5f-601e-004d-3647-09824c000000",
         "x-ms-request-server-encrypted": "true",
         "x-ms-version": "2019-12-12"
->>>>>>> 32e373e2
       },
       "ResponseBody": []
     },
     {
-<<<<<<< HEAD
-      "RequestUri": "https://seanstagetest.blob.core.windows.net/test-container-c5de4526-ce8b-daf5-6ac4-b25f162a8f3d?restype=container",
-      "RequestMethod": "DELETE",
-      "RequestHeaders": {
-        "Authorization": "Sanitized",
-        "traceparent": "00-3358236e4ccdc64a98b64dd33c729a33-e56fb93f578ae84c-00",
-        "User-Agent": [
-          "azsdk-net-Storage.Blobs/12.4.0-dev.20200305.1",
-          "(.NET Core 4.6.28325.01; Microsoft Windows 10.0.18363 )"
-        ],
-        "x-ms-client-request-id": "95ed1505-c417-8218-1741-7fc4ef9a2877",
-        "x-ms-date": "Thu, 05 Mar 2020 20:50:12 GMT",
-        "x-ms-return-client-request-id": "true",
-        "x-ms-version": "2019-10-10"
-=======
       "RequestUri": "https://seanmcccanary.blob.core.windows.net/test-container-c5de4526-ce8b-daf5-6ac4-b25f162a8f3d?restype=container",
       "RequestMethod": "DELETE",
       "RequestHeaders": {
@@ -217,39 +123,25 @@
         "x-ms-date": "Thu, 02 Apr 2020 23:38:56 GMT",
         "x-ms-return-client-request-id": "true",
         "x-ms-version": "2019-12-12"
->>>>>>> 32e373e2
       },
       "RequestBody": null,
       "StatusCode": 202,
       "ResponseHeaders": {
         "Content-Length": "0",
-<<<<<<< HEAD
-        "Date": "Thu, 05 Mar 2020 20:50:12 GMT",
-=======
         "Date": "Thu, 02 Apr 2020 23:38:54 GMT",
->>>>>>> 32e373e2
         "Server": [
           "Windows-Azure-Blob/1.0",
           "Microsoft-HTTPAPI/2.0"
         ],
         "x-ms-client-request-id": "95ed1505-c417-8218-1741-7fc4ef9a2877",
-<<<<<<< HEAD
-        "x-ms-request-id": "8306f6ad-a01e-001f-1b2f-f3213f000000",
-        "x-ms-version": "2019-10-10"
-=======
         "x-ms-request-id": "61ff3c6b-601e-004d-4047-09824c000000",
         "x-ms-version": "2019-12-12"
->>>>>>> 32e373e2
       },
       "ResponseBody": []
     }
   ],
   "Variables": {
     "RandomSeed": "2105204027",
-<<<<<<< HEAD
-    "Storage_TestConfigDefault": "ProductionTenant\nseanstagetest\nU2FuaXRpemVk\nhttps://seanstagetest.blob.core.windows.net\nhttp://seanstagetest.file.core.windows.net\nhttp://seanstagetest.queue.core.windows.net\nhttp://seanstagetest.table.core.windows.net\n\n\n\n\nhttp://seanstagetest-secondary.blob.core.windows.net\nhttp://seanstagetest-secondary.file.core.windows.net\nhttp://seanstagetest-secondary.queue.core.windows.net\nhttp://seanstagetest-secondary.table.core.windows.net\n\nSanitized\n\n\nCloud\nBlobEndpoint=https://seanstagetest.blob.core.windows.net/;QueueEndpoint=http://seanstagetest.queue.core.windows.net/;FileEndpoint=http://seanstagetest.file.core.windows.net/;BlobSecondaryEndpoint=http://seanstagetest-secondary.blob.core.windows.net/;QueueSecondaryEndpoint=http://seanstagetest-secondary.queue.core.windows.net/;FileSecondaryEndpoint=http://seanstagetest-secondary.file.core.windows.net/;AccountName=seanstagetest;AccountKey=Sanitized\nseanscope1"
-=======
     "Storage_TestConfigDefault": "ProductionTenant\nseanmcccanary\nU2FuaXRpemVk\nhttps://seanmcccanary.blob.core.windows.net\nhttps://seanmcccanary.file.core.windows.net\nhttps://seanmcccanary.queue.core.windows.net\nhttps://seanmcccanary.table.core.windows.net\n\n\n\n\nhttps://seanmcccanary-secondary.blob.core.windows.net\nhttps://seanmcccanary-secondary.file.core.windows.net\nhttps://seanmcccanary-secondary.queue.core.windows.net\nhttps://seanmcccanary-secondary.table.core.windows.net\n\nSanitized\n\n\nCloud\nBlobEndpoint=https://seanmcccanary.blob.core.windows.net/;QueueEndpoint=https://seanmcccanary.queue.core.windows.net/;FileEndpoint=https://seanmcccanary.file.core.windows.net/;BlobSecondaryEndpoint=https://seanmcccanary-secondary.blob.core.windows.net/;QueueSecondaryEndpoint=https://seanmcccanary-secondary.queue.core.windows.net/;FileSecondaryEndpoint=https://seanmcccanary-secondary.file.core.windows.net/;AccountName=seanmcccanary;AccountKey=Sanitized\nseanscope1"
->>>>>>> 32e373e2
   }
 }