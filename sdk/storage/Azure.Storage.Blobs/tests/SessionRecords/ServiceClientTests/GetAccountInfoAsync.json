--- conflicted
+++ resolved
@@ -1,21 +1,6 @@
 {
   "Entries": [
     {
-<<<<<<< HEAD
-      "RequestUri": "https://seanstagetest.blob.core.windows.net/?restype=account\u0026comp=properties",
-      "RequestMethod": "GET",
-      "RequestHeaders": {
-        "Authorization": "Sanitized",
-        "traceparent": "00-1417f790db2da844bbb042bbdc442cf2-a9ba17b8ff888a40-00",
-        "User-Agent": [
-          "azsdk-net-Storage.Blobs/12.4.0-dev.20200305.1",
-          "(.NET Core 4.6.28325.01; Microsoft Windows 10.0.18363 )"
-        ],
-        "x-ms-client-request-id": "590a1325-285b-e29a-16ec-a4488596979f",
-        "x-ms-date": "Thu, 05 Mar 2020 21:16:34 GMT",
-        "x-ms-return-client-request-id": "true",
-        "x-ms-version": "2019-10-10"
-=======
       "RequestUri": "https://seanmcccanary.blob.core.windows.net/?restype=account\u0026comp=properties",
       "RequestMethod": "GET",
       "RequestHeaders": {
@@ -29,17 +14,12 @@
         "x-ms-date": "Fri, 03 Apr 2020 00:10:36 GMT",
         "x-ms-return-client-request-id": "true",
         "x-ms-version": "2019-12-12"
->>>>>>> 32e373e2
       },
       "RequestBody": null,
       "StatusCode": 200,
       "ResponseHeaders": {
         "Content-Length": "0",
-<<<<<<< HEAD
-        "Date": "Thu, 05 Mar 2020 21:16:34 GMT",
-=======
         "Date": "Fri, 03 Apr 2020 00:10:36 GMT",
->>>>>>> 32e373e2
         "Server": [
           "Windows-Azure-Blob/1.0",
           "Microsoft-HTTPAPI/2.0"
@@ -47,25 +27,15 @@
         "x-ms-account-kind": "StorageV2",
         "x-ms-client-request-id": "590a1325-285b-e29a-16ec-a4488596979f",
         "x-ms-is-hns-enabled": "false",
-<<<<<<< HEAD
-        "x-ms-request-id": "c0f38128-a01e-0020-4033-f3e99c000000",
-        "x-ms-sku-name": "Standard_LRS",
-        "x-ms-version": "2019-10-10"
-=======
         "x-ms-request-id": "51f53efb-b01e-004e-4b4c-096328000000",
         "x-ms-sku-name": "Standard_GRS",
         "x-ms-version": "2019-12-12"
->>>>>>> 32e373e2
       },
       "ResponseBody": []
     }
   ],
   "Variables": {
     "RandomSeed": "1099161049",
-<<<<<<< HEAD
-    "Storage_TestConfigDefault": "ProductionTenant\nseanstagetest\nU2FuaXRpemVk\nhttps://seanstagetest.blob.core.windows.net\nhttp://seanstagetest.file.core.windows.net\nhttp://seanstagetest.queue.core.windows.net\nhttp://seanstagetest.table.core.windows.net\n\n\n\n\nhttp://seanstagetest-secondary.blob.core.windows.net\nhttp://seanstagetest-secondary.file.core.windows.net\nhttp://seanstagetest-secondary.queue.core.windows.net\nhttp://seanstagetest-secondary.table.core.windows.net\n\nSanitized\n\n\nCloud\nBlobEndpoint=https://seanstagetest.blob.core.windows.net/;QueueEndpoint=http://seanstagetest.queue.core.windows.net/;FileEndpoint=http://seanstagetest.file.core.windows.net/;BlobSecondaryEndpoint=http://seanstagetest-secondary.blob.core.windows.net/;QueueSecondaryEndpoint=http://seanstagetest-secondary.queue.core.windows.net/;FileSecondaryEndpoint=http://seanstagetest-secondary.file.core.windows.net/;AccountName=seanstagetest;AccountKey=Sanitized\nseanscope1"
-=======
     "Storage_TestConfigDefault": "ProductionTenant\nseanmcccanary\nU2FuaXRpemVk\nhttps://seanmcccanary.blob.core.windows.net\nhttps://seanmcccanary.file.core.windows.net\nhttps://seanmcccanary.queue.core.windows.net\nhttps://seanmcccanary.table.core.windows.net\n\n\n\n\nhttps://seanmcccanary-secondary.blob.core.windows.net\nhttps://seanmcccanary-secondary.file.core.windows.net\nhttps://seanmcccanary-secondary.queue.core.windows.net\nhttps://seanmcccanary-secondary.table.core.windows.net\n\nSanitized\n\n\nCloud\nBlobEndpoint=https://seanmcccanary.blob.core.windows.net/;QueueEndpoint=https://seanmcccanary.queue.core.windows.net/;FileEndpoint=https://seanmcccanary.file.core.windows.net/;BlobSecondaryEndpoint=https://seanmcccanary-secondary.blob.core.windows.net/;QueueSecondaryEndpoint=https://seanmcccanary-secondary.queue.core.windows.net/;FileSecondaryEndpoint=https://seanmcccanary-secondary.file.core.windows.net/;AccountName=seanmcccanary;AccountKey=Sanitized\nseanscope1"
->>>>>>> 32e373e2
   }
 }