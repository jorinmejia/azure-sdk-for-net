{
  "Entries": [
    {
<<<<<<< HEAD
      "RequestUri": "https://seanstagetest.blob.core.windows.net/?restype=service\u0026comp=properties",
      "RequestMethod": "GET",
      "RequestHeaders": {
        "Authorization": "Sanitized",
        "traceparent": "00-deb38653006f78439ac2b1f5a9ae53d0-577d85fcd463894c-00",
        "User-Agent": [
          "azsdk-net-Storage.Blobs/12.4.0-dev.20200305.1",
          "(.NET Core 4.6.28325.01; Microsoft Windows 10.0.18363 )"
        ],
        "x-ms-client-request-id": "14e24e62-2c06-0391-e530-6a07e6dc5c3c",
        "x-ms-date": "Thu, 05 Mar 2020 21:17:15 GMT",
        "x-ms-return-client-request-id": "true",
        "x-ms-version": "2019-10-10"
=======
      "RequestUri": "https://seanmcccanary.blob.core.windows.net/?restype=service\u0026comp=properties",
      "RequestMethod": "GET",
      "RequestHeaders": {
        "Authorization": "Sanitized",
        "traceparent": "00-58b2733c289fdb49a944927b408a63a9-861b53f45237364f-00",
        "User-Agent": [
          "azsdk-net-Storage.Blobs/12.5.0-dev.20200402.1",
          "(.NET Core 4.6.28325.01; Microsoft Windows 10.0.18362 )"
        ],
        "x-ms-client-request-id": "14e24e62-2c06-0391-e530-6a07e6dc5c3c",
        "x-ms-date": "Fri, 03 Apr 2020 00:11:06 GMT",
        "x-ms-return-client-request-id": "true",
        "x-ms-version": "2019-12-12"
>>>>>>> 32e373e2
      },
      "RequestBody": null,
      "StatusCode": 200,
      "ResponseHeaders": {
        "Content-Type": "application/xml",
<<<<<<< HEAD
        "Date": "Thu, 05 Mar 2020 21:17:15 GMT",
=======
        "Date": "Fri, 03 Apr 2020 00:11:05 GMT",
>>>>>>> 32e373e2
        "Server": [
          "Windows-Azure-Blob/1.0",
          "Microsoft-HTTPAPI/2.0"
        ],
        "Transfer-Encoding": "chunked",
        "x-ms-client-request-id": "14e24e62-2c06-0391-e530-6a07e6dc5c3c",
<<<<<<< HEAD
        "x-ms-request-id": "581d1b26-101e-000a-4a33-f3368c000000",
        "x-ms-version": "2019-10-10"
=======
        "x-ms-request-id": "c0967af0-101e-0078-154c-09ee58000000",
        "x-ms-version": "2019-12-12"
>>>>>>> 32e373e2
      },
      "ResponseBody": "\uFEFF\u003C?xml version=\u00221.0\u0022 encoding=\u0022utf-8\u0022?\u003E\u003CStorageServiceProperties\u003E\u003CLogging\u003E\u003CVersion\u003E1.0\u003C/Version\u003E\u003CRead\u003Efalse\u003C/Read\u003E\u003CWrite\u003Efalse\u003C/Write\u003E\u003CDelete\u003Efalse\u003C/Delete\u003E\u003CRetentionPolicy\u003E\u003CEnabled\u003Efalse\u003C/Enabled\u003E\u003C/RetentionPolicy\u003E\u003C/Logging\u003E\u003CHourMetrics\u003E\u003CVersion\u003E1.0\u003C/Version\u003E\u003CEnabled\u003Etrue\u003C/Enabled\u003E\u003CIncludeAPIs\u003Etrue\u003C/IncludeAPIs\u003E\u003CRetentionPolicy\u003E\u003CEnabled\u003Etrue\u003C/Enabled\u003E\u003CDays\u003E7\u003C/Days\u003E\u003C/RetentionPolicy\u003E\u003C/HourMetrics\u003E\u003CMinuteMetrics\u003E\u003CVersion\u003E1.0\u003C/Version\u003E\u003CEnabled\u003Efalse\u003C/Enabled\u003E\u003CRetentionPolicy\u003E\u003CEnabled\u003Efalse\u003C/Enabled\u003E\u003C/RetentionPolicy\u003E\u003C/MinuteMetrics\u003E\u003CCors /\u003E\u003CDeleteRetentionPolicy\u003E\u003CEnabled\u003Efalse\u003C/Enabled\u003E\u003C/DeleteRetentionPolicy\u003E\u003CStaticWebsite\u003E\u003CEnabled\u003Efalse\u003C/Enabled\u003E\u003C/StaticWebsite\u003E\u003C/StorageServiceProperties\u003E"
    },
    {
<<<<<<< HEAD
      "RequestUri": "https://seanstagetest.blob.core.windows.net/?restype=service\u0026comp=properties",
=======
      "RequestUri": "https://seanmcccanary.blob.core.windows.net/?restype=service\u0026comp=properties",
>>>>>>> 32e373e2
      "RequestMethod": "PUT",
      "RequestHeaders": {
        "Authorization": "Sanitized",
        "Content-Length": "921",
        "Content-Type": "application/xml",
<<<<<<< HEAD
        "traceparent": "00-e8ba26131c02694bbee28e5cbc031293-36cb8a1ae811d04d-00",
        "User-Agent": [
          "azsdk-net-Storage.Blobs/12.4.0-dev.20200305.1",
          "(.NET Core 4.6.28325.01; Microsoft Windows 10.0.18363 )"
        ],
        "x-ms-client-request-id": "a3576e89-389c-b97a-931b-b3e0057ca067",
        "x-ms-date": "Thu, 05 Mar 2020 21:17:16 GMT",
        "x-ms-return-client-request-id": "true",
        "x-ms-version": "2019-10-10"
=======
        "traceparent": "00-02d52428a754d3499ecfc4c333ff3e2e-826561856c729b4d-00",
        "User-Agent": [
          "azsdk-net-Storage.Blobs/12.5.0-dev.20200402.1",
          "(.NET Core 4.6.28325.01; Microsoft Windows 10.0.18362 )"
        ],
        "x-ms-client-request-id": "a3576e89-389c-b97a-931b-b3e0057ca067",
        "x-ms-date": "Fri, 03 Apr 2020 00:11:06 GMT",
        "x-ms-return-client-request-id": "true",
        "x-ms-version": "2019-12-12"
>>>>>>> 32e373e2
      },
      "RequestBody": "\u003CStorageServiceProperties\u003E\u003CLogging\u003E\u003CVersion\u003E1.0\u003C/Version\u003E\u003CDelete\u003Efalse\u003C/Delete\u003E\u003CRead\u003Efalse\u003C/Read\u003E\u003CWrite\u003Efalse\u003C/Write\u003E\u003CRetentionPolicy\u003E\u003CEnabled\u003Efalse\u003C/Enabled\u003E\u003C/RetentionPolicy\u003E\u003C/Logging\u003E\u003CHourMetrics\u003E\u003CVersion\u003E1.0\u003C/Version\u003E\u003CEnabled\u003Etrue\u003C/Enabled\u003E\u003CRetentionPolicy\u003E\u003CEnabled\u003Etrue\u003C/Enabled\u003E\u003CDays\u003E7\u003C/Days\u003E\u003C/RetentionPolicy\u003E\u003CIncludeAPIs\u003Etrue\u003C/IncludeAPIs\u003E\u003C/HourMetrics\u003E\u003CMinuteMetrics\u003E\u003CVersion\u003E1.0\u003C/Version\u003E\u003CEnabled\u003Efalse\u003C/Enabled\u003E\u003CRetentionPolicy\u003E\u003CEnabled\u003Efalse\u003C/Enabled\u003E\u003C/RetentionPolicy\u003E\u003C/MinuteMetrics\u003E\u003CCors\u003E\u003CCorsRule\u003E\u003CAllowedOrigins\u003E*\u003C/AllowedOrigins\u003E\u003CAllowedMethods\u003EPUT,GET\u003C/AllowedMethods\u003E\u003CAllowedHeaders\u003Ex-ms-meta-data*,x-ms-meta-target*,x-ms-meta-abc\u003C/AllowedHeaders\u003E\u003CExposedHeaders\u003Ex-ms-meta-*\u003C/ExposedHeaders\u003E\u003CMaxAgeInSeconds\u003E1000\u003C/MaxAgeInSeconds\u003E\u003C/CorsRule\u003E\u003C/Cors\u003E\u003CDeleteRetentionPolicy\u003E\u003CEnabled\u003Efalse\u003C/Enabled\u003E\u003C/DeleteRetentionPolicy\u003E\u003CStaticWebsite\u003E\u003CEnabled\u003Efalse\u003C/Enabled\u003E\u003C/StaticWebsite\u003E\u003C/StorageServiceProperties\u003E",
      "StatusCode": 202,
      "ResponseHeaders": {
        "Content-Length": "0",
<<<<<<< HEAD
        "Date": "Thu, 05 Mar 2020 21:17:16 GMT",
=======
        "Date": "Fri, 03 Apr 2020 00:11:06 GMT",
>>>>>>> 32e373e2
        "Server": [
          "Windows-Azure-Blob/1.0",
          "Microsoft-HTTPAPI/2.0"
        ],
        "x-ms-client-request-id": "a3576e89-389c-b97a-931b-b3e0057ca067",
<<<<<<< HEAD
        "x-ms-request-id": "581d1b29-101e-000a-4b33-f3368c000000",
        "x-ms-version": "2019-10-10"
=======
        "x-ms-request-id": "c0967b13-101e-0078-354c-09ee58000000",
        "x-ms-version": "2019-12-12"
>>>>>>> 32e373e2
      },
      "ResponseBody": []
    },
    {
<<<<<<< HEAD
      "RequestUri": "https://seanstagetest.blob.core.windows.net/?restype=service\u0026comp=properties",
      "RequestMethod": "GET",
      "RequestHeaders": {
        "Authorization": "Sanitized",
        "traceparent": "00-bc67d011de61eb4baaf1ae68edc12314-cf80a833b161f943-00",
        "User-Agent": [
          "azsdk-net-Storage.Blobs/12.4.0-dev.20200305.1",
          "(.NET Core 4.6.28325.01; Microsoft Windows 10.0.18363 )"
        ],
        "x-ms-client-request-id": "777e6e74-b985-d59f-8f2f-889cdca5b1c1",
        "x-ms-date": "Thu, 05 Mar 2020 21:17:16 GMT",
        "x-ms-return-client-request-id": "true",
        "x-ms-version": "2019-10-10"
=======
      "RequestUri": "https://seanmcccanary.blob.core.windows.net/?restype=service\u0026comp=properties",
      "RequestMethod": "GET",
      "RequestHeaders": {
        "Authorization": "Sanitized",
        "traceparent": "00-80cbf81bef4ff942a7104a48ab38b953-df410692dc510042-00",
        "User-Agent": [
          "azsdk-net-Storage.Blobs/12.5.0-dev.20200402.1",
          "(.NET Core 4.6.28325.01; Microsoft Windows 10.0.18362 )"
        ],
        "x-ms-client-request-id": "777e6e74-b985-d59f-8f2f-889cdca5b1c1",
        "x-ms-date": "Fri, 03 Apr 2020 00:11:08 GMT",
        "x-ms-return-client-request-id": "true",
        "x-ms-version": "2019-12-12"
>>>>>>> 32e373e2
      },
      "RequestBody": null,
      "StatusCode": 200,
      "ResponseHeaders": {
        "Content-Type": "application/xml",
<<<<<<< HEAD
        "Date": "Thu, 05 Mar 2020 21:17:16 GMT",
=======
        "Date": "Fri, 03 Apr 2020 00:11:06 GMT",
>>>>>>> 32e373e2
        "Server": [
          "Windows-Azure-Blob/1.0",
          "Microsoft-HTTPAPI/2.0"
        ],
        "Transfer-Encoding": "chunked",
        "x-ms-client-request-id": "777e6e74-b985-d59f-8f2f-889cdca5b1c1",
<<<<<<< HEAD
        "x-ms-request-id": "581d1b36-101e-000a-4e33-f3368c000000",
        "x-ms-version": "2019-10-10"
=======
        "x-ms-request-id": "c0967c72-101e-0078-564c-09ee58000000",
        "x-ms-version": "2019-12-12"
>>>>>>> 32e373e2
      },
      "ResponseBody": "\uFEFF\u003C?xml version=\u00221.0\u0022 encoding=\u0022utf-8\u0022?\u003E\u003CStorageServiceProperties\u003E\u003CLogging\u003E\u003CVersion\u003E1.0\u003C/Version\u003E\u003CRead\u003Efalse\u003C/Read\u003E\u003CWrite\u003Efalse\u003C/Write\u003E\u003CDelete\u003Efalse\u003C/Delete\u003E\u003CRetentionPolicy\u003E\u003CEnabled\u003Efalse\u003C/Enabled\u003E\u003C/RetentionPolicy\u003E\u003C/Logging\u003E\u003CHourMetrics\u003E\u003CVersion\u003E1.0\u003C/Version\u003E\u003CEnabled\u003Etrue\u003C/Enabled\u003E\u003CIncludeAPIs\u003Etrue\u003C/IncludeAPIs\u003E\u003CRetentionPolicy\u003E\u003CEnabled\u003Etrue\u003C/Enabled\u003E\u003CDays\u003E7\u003C/Days\u003E\u003C/RetentionPolicy\u003E\u003C/HourMetrics\u003E\u003CMinuteMetrics\u003E\u003CVersion\u003E1.0\u003C/Version\u003E\u003CEnabled\u003Efalse\u003C/Enabled\u003E\u003CRetentionPolicy\u003E\u003CEnabled\u003Efalse\u003C/Enabled\u003E\u003C/RetentionPolicy\u003E\u003C/MinuteMetrics\u003E\u003CCors\u003E\u003CCorsRule\u003E\u003CAllowedMethods\u003EPUT,GET\u003C/AllowedMethods\u003E\u003CAllowedOrigins\u003E*\u003C/AllowedOrigins\u003E\u003CAllowedHeaders\u003Ex-ms-meta-abc,x-ms-meta-data*,x-ms-meta-target*\u003C/AllowedHeaders\u003E\u003CExposedHeaders\u003Ex-ms-meta-*\u003C/ExposedHeaders\u003E\u003CMaxAgeInSeconds\u003E1000\u003C/MaxAgeInSeconds\u003E\u003C/CorsRule\u003E\u003C/Cors\u003E\u003CDeleteRetentionPolicy\u003E\u003CEnabled\u003Efalse\u003C/Enabled\u003E\u003C/DeleteRetentionPolicy\u003E\u003CStaticWebsite\u003E\u003CEnabled\u003Efalse\u003C/Enabled\u003E\u003C/StaticWebsite\u003E\u003C/StorageServiceProperties\u003E"
    },
    {
<<<<<<< HEAD
      "RequestUri": "https://seanstagetest.blob.core.windows.net/?restype=service\u0026comp=properties",
=======
      "RequestUri": "https://seanmcccanary.blob.core.windows.net/?restype=service\u0026comp=properties",
>>>>>>> 32e373e2
      "RequestMethod": "PUT",
      "RequestHeaders": {
        "Authorization": "Sanitized",
        "Content-Length": "658",
        "Content-Type": "application/xml",
<<<<<<< HEAD
        "traceparent": "00-e19239406ff4d64b9f65952b6dc9f036-9cf1a99cb97ce947-00",
        "User-Agent": [
          "azsdk-net-Storage.Blobs/12.4.0-dev.20200305.1",
          "(.NET Core 4.6.28325.01; Microsoft Windows 10.0.18363 )"
        ],
        "x-ms-client-request-id": "966cbc24-28fe-bce2-2f6a-5979396bf623",
        "x-ms-date": "Thu, 05 Mar 2020 21:17:16 GMT",
        "x-ms-return-client-request-id": "true",
        "x-ms-version": "2019-10-10"
=======
        "traceparent": "00-750f90679d9f7d45bd083fa5195f63d7-84c001529ef7a449-00",
        "User-Agent": [
          "azsdk-net-Storage.Blobs/12.5.0-dev.20200402.1",
          "(.NET Core 4.6.28325.01; Microsoft Windows 10.0.18362 )"
        ],
        "x-ms-client-request-id": "966cbc24-28fe-bce2-2f6a-5979396bf623",
        "x-ms-date": "Fri, 03 Apr 2020 00:11:08 GMT",
        "x-ms-return-client-request-id": "true",
        "x-ms-version": "2019-12-12"
>>>>>>> 32e373e2
      },
      "RequestBody": "\u003CStorageServiceProperties\u003E\u003CLogging\u003E\u003CVersion\u003E1.0\u003C/Version\u003E\u003CDelete\u003Efalse\u003C/Delete\u003E\u003CRead\u003Efalse\u003C/Read\u003E\u003CWrite\u003Efalse\u003C/Write\u003E\u003CRetentionPolicy\u003E\u003CEnabled\u003Efalse\u003C/Enabled\u003E\u003C/RetentionPolicy\u003E\u003C/Logging\u003E\u003CHourMetrics\u003E\u003CVersion\u003E1.0\u003C/Version\u003E\u003CEnabled\u003Etrue\u003C/Enabled\u003E\u003CRetentionPolicy\u003E\u003CEnabled\u003Etrue\u003C/Enabled\u003E\u003CDays\u003E7\u003C/Days\u003E\u003C/RetentionPolicy\u003E\u003CIncludeAPIs\u003Etrue\u003C/IncludeAPIs\u003E\u003C/HourMetrics\u003E\u003CMinuteMetrics\u003E\u003CVersion\u003E1.0\u003C/Version\u003E\u003CEnabled\u003Efalse\u003C/Enabled\u003E\u003CRetentionPolicy\u003E\u003CEnabled\u003Efalse\u003C/Enabled\u003E\u003C/RetentionPolicy\u003E\u003C/MinuteMetrics\u003E\u003CCors /\u003E\u003CDeleteRetentionPolicy\u003E\u003CEnabled\u003Efalse\u003C/Enabled\u003E\u003C/DeleteRetentionPolicy\u003E\u003CStaticWebsite\u003E\u003CEnabled\u003Efalse\u003C/Enabled\u003E\u003C/StaticWebsite\u003E\u003C/StorageServiceProperties\u003E",
      "StatusCode": 202,
      "ResponseHeaders": {
        "Content-Length": "0",
<<<<<<< HEAD
        "Date": "Thu, 05 Mar 2020 21:17:16 GMT",
=======
        "Date": "Fri, 03 Apr 2020 00:11:06 GMT",
>>>>>>> 32e373e2
        "Server": [
          "Windows-Azure-Blob/1.0",
          "Microsoft-HTTPAPI/2.0"
        ],
        "x-ms-client-request-id": "966cbc24-28fe-bce2-2f6a-5979396bf623",
<<<<<<< HEAD
        "x-ms-request-id": "581d1b38-101e-000a-5033-f3368c000000",
        "x-ms-version": "2019-10-10"
=======
        "x-ms-request-id": "c0967c97-101e-0078-744c-09ee58000000",
        "x-ms-version": "2019-12-12"
>>>>>>> 32e373e2
      },
      "ResponseBody": []
    },
    {
<<<<<<< HEAD
      "RequestUri": "https://seanstagetest.blob.core.windows.net/?restype=service\u0026comp=properties",
      "RequestMethod": "GET",
      "RequestHeaders": {
        "Authorization": "Sanitized",
        "traceparent": "00-bcb6c5e4d1d8284b9a36f8b7f17bee5c-8e3c4faf5136a84c-00",
        "User-Agent": [
          "azsdk-net-Storage.Blobs/12.4.0-dev.20200305.1",
          "(.NET Core 4.6.28325.01; Microsoft Windows 10.0.18363 )"
        ],
        "x-ms-client-request-id": "2077f3e1-1a39-abc3-765f-0d437ad98efa",
        "x-ms-date": "Thu, 05 Mar 2020 21:17:17 GMT",
        "x-ms-return-client-request-id": "true",
        "x-ms-version": "2019-10-10"
=======
      "RequestUri": "https://seanmcccanary.blob.core.windows.net/?restype=service\u0026comp=properties",
      "RequestMethod": "GET",
      "RequestHeaders": {
        "Authorization": "Sanitized",
        "traceparent": "00-fe98fb975379c44b929fe0c85b702bad-7f813ae69aa7dc42-00",
        "User-Agent": [
          "azsdk-net-Storage.Blobs/12.5.0-dev.20200402.1",
          "(.NET Core 4.6.28325.01; Microsoft Windows 10.0.18362 )"
        ],
        "x-ms-client-request-id": "2077f3e1-1a39-abc3-765f-0d437ad98efa",
        "x-ms-date": "Fri, 03 Apr 2020 00:11:08 GMT",
        "x-ms-return-client-request-id": "true",
        "x-ms-version": "2019-12-12"
>>>>>>> 32e373e2
      },
      "RequestBody": null,
      "StatusCode": 200,
      "ResponseHeaders": {
        "Content-Type": "application/xml",
<<<<<<< HEAD
        "Date": "Thu, 05 Mar 2020 21:17:16 GMT",
=======
        "Date": "Fri, 03 Apr 2020 00:11:06 GMT",
>>>>>>> 32e373e2
        "Server": [
          "Windows-Azure-Blob/1.0",
          "Microsoft-HTTPAPI/2.0"
        ],
        "Transfer-Encoding": "chunked",
        "x-ms-client-request-id": "2077f3e1-1a39-abc3-765f-0d437ad98efa",
<<<<<<< HEAD
        "x-ms-request-id": "581d1b39-101e-000a-5133-f3368c000000",
        "x-ms-version": "2019-10-10"
=======
        "x-ms-request-id": "c0967cb8-101e-0078-114c-09ee58000000",
        "x-ms-version": "2019-12-12"
>>>>>>> 32e373e2
      },
      "ResponseBody": "\uFEFF\u003C?xml version=\u00221.0\u0022 encoding=\u0022utf-8\u0022?\u003E\u003CStorageServiceProperties\u003E\u003CLogging\u003E\u003CVersion\u003E1.0\u003C/Version\u003E\u003CRead\u003Efalse\u003C/Read\u003E\u003CWrite\u003Efalse\u003C/Write\u003E\u003CDelete\u003Efalse\u003C/Delete\u003E\u003CRetentionPolicy\u003E\u003CEnabled\u003Efalse\u003C/Enabled\u003E\u003C/RetentionPolicy\u003E\u003C/Logging\u003E\u003CHourMetrics\u003E\u003CVersion\u003E1.0\u003C/Version\u003E\u003CEnabled\u003Etrue\u003C/Enabled\u003E\u003CIncludeAPIs\u003Etrue\u003C/IncludeAPIs\u003E\u003CRetentionPolicy\u003E\u003CEnabled\u003Etrue\u003C/Enabled\u003E\u003CDays\u003E7\u003C/Days\u003E\u003C/RetentionPolicy\u003E\u003C/HourMetrics\u003E\u003CMinuteMetrics\u003E\u003CVersion\u003E1.0\u003C/Version\u003E\u003CEnabled\u003Efalse\u003C/Enabled\u003E\u003CRetentionPolicy\u003E\u003CEnabled\u003Efalse\u003C/Enabled\u003E\u003C/RetentionPolicy\u003E\u003C/MinuteMetrics\u003E\u003CCors /\u003E\u003CDeleteRetentionPolicy\u003E\u003CEnabled\u003Efalse\u003C/Enabled\u003E\u003C/DeleteRetentionPolicy\u003E\u003CStaticWebsite\u003E\u003CEnabled\u003Efalse\u003C/Enabled\u003E\u003C/StaticWebsite\u003E\u003C/StorageServiceProperties\u003E"
    }
  ],
  "Variables": {
    "RandomSeed": "151013483",
<<<<<<< HEAD
    "Storage_TestConfigDefault": "ProductionTenant\nseanstagetest\nU2FuaXRpemVk\nhttps://seanstagetest.blob.core.windows.net\nhttp://seanstagetest.file.core.windows.net\nhttp://seanstagetest.queue.core.windows.net\nhttp://seanstagetest.table.core.windows.net\n\n\n\n\nhttp://seanstagetest-secondary.blob.core.windows.net\nhttp://seanstagetest-secondary.file.core.windows.net\nhttp://seanstagetest-secondary.queue.core.windows.net\nhttp://seanstagetest-secondary.table.core.windows.net\n\nSanitized\n\n\nCloud\nBlobEndpoint=https://seanstagetest.blob.core.windows.net/;QueueEndpoint=http://seanstagetest.queue.core.windows.net/;FileEndpoint=http://seanstagetest.file.core.windows.net/;BlobSecondaryEndpoint=http://seanstagetest-secondary.blob.core.windows.net/;QueueSecondaryEndpoint=http://seanstagetest-secondary.queue.core.windows.net/;FileSecondaryEndpoint=http://seanstagetest-secondary.file.core.windows.net/;AccountName=seanstagetest;AccountKey=Sanitized\nseanscope1"
=======
    "Storage_TestConfigDefault": "ProductionTenant\nseanmcccanary\nU2FuaXRpemVk\nhttps://seanmcccanary.blob.core.windows.net\nhttps://seanmcccanary.file.core.windows.net\nhttps://seanmcccanary.queue.core.windows.net\nhttps://seanmcccanary.table.core.windows.net\n\n\n\n\nhttps://seanmcccanary-secondary.blob.core.windows.net\nhttps://seanmcccanary-secondary.file.core.windows.net\nhttps://seanmcccanary-secondary.queue.core.windows.net\nhttps://seanmcccanary-secondary.table.core.windows.net\n\nSanitized\n\n\nCloud\nBlobEndpoint=https://seanmcccanary.blob.core.windows.net/;QueueEndpoint=https://seanmcccanary.queue.core.windows.net/;FileEndpoint=https://seanmcccanary.file.core.windows.net/;BlobSecondaryEndpoint=https://seanmcccanary-secondary.blob.core.windows.net/;QueueSecondaryEndpoint=https://seanmcccanary-secondary.queue.core.windows.net/;FileSecondaryEndpoint=https://seanmcccanary-secondary.file.core.windows.net/;AccountName=seanmcccanary;AccountKey=Sanitized\nseanscope1"
>>>>>>> 32e373e2
  }
}<|MERGE_RESOLUTION|>--- conflicted
+++ resolved
@@ -1,21 +1,6 @@
 {
   "Entries": [
     {
-<<<<<<< HEAD
-      "RequestUri": "https://seanstagetest.blob.core.windows.net/?restype=service\u0026comp=properties",
-      "RequestMethod": "GET",
-      "RequestHeaders": {
-        "Authorization": "Sanitized",
-        "traceparent": "00-deb38653006f78439ac2b1f5a9ae53d0-577d85fcd463894c-00",
-        "User-Agent": [
-          "azsdk-net-Storage.Blobs/12.4.0-dev.20200305.1",
-          "(.NET Core 4.6.28325.01; Microsoft Windows 10.0.18363 )"
-        ],
-        "x-ms-client-request-id": "14e24e62-2c06-0391-e530-6a07e6dc5c3c",
-        "x-ms-date": "Thu, 05 Mar 2020 21:17:15 GMT",
-        "x-ms-return-client-request-id": "true",
-        "x-ms-version": "2019-10-10"
-=======
       "RequestUri": "https://seanmcccanary.blob.core.windows.net/?restype=service\u0026comp=properties",
       "RequestMethod": "GET",
       "RequestHeaders": {
@@ -29,55 +14,30 @@
         "x-ms-date": "Fri, 03 Apr 2020 00:11:06 GMT",
         "x-ms-return-client-request-id": "true",
         "x-ms-version": "2019-12-12"
->>>>>>> 32e373e2
       },
       "RequestBody": null,
       "StatusCode": 200,
       "ResponseHeaders": {
         "Content-Type": "application/xml",
-<<<<<<< HEAD
-        "Date": "Thu, 05 Mar 2020 21:17:15 GMT",
-=======
         "Date": "Fri, 03 Apr 2020 00:11:05 GMT",
->>>>>>> 32e373e2
         "Server": [
           "Windows-Azure-Blob/1.0",
           "Microsoft-HTTPAPI/2.0"
         ],
         "Transfer-Encoding": "chunked",
         "x-ms-client-request-id": "14e24e62-2c06-0391-e530-6a07e6dc5c3c",
-<<<<<<< HEAD
-        "x-ms-request-id": "581d1b26-101e-000a-4a33-f3368c000000",
-        "x-ms-version": "2019-10-10"
-=======
         "x-ms-request-id": "c0967af0-101e-0078-154c-09ee58000000",
         "x-ms-version": "2019-12-12"
->>>>>>> 32e373e2
       },
       "ResponseBody": "\uFEFF\u003C?xml version=\u00221.0\u0022 encoding=\u0022utf-8\u0022?\u003E\u003CStorageServiceProperties\u003E\u003CLogging\u003E\u003CVersion\u003E1.0\u003C/Version\u003E\u003CRead\u003Efalse\u003C/Read\u003E\u003CWrite\u003Efalse\u003C/Write\u003E\u003CDelete\u003Efalse\u003C/Delete\u003E\u003CRetentionPolicy\u003E\u003CEnabled\u003Efalse\u003C/Enabled\u003E\u003C/RetentionPolicy\u003E\u003C/Logging\u003E\u003CHourMetrics\u003E\u003CVersion\u003E1.0\u003C/Version\u003E\u003CEnabled\u003Etrue\u003C/Enabled\u003E\u003CIncludeAPIs\u003Etrue\u003C/IncludeAPIs\u003E\u003CRetentionPolicy\u003E\u003CEnabled\u003Etrue\u003C/Enabled\u003E\u003CDays\u003E7\u003C/Days\u003E\u003C/RetentionPolicy\u003E\u003C/HourMetrics\u003E\u003CMinuteMetrics\u003E\u003CVersion\u003E1.0\u003C/Version\u003E\u003CEnabled\u003Efalse\u003C/Enabled\u003E\u003CRetentionPolicy\u003E\u003CEnabled\u003Efalse\u003C/Enabled\u003E\u003C/RetentionPolicy\u003E\u003C/MinuteMetrics\u003E\u003CCors /\u003E\u003CDeleteRetentionPolicy\u003E\u003CEnabled\u003Efalse\u003C/Enabled\u003E\u003C/DeleteRetentionPolicy\u003E\u003CStaticWebsite\u003E\u003CEnabled\u003Efalse\u003C/Enabled\u003E\u003C/StaticWebsite\u003E\u003C/StorageServiceProperties\u003E"
     },
     {
-<<<<<<< HEAD
-      "RequestUri": "https://seanstagetest.blob.core.windows.net/?restype=service\u0026comp=properties",
-=======
       "RequestUri": "https://seanmcccanary.blob.core.windows.net/?restype=service\u0026comp=properties",
->>>>>>> 32e373e2
       "RequestMethod": "PUT",
       "RequestHeaders": {
         "Authorization": "Sanitized",
         "Content-Length": "921",
         "Content-Type": "application/xml",
-<<<<<<< HEAD
-        "traceparent": "00-e8ba26131c02694bbee28e5cbc031293-36cb8a1ae811d04d-00",
-        "User-Agent": [
-          "azsdk-net-Storage.Blobs/12.4.0-dev.20200305.1",
-          "(.NET Core 4.6.28325.01; Microsoft Windows 10.0.18363 )"
-        ],
-        "x-ms-client-request-id": "a3576e89-389c-b97a-931b-b3e0057ca067",
-        "x-ms-date": "Thu, 05 Mar 2020 21:17:16 GMT",
-        "x-ms-return-client-request-id": "true",
-        "x-ms-version": "2019-10-10"
-=======
         "traceparent": "00-02d52428a754d3499ecfc4c333ff3e2e-826561856c729b4d-00",
         "User-Agent": [
           "azsdk-net-Storage.Blobs/12.5.0-dev.20200402.1",
@@ -87,48 +47,23 @@
         "x-ms-date": "Fri, 03 Apr 2020 00:11:06 GMT",
         "x-ms-return-client-request-id": "true",
         "x-ms-version": "2019-12-12"
->>>>>>> 32e373e2
       },
       "RequestBody": "\u003CStorageServiceProperties\u003E\u003CLogging\u003E\u003CVersion\u003E1.0\u003C/Version\u003E\u003CDelete\u003Efalse\u003C/Delete\u003E\u003CRead\u003Efalse\u003C/Read\u003E\u003CWrite\u003Efalse\u003C/Write\u003E\u003CRetentionPolicy\u003E\u003CEnabled\u003Efalse\u003C/Enabled\u003E\u003C/RetentionPolicy\u003E\u003C/Logging\u003E\u003CHourMetrics\u003E\u003CVersion\u003E1.0\u003C/Version\u003E\u003CEnabled\u003Etrue\u003C/Enabled\u003E\u003CRetentionPolicy\u003E\u003CEnabled\u003Etrue\u003C/Enabled\u003E\u003CDays\u003E7\u003C/Days\u003E\u003C/RetentionPolicy\u003E\u003CIncludeAPIs\u003Etrue\u003C/IncludeAPIs\u003E\u003C/HourMetrics\u003E\u003CMinuteMetrics\u003E\u003CVersion\u003E1.0\u003C/Version\u003E\u003CEnabled\u003Efalse\u003C/Enabled\u003E\u003CRetentionPolicy\u003E\u003CEnabled\u003Efalse\u003C/Enabled\u003E\u003C/RetentionPolicy\u003E\u003C/MinuteMetrics\u003E\u003CCors\u003E\u003CCorsRule\u003E\u003CAllowedOrigins\u003E*\u003C/AllowedOrigins\u003E\u003CAllowedMethods\u003EPUT,GET\u003C/AllowedMethods\u003E\u003CAllowedHeaders\u003Ex-ms-meta-data*,x-ms-meta-target*,x-ms-meta-abc\u003C/AllowedHeaders\u003E\u003CExposedHeaders\u003Ex-ms-meta-*\u003C/ExposedHeaders\u003E\u003CMaxAgeInSeconds\u003E1000\u003C/MaxAgeInSeconds\u003E\u003C/CorsRule\u003E\u003C/Cors\u003E\u003CDeleteRetentionPolicy\u003E\u003CEnabled\u003Efalse\u003C/Enabled\u003E\u003C/DeleteRetentionPolicy\u003E\u003CStaticWebsite\u003E\u003CEnabled\u003Efalse\u003C/Enabled\u003E\u003C/StaticWebsite\u003E\u003C/StorageServiceProperties\u003E",
       "StatusCode": 202,
       "ResponseHeaders": {
         "Content-Length": "0",
-<<<<<<< HEAD
-        "Date": "Thu, 05 Mar 2020 21:17:16 GMT",
-=======
         "Date": "Fri, 03 Apr 2020 00:11:06 GMT",
->>>>>>> 32e373e2
         "Server": [
           "Windows-Azure-Blob/1.0",
           "Microsoft-HTTPAPI/2.0"
         ],
         "x-ms-client-request-id": "a3576e89-389c-b97a-931b-b3e0057ca067",
-<<<<<<< HEAD
-        "x-ms-request-id": "581d1b29-101e-000a-4b33-f3368c000000",
-        "x-ms-version": "2019-10-10"
-=======
         "x-ms-request-id": "c0967b13-101e-0078-354c-09ee58000000",
         "x-ms-version": "2019-12-12"
->>>>>>> 32e373e2
       },
       "ResponseBody": []
     },
     {
-<<<<<<< HEAD
-      "RequestUri": "https://seanstagetest.blob.core.windows.net/?restype=service\u0026comp=properties",
-      "RequestMethod": "GET",
-      "RequestHeaders": {
-        "Authorization": "Sanitized",
-        "traceparent": "00-bc67d011de61eb4baaf1ae68edc12314-cf80a833b161f943-00",
-        "User-Agent": [
-          "azsdk-net-Storage.Blobs/12.4.0-dev.20200305.1",
-          "(.NET Core 4.6.28325.01; Microsoft Windows 10.0.18363 )"
-        ],
-        "x-ms-client-request-id": "777e6e74-b985-d59f-8f2f-889cdca5b1c1",
-        "x-ms-date": "Thu, 05 Mar 2020 21:17:16 GMT",
-        "x-ms-return-client-request-id": "true",
-        "x-ms-version": "2019-10-10"
-=======
       "RequestUri": "https://seanmcccanary.blob.core.windows.net/?restype=service\u0026comp=properties",
       "RequestMethod": "GET",
       "RequestHeaders": {
@@ -142,55 +77,30 @@
         "x-ms-date": "Fri, 03 Apr 2020 00:11:08 GMT",
         "x-ms-return-client-request-id": "true",
         "x-ms-version": "2019-12-12"
->>>>>>> 32e373e2
       },
       "RequestBody": null,
       "StatusCode": 200,
       "ResponseHeaders": {
         "Content-Type": "application/xml",
-<<<<<<< HEAD
-        "Date": "Thu, 05 Mar 2020 21:17:16 GMT",
-=======
         "Date": "Fri, 03 Apr 2020 00:11:06 GMT",
->>>>>>> 32e373e2
         "Server": [
           "Windows-Azure-Blob/1.0",
           "Microsoft-HTTPAPI/2.0"
         ],
         "Transfer-Encoding": "chunked",
         "x-ms-client-request-id": "777e6e74-b985-d59f-8f2f-889cdca5b1c1",
-<<<<<<< HEAD
-        "x-ms-request-id": "581d1b36-101e-000a-4e33-f3368c000000",
-        "x-ms-version": "2019-10-10"
-=======
         "x-ms-request-id": "c0967c72-101e-0078-564c-09ee58000000",
         "x-ms-version": "2019-12-12"
->>>>>>> 32e373e2
       },
       "ResponseBody": "\uFEFF\u003C?xml version=\u00221.0\u0022 encoding=\u0022utf-8\u0022?\u003E\u003CStorageServiceProperties\u003E\u003CLogging\u003E\u003CVersion\u003E1.0\u003C/Version\u003E\u003CRead\u003Efalse\u003C/Read\u003E\u003CWrite\u003Efalse\u003C/Write\u003E\u003CDelete\u003Efalse\u003C/Delete\u003E\u003CRetentionPolicy\u003E\u003CEnabled\u003Efalse\u003C/Enabled\u003E\u003C/RetentionPolicy\u003E\u003C/Logging\u003E\u003CHourMetrics\u003E\u003CVersion\u003E1.0\u003C/Version\u003E\u003CEnabled\u003Etrue\u003C/Enabled\u003E\u003CIncludeAPIs\u003Etrue\u003C/IncludeAPIs\u003E\u003CRetentionPolicy\u003E\u003CEnabled\u003Etrue\u003C/Enabled\u003E\u003CDays\u003E7\u003C/Days\u003E\u003C/RetentionPolicy\u003E\u003C/HourMetrics\u003E\u003CMinuteMetrics\u003E\u003CVersion\u003E1.0\u003C/Version\u003E\u003CEnabled\u003Efalse\u003C/Enabled\u003E\u003CRetentionPolicy\u003E\u003CEnabled\u003Efalse\u003C/Enabled\u003E\u003C/RetentionPolicy\u003E\u003C/MinuteMetrics\u003E\u003CCors\u003E\u003CCorsRule\u003E\u003CAllowedMethods\u003EPUT,GET\u003C/AllowedMethods\u003E\u003CAllowedOrigins\u003E*\u003C/AllowedOrigins\u003E\u003CAllowedHeaders\u003Ex-ms-meta-abc,x-ms-meta-data*,x-ms-meta-target*\u003C/AllowedHeaders\u003E\u003CExposedHeaders\u003Ex-ms-meta-*\u003C/ExposedHeaders\u003E\u003CMaxAgeInSeconds\u003E1000\u003C/MaxAgeInSeconds\u003E\u003C/CorsRule\u003E\u003C/Cors\u003E\u003CDeleteRetentionPolicy\u003E\u003CEnabled\u003Efalse\u003C/Enabled\u003E\u003C/DeleteRetentionPolicy\u003E\u003CStaticWebsite\u003E\u003CEnabled\u003Efalse\u003C/Enabled\u003E\u003C/StaticWebsite\u003E\u003C/StorageServiceProperties\u003E"
     },
     {
-<<<<<<< HEAD
-      "RequestUri": "https://seanstagetest.blob.core.windows.net/?restype=service\u0026comp=properties",
-=======
       "RequestUri": "https://seanmcccanary.blob.core.windows.net/?restype=service\u0026comp=properties",
->>>>>>> 32e373e2
       "RequestMethod": "PUT",
       "RequestHeaders": {
         "Authorization": "Sanitized",
         "Content-Length": "658",
         "Content-Type": "application/xml",
-<<<<<<< HEAD
-        "traceparent": "00-e19239406ff4d64b9f65952b6dc9f036-9cf1a99cb97ce947-00",
-        "User-Agent": [
-          "azsdk-net-Storage.Blobs/12.4.0-dev.20200305.1",
-          "(.NET Core 4.6.28325.01; Microsoft Windows 10.0.18363 )"
-        ],
-        "x-ms-client-request-id": "966cbc24-28fe-bce2-2f6a-5979396bf623",
-        "x-ms-date": "Thu, 05 Mar 2020 21:17:16 GMT",
-        "x-ms-return-client-request-id": "true",
-        "x-ms-version": "2019-10-10"
-=======
         "traceparent": "00-750f90679d9f7d45bd083fa5195f63d7-84c001529ef7a449-00",
         "User-Agent": [
           "azsdk-net-Storage.Blobs/12.5.0-dev.20200402.1",
@@ -200,48 +110,23 @@
         "x-ms-date": "Fri, 03 Apr 2020 00:11:08 GMT",
         "x-ms-return-client-request-id": "true",
         "x-ms-version": "2019-12-12"
->>>>>>> 32e373e2
       },
       "RequestBody": "\u003CStorageServiceProperties\u003E\u003CLogging\u003E\u003CVersion\u003E1.0\u003C/Version\u003E\u003CDelete\u003Efalse\u003C/Delete\u003E\u003CRead\u003Efalse\u003C/Read\u003E\u003CWrite\u003Efalse\u003C/Write\u003E\u003CRetentionPolicy\u003E\u003CEnabled\u003Efalse\u003C/Enabled\u003E\u003C/RetentionPolicy\u003E\u003C/Logging\u003E\u003CHourMetrics\u003E\u003CVersion\u003E1.0\u003C/Version\u003E\u003CEnabled\u003Etrue\u003C/Enabled\u003E\u003CRetentionPolicy\u003E\u003CEnabled\u003Etrue\u003C/Enabled\u003E\u003CDays\u003E7\u003C/Days\u003E\u003C/RetentionPolicy\u003E\u003CIncludeAPIs\u003Etrue\u003C/IncludeAPIs\u003E\u003C/HourMetrics\u003E\u003CMinuteMetrics\u003E\u003CVersion\u003E1.0\u003C/Version\u003E\u003CEnabled\u003Efalse\u003C/Enabled\u003E\u003CRetentionPolicy\u003E\u003CEnabled\u003Efalse\u003C/Enabled\u003E\u003C/RetentionPolicy\u003E\u003C/MinuteMetrics\u003E\u003CCors /\u003E\u003CDeleteRetentionPolicy\u003E\u003CEnabled\u003Efalse\u003C/Enabled\u003E\u003C/DeleteRetentionPolicy\u003E\u003CStaticWebsite\u003E\u003CEnabled\u003Efalse\u003C/Enabled\u003E\u003C/StaticWebsite\u003E\u003C/StorageServiceProperties\u003E",
       "StatusCode": 202,
       "ResponseHeaders": {
         "Content-Length": "0",
-<<<<<<< HEAD
-        "Date": "Thu, 05 Mar 2020 21:17:16 GMT",
-=======
         "Date": "Fri, 03 Apr 2020 00:11:06 GMT",
->>>>>>> 32e373e2
         "Server": [
           "Windows-Azure-Blob/1.0",
           "Microsoft-HTTPAPI/2.0"
         ],
         "x-ms-client-request-id": "966cbc24-28fe-bce2-2f6a-5979396bf623",
-<<<<<<< HEAD
-        "x-ms-request-id": "581d1b38-101e-000a-5033-f3368c000000",
-        "x-ms-version": "2019-10-10"
-=======
         "x-ms-request-id": "c0967c97-101e-0078-744c-09ee58000000",
         "x-ms-version": "2019-12-12"
->>>>>>> 32e373e2
       },
       "ResponseBody": []
     },
     {
-<<<<<<< HEAD
-      "RequestUri": "https://seanstagetest.blob.core.windows.net/?restype=service\u0026comp=properties",
-      "RequestMethod": "GET",
-      "RequestHeaders": {
-        "Authorization": "Sanitized",
-        "traceparent": "00-bcb6c5e4d1d8284b9a36f8b7f17bee5c-8e3c4faf5136a84c-00",
-        "User-Agent": [
-          "azsdk-net-Storage.Blobs/12.4.0-dev.20200305.1",
-          "(.NET Core 4.6.28325.01; Microsoft Windows 10.0.18363 )"
-        ],
-        "x-ms-client-request-id": "2077f3e1-1a39-abc3-765f-0d437ad98efa",
-        "x-ms-date": "Thu, 05 Mar 2020 21:17:17 GMT",
-        "x-ms-return-client-request-id": "true",
-        "x-ms-version": "2019-10-10"
-=======
       "RequestUri": "https://seanmcccanary.blob.core.windows.net/?restype=service\u0026comp=properties",
       "RequestMethod": "GET",
       "RequestHeaders": {
@@ -255,40 +140,26 @@
         "x-ms-date": "Fri, 03 Apr 2020 00:11:08 GMT",
         "x-ms-return-client-request-id": "true",
         "x-ms-version": "2019-12-12"
->>>>>>> 32e373e2
       },
       "RequestBody": null,
       "StatusCode": 200,
       "ResponseHeaders": {
         "Content-Type": "application/xml",
-<<<<<<< HEAD
-        "Date": "Thu, 05 Mar 2020 21:17:16 GMT",
-=======
         "Date": "Fri, 03 Apr 2020 00:11:06 GMT",
->>>>>>> 32e373e2
         "Server": [
           "Windows-Azure-Blob/1.0",
           "Microsoft-HTTPAPI/2.0"
         ],
         "Transfer-Encoding": "chunked",
         "x-ms-client-request-id": "2077f3e1-1a39-abc3-765f-0d437ad98efa",
-<<<<<<< HEAD
-        "x-ms-request-id": "581d1b39-101e-000a-5133-f3368c000000",
-        "x-ms-version": "2019-10-10"
-=======
         "x-ms-request-id": "c0967cb8-101e-0078-114c-09ee58000000",
         "x-ms-version": "2019-12-12"
->>>>>>> 32e373e2
       },
       "ResponseBody": "\uFEFF\u003C?xml version=\u00221.0\u0022 encoding=\u0022utf-8\u0022?\u003E\u003CStorageServiceProperties\u003E\u003CLogging\u003E\u003CVersion\u003E1.0\u003C/Version\u003E\u003CRead\u003Efalse\u003C/Read\u003E\u003CWrite\u003Efalse\u003C/Write\u003E\u003CDelete\u003Efalse\u003C/Delete\u003E\u003CRetentionPolicy\u003E\u003CEnabled\u003Efalse\u003C/Enabled\u003E\u003C/RetentionPolicy\u003E\u003C/Logging\u003E\u003CHourMetrics\u003E\u003CVersion\u003E1.0\u003C/Version\u003E\u003CEnabled\u003Etrue\u003C/Enabled\u003E\u003CIncludeAPIs\u003Etrue\u003C/IncludeAPIs\u003E\u003CRetentionPolicy\u003E\u003CEnabled\u003Etrue\u003C/Enabled\u003E\u003CDays\u003E7\u003C/Days\u003E\u003C/RetentionPolicy\u003E\u003C/HourMetrics\u003E\u003CMinuteMetrics\u003E\u003CVersion\u003E1.0\u003C/Version\u003E\u003CEnabled\u003Efalse\u003C/Enabled\u003E\u003CRetentionPolicy\u003E\u003CEnabled\u003Efalse\u003C/Enabled\u003E\u003C/RetentionPolicy\u003E\u003C/MinuteMetrics\u003E\u003CCors /\u003E\u003CDeleteRetentionPolicy\u003E\u003CEnabled\u003Efalse\u003C/Enabled\u003E\u003C/DeleteRetentionPolicy\u003E\u003CStaticWebsite\u003E\u003CEnabled\u003Efalse\u003C/Enabled\u003E\u003C/StaticWebsite\u003E\u003C/StorageServiceProperties\u003E"
     }
   ],
   "Variables": {
     "RandomSeed": "151013483",
-<<<<<<< HEAD
-    "Storage_TestConfigDefault": "ProductionTenant\nseanstagetest\nU2FuaXRpemVk\nhttps://seanstagetest.blob.core.windows.net\nhttp://seanstagetest.file.core.windows.net\nhttp://seanstagetest.queue.core.windows.net\nhttp://seanstagetest.table.core.windows.net\n\n\n\n\nhttp://seanstagetest-secondary.blob.core.windows.net\nhttp://seanstagetest-secondary.file.core.windows.net\nhttp://seanstagetest-secondary.queue.core.windows.net\nhttp://seanstagetest-secondary.table.core.windows.net\n\nSanitized\n\n\nCloud\nBlobEndpoint=https://seanstagetest.blob.core.windows.net/;QueueEndpoint=http://seanstagetest.queue.core.windows.net/;FileEndpoint=http://seanstagetest.file.core.windows.net/;BlobSecondaryEndpoint=http://seanstagetest-secondary.blob.core.windows.net/;QueueSecondaryEndpoint=http://seanstagetest-secondary.queue.core.windows.net/;FileSecondaryEndpoint=http://seanstagetest-secondary.file.core.windows.net/;AccountName=seanstagetest;AccountKey=Sanitized\nseanscope1"
-=======
     "Storage_TestConfigDefault": "ProductionTenant\nseanmcccanary\nU2FuaXRpemVk\nhttps://seanmcccanary.blob.core.windows.net\nhttps://seanmcccanary.file.core.windows.net\nhttps://seanmcccanary.queue.core.windows.net\nhttps://seanmcccanary.table.core.windows.net\n\n\n\n\nhttps://seanmcccanary-secondary.blob.core.windows.net\nhttps://seanmcccanary-secondary.file.core.windows.net\nhttps://seanmcccanary-secondary.queue.core.windows.net\nhttps://seanmcccanary-secondary.table.core.windows.net\n\nSanitized\n\n\nCloud\nBlobEndpoint=https://seanmcccanary.blob.core.windows.net/;QueueEndpoint=https://seanmcccanary.queue.core.windows.net/;FileEndpoint=https://seanmcccanary.file.core.windows.net/;BlobSecondaryEndpoint=https://seanmcccanary-secondary.blob.core.windows.net/;QueueSecondaryEndpoint=https://seanmcccanary-secondary.queue.core.windows.net/;FileSecondaryEndpoint=https://seanmcccanary-secondary.file.core.windows.net/;AccountName=seanmcccanary;AccountKey=Sanitized\nseanscope1"
->>>>>>> 32e373e2
   }
 }