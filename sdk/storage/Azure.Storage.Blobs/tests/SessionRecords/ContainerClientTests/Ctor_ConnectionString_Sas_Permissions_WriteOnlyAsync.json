--- conflicted
+++ resolved
@@ -1,19 +1,6 @@
 {
   "Entries": [
     {
-<<<<<<< HEAD
-      "RequestUri": "https://seanstagetest.blob.core.windows.net/test-container-778c4309-21d3-9d7d-7cb9-d946c05865ee?sv=2019-10-10\u0026ss=bfqt\u0026srt=sco\u0026spr=https\u0026se=2020-03-06T00%3A13%3A28Z\u0026sp=wd\u0026sig=Sanitized\u0026restype=container",
-      "RequestMethod": "PUT",
-      "RequestHeaders": {
-        "traceparent": "00-5dec1c99d1ac294ba35dc0d5773d6215-724734e4ed367b47-00",
-        "User-Agent": [
-          "azsdk-net-Storage.Blobs/12.4.0-dev.20200305.1",
-          "(.NET Core 4.6.28325.01; Microsoft Windows 10.0.18363 )"
-        ],
-        "x-ms-client-request-id": "f78c7661-1d73-c92a-5e85-e8146fc186e9",
-        "x-ms-return-client-request-id": "true",
-        "x-ms-version": "2019-10-10"
-=======
       "RequestUri": "https://seanmcccanary.blob.core.windows.net/test-container-778c4309-21d3-9d7d-7cb9-d946c05865ee?sv=2019-07-07\u0026ss=bfqt\u0026srt=sco\u0026spr=https\u0026se=2020-04-03T23%3A00%3A58Z\u0026sp=wd\u0026sig=Sanitized\u0026restype=container",
       "RequestMethod": "PUT",
       "RequestHeaders": {
@@ -25,50 +12,25 @@
         "x-ms-client-request-id": "f78c7661-1d73-c92a-5e85-e8146fc186e9",
         "x-ms-return-client-request-id": "true",
         "x-ms-version": "2019-12-12"
->>>>>>> 32e373e2
       },
       "RequestBody": null,
       "StatusCode": 201,
       "ResponseHeaders": {
         "Content-Length": "0",
-<<<<<<< HEAD
-        "Date": "Thu, 05 Mar 2020 23:13:27 GMT",
-        "ETag": "\u00220x8D7C15AD06576E6\u0022",
-        "Last-Modified": "Thu, 05 Mar 2020 23:13:28 GMT",
-=======
         "Date": "Fri, 03 Apr 2020 22:00:56 GMT",
         "ETag": "\u00220x8D7D81A7CE2D409\u0022",
         "Last-Modified": "Fri, 03 Apr 2020 22:00:57 GMT",
->>>>>>> 32e373e2
         "Server": [
           "Windows-Azure-Blob/1.0",
           "Microsoft-HTTPAPI/2.0"
         ],
         "x-ms-client-request-id": "f78c7661-1d73-c92a-5e85-e8146fc186e9",
-<<<<<<< HEAD
-        "x-ms-request-id": "8096accc-a01e-0020-0543-f3e99c000000",
-        "x-ms-version": "2019-10-10"
-=======
         "x-ms-request-id": "087281ef-a01e-006d-1503-0af9eb000000",
         "x-ms-version": "2019-12-12"
->>>>>>> 32e373e2
       },
       "ResponseBody": []
     },
     {
-<<<<<<< HEAD
-      "RequestUri": "https://seanstagetest.blob.core.windows.net/test-container-778c4309-21d3-9d7d-7cb9-d946c05865ee/test-blob-21ebbe8a-4855-f8a7-d5fd-0613d5b8d8bf?sv=2019-10-10\u0026ss=bfqt\u0026srt=sco\u0026spr=https\u0026se=2020-03-06T00%3A13%3A28Z\u0026sp=wd\u0026sig=Sanitized",
-      "RequestMethod": "HEAD",
-      "RequestHeaders": {
-        "traceparent": "00-6d0816c4b2e25949b1d11a8f62a0b534-eb80e653669e8a4a-00",
-        "User-Agent": [
-          "azsdk-net-Storage.Blobs/12.4.0-dev.20200305.1",
-          "(.NET Core 4.6.28325.01; Microsoft Windows 10.0.18363 )"
-        ],
-        "x-ms-client-request-id": "46275b69-b2be-5dff-c0e2-2058e4c4c84d",
-        "x-ms-return-client-request-id": "true",
-        "x-ms-version": "2019-10-10"
-=======
       "RequestUri": "https://seanmcccanary.blob.core.windows.net/test-container-778c4309-21d3-9d7d-7cb9-d946c05865ee/test-blob-21ebbe8a-4855-f8a7-d5fd-0613d5b8d8bf?sv=2019-07-07\u0026ss=bfqt\u0026srt=sco\u0026spr=https\u0026se=2020-04-03T23%3A00%3A58Z\u0026sp=wd\u0026sig=Sanitized",
       "RequestMethod": "HEAD",
       "RequestHeaders": {
@@ -80,16 +42,11 @@
         "x-ms-client-request-id": "46275b69-b2be-5dff-c0e2-2058e4c4c84d",
         "x-ms-return-client-request-id": "true",
         "x-ms-version": "2019-12-12"
->>>>>>> 32e373e2
       },
       "RequestBody": null,
       "StatusCode": 403,
       "ResponseHeaders": {
-<<<<<<< HEAD
-        "Date": "Thu, 05 Mar 2020 23:13:27 GMT",
-=======
         "Date": "Fri, 03 Apr 2020 22:00:56 GMT",
->>>>>>> 32e373e2
         "Server": [
           "Windows-Azure-Blob/1.0",
           "Microsoft-HTTPAPI/2.0"
@@ -97,30 +54,12 @@
         "Transfer-Encoding": "chunked",
         "x-ms-client-request-id": "46275b69-b2be-5dff-c0e2-2058e4c4c84d",
         "x-ms-error-code": "AuthorizationPermissionMismatch",
-<<<<<<< HEAD
-        "x-ms-request-id": "8096acd7-a01e-0020-0d43-f3e99c000000",
-        "x-ms-version": "2019-10-10"
-=======
         "x-ms-request-id": "087281fb-a01e-006d-1e03-0af9eb000000",
         "x-ms-version": "2019-12-12"
->>>>>>> 32e373e2
       },
       "ResponseBody": []
     },
     {
-<<<<<<< HEAD
-      "RequestUri": "https://seanstagetest.blob.core.windows.net/test-container-778c4309-21d3-9d7d-7cb9-d946c05865ee?sv=2019-10-10\u0026ss=bfqt\u0026srt=sco\u0026spr=https\u0026se=2020-03-06T00%3A13%3A28Z\u0026sp=wd\u0026sig=Sanitized\u0026restype=container",
-      "RequestMethod": "DELETE",
-      "RequestHeaders": {
-        "traceparent": "00-20d3f1d610db034b94c61faf37f19de0-422c0a6f09e41e4e-00",
-        "User-Agent": [
-          "azsdk-net-Storage.Blobs/12.4.0-dev.20200305.1",
-          "(.NET Core 4.6.28325.01; Microsoft Windows 10.0.18363 )"
-        ],
-        "x-ms-client-request-id": "a4606f2c-14e1-8dbf-5c61-b240f601897f",
-        "x-ms-return-client-request-id": "true",
-        "x-ms-version": "2019-10-10"
-=======
       "RequestUri": "https://seanmcccanary.blob.core.windows.net/test-container-778c4309-21d3-9d7d-7cb9-d946c05865ee?sv=2019-07-07\u0026ss=bfqt\u0026srt=sco\u0026spr=https\u0026se=2020-04-03T23%3A00%3A58Z\u0026sp=wd\u0026sig=Sanitized\u0026restype=container",
       "RequestMethod": "DELETE",
       "RequestHeaders": {
@@ -132,42 +71,26 @@
         "x-ms-client-request-id": "a4606f2c-14e1-8dbf-5c61-b240f601897f",
         "x-ms-return-client-request-id": "true",
         "x-ms-version": "2019-12-12"
->>>>>>> 32e373e2
       },
       "RequestBody": null,
       "StatusCode": 202,
       "ResponseHeaders": {
         "Content-Length": "0",
-<<<<<<< HEAD
-        "Date": "Thu, 05 Mar 2020 23:13:27 GMT",
-=======
         "Date": "Fri, 03 Apr 2020 22:00:56 GMT",
->>>>>>> 32e373e2
         "Server": [
           "Windows-Azure-Blob/1.0",
           "Microsoft-HTTPAPI/2.0"
         ],
         "x-ms-client-request-id": "a4606f2c-14e1-8dbf-5c61-b240f601897f",
-<<<<<<< HEAD
-        "x-ms-request-id": "8096acde-a01e-0020-1443-f3e99c000000",
-        "x-ms-version": "2019-10-10"
-=======
         "x-ms-request-id": "08728204-a01e-006d-2703-0af9eb000000",
         "x-ms-version": "2019-12-12"
->>>>>>> 32e373e2
       },
       "ResponseBody": []
     }
   ],
   "Variables": {
-<<<<<<< HEAD
-    "DateTimeOffsetNow": "2020-03-05T15:13:28.1560031-08:00",
-    "RandomSeed": "450401464",
-    "Storage_TestConfigDefault": "ProductionTenant\nseanstagetest\nU2FuaXRpemVk\nhttps://seanstagetest.blob.core.windows.net\nhttp://seanstagetest.file.core.windows.net\nhttp://seanstagetest.queue.core.windows.net\nhttp://seanstagetest.table.core.windows.net\n\n\n\n\nhttp://seanstagetest-secondary.blob.core.windows.net\nhttp://seanstagetest-secondary.file.core.windows.net\nhttp://seanstagetest-secondary.queue.core.windows.net\nhttp://seanstagetest-secondary.table.core.windows.net\n\nSanitized\n\n\nCloud\nBlobEndpoint=https://seanstagetest.blob.core.windows.net/;QueueEndpoint=http://seanstagetest.queue.core.windows.net/;FileEndpoint=http://seanstagetest.file.core.windows.net/;BlobSecondaryEndpoint=http://seanstagetest-secondary.blob.core.windows.net/;QueueSecondaryEndpoint=http://seanstagetest-secondary.queue.core.windows.net/;FileSecondaryEndpoint=http://seanstagetest-secondary.file.core.windows.net/;AccountName=seanstagetest;AccountKey=Sanitized\nseanscope1"
-=======
     "DateTimeOffsetNow": "2020-04-03T15:00:58.4420919-07:00",
     "RandomSeed": "450401464",
     "Storage_TestConfigDefault": "ProductionTenant\nseanmcccanary\nU2FuaXRpemVk\nhttps://seanmcccanary.blob.core.windows.net\nhttps://seanmcccanary.file.core.windows.net\nhttps://seanmcccanary.queue.core.windows.net\nhttps://seanmcccanary.table.core.windows.net\n\n\n\n\nhttps://seanmcccanary-secondary.blob.core.windows.net\nhttps://seanmcccanary-secondary.file.core.windows.net\nhttps://seanmcccanary-secondary.queue.core.windows.net\nhttps://seanmcccanary-secondary.table.core.windows.net\n\nSanitized\n\n\nCloud\nBlobEndpoint=https://seanmcccanary.blob.core.windows.net/;QueueEndpoint=https://seanmcccanary.queue.core.windows.net/;FileEndpoint=https://seanmcccanary.file.core.windows.net/;BlobSecondaryEndpoint=https://seanmcccanary-secondary.blob.core.windows.net/;QueueSecondaryEndpoint=https://seanmcccanary-secondary.queue.core.windows.net/;FileSecondaryEndpoint=https://seanmcccanary-secondary.file.core.windows.net/;AccountName=seanmcccanary;AccountKey=Sanitized\nseanscope1"
->>>>>>> 32e373e2
   }
 }