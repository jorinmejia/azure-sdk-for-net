--- conflicted
+++ resolved
@@ -1,19 +1,6 @@
 {
   "Entries": [
     {
-<<<<<<< HEAD
-      "RequestUri": "https://seanstagetest.blob.core.windows.net/test-container-ccfc3f86-b5bd-d15c-5a91-23eba209ec8f?sv=2019-10-10\u0026st=2020-03-05T20%3A14%3A12Z\u0026se=2020-03-05T22%3A14%3A12Z\u0026sr=c\u0026sp=racwdl\u0026sig=Sanitized\u0026restype=container",
-      "RequestMethod": "PUT",
-      "RequestHeaders": {
-        "traceparent": "00-158a4af9191a9441afab647d712e864d-5aff19877e089b47-00",
-        "User-Agent": [
-          "azsdk-net-Storage.Blobs/12.4.0-dev.20200305.1",
-          "(.NET Core 4.6.28325.01; Microsoft Windows 10.0.18363 )"
-        ],
-        "x-ms-client-request-id": "47b18153-a8b4-49b1-0ed3-6984f793fdc1",
-        "x-ms-return-client-request-id": "true",
-        "x-ms-version": "2019-10-10"
-=======
       "RequestUri": "https://seanmcccanary.blob.core.windows.net/test-container-ccfc3f86-b5bd-d15c-5a91-23eba209ec8f?sv=2019-12-12\u0026st=2020-04-02T23%3A01%3A08Z\u0026se=2020-04-03T01%3A01%3A08Z\u0026sr=c\u0026sp=racwdl\u0026sig=Sanitized\u0026restype=container",
       "RequestMethod": "PUT",
       "RequestHeaders": {
@@ -25,33 +12,19 @@
         "x-ms-client-request-id": "47b18153-a8b4-49b1-0ed3-6984f793fdc1",
         "x-ms-return-client-request-id": "true",
         "x-ms-version": "2019-12-12"
->>>>>>> 32e373e2
       },
       "RequestBody": null,
       "StatusCode": 403,
       "ResponseHeaders": {
         "Content-Length": "246",
         "Content-Type": "application/xml",
-<<<<<<< HEAD
-        "Date": "Thu, 05 Mar 2020 21:14:12 GMT",
-=======
         "Date": "Fri, 03 Apr 2020 00:01:07 GMT",
->>>>>>> 32e373e2
         "Server": [
           "Windows-Azure-Blob/1.0",
           "Microsoft-HTTPAPI/2.0"
         ],
         "x-ms-client-request-id": "47b18153-a8b4-49b1-0ed3-6984f793fdc1",
         "x-ms-error-code": "AuthorizationFailure",
-<<<<<<< HEAD
-        "x-ms-request-id": "64e30946-b01e-0003-6533-f3735f000000",
-        "x-ms-version": "2019-10-10"
-      },
-      "ResponseBody": [
-        "\uFEFF\u003C?xml version=\u00221.0\u0022 encoding=\u0022utf-8\u0022?\u003E\u003CError\u003E\u003CCode\u003EAuthorizationFailure\u003C/Code\u003E\u003CMessage\u003EThis request is not authorized to perform this operation.\n",
-        "RequestId:64e30946-b01e-0003-6533-f3735f000000\n",
-        "Time:2020-03-05T21:14:12.3421500Z\u003C/Message\u003E\u003C/Error\u003E"
-=======
         "x-ms-request-id": "ad0d9ceb-901e-0059-3c4a-09ca23000000",
         "x-ms-version": "2019-12-12"
       },
@@ -59,19 +32,12 @@
         "\uFEFF\u003C?xml version=\u00221.0\u0022 encoding=\u0022utf-8\u0022?\u003E\u003CError\u003E\u003CCode\u003EAuthorizationFailure\u003C/Code\u003E\u003CMessage\u003EThis request is not authorized to perform this operation.\n",
         "RequestId:ad0d9ceb-901e-0059-3c4a-09ca23000000\n",
         "Time:2020-04-03T00:01:08.0401326Z\u003C/Message\u003E\u003C/Error\u003E"
->>>>>>> 32e373e2
       ]
     }
   ],
   "Variables": {
-<<<<<<< HEAD
-    "DateTimeOffsetNow": "2020-03-05T13:14:12.1710852-08:00",
-    "RandomSeed": "491788731",
-    "Storage_TestConfigDefault": "ProductionTenant\nseanstagetest\nU2FuaXRpemVk\nhttps://seanstagetest.blob.core.windows.net\nhttp://seanstagetest.file.core.windows.net\nhttp://seanstagetest.queue.core.windows.net\nhttp://seanstagetest.table.core.windows.net\n\n\n\n\nhttp://seanstagetest-secondary.blob.core.windows.net\nhttp://seanstagetest-secondary.file.core.windows.net\nhttp://seanstagetest-secondary.queue.core.windows.net\nhttp://seanstagetest-secondary.table.core.windows.net\n\nSanitized\n\n\nCloud\nBlobEndpoint=https://seanstagetest.blob.core.windows.net/;QueueEndpoint=http://seanstagetest.queue.core.windows.net/;FileEndpoint=http://seanstagetest.file.core.windows.net/;BlobSecondaryEndpoint=http://seanstagetest-secondary.blob.core.windows.net/;QueueSecondaryEndpoint=http://seanstagetest-secondary.queue.core.windows.net/;FileSecondaryEndpoint=http://seanstagetest-secondary.file.core.windows.net/;AccountName=seanstagetest;AccountKey=Sanitized\nseanscope1"
-=======
     "DateTimeOffsetNow": "2020-04-02T17:01:08.6526553-07:00",
     "RandomSeed": "491788731",
     "Storage_TestConfigDefault": "ProductionTenant\nseanmcccanary\nU2FuaXRpemVk\nhttps://seanmcccanary.blob.core.windows.net\nhttps://seanmcccanary.file.core.windows.net\nhttps://seanmcccanary.queue.core.windows.net\nhttps://seanmcccanary.table.core.windows.net\n\n\n\n\nhttps://seanmcccanary-secondary.blob.core.windows.net\nhttps://seanmcccanary-secondary.file.core.windows.net\nhttps://seanmcccanary-secondary.queue.core.windows.net\nhttps://seanmcccanary-secondary.table.core.windows.net\n\nSanitized\n\n\nCloud\nBlobEndpoint=https://seanmcccanary.blob.core.windows.net/;QueueEndpoint=https://seanmcccanary.queue.core.windows.net/;FileEndpoint=https://seanmcccanary.file.core.windows.net/;BlobSecondaryEndpoint=https://seanmcccanary-secondary.blob.core.windows.net/;QueueSecondaryEndpoint=https://seanmcccanary-secondary.queue.core.windows.net/;FileSecondaryEndpoint=https://seanmcccanary-secondary.file.core.windows.net/;AccountName=seanmcccanary;AccountKey=Sanitized\nseanscope1"
->>>>>>> 32e373e2
   }
 }