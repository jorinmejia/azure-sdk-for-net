{
  "Entries": [
    {
<<<<<<< HEAD
      "RequestUri": "https://seanstagetest.blob.core.windows.net/test-container-602f0ddd-ec8e-5650-2288-87c78e2a56c0?restype=container",
      "RequestMethod": "PUT",
      "RequestHeaders": {
        "Authorization": "Sanitized",
        "traceparent": "00-ea58cbc8ea78ff4e952302d3c2f13722-20ceb195d2ebe947-00",
        "User-Agent": [
          "azsdk-net-Storage.Blobs/12.4.0-dev.20200305.1",
          "(.NET Core 4.6.28325.01; Microsoft Windows 10.0.18363 )"
        ],
        "x-ms-blob-public-access": "container",
        "x-ms-client-request-id": "00a29503-ec7c-bac8-cea1-36336f473ada",
        "x-ms-date": "Thu, 05 Mar 2020 21:14:06 GMT",
        "x-ms-return-client-request-id": "true",
        "x-ms-version": "2019-10-10"
=======
      "RequestUri": "https://seanmcccanary.blob.core.windows.net/test-container-602f0ddd-ec8e-5650-2288-87c78e2a56c0?restype=container",
      "RequestMethod": "PUT",
      "RequestHeaders": {
        "Authorization": "Sanitized",
        "traceparent": "00-edf244ef23cd2c498d3c25b7bb4e8c0e-0faa99a94b11ba47-00",
        "User-Agent": [
          "azsdk-net-Storage.Blobs/12.5.0-dev.20200402.1",
          "(.NET Core 4.6.28325.01; Microsoft Windows 10.0.18362 )"
        ],
        "x-ms-blob-public-access": "container",
        "x-ms-client-request-id": "00a29503-ec7c-bac8-cea1-36336f473ada",
        "x-ms-date": "Fri, 03 Apr 2020 00:01:02 GMT",
        "x-ms-return-client-request-id": "true",
        "x-ms-version": "2019-12-12"
>>>>>>> 32e373e2
      },
      "RequestBody": null,
      "StatusCode": 201,
      "ResponseHeaders": {
        "Content-Length": "0",
<<<<<<< HEAD
        "Date": "Thu, 05 Mar 2020 21:14:06 GMT",
        "ETag": "\u00220x8D7C14A239855D1\u0022",
        "Last-Modified": "Thu, 05 Mar 2020 21:14:06 GMT",
=======
        "Date": "Fri, 03 Apr 2020 00:01:01 GMT",
        "ETag": "\u00220x8D7D76218D3B2AF\u0022",
        "Last-Modified": "Fri, 03 Apr 2020 00:01:01 GMT",
>>>>>>> 32e373e2
        "Server": [
          "Windows-Azure-Blob/1.0",
          "Microsoft-HTTPAPI/2.0"
        ],
        "x-ms-client-request-id": "00a29503-ec7c-bac8-cea1-36336f473ada",
<<<<<<< HEAD
        "x-ms-request-id": "b9ea1fff-001e-0016-2933-f364ec000000",
        "x-ms-version": "2019-10-10"
=======
        "x-ms-request-id": "217b873a-601e-002f-734a-09406b000000",
        "x-ms-version": "2019-12-12"
>>>>>>> 32e373e2
      },
      "ResponseBody": []
    },
    {
<<<<<<< HEAD
      "RequestUri": "https://seanstagetest.blob.core.windows.net/test-container-602f0ddd-ec8e-5650-2288-87c78e2a56c0?comp=lease\u0026restype=container",
      "RequestMethod": "PUT",
      "RequestHeaders": {
        "Authorization": "Sanitized",
        "traceparent": "00-8e73fc10e1b9654e89f292b315561176-08d8e2575f13f44f-00",
        "User-Agent": [
          "azsdk-net-Storage.Blobs/12.4.0-dev.20200305.1",
          "(.NET Core 4.6.28325.01; Microsoft Windows 10.0.18363 )"
        ],
        "x-ms-client-request-id": "a1cb367d-40e6-f5e4-c05a-af1ebcf1dedc",
        "x-ms-date": "Thu, 05 Mar 2020 21:14:06 GMT",
=======
      "RequestUri": "https://seanmcccanary.blob.core.windows.net/test-container-602f0ddd-ec8e-5650-2288-87c78e2a56c0?comp=lease\u0026restype=container",
      "RequestMethod": "PUT",
      "RequestHeaders": {
        "Authorization": "Sanitized",
        "traceparent": "00-0980a9f2bfc8624e883ce28162511c99-77f706b4454b1d4f-00",
        "User-Agent": [
          "azsdk-net-Storage.Blobs/12.5.0-dev.20200402.1",
          "(.NET Core 4.6.28325.01; Microsoft Windows 10.0.18362 )"
        ],
        "x-ms-client-request-id": "a1cb367d-40e6-f5e4-c05a-af1ebcf1dedc",
        "x-ms-date": "Fri, 03 Apr 2020 00:01:02 GMT",
>>>>>>> 32e373e2
        "x-ms-lease-action": "acquire",
        "x-ms-lease-duration": "15",
        "x-ms-proposed-lease-id": "0bb2f392-0ec3-47d5-515e-2fd7dbf2c089",
        "x-ms-return-client-request-id": "true",
<<<<<<< HEAD
        "x-ms-version": "2019-10-10"
=======
        "x-ms-version": "2019-12-12"
>>>>>>> 32e373e2
      },
      "RequestBody": null,
      "StatusCode": 201,
      "ResponseHeaders": {
        "Content-Length": "0",
<<<<<<< HEAD
        "Date": "Thu, 05 Mar 2020 21:14:06 GMT",
        "ETag": "\u00220x8D7C14A239855D1\u0022",
        "Last-Modified": "Thu, 05 Mar 2020 21:14:06 GMT",
=======
        "Date": "Fri, 03 Apr 2020 00:01:01 GMT",
        "ETag": "\u00220x8D7D76218D3B2AF\u0022",
        "Last-Modified": "Fri, 03 Apr 2020 00:01:01 GMT",
>>>>>>> 32e373e2
        "Server": [
          "Windows-Azure-Blob/1.0",
          "Microsoft-HTTPAPI/2.0"
        ],
        "x-ms-client-request-id": "a1cb367d-40e6-f5e4-c05a-af1ebcf1dedc",
        "x-ms-lease-id": "0bb2f392-0ec3-47d5-515e-2fd7dbf2c089",
<<<<<<< HEAD
        "x-ms-request-id": "b9ea2003-001e-0016-2b33-f364ec000000",
        "x-ms-version": "2019-10-10"
=======
        "x-ms-request-id": "217b8751-601e-002f-084a-09406b000000",
        "x-ms-version": "2019-12-12"
>>>>>>> 32e373e2
      },
      "ResponseBody": []
    },
    {
<<<<<<< HEAD
      "RequestUri": "https://seanstagetest.blob.core.windows.net/test-container-602f0ddd-ec8e-5650-2288-87c78e2a56c0?comp=lease\u0026restype=container",
      "RequestMethod": "PUT",
      "RequestHeaders": {
        "Authorization": "Sanitized",
        "traceparent": "00-3b34aac50fa13a4db8f911020711ada5-cd95e64393ca0448-00",
        "User-Agent": [
          "azsdk-net-Storage.Blobs/12.4.0-dev.20200305.1",
          "(.NET Core 4.6.28325.01; Microsoft Windows 10.0.18363 )"
        ],
        "x-ms-client-request-id": "b1963580-d090-3c65-e38f-f186257ff961",
        "x-ms-date": "Thu, 05 Mar 2020 21:14:06 GMT",
=======
      "RequestUri": "https://seanmcccanary.blob.core.windows.net/test-container-602f0ddd-ec8e-5650-2288-87c78e2a56c0?comp=lease\u0026restype=container",
      "RequestMethod": "PUT",
      "RequestHeaders": {
        "Authorization": "Sanitized",
        "traceparent": "00-07cae7569236934eb79bc86410706a3c-0bb3007946269442-00",
        "User-Agent": [
          "azsdk-net-Storage.Blobs/12.5.0-dev.20200402.1",
          "(.NET Core 4.6.28325.01; Microsoft Windows 10.0.18362 )"
        ],
        "x-ms-client-request-id": "b1963580-d090-3c65-e38f-f186257ff961",
        "x-ms-date": "Fri, 03 Apr 2020 00:01:02 GMT",
>>>>>>> 32e373e2
        "x-ms-lease-action": "change",
        "x-ms-lease-id": "0bb2f392-0ec3-47d5-515e-2fd7dbf2c089",
        "x-ms-proposed-lease-id": "90f7ade0-4184-3c52-af60-1a64fb5ee9c8",
        "x-ms-return-client-request-id": "true",
<<<<<<< HEAD
        "x-ms-version": "2019-10-10"
=======
        "x-ms-version": "2019-12-12"
>>>>>>> 32e373e2
      },
      "RequestBody": null,
      "StatusCode": 200,
      "ResponseHeaders": {
        "Content-Length": "0",
<<<<<<< HEAD
        "Date": "Thu, 05 Mar 2020 21:14:06 GMT",
        "ETag": "\u00220x8D7C14A239855D1\u0022",
        "Last-Modified": "Thu, 05 Mar 2020 21:14:06 GMT",
=======
        "Date": "Fri, 03 Apr 2020 00:01:01 GMT",
        "ETag": "\u00220x8D7D76218D3B2AF\u0022",
        "Last-Modified": "Fri, 03 Apr 2020 00:01:01 GMT",
>>>>>>> 32e373e2
        "Server": [
          "Windows-Azure-Blob/1.0",
          "Microsoft-HTTPAPI/2.0"
        ],
        "x-ms-client-request-id": "b1963580-d090-3c65-e38f-f186257ff961",
        "x-ms-lease-id": "90f7ade0-4184-3c52-af60-1a64fb5ee9c8",
<<<<<<< HEAD
        "x-ms-request-id": "b9ea2007-001e-0016-2e33-f364ec000000",
        "x-ms-version": "2019-10-10"
=======
        "x-ms-request-id": "217b876d-601e-002f-1e4a-09406b000000",
        "x-ms-version": "2019-12-12"
>>>>>>> 32e373e2
      },
      "ResponseBody": []
    },
    {
<<<<<<< HEAD
      "RequestUri": "https://seanstagetest.blob.core.windows.net/test-container-602f0ddd-ec8e-5650-2288-87c78e2a56c0?comp=lease\u0026restype=container",
      "RequestMethod": "PUT",
      "RequestHeaders": {
        "Authorization": "Sanitized",
        "traceparent": "00-ee3e2ad2e295bc458c54d6d8ea218897-9555a20e208cd149-00",
        "User-Agent": [
          "azsdk-net-Storage.Blobs/12.4.0-dev.20200305.1",
          "(.NET Core 4.6.28325.01; Microsoft Windows 10.0.18363 )"
        ],
        "x-ms-client-request-id": "c5e41bca-37c8-2d37-df1d-c1972d1dd57c",
        "x-ms-date": "Thu, 05 Mar 2020 21:14:06 GMT",
        "x-ms-lease-action": "release",
        "x-ms-lease-id": "90f7ade0-4184-3c52-af60-1a64fb5ee9c8",
        "x-ms-return-client-request-id": "true",
        "x-ms-version": "2019-10-10"
=======
      "RequestUri": "https://seanmcccanary.blob.core.windows.net/test-container-602f0ddd-ec8e-5650-2288-87c78e2a56c0?comp=lease\u0026restype=container",
      "RequestMethod": "PUT",
      "RequestHeaders": {
        "Authorization": "Sanitized",
        "traceparent": "00-a7bbbeae80928849814544c6807f331e-a3dc676fa4fd944e-00",
        "User-Agent": [
          "azsdk-net-Storage.Blobs/12.5.0-dev.20200402.1",
          "(.NET Core 4.6.28325.01; Microsoft Windows 10.0.18362 )"
        ],
        "x-ms-client-request-id": "c5e41bca-37c8-2d37-df1d-c1972d1dd57c",
        "x-ms-date": "Fri, 03 Apr 2020 00:01:03 GMT",
        "x-ms-lease-action": "release",
        "x-ms-lease-id": "90f7ade0-4184-3c52-af60-1a64fb5ee9c8",
        "x-ms-return-client-request-id": "true",
        "x-ms-version": "2019-12-12"
>>>>>>> 32e373e2
      },
      "RequestBody": null,
      "StatusCode": 200,
      "ResponseHeaders": {
        "Content-Length": "0",
<<<<<<< HEAD
        "Date": "Thu, 05 Mar 2020 21:14:06 GMT",
        "ETag": "\u00220x8D7C14A239855D1\u0022",
        "Last-Modified": "Thu, 05 Mar 2020 21:14:06 GMT",
=======
        "Date": "Fri, 03 Apr 2020 00:01:01 GMT",
        "ETag": "\u00220x8D7D76218D3B2AF\u0022",
        "Last-Modified": "Fri, 03 Apr 2020 00:01:01 GMT",
>>>>>>> 32e373e2
        "Server": [
          "Windows-Azure-Blob/1.0",
          "Microsoft-HTTPAPI/2.0"
        ],
        "x-ms-client-request-id": "c5e41bca-37c8-2d37-df1d-c1972d1dd57c",
<<<<<<< HEAD
        "x-ms-request-id": "b9ea200c-001e-0016-3233-f364ec000000",
        "x-ms-version": "2019-10-10"
=======
        "x-ms-request-id": "217b878d-601e-002f-394a-09406b000000",
        "x-ms-version": "2019-12-12"
>>>>>>> 32e373e2
      },
      "ResponseBody": []
    },
    {
<<<<<<< HEAD
      "RequestUri": "https://seanstagetest.blob.core.windows.net/test-container-602f0ddd-ec8e-5650-2288-87c78e2a56c0?restype=container",
      "RequestMethod": "DELETE",
      "RequestHeaders": {
        "Authorization": "Sanitized",
        "traceparent": "00-c9faac09b734d54094b5c16ff82c6c9f-2b84f2b8e9e04646-00",
        "User-Agent": [
          "azsdk-net-Storage.Blobs/12.4.0-dev.20200305.1",
          "(.NET Core 4.6.28325.01; Microsoft Windows 10.0.18363 )"
        ],
        "x-ms-client-request-id": "0abb67f9-339a-3999-aff3-9779771f94ed",
        "x-ms-date": "Thu, 05 Mar 2020 21:14:06 GMT",
        "x-ms-return-client-request-id": "true",
        "x-ms-version": "2019-10-10"
=======
      "RequestUri": "https://seanmcccanary.blob.core.windows.net/test-container-602f0ddd-ec8e-5650-2288-87c78e2a56c0?restype=container",
      "RequestMethod": "DELETE",
      "RequestHeaders": {
        "Authorization": "Sanitized",
        "traceparent": "00-8b19a9e7d55e7849af619fbeeec1b771-f10d33ba31b2cf42-00",
        "User-Agent": [
          "azsdk-net-Storage.Blobs/12.5.0-dev.20200402.1",
          "(.NET Core 4.6.28325.01; Microsoft Windows 10.0.18362 )"
        ],
        "x-ms-client-request-id": "0abb67f9-339a-3999-aff3-9779771f94ed",
        "x-ms-date": "Fri, 03 Apr 2020 00:01:03 GMT",
        "x-ms-return-client-request-id": "true",
        "x-ms-version": "2019-12-12"
>>>>>>> 32e373e2
      },
      "RequestBody": null,
      "StatusCode": 202,
      "ResponseHeaders": {
        "Content-Length": "0",
<<<<<<< HEAD
        "Date": "Thu, 05 Mar 2020 21:14:06 GMT",
=======
        "Date": "Fri, 03 Apr 2020 00:01:01 GMT",
>>>>>>> 32e373e2
        "Server": [
          "Windows-Azure-Blob/1.0",
          "Microsoft-HTTPAPI/2.0"
        ],
        "x-ms-client-request-id": "0abb67f9-339a-3999-aff3-9779771f94ed",
<<<<<<< HEAD
        "x-ms-request-id": "b9ea2011-001e-0016-3733-f364ec000000",
        "x-ms-version": "2019-10-10"
=======
        "x-ms-request-id": "217b87ab-601e-002f-544a-09406b000000",
        "x-ms-version": "2019-12-12"
>>>>>>> 32e373e2
      },
      "ResponseBody": []
    }
  ],
  "Variables": {
    "RandomSeed": "1761792822",
<<<<<<< HEAD
    "Storage_TestConfigDefault": "ProductionTenant\nseanstagetest\nU2FuaXRpemVk\nhttps://seanstagetest.blob.core.windows.net\nhttp://seanstagetest.file.core.windows.net\nhttp://seanstagetest.queue.core.windows.net\nhttp://seanstagetest.table.core.windows.net\n\n\n\n\nhttp://seanstagetest-secondary.blob.core.windows.net\nhttp://seanstagetest-secondary.file.core.windows.net\nhttp://seanstagetest-secondary.queue.core.windows.net\nhttp://seanstagetest-secondary.table.core.windows.net\n\nSanitized\n\n\nCloud\nBlobEndpoint=https://seanstagetest.blob.core.windows.net/;QueueEndpoint=http://seanstagetest.queue.core.windows.net/;FileEndpoint=http://seanstagetest.file.core.windows.net/;BlobSecondaryEndpoint=http://seanstagetest-secondary.blob.core.windows.net/;QueueSecondaryEndpoint=http://seanstagetest-secondary.queue.core.windows.net/;FileSecondaryEndpoint=http://seanstagetest-secondary.file.core.windows.net/;AccountName=seanstagetest;AccountKey=Sanitized\nseanscope1"
=======
    "Storage_TestConfigDefault": "ProductionTenant\nseanmcccanary\nU2FuaXRpemVk\nhttps://seanmcccanary.blob.core.windows.net\nhttps://seanmcccanary.file.core.windows.net\nhttps://seanmcccanary.queue.core.windows.net\nhttps://seanmcccanary.table.core.windows.net\n\n\n\n\nhttps://seanmcccanary-secondary.blob.core.windows.net\nhttps://seanmcccanary-secondary.file.core.windows.net\nhttps://seanmcccanary-secondary.queue.core.windows.net\nhttps://seanmcccanary-secondary.table.core.windows.net\n\nSanitized\n\n\nCloud\nBlobEndpoint=https://seanmcccanary.blob.core.windows.net/;QueueEndpoint=https://seanmcccanary.queue.core.windows.net/;FileEndpoint=https://seanmcccanary.file.core.windows.net/;BlobSecondaryEndpoint=https://seanmcccanary-secondary.blob.core.windows.net/;QueueSecondaryEndpoint=https://seanmcccanary-secondary.queue.core.windows.net/;FileSecondaryEndpoint=https://seanmcccanary-secondary.file.core.windows.net/;AccountName=seanmcccanary;AccountKey=Sanitized\nseanscope1"
>>>>>>> 32e373e2
  }
}<|MERGE_RESOLUTION|>--- conflicted
+++ resolved
@@ -1,22 +1,6 @@
 {
   "Entries": [
     {
-<<<<<<< HEAD
-      "RequestUri": "https://seanstagetest.blob.core.windows.net/test-container-602f0ddd-ec8e-5650-2288-87c78e2a56c0?restype=container",
-      "RequestMethod": "PUT",
-      "RequestHeaders": {
-        "Authorization": "Sanitized",
-        "traceparent": "00-ea58cbc8ea78ff4e952302d3c2f13722-20ceb195d2ebe947-00",
-        "User-Agent": [
-          "azsdk-net-Storage.Blobs/12.4.0-dev.20200305.1",
-          "(.NET Core 4.6.28325.01; Microsoft Windows 10.0.18363 )"
-        ],
-        "x-ms-blob-public-access": "container",
-        "x-ms-client-request-id": "00a29503-ec7c-bac8-cea1-36336f473ada",
-        "x-ms-date": "Thu, 05 Mar 2020 21:14:06 GMT",
-        "x-ms-return-client-request-id": "true",
-        "x-ms-version": "2019-10-10"
-=======
       "RequestUri": "https://seanmcccanary.blob.core.windows.net/test-container-602f0ddd-ec8e-5650-2288-87c78e2a56c0?restype=container",
       "RequestMethod": "PUT",
       "RequestHeaders": {
@@ -31,50 +15,25 @@
         "x-ms-date": "Fri, 03 Apr 2020 00:01:02 GMT",
         "x-ms-return-client-request-id": "true",
         "x-ms-version": "2019-12-12"
->>>>>>> 32e373e2
       },
       "RequestBody": null,
       "StatusCode": 201,
       "ResponseHeaders": {
         "Content-Length": "0",
-<<<<<<< HEAD
-        "Date": "Thu, 05 Mar 2020 21:14:06 GMT",
-        "ETag": "\u00220x8D7C14A239855D1\u0022",
-        "Last-Modified": "Thu, 05 Mar 2020 21:14:06 GMT",
-=======
         "Date": "Fri, 03 Apr 2020 00:01:01 GMT",
         "ETag": "\u00220x8D7D76218D3B2AF\u0022",
         "Last-Modified": "Fri, 03 Apr 2020 00:01:01 GMT",
->>>>>>> 32e373e2
         "Server": [
           "Windows-Azure-Blob/1.0",
           "Microsoft-HTTPAPI/2.0"
         ],
         "x-ms-client-request-id": "00a29503-ec7c-bac8-cea1-36336f473ada",
-<<<<<<< HEAD
-        "x-ms-request-id": "b9ea1fff-001e-0016-2933-f364ec000000",
-        "x-ms-version": "2019-10-10"
-=======
         "x-ms-request-id": "217b873a-601e-002f-734a-09406b000000",
         "x-ms-version": "2019-12-12"
->>>>>>> 32e373e2
       },
       "ResponseBody": []
     },
     {
-<<<<<<< HEAD
-      "RequestUri": "https://seanstagetest.blob.core.windows.net/test-container-602f0ddd-ec8e-5650-2288-87c78e2a56c0?comp=lease\u0026restype=container",
-      "RequestMethod": "PUT",
-      "RequestHeaders": {
-        "Authorization": "Sanitized",
-        "traceparent": "00-8e73fc10e1b9654e89f292b315561176-08d8e2575f13f44f-00",
-        "User-Agent": [
-          "azsdk-net-Storage.Blobs/12.4.0-dev.20200305.1",
-          "(.NET Core 4.6.28325.01; Microsoft Windows 10.0.18363 )"
-        ],
-        "x-ms-client-request-id": "a1cb367d-40e6-f5e4-c05a-af1ebcf1dedc",
-        "x-ms-date": "Thu, 05 Mar 2020 21:14:06 GMT",
-=======
       "RequestUri": "https://seanmcccanary.blob.core.windows.net/test-container-602f0ddd-ec8e-5650-2288-87c78e2a56c0?comp=lease\u0026restype=container",
       "RequestMethod": "PUT",
       "RequestHeaders": {
@@ -86,60 +45,31 @@
         ],
         "x-ms-client-request-id": "a1cb367d-40e6-f5e4-c05a-af1ebcf1dedc",
         "x-ms-date": "Fri, 03 Apr 2020 00:01:02 GMT",
->>>>>>> 32e373e2
         "x-ms-lease-action": "acquire",
         "x-ms-lease-duration": "15",
         "x-ms-proposed-lease-id": "0bb2f392-0ec3-47d5-515e-2fd7dbf2c089",
         "x-ms-return-client-request-id": "true",
-<<<<<<< HEAD
-        "x-ms-version": "2019-10-10"
-=======
         "x-ms-version": "2019-12-12"
->>>>>>> 32e373e2
       },
       "RequestBody": null,
       "StatusCode": 201,
       "ResponseHeaders": {
         "Content-Length": "0",
-<<<<<<< HEAD
-        "Date": "Thu, 05 Mar 2020 21:14:06 GMT",
-        "ETag": "\u00220x8D7C14A239855D1\u0022",
-        "Last-Modified": "Thu, 05 Mar 2020 21:14:06 GMT",
-=======
         "Date": "Fri, 03 Apr 2020 00:01:01 GMT",
         "ETag": "\u00220x8D7D76218D3B2AF\u0022",
         "Last-Modified": "Fri, 03 Apr 2020 00:01:01 GMT",
->>>>>>> 32e373e2
         "Server": [
           "Windows-Azure-Blob/1.0",
           "Microsoft-HTTPAPI/2.0"
         ],
         "x-ms-client-request-id": "a1cb367d-40e6-f5e4-c05a-af1ebcf1dedc",
         "x-ms-lease-id": "0bb2f392-0ec3-47d5-515e-2fd7dbf2c089",
-<<<<<<< HEAD
-        "x-ms-request-id": "b9ea2003-001e-0016-2b33-f364ec000000",
-        "x-ms-version": "2019-10-10"
-=======
         "x-ms-request-id": "217b8751-601e-002f-084a-09406b000000",
         "x-ms-version": "2019-12-12"
->>>>>>> 32e373e2
       },
       "ResponseBody": []
     },
     {
-<<<<<<< HEAD
-      "RequestUri": "https://seanstagetest.blob.core.windows.net/test-container-602f0ddd-ec8e-5650-2288-87c78e2a56c0?comp=lease\u0026restype=container",
-      "RequestMethod": "PUT",
-      "RequestHeaders": {
-        "Authorization": "Sanitized",
-        "traceparent": "00-3b34aac50fa13a4db8f911020711ada5-cd95e64393ca0448-00",
-        "User-Agent": [
-          "azsdk-net-Storage.Blobs/12.4.0-dev.20200305.1",
-          "(.NET Core 4.6.28325.01; Microsoft Windows 10.0.18363 )"
-        ],
-        "x-ms-client-request-id": "b1963580-d090-3c65-e38f-f186257ff961",
-        "x-ms-date": "Thu, 05 Mar 2020 21:14:06 GMT",
-=======
       "RequestUri": "https://seanmcccanary.blob.core.windows.net/test-container-602f0ddd-ec8e-5650-2288-87c78e2a56c0?comp=lease\u0026restype=container",
       "RequestMethod": "PUT",
       "RequestHeaders": {
@@ -151,64 +81,31 @@
         ],
         "x-ms-client-request-id": "b1963580-d090-3c65-e38f-f186257ff961",
         "x-ms-date": "Fri, 03 Apr 2020 00:01:02 GMT",
->>>>>>> 32e373e2
         "x-ms-lease-action": "change",
         "x-ms-lease-id": "0bb2f392-0ec3-47d5-515e-2fd7dbf2c089",
         "x-ms-proposed-lease-id": "90f7ade0-4184-3c52-af60-1a64fb5ee9c8",
         "x-ms-return-client-request-id": "true",
-<<<<<<< HEAD
-        "x-ms-version": "2019-10-10"
-=======
         "x-ms-version": "2019-12-12"
->>>>>>> 32e373e2
       },
       "RequestBody": null,
       "StatusCode": 200,
       "ResponseHeaders": {
         "Content-Length": "0",
-<<<<<<< HEAD
-        "Date": "Thu, 05 Mar 2020 21:14:06 GMT",
-        "ETag": "\u00220x8D7C14A239855D1\u0022",
-        "Last-Modified": "Thu, 05 Mar 2020 21:14:06 GMT",
-=======
         "Date": "Fri, 03 Apr 2020 00:01:01 GMT",
         "ETag": "\u00220x8D7D76218D3B2AF\u0022",
         "Last-Modified": "Fri, 03 Apr 2020 00:01:01 GMT",
->>>>>>> 32e373e2
         "Server": [
           "Windows-Azure-Blob/1.0",
           "Microsoft-HTTPAPI/2.0"
         ],
         "x-ms-client-request-id": "b1963580-d090-3c65-e38f-f186257ff961",
         "x-ms-lease-id": "90f7ade0-4184-3c52-af60-1a64fb5ee9c8",
-<<<<<<< HEAD
-        "x-ms-request-id": "b9ea2007-001e-0016-2e33-f364ec000000",
-        "x-ms-version": "2019-10-10"
-=======
         "x-ms-request-id": "217b876d-601e-002f-1e4a-09406b000000",
         "x-ms-version": "2019-12-12"
->>>>>>> 32e373e2
       },
       "ResponseBody": []
     },
     {
-<<<<<<< HEAD
-      "RequestUri": "https://seanstagetest.blob.core.windows.net/test-container-602f0ddd-ec8e-5650-2288-87c78e2a56c0?comp=lease\u0026restype=container",
-      "RequestMethod": "PUT",
-      "RequestHeaders": {
-        "Authorization": "Sanitized",
-        "traceparent": "00-ee3e2ad2e295bc458c54d6d8ea218897-9555a20e208cd149-00",
-        "User-Agent": [
-          "azsdk-net-Storage.Blobs/12.4.0-dev.20200305.1",
-          "(.NET Core 4.6.28325.01; Microsoft Windows 10.0.18363 )"
-        ],
-        "x-ms-client-request-id": "c5e41bca-37c8-2d37-df1d-c1972d1dd57c",
-        "x-ms-date": "Thu, 05 Mar 2020 21:14:06 GMT",
-        "x-ms-lease-action": "release",
-        "x-ms-lease-id": "90f7ade0-4184-3c52-af60-1a64fb5ee9c8",
-        "x-ms-return-client-request-id": "true",
-        "x-ms-version": "2019-10-10"
-=======
       "RequestUri": "https://seanmcccanary.blob.core.windows.net/test-container-602f0ddd-ec8e-5650-2288-87c78e2a56c0?comp=lease\u0026restype=container",
       "RequestMethod": "PUT",
       "RequestHeaders": {
@@ -224,52 +121,25 @@
         "x-ms-lease-id": "90f7ade0-4184-3c52-af60-1a64fb5ee9c8",
         "x-ms-return-client-request-id": "true",
         "x-ms-version": "2019-12-12"
->>>>>>> 32e373e2
       },
       "RequestBody": null,
       "StatusCode": 200,
       "ResponseHeaders": {
         "Content-Length": "0",
-<<<<<<< HEAD
-        "Date": "Thu, 05 Mar 2020 21:14:06 GMT",
-        "ETag": "\u00220x8D7C14A239855D1\u0022",
-        "Last-Modified": "Thu, 05 Mar 2020 21:14:06 GMT",
-=======
         "Date": "Fri, 03 Apr 2020 00:01:01 GMT",
         "ETag": "\u00220x8D7D76218D3B2AF\u0022",
         "Last-Modified": "Fri, 03 Apr 2020 00:01:01 GMT",
->>>>>>> 32e373e2
         "Server": [
           "Windows-Azure-Blob/1.0",
           "Microsoft-HTTPAPI/2.0"
         ],
         "x-ms-client-request-id": "c5e41bca-37c8-2d37-df1d-c1972d1dd57c",
-<<<<<<< HEAD
-        "x-ms-request-id": "b9ea200c-001e-0016-3233-f364ec000000",
-        "x-ms-version": "2019-10-10"
-=======
         "x-ms-request-id": "217b878d-601e-002f-394a-09406b000000",
         "x-ms-version": "2019-12-12"
->>>>>>> 32e373e2
       },
       "ResponseBody": []
     },
     {
-<<<<<<< HEAD
-      "RequestUri": "https://seanstagetest.blob.core.windows.net/test-container-602f0ddd-ec8e-5650-2288-87c78e2a56c0?restype=container",
-      "RequestMethod": "DELETE",
-      "RequestHeaders": {
-        "Authorization": "Sanitized",
-        "traceparent": "00-c9faac09b734d54094b5c16ff82c6c9f-2b84f2b8e9e04646-00",
-        "User-Agent": [
-          "azsdk-net-Storage.Blobs/12.4.0-dev.20200305.1",
-          "(.NET Core 4.6.28325.01; Microsoft Windows 10.0.18363 )"
-        ],
-        "x-ms-client-request-id": "0abb67f9-339a-3999-aff3-9779771f94ed",
-        "x-ms-date": "Thu, 05 Mar 2020 21:14:06 GMT",
-        "x-ms-return-client-request-id": "true",
-        "x-ms-version": "2019-10-10"
-=======
       "RequestUri": "https://seanmcccanary.blob.core.windows.net/test-container-602f0ddd-ec8e-5650-2288-87c78e2a56c0?restype=container",
       "RequestMethod": "DELETE",
       "RequestHeaders": {
@@ -283,39 +153,25 @@
         "x-ms-date": "Fri, 03 Apr 2020 00:01:03 GMT",
         "x-ms-return-client-request-id": "true",
         "x-ms-version": "2019-12-12"
->>>>>>> 32e373e2
       },
       "RequestBody": null,
       "StatusCode": 202,
       "ResponseHeaders": {
         "Content-Length": "0",
-<<<<<<< HEAD
-        "Date": "Thu, 05 Mar 2020 21:14:06 GMT",
-=======
         "Date": "Fri, 03 Apr 2020 00:01:01 GMT",
->>>>>>> 32e373e2
         "Server": [
           "Windows-Azure-Blob/1.0",
           "Microsoft-HTTPAPI/2.0"
         ],
         "x-ms-client-request-id": "0abb67f9-339a-3999-aff3-9779771f94ed",
-<<<<<<< HEAD
-        "x-ms-request-id": "b9ea2011-001e-0016-3733-f364ec000000",
-        "x-ms-version": "2019-10-10"
-=======
         "x-ms-request-id": "217b87ab-601e-002f-544a-09406b000000",
         "x-ms-version": "2019-12-12"
->>>>>>> 32e373e2
       },
       "ResponseBody": []
     }
   ],
   "Variables": {
     "RandomSeed": "1761792822",
-<<<<<<< HEAD
-    "Storage_TestConfigDefault": "ProductionTenant\nseanstagetest\nU2FuaXRpemVk\nhttps://seanstagetest.blob.core.windows.net\nhttp://seanstagetest.file.core.windows.net\nhttp://seanstagetest.queue.core.windows.net\nhttp://seanstagetest.table.core.windows.net\n\n\n\n\nhttp://seanstagetest-secondary.blob.core.windows.net\nhttp://seanstagetest-secondary.file.core.windows.net\nhttp://seanstagetest-secondary.queue.core.windows.net\nhttp://seanstagetest-secondary.table.core.windows.net\n\nSanitized\n\n\nCloud\nBlobEndpoint=https://seanstagetest.blob.core.windows.net/;QueueEndpoint=http://seanstagetest.queue.core.windows.net/;FileEndpoint=http://seanstagetest.file.core.windows.net/;BlobSecondaryEndpoint=http://seanstagetest-secondary.blob.core.windows.net/;QueueSecondaryEndpoint=http://seanstagetest-secondary.queue.core.windows.net/;FileSecondaryEndpoint=http://seanstagetest-secondary.file.core.windows.net/;AccountName=seanstagetest;AccountKey=Sanitized\nseanscope1"
-=======
     "Storage_TestConfigDefault": "ProductionTenant\nseanmcccanary\nU2FuaXRpemVk\nhttps://seanmcccanary.blob.core.windows.net\nhttps://seanmcccanary.file.core.windows.net\nhttps://seanmcccanary.queue.core.windows.net\nhttps://seanmcccanary.table.core.windows.net\n\n\n\n\nhttps://seanmcccanary-secondary.blob.core.windows.net\nhttps://seanmcccanary-secondary.file.core.windows.net\nhttps://seanmcccanary-secondary.queue.core.windows.net\nhttps://seanmcccanary-secondary.table.core.windows.net\n\nSanitized\n\n\nCloud\nBlobEndpoint=https://seanmcccanary.blob.core.windows.net/;QueueEndpoint=https://seanmcccanary.queue.core.windows.net/;FileEndpoint=https://seanmcccanary.file.core.windows.net/;BlobSecondaryEndpoint=https://seanmcccanary-secondary.blob.core.windows.net/;QueueSecondaryEndpoint=https://seanmcccanary-secondary.queue.core.windows.net/;FileSecondaryEndpoint=https://seanmcccanary-secondary.file.core.windows.net/;AccountName=seanmcccanary;AccountKey=Sanitized\nseanscope1"
->>>>>>> 32e373e2
   }
 }