--- conflicted
+++ resolved
@@ -1,22 +1,6 @@
 {
   "Entries": [
     {
-<<<<<<< HEAD
-      "RequestUri": "https://seanstagetest.blob.core.windows.net/test-container-30bf6cea-4473-83dd-d318-a0d9ef565f0e?restype=container",
-      "RequestMethod": "PUT",
-      "RequestHeaders": {
-        "Authorization": "Sanitized",
-        "traceparent": "00-ce5989b837913b42a2ef14ce3f6c6be9-97f790569a82a24e-00",
-        "User-Agent": [
-          "azsdk-net-Storage.Blobs/12.4.0-dev.20200305.1",
-          "(.NET Core 4.6.28325.01; Microsoft Windows 10.0.18363 )"
-        ],
-        "x-ms-blob-public-access": "container",
-        "x-ms-client-request-id": "8843c149-6568-9a74-421c-b947ee96156a",
-        "x-ms-date": "Thu, 05 Mar 2020 21:14:29 GMT",
-        "x-ms-return-client-request-id": "true",
-        "x-ms-version": "2019-10-10"
-=======
       "RequestUri": "https://seanmcccanary.blob.core.windows.net/test-container-30bf6cea-4473-83dd-d318-a0d9ef565f0e?restype=container",
       "RequestMethod": "PUT",
       "RequestHeaders": {
@@ -31,58 +15,30 @@
         "x-ms-date": "Fri, 03 Apr 2020 00:01:34 GMT",
         "x-ms-return-client-request-id": "true",
         "x-ms-version": "2019-12-12"
->>>>>>> 32e373e2
       },
       "RequestBody": null,
       "StatusCode": 201,
       "ResponseHeaders": {
         "Content-Length": "0",
-<<<<<<< HEAD
-        "Date": "Thu, 05 Mar 2020 21:14:28 GMT",
-        "ETag": "\u00220x8D7C14A3136DB2A\u0022",
-        "Last-Modified": "Thu, 05 Mar 2020 21:14:29 GMT",
-=======
         "Date": "Fri, 03 Apr 2020 00:01:33 GMT",
         "ETag": "\u00220x8D7D7622BF63F7A\u0022",
         "Last-Modified": "Fri, 03 Apr 2020 00:01:34 GMT",
->>>>>>> 32e373e2
         "Server": [
           "Windows-Azure-Blob/1.0",
           "Microsoft-HTTPAPI/2.0"
         ],
         "x-ms-client-request-id": "8843c149-6568-9a74-421c-b947ee96156a",
-<<<<<<< HEAD
-        "x-ms-request-id": "0faf8ccd-d01e-0015-4533-f38588000000",
-        "x-ms-version": "2019-10-10"
-=======
         "x-ms-request-id": "80512ff1-c01e-0036-4a4b-09c0d0000000",
         "x-ms-version": "2019-12-12"
->>>>>>> 32e373e2
-      },
-      "ResponseBody": []
-    },
-    {
-<<<<<<< HEAD
-      "RequestUri": "https://seanstagetest.blob.core.windows.net/test-container-30bf6cea-4473-83dd-d318-a0d9ef565f0e/test-blob-c733749b-b085-fdaa-e39a-87c060b6ddec",
-=======
-      "RequestUri": "https://seanmcccanary.blob.core.windows.net/test-container-30bf6cea-4473-83dd-d318-a0d9ef565f0e/test-blob-c733749b-b085-fdaa-e39a-87c060b6ddec",
->>>>>>> 32e373e2
+      },
+      "ResponseBody": []
+    },
+    {
+      "RequestUri": "https://seanmcccanary.blob.core.windows.net/test-container-30bf6cea-4473-83dd-d318-a0d9ef565f0e/test-blob-c733749b-b085-fdaa-e39a-87c060b6ddec",
       "RequestMethod": "PUT",
       "RequestHeaders": {
         "Authorization": "Sanitized",
         "Content-Length": "100",
-<<<<<<< HEAD
-        "traceparent": "00-e9b942bc95e8be489e55a8165d322cb3-b038e0908d2dfb45-00",
-        "User-Agent": [
-          "azsdk-net-Storage.Blobs/12.4.0-dev.20200305.1",
-          "(.NET Core 4.6.28325.01; Microsoft Windows 10.0.18363 )"
-        ],
-        "x-ms-blob-type": "BlockBlob",
-        "x-ms-client-request-id": "6705dc6e-f896-57d5-99fa-e497346dd66a",
-        "x-ms-date": "Thu, 05 Mar 2020 21:14:29 GMT",
-        "x-ms-return-client-request-id": "true",
-        "x-ms-version": "2019-10-10"
-=======
         "traceparent": "00-3ecf267d3977e14baa2de9ee7fd33e1c-c3b0e0d72801ba41-00",
         "User-Agent": [
           "azsdk-net-Storage.Blobs/12.5.0-dev.20200402.1",
@@ -93,168 +49,85 @@
         "x-ms-date": "Fri, 03 Apr 2020 00:01:34 GMT",
         "x-ms-return-client-request-id": "true",
         "x-ms-version": "2019-12-12"
->>>>>>> 32e373e2
       },
       "RequestBody": "fVaPLRLWpiJI9oPJNEI3Ep16izCz1MSZF0alzd2zOos\u002BzMmXB\u002BdXxM4Qf44t4cigY3Qj5iqsOamR9hbLMdhFlbv3imh4nwu1IsdiolQ1azV\u002BBGpoj1RhkZIgBRDQi5L1y\u002BrSNQ==",
       "StatusCode": 201,
       "ResponseHeaders": {
         "Content-Length": "0",
         "Content-MD5": "2iFXjhfw8YjX\u002Bwh7ou3SEw==",
-<<<<<<< HEAD
-        "Date": "Thu, 05 Mar 2020 21:14:28 GMT",
-        "ETag": "\u00220x8D7C14A3143F7C5\u0022",
-        "Last-Modified": "Thu, 05 Mar 2020 21:14:29 GMT",
-=======
         "Date": "Fri, 03 Apr 2020 00:01:33 GMT",
         "ETag": "\u00220x8D7D7622C03FA5B\u0022",
         "Last-Modified": "Fri, 03 Apr 2020 00:01:34 GMT",
->>>>>>> 32e373e2
         "Server": [
           "Windows-Azure-Blob/1.0",
           "Microsoft-HTTPAPI/2.0"
         ],
         "x-ms-client-request-id": "6705dc6e-f896-57d5-99fa-e497346dd66a",
         "x-ms-content-crc64": "THjNTPX5aP4=",
-<<<<<<< HEAD
-        "x-ms-request-id": "0faf8cd5-d01e-0015-4933-f38588000000",
-        "x-ms-request-server-encrypted": "true",
-        "x-ms-version": "2019-10-10"
-=======
         "x-ms-request-id": "80513007-c01e-0036-5b4b-09c0d0000000",
         "x-ms-request-server-encrypted": "true",
         "x-ms-version": "2019-12-12"
->>>>>>> 32e373e2
-      },
-      "ResponseBody": []
-    },
-    {
-<<<<<<< HEAD
-      "RequestUri": "https://seanstagetest.blob.core.windows.net/test-container-30bf6cea-4473-83dd-d318-a0d9ef565f0e/test-blob-c733749b-b085-fdaa-e39a-87c060b6ddec",
+      },
+      "ResponseBody": []
+    },
+    {
+      "RequestUri": "https://seanmcccanary.blob.core.windows.net/test-container-30bf6cea-4473-83dd-d318-a0d9ef565f0e/test-blob-c733749b-b085-fdaa-e39a-87c060b6ddec",
       "RequestMethod": "DELETE",
       "RequestHeaders": {
         "Authorization": "Sanitized",
-        "traceparent": "00-5dc2179e22885e4c871bb9f17c244333-deb9dedbf1e5ed4e-00",
-        "User-Agent": [
-          "azsdk-net-Storage.Blobs/12.4.0-dev.20200305.1",
-          "(.NET Core 4.6.28325.01; Microsoft Windows 10.0.18363 )"
+        "traceparent": "00-0aaf1364422ba64f829095e7c53fadd6-f35324a66557d94f-00",
+        "User-Agent": [
+          "azsdk-net-Storage.Blobs/12.5.0-dev.20200402.1",
+          "(.NET Core 4.6.28325.01; Microsoft Windows 10.0.18362 )"
         ],
         "x-ms-client-request-id": "ef86663e-6be4-5e9f-8ad0-2a6e892b2edc",
-        "x-ms-date": "Thu, 05 Mar 2020 21:14:29 GMT",
-        "x-ms-return-client-request-id": "true",
-        "x-ms-version": "2019-10-10"
-=======
-      "RequestUri": "https://seanmcccanary.blob.core.windows.net/test-container-30bf6cea-4473-83dd-d318-a0d9ef565f0e/test-blob-c733749b-b085-fdaa-e39a-87c060b6ddec",
-      "RequestMethod": "DELETE",
-      "RequestHeaders": {
-        "Authorization": "Sanitized",
-        "traceparent": "00-0aaf1364422ba64f829095e7c53fadd6-f35324a66557d94f-00",
-        "User-Agent": [
-          "azsdk-net-Storage.Blobs/12.5.0-dev.20200402.1",
-          "(.NET Core 4.6.28325.01; Microsoft Windows 10.0.18362 )"
-        ],
-        "x-ms-client-request-id": "ef86663e-6be4-5e9f-8ad0-2a6e892b2edc",
-        "x-ms-date": "Fri, 03 Apr 2020 00:01:35 GMT",
-        "x-ms-return-client-request-id": "true",
-        "x-ms-version": "2019-12-12"
->>>>>>> 32e373e2
+        "x-ms-date": "Fri, 03 Apr 2020 00:01:35 GMT",
+        "x-ms-return-client-request-id": "true",
+        "x-ms-version": "2019-12-12"
       },
       "RequestBody": null,
       "StatusCode": 202,
       "ResponseHeaders": {
         "Content-Length": "0",
-<<<<<<< HEAD
-        "Date": "Thu, 05 Mar 2020 21:14:28 GMT",
-=======
-        "Date": "Fri, 03 Apr 2020 00:01:34 GMT",
->>>>>>> 32e373e2
+        "Date": "Fri, 03 Apr 2020 00:01:34 GMT",
         "Server": [
           "Windows-Azure-Blob/1.0",
           "Microsoft-HTTPAPI/2.0"
         ],
         "x-ms-client-request-id": "ef86663e-6be4-5e9f-8ad0-2a6e892b2edc",
         "x-ms-delete-type-permanent": "true",
-<<<<<<< HEAD
-        "x-ms-request-id": "0faf8cda-d01e-0015-4e33-f38588000000",
-        "x-ms-version": "2019-10-10"
-=======
         "x-ms-request-id": "8051302a-c01e-0036-7b4b-09c0d0000000",
         "x-ms-version": "2019-12-12"
->>>>>>> 32e373e2
-      },
-      "ResponseBody": []
-    },
-    {
-<<<<<<< HEAD
-      "RequestUri": "https://seanstagetest.blob.core.windows.net/test-container-30bf6cea-4473-83dd-d318-a0d9ef565f0e/test-blob-c733749b-b085-fdaa-e39a-87c060b6ddec",
+      },
+      "ResponseBody": []
+    },
+    {
+      "RequestUri": "https://seanmcccanary.blob.core.windows.net/test-container-30bf6cea-4473-83dd-d318-a0d9ef565f0e/test-blob-c733749b-b085-fdaa-e39a-87c060b6ddec",
       "RequestMethod": "DELETE",
       "RequestHeaders": {
         "Authorization": "Sanitized",
-        "traceparent": "00-34fb44aa93d6a9499c29bdd14248af61-0fc0c1a70ddcef4c-00",
-        "User-Agent": [
-          "azsdk-net-Storage.Blobs/12.4.0-dev.20200305.1",
-          "(.NET Core 4.6.28325.01; Microsoft Windows 10.0.18363 )"
+        "traceparent": "00-768f1e4cc7f7794d925866d4d4f0ef53-60927a085f739740-00",
+        "User-Agent": [
+          "azsdk-net-Storage.Blobs/12.5.0-dev.20200402.1",
+          "(.NET Core 4.6.28325.01; Microsoft Windows 10.0.18362 )"
         ],
         "x-ms-client-request-id": "ce58f474-e7e6-f786-967f-930c7c909864",
-        "x-ms-date": "Thu, 05 Mar 2020 21:14:29 GMT",
-        "x-ms-return-client-request-id": "true",
-        "x-ms-version": "2019-10-10"
-=======
-      "RequestUri": "https://seanmcccanary.blob.core.windows.net/test-container-30bf6cea-4473-83dd-d318-a0d9ef565f0e/test-blob-c733749b-b085-fdaa-e39a-87c060b6ddec",
-      "RequestMethod": "DELETE",
-      "RequestHeaders": {
-        "Authorization": "Sanitized",
-        "traceparent": "00-768f1e4cc7f7794d925866d4d4f0ef53-60927a085f739740-00",
-        "User-Agent": [
-          "azsdk-net-Storage.Blobs/12.5.0-dev.20200402.1",
-          "(.NET Core 4.6.28325.01; Microsoft Windows 10.0.18362 )"
-        ],
-        "x-ms-client-request-id": "ce58f474-e7e6-f786-967f-930c7c909864",
-        "x-ms-date": "Fri, 03 Apr 2020 00:01:35 GMT",
-        "x-ms-return-client-request-id": "true",
-        "x-ms-version": "2019-12-12"
->>>>>>> 32e373e2
+        "x-ms-date": "Fri, 03 Apr 2020 00:01:35 GMT",
+        "x-ms-return-client-request-id": "true",
+        "x-ms-version": "2019-12-12"
       },
       "RequestBody": null,
       "StatusCode": 404,
       "ResponseHeaders": {
         "Content-Length": "215",
         "Content-Type": "application/xml",
-<<<<<<< HEAD
-        "Date": "Thu, 05 Mar 2020 21:14:28 GMT",
-=======
-        "Date": "Fri, 03 Apr 2020 00:01:34 GMT",
->>>>>>> 32e373e2
+        "Date": "Fri, 03 Apr 2020 00:01:34 GMT",
         "Server": [
           "Windows-Azure-Blob/1.0",
           "Microsoft-HTTPAPI/2.0"
         ],
         "x-ms-client-request-id": "ce58f474-e7e6-f786-967f-930c7c909864",
         "x-ms-error-code": "BlobNotFound",
-<<<<<<< HEAD
-        "x-ms-request-id": "0faf8ce1-d01e-0015-5433-f38588000000",
-        "x-ms-version": "2019-10-10"
-      },
-      "ResponseBody": [
-        "\uFEFF\u003C?xml version=\u00221.0\u0022 encoding=\u0022utf-8\u0022?\u003E\u003CError\u003E\u003CCode\u003EBlobNotFound\u003C/Code\u003E\u003CMessage\u003EThe specified blob does not exist.\n",
-        "RequestId:0faf8ce1-d01e-0015-5433-f38588000000\n",
-        "Time:2020-03-05T21:14:29.7355501Z\u003C/Message\u003E\u003C/Error\u003E"
-      ]
-    },
-    {
-      "RequestUri": "https://seanstagetest.blob.core.windows.net/test-container-30bf6cea-4473-83dd-d318-a0d9ef565f0e/test-blob-c733749b-b085-fdaa-e39a-87c060b6ddec",
-      "RequestMethod": "HEAD",
-      "RequestHeaders": {
-        "Authorization": "Sanitized",
-        "traceparent": "00-cbc2c2e0c8696749b5b7436287efb97b-5a890c1b9a476b49-00",
-        "User-Agent": [
-          "azsdk-net-Storage.Blobs/12.4.0-dev.20200305.1",
-          "(.NET Core 4.6.28325.01; Microsoft Windows 10.0.18363 )"
-        ],
-        "x-ms-client-request-id": "94fa3b45-60d3-d9f6-6201-bf839b444b4b",
-        "x-ms-date": "Thu, 05 Mar 2020 21:14:29 GMT",
-        "x-ms-return-client-request-id": "true",
-        "x-ms-version": "2019-10-10"
-=======
         "x-ms-request-id": "80513049-c01e-0036-184b-09c0d0000000",
         "x-ms-version": "2019-12-12"
       },
@@ -278,16 +151,11 @@
         "x-ms-date": "Fri, 03 Apr 2020 00:01:35 GMT",
         "x-ms-return-client-request-id": "true",
         "x-ms-version": "2019-12-12"
->>>>>>> 32e373e2
       },
       "RequestBody": null,
       "StatusCode": 404,
       "ResponseHeaders": {
-<<<<<<< HEAD
-        "Date": "Thu, 05 Mar 2020 21:14:28 GMT",
-=======
-        "Date": "Fri, 03 Apr 2020 00:01:34 GMT",
->>>>>>> 32e373e2
+        "Date": "Fri, 03 Apr 2020 00:01:34 GMT",
         "Server": [
           "Windows-Azure-Blob/1.0",
           "Microsoft-HTTPAPI/2.0"
@@ -295,32 +163,12 @@
         "Transfer-Encoding": "chunked",
         "x-ms-client-request-id": "94fa3b45-60d3-d9f6-6201-bf839b444b4b",
         "x-ms-error-code": "BlobNotFound",
-<<<<<<< HEAD
-        "x-ms-request-id": "0faf8ceb-d01e-0015-5d33-f38588000000",
-        "x-ms-version": "2019-10-10"
-=======
         "x-ms-request-id": "80513068-c01e-0036-314b-09c0d0000000",
         "x-ms-version": "2019-12-12"
->>>>>>> 32e373e2
-      },
-      "ResponseBody": []
-    },
-    {
-<<<<<<< HEAD
-      "RequestUri": "https://seanstagetest.blob.core.windows.net/test-container-30bf6cea-4473-83dd-d318-a0d9ef565f0e?restype=container",
-      "RequestMethod": "DELETE",
-      "RequestHeaders": {
-        "Authorization": "Sanitized",
-        "traceparent": "00-88dfd60f22833d46b541b8bef178814e-0e17b4d5b826a748-00",
-        "User-Agent": [
-          "azsdk-net-Storage.Blobs/12.4.0-dev.20200305.1",
-          "(.NET Core 4.6.28325.01; Microsoft Windows 10.0.18363 )"
-        ],
-        "x-ms-client-request-id": "41c6e3d1-0396-6f91-7460-80af716974d1",
-        "x-ms-date": "Thu, 05 Mar 2020 21:14:29 GMT",
-        "x-ms-return-client-request-id": "true",
-        "x-ms-version": "2019-10-10"
-=======
+      },
+      "ResponseBody": []
+    },
+    {
       "RequestUri": "https://seanmcccanary.blob.core.windows.net/test-container-30bf6cea-4473-83dd-d318-a0d9ef565f0e?restype=container",
       "RequestMethod": "DELETE",
       "RequestHeaders": {
@@ -334,39 +182,25 @@
         "x-ms-date": "Fri, 03 Apr 2020 00:01:35 GMT",
         "x-ms-return-client-request-id": "true",
         "x-ms-version": "2019-12-12"
->>>>>>> 32e373e2
       },
       "RequestBody": null,
       "StatusCode": 202,
       "ResponseHeaders": {
         "Content-Length": "0",
-<<<<<<< HEAD
-        "Date": "Thu, 05 Mar 2020 21:14:28 GMT",
-=======
-        "Date": "Fri, 03 Apr 2020 00:01:34 GMT",
->>>>>>> 32e373e2
+        "Date": "Fri, 03 Apr 2020 00:01:34 GMT",
         "Server": [
           "Windows-Azure-Blob/1.0",
           "Microsoft-HTTPAPI/2.0"
         ],
         "x-ms-client-request-id": "41c6e3d1-0396-6f91-7460-80af716974d1",
-<<<<<<< HEAD
-        "x-ms-request-id": "0faf8cf0-d01e-0015-6133-f38588000000",
-        "x-ms-version": "2019-10-10"
-=======
         "x-ms-request-id": "80513075-c01e-0036-3c4b-09c0d0000000",
         "x-ms-version": "2019-12-12"
->>>>>>> 32e373e2
       },
       "ResponseBody": []
     }
   ],
   "Variables": {
     "RandomSeed": "115147376",
-<<<<<<< HEAD
-    "Storage_TestConfigDefault": "ProductionTenant\nseanstagetest\nU2FuaXRpemVk\nhttps://seanstagetest.blob.core.windows.net\nhttp://seanstagetest.file.core.windows.net\nhttp://seanstagetest.queue.core.windows.net\nhttp://seanstagetest.table.core.windows.net\n\n\n\n\nhttp://seanstagetest-secondary.blob.core.windows.net\nhttp://seanstagetest-secondary.file.core.windows.net\nhttp://seanstagetest-secondary.queue.core.windows.net\nhttp://seanstagetest-secondary.table.core.windows.net\n\nSanitized\n\n\nCloud\nBlobEndpoint=https://seanstagetest.blob.core.windows.net/;QueueEndpoint=http://seanstagetest.queue.core.windows.net/;FileEndpoint=http://seanstagetest.file.core.windows.net/;BlobSecondaryEndpoint=http://seanstagetest-secondary.blob.core.windows.net/;QueueSecondaryEndpoint=http://seanstagetest-secondary.queue.core.windows.net/;FileSecondaryEndpoint=http://seanstagetest-secondary.file.core.windows.net/;AccountName=seanstagetest;AccountKey=Sanitized\nseanscope1"
-=======
     "Storage_TestConfigDefault": "ProductionTenant\nseanmcccanary\nU2FuaXRpemVk\nhttps://seanmcccanary.blob.core.windows.net\nhttps://seanmcccanary.file.core.windows.net\nhttps://seanmcccanary.queue.core.windows.net\nhttps://seanmcccanary.table.core.windows.net\n\n\n\n\nhttps://seanmcccanary-secondary.blob.core.windows.net\nhttps://seanmcccanary-secondary.file.core.windows.net\nhttps://seanmcccanary-secondary.queue.core.windows.net\nhttps://seanmcccanary-secondary.table.core.windows.net\n\nSanitized\n\n\nCloud\nBlobEndpoint=https://seanmcccanary.blob.core.windows.net/;QueueEndpoint=https://seanmcccanary.queue.core.windows.net/;FileEndpoint=https://seanmcccanary.file.core.windows.net/;BlobSecondaryEndpoint=https://seanmcccanary-secondary.blob.core.windows.net/;QueueSecondaryEndpoint=https://seanmcccanary-secondary.queue.core.windows.net/;FileSecondaryEndpoint=https://seanmcccanary-secondary.file.core.windows.net/;AccountName=seanmcccanary;AccountKey=Sanitized\nseanscope1"
->>>>>>> 32e373e2
   }
 }