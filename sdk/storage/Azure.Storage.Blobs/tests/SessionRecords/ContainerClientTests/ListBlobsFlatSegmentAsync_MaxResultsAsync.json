--- conflicted
+++ resolved
@@ -1,550 +1,303 @@
 {
   "Entries": [
     {
-<<<<<<< HEAD
-      "RequestUri": "https://seanstagetest.blob.core.windows.net/test-container-9c28c0cc-7a09-7ba8-6c26-35ad861dd1b8?restype=container",
-      "RequestMethod": "PUT",
-      "RequestHeaders": {
-        "Authorization": "Sanitized",
-        "traceparent": "00-6613ffa0023d9040bfa736af19b861fd-593e0257223b9e4a-00",
-        "User-Agent": [
-          "azsdk-net-Storage.Blobs/12.4.0-dev.20200305.1",
-          "(.NET Core 4.6.28325.01; Microsoft Windows 10.0.18363 )"
+      "RequestUri": "https://seanmcccanary.blob.core.windows.net/test-container-9c28c0cc-7a09-7ba8-6c26-35ad861dd1b8?restype=container",
+      "RequestMethod": "PUT",
+      "RequestHeaders": {
+        "Authorization": "Sanitized",
+        "traceparent": "00-12e9db35cf0ef249b73dada52d461098-36a86358f9f48945-00",
+        "User-Agent": [
+          "azsdk-net-Storage.Blobs/12.5.0-dev.20200402.1",
+          "(.NET Core 4.6.28325.01; Microsoft Windows 10.0.18362 )"
         ],
         "x-ms-blob-public-access": "container",
         "x-ms-client-request-id": "8432b3e8-34a5-58ec-0d10-863ae0927db9",
-        "x-ms-date": "Thu, 05 Mar 2020 21:14:37 GMT",
-        "x-ms-return-client-request-id": "true",
-        "x-ms-version": "2019-10-10"
-=======
-      "RequestUri": "https://seanmcccanary.blob.core.windows.net/test-container-9c28c0cc-7a09-7ba8-6c26-35ad861dd1b8?restype=container",
-      "RequestMethod": "PUT",
-      "RequestHeaders": {
-        "Authorization": "Sanitized",
-        "traceparent": "00-12e9db35cf0ef249b73dada52d461098-36a86358f9f48945-00",
-        "User-Agent": [
-          "azsdk-net-Storage.Blobs/12.5.0-dev.20200402.1",
-          "(.NET Core 4.6.28325.01; Microsoft Windows 10.0.18362 )"
-        ],
-        "x-ms-blob-public-access": "container",
+        "x-ms-date": "Fri, 03 Apr 2020 00:01:43 GMT",
+        "x-ms-return-client-request-id": "true",
+        "x-ms-version": "2019-12-12"
+      },
+      "RequestBody": null,
+      "StatusCode": 201,
+      "ResponseHeaders": {
+        "Content-Length": "0",
+        "Date": "Fri, 03 Apr 2020 00:01:42 GMT",
+        "ETag": "\u00220x8D7D76230F7DE21\u0022",
+        "Last-Modified": "Fri, 03 Apr 2020 00:01:42 GMT",
+        "Server": [
+          "Windows-Azure-Blob/1.0",
+          "Microsoft-HTTPAPI/2.0"
+        ],
         "x-ms-client-request-id": "8432b3e8-34a5-58ec-0d10-863ae0927db9",
-        "x-ms-date": "Fri, 03 Apr 2020 00:01:43 GMT",
-        "x-ms-return-client-request-id": "true",
-        "x-ms-version": "2019-12-12"
->>>>>>> 32e373e2
-      },
-      "RequestBody": null,
-      "StatusCode": 201,
-      "ResponseHeaders": {
-        "Content-Length": "0",
-<<<<<<< HEAD
-        "Date": "Thu, 05 Mar 2020 21:14:37 GMT",
-        "ETag": "\u00220x8D7C14A3639CC6A\u0022",
-        "Last-Modified": "Thu, 05 Mar 2020 21:14:37 GMT",
-=======
-        "Date": "Fri, 03 Apr 2020 00:01:42 GMT",
-        "ETag": "\u00220x8D7D76230F7DE21\u0022",
-        "Last-Modified": "Fri, 03 Apr 2020 00:01:42 GMT",
->>>>>>> 32e373e2
-        "Server": [
-          "Windows-Azure-Blob/1.0",
-          "Microsoft-HTTPAPI/2.0"
-        ],
-        "x-ms-client-request-id": "8432b3e8-34a5-58ec-0d10-863ae0927db9",
-<<<<<<< HEAD
-        "x-ms-request-id": "b9ea2308-001e-0016-1b33-f364ec000000",
-        "x-ms-version": "2019-10-10"
-=======
         "x-ms-request-id": "10a1afd7-e01e-0043-3d4b-09abfc000000",
         "x-ms-version": "2019-12-12"
->>>>>>> 32e373e2
-      },
-      "ResponseBody": []
-    },
-    {
-<<<<<<< HEAD
-      "RequestUri": "https://seanstagetest.blob.core.windows.net/test-container-9c28c0cc-7a09-7ba8-6c26-35ad861dd1b8/foo",
-=======
+      },
+      "ResponseBody": []
+    },
+    {
       "RequestUri": "https://seanmcccanary.blob.core.windows.net/test-container-9c28c0cc-7a09-7ba8-6c26-35ad861dd1b8/foo",
->>>>>>> 32e373e2
-      "RequestMethod": "PUT",
-      "RequestHeaders": {
-        "Authorization": "Sanitized",
-        "Content-Length": "1024",
-<<<<<<< HEAD
-        "traceparent": "00-47058691b5e9104793ff602b3d68d3a0-fd9285843806c348-00",
-        "User-Agent": [
-          "azsdk-net-Storage.Blobs/12.4.0-dev.20200305.1",
-          "(.NET Core 4.6.28325.01; Microsoft Windows 10.0.18363 )"
+      "RequestMethod": "PUT",
+      "RequestHeaders": {
+        "Authorization": "Sanitized",
+        "Content-Length": "1024",
+        "traceparent": "00-09af44a715015f4fb62cb0beea8ea5ac-73549fff2922ab4f-00",
+        "User-Agent": [
+          "azsdk-net-Storage.Blobs/12.5.0-dev.20200402.1",
+          "(.NET Core 4.6.28325.01; Microsoft Windows 10.0.18362 )"
         ],
         "x-ms-blob-type": "BlockBlob",
         "x-ms-client-request-id": "936bdc39-8fea-5e14-e9a5-40f7887c507b",
-        "x-ms-date": "Thu, 05 Mar 2020 21:14:37 GMT",
-        "x-ms-return-client-request-id": "true",
-        "x-ms-version": "2019-10-10"
-=======
-        "traceparent": "00-09af44a715015f4fb62cb0beea8ea5ac-73549fff2922ab4f-00",
-        "User-Agent": [
-          "azsdk-net-Storage.Blobs/12.5.0-dev.20200402.1",
-          "(.NET Core 4.6.28325.01; Microsoft Windows 10.0.18362 )"
-        ],
-        "x-ms-blob-type": "BlockBlob",
+        "x-ms-date": "Fri, 03 Apr 2020 00:01:43 GMT",
+        "x-ms-return-client-request-id": "true",
+        "x-ms-version": "2019-12-12"
+      },
+      "RequestBody": "I3sVvHWk0CO9gprcqTDHQbgoxNLrTBOGOS/LzSLIxW6wGFQ4FLKXQ\u002BMOxyOZEK/dSESCt82qzddoj4JF2QIA9LwsLJHcjy0FkYHv3ITv7CiA7YTeRg6hBUp8z4QvUWrgDtNnbeQeALkXfSZMuvFSeaJaxet\u002BIq6uiiZHX8Co1UAWD86xiH9EYu3Lx8noVUtZKVbi1Yt\u002BYewluOK91qH4bqfmNaoiofEjFWL\u002Bs1vlxjXb7jZqxgC0mK7ijM\u002BchotL0lgiASCgNohkvr8ogK6RQPKt4uhrjqimMp38QBUhho7XsuECwsQVOretBQdAixcAUUzc76Si4EOve8\u002BCo/VyQzgwUc3Mjn0ul6cwvYmhZaaF/O/JRZfqNNGdU0f0kpfCO8LPEDlKM8LOrlf8ciO6DhUp/aYGqf6gRR37Lzo1OQUQboLH0VVtO8ks\u002BpY/7sKu40Uxy5Twu5HELsocTgOImXRR6wOh8zzAu8Ld2q9nYFdbTUv1A25wILPwAqKLUe3FpGEh7gK\u002BDPAIcQ/SE\u002BHhXM5ywQC3kpUG4ctQsPCZNGrVFzZORnJVnEBb7ZJeng3SD6bUGJDsDhHLGgw2blz/bjyl/fuqkxZbHSTAW6QCqEO\u002BfaFJxRza6AkkgitmHi3kW35VuKARJ3uQeftrLLJtyXLJePC6tqkgyxTyhhDr9f/32/8lrO\u002BirVYluUshbrxXt7m5nKY8KaXVNe2LHqBqpIT8c1CyRxyCJsqalfxd/11Ym89XMlhYu7JZUHcCF462uhTHJPpspHCdNnXbopSpdzWQM4PQE3Iro7idWPakfw8749rnltpi7PZfuvvifRgesNhBcuML5aeim4FBzkx5\u002BLdmn765wuFbLUeMcVl3SCagf6cdYwwrMP4zRftYIB2p5cFEfN1ZZO335kWcfnNNKlJboU6kW5WqOm/Ahn3lAgwp4ouXM8tIRhq5Jn3HjrGK5Rqo/H/PBIormUJtmd5wEeM4c5zntveGE1o06jUY46u\u002BNqBiPQWNWt0BbJqJ2q08SRSZjhsVoi8jIekkmxpVEraWr2I9DtTdqhm\u002B5kld/Tit96EgflSQqZNxPhwcaL7DrFnj8itK/jpAvOQBV7vlxiSxd6N4NJRhBgbOzM\u002B4wUFa\u002BjrweQoNYvln4MJwjlLYi3j4avEbS3fFguskezFriPuiplyB9EwZpBWpEVTR8Xe09kBWwFZQP67CK/Ye6ObH/FfGzef1VpYr3sbbcjoj85B0cITxFMikUWetvslW\u002Brsv4RX8CyOPv6CpK\u002BGPdM10nzhmqnhh1uePIXyAR5fN1eQKrJAlJuht5LHkR\u002BnnFNyaOB6Q8E9DzQstbemnD3cI3FX8hcg8T3lQ\u002BMbHfI/\u002BqA==",
+      "StatusCode": 201,
+      "ResponseHeaders": {
+        "Content-Length": "0",
+        "Content-MD5": "wLm21VTFjw\u002BXe5AVbO8U7w==",
+        "Date": "Fri, 03 Apr 2020 00:01:42 GMT",
+        "ETag": "\u00220x8D7D76231060317\u0022",
+        "Last-Modified": "Fri, 03 Apr 2020 00:01:42 GMT",
+        "Server": [
+          "Windows-Azure-Blob/1.0",
+          "Microsoft-HTTPAPI/2.0"
+        ],
         "x-ms-client-request-id": "936bdc39-8fea-5e14-e9a5-40f7887c507b",
-        "x-ms-date": "Fri, 03 Apr 2020 00:01:43 GMT",
-        "x-ms-return-client-request-id": "true",
-        "x-ms-version": "2019-12-12"
->>>>>>> 32e373e2
-      },
-      "RequestBody": "I3sVvHWk0CO9gprcqTDHQbgoxNLrTBOGOS/LzSLIxW6wGFQ4FLKXQ\u002BMOxyOZEK/dSESCt82qzddoj4JF2QIA9LwsLJHcjy0FkYHv3ITv7CiA7YTeRg6hBUp8z4QvUWrgDtNnbeQeALkXfSZMuvFSeaJaxet\u002BIq6uiiZHX8Co1UAWD86xiH9EYu3Lx8noVUtZKVbi1Yt\u002BYewluOK91qH4bqfmNaoiofEjFWL\u002Bs1vlxjXb7jZqxgC0mK7ijM\u002BchotL0lgiASCgNohkvr8ogK6RQPKt4uhrjqimMp38QBUhho7XsuECwsQVOretBQdAixcAUUzc76Si4EOve8\u002BCo/VyQzgwUc3Mjn0ul6cwvYmhZaaF/O/JRZfqNNGdU0f0kpfCO8LPEDlKM8LOrlf8ciO6DhUp/aYGqf6gRR37Lzo1OQUQboLH0VVtO8ks\u002BpY/7sKu40Uxy5Twu5HELsocTgOImXRR6wOh8zzAu8Ld2q9nYFdbTUv1A25wILPwAqKLUe3FpGEh7gK\u002BDPAIcQ/SE\u002BHhXM5ywQC3kpUG4ctQsPCZNGrVFzZORnJVnEBb7ZJeng3SD6bUGJDsDhHLGgw2blz/bjyl/fuqkxZbHSTAW6QCqEO\u002BfaFJxRza6AkkgitmHi3kW35VuKARJ3uQeftrLLJtyXLJePC6tqkgyxTyhhDr9f/32/8lrO\u002BirVYluUshbrxXt7m5nKY8KaXVNe2LHqBqpIT8c1CyRxyCJsqalfxd/11Ym89XMlhYu7JZUHcCF462uhTHJPpspHCdNnXbopSpdzWQM4PQE3Iro7idWPakfw8749rnltpi7PZfuvvifRgesNhBcuML5aeim4FBzkx5\u002BLdmn765wuFbLUeMcVl3SCagf6cdYwwrMP4zRftYIB2p5cFEfN1ZZO335kWcfnNNKlJboU6kW5WqOm/Ahn3lAgwp4ouXM8tIRhq5Jn3HjrGK5Rqo/H/PBIormUJtmd5wEeM4c5zntveGE1o06jUY46u\u002BNqBiPQWNWt0BbJqJ2q08SRSZjhsVoi8jIekkmxpVEraWr2I9DtTdqhm\u002B5kld/Tit96EgflSQqZNxPhwcaL7DrFnj8itK/jpAvOQBV7vlxiSxd6N4NJRhBgbOzM\u002B4wUFa\u002BjrweQoNYvln4MJwjlLYi3j4avEbS3fFguskezFriPuiplyB9EwZpBWpEVTR8Xe09kBWwFZQP67CK/Ye6ObH/FfGzef1VpYr3sbbcjoj85B0cITxFMikUWetvslW\u002Brsv4RX8CyOPv6CpK\u002BGPdM10nzhmqnhh1uePIXyAR5fN1eQKrJAlJuht5LHkR\u002BnnFNyaOB6Q8E9DzQstbemnD3cI3FX8hcg8T3lQ\u002BMbHfI/\u002BqA==",
-      "StatusCode": 201,
-      "ResponseHeaders": {
-        "Content-Length": "0",
-        "Content-MD5": "wLm21VTFjw\u002BXe5AVbO8U7w==",
-<<<<<<< HEAD
-        "Date": "Thu, 05 Mar 2020 21:14:37 GMT",
-        "ETag": "\u00220x8D7C14A3646C525\u0022",
-        "Last-Modified": "Thu, 05 Mar 2020 21:14:37 GMT",
-=======
-        "Date": "Fri, 03 Apr 2020 00:01:42 GMT",
-        "ETag": "\u00220x8D7D76231060317\u0022",
-        "Last-Modified": "Fri, 03 Apr 2020 00:01:42 GMT",
->>>>>>> 32e373e2
-        "Server": [
-          "Windows-Azure-Blob/1.0",
-          "Microsoft-HTTPAPI/2.0"
-        ],
-        "x-ms-client-request-id": "936bdc39-8fea-5e14-e9a5-40f7887c507b",
-        "x-ms-content-crc64": "Gpe4MIHbfqU=",
-<<<<<<< HEAD
-        "x-ms-request-id": "b9ea230b-001e-0016-1d33-f364ec000000",
-        "x-ms-request-server-encrypted": "true",
-        "x-ms-version": "2019-10-10"
-=======
+        "x-ms-content-crc64": "Gpe4MIHbfqU=",
         "x-ms-request-id": "10a1afeb-e01e-0043-4c4b-09abfc000000",
         "x-ms-request-server-encrypted": "true",
         "x-ms-version": "2019-12-12"
->>>>>>> 32e373e2
-      },
-      "ResponseBody": []
-    },
-    {
-<<<<<<< HEAD
-      "RequestUri": "https://seanstagetest.blob.core.windows.net/test-container-9c28c0cc-7a09-7ba8-6c26-35ad861dd1b8/bar",
-=======
+      },
+      "ResponseBody": []
+    },
+    {
       "RequestUri": "https://seanmcccanary.blob.core.windows.net/test-container-9c28c0cc-7a09-7ba8-6c26-35ad861dd1b8/bar",
->>>>>>> 32e373e2
-      "RequestMethod": "PUT",
-      "RequestHeaders": {
-        "Authorization": "Sanitized",
-        "Content-Length": "1024",
-<<<<<<< HEAD
-        "traceparent": "00-2da222f14b173f4ebab2cb1419be3ee5-74b46e8264ad2944-00",
-        "User-Agent": [
-          "azsdk-net-Storage.Blobs/12.4.0-dev.20200305.1",
-          "(.NET Core 4.6.28325.01; Microsoft Windows 10.0.18363 )"
+      "RequestMethod": "PUT",
+      "RequestHeaders": {
+        "Authorization": "Sanitized",
+        "Content-Length": "1024",
+        "traceparent": "00-b0ec43aa50886c43a5adfc9d318547c4-1c2085eccc0c0c49-00",
+        "User-Agent": [
+          "azsdk-net-Storage.Blobs/12.5.0-dev.20200402.1",
+          "(.NET Core 4.6.28325.01; Microsoft Windows 10.0.18362 )"
         ],
         "x-ms-blob-type": "BlockBlob",
         "x-ms-client-request-id": "a08df232-6a24-7dbd-8b87-25d3fcee0c4b",
-        "x-ms-date": "Thu, 05 Mar 2020 21:14:37 GMT",
-        "x-ms-return-client-request-id": "true",
-        "x-ms-version": "2019-10-10"
-=======
-        "traceparent": "00-b0ec43aa50886c43a5adfc9d318547c4-1c2085eccc0c0c49-00",
-        "User-Agent": [
-          "azsdk-net-Storage.Blobs/12.5.0-dev.20200402.1",
-          "(.NET Core 4.6.28325.01; Microsoft Windows 10.0.18362 )"
-        ],
-        "x-ms-blob-type": "BlockBlob",
+        "x-ms-date": "Fri, 03 Apr 2020 00:01:43 GMT",
+        "x-ms-return-client-request-id": "true",
+        "x-ms-version": "2019-12-12"
+      },
+      "RequestBody": "I3sVvHWk0CO9gprcqTDHQbgoxNLrTBOGOS/LzSLIxW6wGFQ4FLKXQ\u002BMOxyOZEK/dSESCt82qzddoj4JF2QIA9LwsLJHcjy0FkYHv3ITv7CiA7YTeRg6hBUp8z4QvUWrgDtNnbeQeALkXfSZMuvFSeaJaxet\u002BIq6uiiZHX8Co1UAWD86xiH9EYu3Lx8noVUtZKVbi1Yt\u002BYewluOK91qH4bqfmNaoiofEjFWL\u002Bs1vlxjXb7jZqxgC0mK7ijM\u002BchotL0lgiASCgNohkvr8ogK6RQPKt4uhrjqimMp38QBUhho7XsuECwsQVOretBQdAixcAUUzc76Si4EOve8\u002BCo/VyQzgwUc3Mjn0ul6cwvYmhZaaF/O/JRZfqNNGdU0f0kpfCO8LPEDlKM8LOrlf8ciO6DhUp/aYGqf6gRR37Lzo1OQUQboLH0VVtO8ks\u002BpY/7sKu40Uxy5Twu5HELsocTgOImXRR6wOh8zzAu8Ld2q9nYFdbTUv1A25wILPwAqKLUe3FpGEh7gK\u002BDPAIcQ/SE\u002BHhXM5ywQC3kpUG4ctQsPCZNGrVFzZORnJVnEBb7ZJeng3SD6bUGJDsDhHLGgw2blz/bjyl/fuqkxZbHSTAW6QCqEO\u002BfaFJxRza6AkkgitmHi3kW35VuKARJ3uQeftrLLJtyXLJePC6tqkgyxTyhhDr9f/32/8lrO\u002BirVYluUshbrxXt7m5nKY8KaXVNe2LHqBqpIT8c1CyRxyCJsqalfxd/11Ym89XMlhYu7JZUHcCF462uhTHJPpspHCdNnXbopSpdzWQM4PQE3Iro7idWPakfw8749rnltpi7PZfuvvifRgesNhBcuML5aeim4FBzkx5\u002BLdmn765wuFbLUeMcVl3SCagf6cdYwwrMP4zRftYIB2p5cFEfN1ZZO335kWcfnNNKlJboU6kW5WqOm/Ahn3lAgwp4ouXM8tIRhq5Jn3HjrGK5Rqo/H/PBIormUJtmd5wEeM4c5zntveGE1o06jUY46u\u002BNqBiPQWNWt0BbJqJ2q08SRSZjhsVoi8jIekkmxpVEraWr2I9DtTdqhm\u002B5kld/Tit96EgflSQqZNxPhwcaL7DrFnj8itK/jpAvOQBV7vlxiSxd6N4NJRhBgbOzM\u002B4wUFa\u002BjrweQoNYvln4MJwjlLYi3j4avEbS3fFguskezFriPuiplyB9EwZpBWpEVTR8Xe09kBWwFZQP67CK/Ye6ObH/FfGzef1VpYr3sbbcjoj85B0cITxFMikUWetvslW\u002Brsv4RX8CyOPv6CpK\u002BGPdM10nzhmqnhh1uePIXyAR5fN1eQKrJAlJuht5LHkR\u002BnnFNyaOB6Q8E9DzQstbemnD3cI3FX8hcg8T3lQ\u002BMbHfI/\u002BqA==",
+      "StatusCode": 201,
+      "ResponseHeaders": {
+        "Content-Length": "0",
+        "Content-MD5": "wLm21VTFjw\u002BXe5AVbO8U7w==",
+        "Date": "Fri, 03 Apr 2020 00:01:42 GMT",
+        "ETag": "\u00220x8D7D76231137305\u0022",
+        "Last-Modified": "Fri, 03 Apr 2020 00:01:42 GMT",
+        "Server": [
+          "Windows-Azure-Blob/1.0",
+          "Microsoft-HTTPAPI/2.0"
+        ],
         "x-ms-client-request-id": "a08df232-6a24-7dbd-8b87-25d3fcee0c4b",
-        "x-ms-date": "Fri, 03 Apr 2020 00:01:43 GMT",
-        "x-ms-return-client-request-id": "true",
-        "x-ms-version": "2019-12-12"
->>>>>>> 32e373e2
-      },
-      "RequestBody": "I3sVvHWk0CO9gprcqTDHQbgoxNLrTBOGOS/LzSLIxW6wGFQ4FLKXQ\u002BMOxyOZEK/dSESCt82qzddoj4JF2QIA9LwsLJHcjy0FkYHv3ITv7CiA7YTeRg6hBUp8z4QvUWrgDtNnbeQeALkXfSZMuvFSeaJaxet\u002BIq6uiiZHX8Co1UAWD86xiH9EYu3Lx8noVUtZKVbi1Yt\u002BYewluOK91qH4bqfmNaoiofEjFWL\u002Bs1vlxjXb7jZqxgC0mK7ijM\u002BchotL0lgiASCgNohkvr8ogK6RQPKt4uhrjqimMp38QBUhho7XsuECwsQVOretBQdAixcAUUzc76Si4EOve8\u002BCo/VyQzgwUc3Mjn0ul6cwvYmhZaaF/O/JRZfqNNGdU0f0kpfCO8LPEDlKM8LOrlf8ciO6DhUp/aYGqf6gRR37Lzo1OQUQboLH0VVtO8ks\u002BpY/7sKu40Uxy5Twu5HELsocTgOImXRR6wOh8zzAu8Ld2q9nYFdbTUv1A25wILPwAqKLUe3FpGEh7gK\u002BDPAIcQ/SE\u002BHhXM5ywQC3kpUG4ctQsPCZNGrVFzZORnJVnEBb7ZJeng3SD6bUGJDsDhHLGgw2blz/bjyl/fuqkxZbHSTAW6QCqEO\u002BfaFJxRza6AkkgitmHi3kW35VuKARJ3uQeftrLLJtyXLJePC6tqkgyxTyhhDr9f/32/8lrO\u002BirVYluUshbrxXt7m5nKY8KaXVNe2LHqBqpIT8c1CyRxyCJsqalfxd/11Ym89XMlhYu7JZUHcCF462uhTHJPpspHCdNnXbopSpdzWQM4PQE3Iro7idWPakfw8749rnltpi7PZfuvvifRgesNhBcuML5aeim4FBzkx5\u002BLdmn765wuFbLUeMcVl3SCagf6cdYwwrMP4zRftYIB2p5cFEfN1ZZO335kWcfnNNKlJboU6kW5WqOm/Ahn3lAgwp4ouXM8tIRhq5Jn3HjrGK5Rqo/H/PBIormUJtmd5wEeM4c5zntveGE1o06jUY46u\u002BNqBiPQWNWt0BbJqJ2q08SRSZjhsVoi8jIekkmxpVEraWr2I9DtTdqhm\u002B5kld/Tit96EgflSQqZNxPhwcaL7DrFnj8itK/jpAvOQBV7vlxiSxd6N4NJRhBgbOzM\u002B4wUFa\u002BjrweQoNYvln4MJwjlLYi3j4avEbS3fFguskezFriPuiplyB9EwZpBWpEVTR8Xe09kBWwFZQP67CK/Ye6ObH/FfGzef1VpYr3sbbcjoj85B0cITxFMikUWetvslW\u002Brsv4RX8CyOPv6CpK\u002BGPdM10nzhmqnhh1uePIXyAR5fN1eQKrJAlJuht5LHkR\u002BnnFNyaOB6Q8E9DzQstbemnD3cI3FX8hcg8T3lQ\u002BMbHfI/\u002BqA==",
-      "StatusCode": 201,
-      "ResponseHeaders": {
-        "Content-Length": "0",
-        "Content-MD5": "wLm21VTFjw\u002BXe5AVbO8U7w==",
-<<<<<<< HEAD
-        "Date": "Thu, 05 Mar 2020 21:14:37 GMT",
-        "ETag": "\u00220x8D7C14A36536EF4\u0022",
-        "Last-Modified": "Thu, 05 Mar 2020 21:14:37 GMT",
-=======
-        "Date": "Fri, 03 Apr 2020 00:01:42 GMT",
-        "ETag": "\u00220x8D7D76231137305\u0022",
-        "Last-Modified": "Fri, 03 Apr 2020 00:01:42 GMT",
->>>>>>> 32e373e2
-        "Server": [
-          "Windows-Azure-Blob/1.0",
-          "Microsoft-HTTPAPI/2.0"
-        ],
-        "x-ms-client-request-id": "a08df232-6a24-7dbd-8b87-25d3fcee0c4b",
-        "x-ms-content-crc64": "Gpe4MIHbfqU=",
-<<<<<<< HEAD
-        "x-ms-request-id": "b9ea230c-001e-0016-1e33-f364ec000000",
-        "x-ms-request-server-encrypted": "true",
-        "x-ms-version": "2019-10-10"
-=======
+        "x-ms-content-crc64": "Gpe4MIHbfqU=",
         "x-ms-request-id": "10a1aff5-e01e-0043-554b-09abfc000000",
         "x-ms-request-server-encrypted": "true",
         "x-ms-version": "2019-12-12"
->>>>>>> 32e373e2
-      },
-      "ResponseBody": []
-    },
-    {
-<<<<<<< HEAD
-      "RequestUri": "https://seanstagetest.blob.core.windows.net/test-container-9c28c0cc-7a09-7ba8-6c26-35ad861dd1b8/baz",
-=======
+      },
+      "ResponseBody": []
+    },
+    {
       "RequestUri": "https://seanmcccanary.blob.core.windows.net/test-container-9c28c0cc-7a09-7ba8-6c26-35ad861dd1b8/baz",
->>>>>>> 32e373e2
-      "RequestMethod": "PUT",
-      "RequestHeaders": {
-        "Authorization": "Sanitized",
-        "Content-Length": "1024",
-<<<<<<< HEAD
-        "traceparent": "00-3f6ddef547d49b45b086615898fab0e6-6f180718a0a8504c-00",
-        "User-Agent": [
-          "azsdk-net-Storage.Blobs/12.4.0-dev.20200305.1",
-          "(.NET Core 4.6.28325.01; Microsoft Windows 10.0.18363 )"
+      "RequestMethod": "PUT",
+      "RequestHeaders": {
+        "Authorization": "Sanitized",
+        "Content-Length": "1024",
+        "traceparent": "00-cbe5af904c843846a873afc179da6b5c-c09e84ddf0e6a842-00",
+        "User-Agent": [
+          "azsdk-net-Storage.Blobs/12.5.0-dev.20200402.1",
+          "(.NET Core 4.6.28325.01; Microsoft Windows 10.0.18362 )"
         ],
         "x-ms-blob-type": "BlockBlob",
         "x-ms-client-request-id": "96c4efe6-afee-c457-065e-7ca343bca281",
-        "x-ms-date": "Thu, 05 Mar 2020 21:14:38 GMT",
-        "x-ms-return-client-request-id": "true",
-        "x-ms-version": "2019-10-10"
-=======
-        "traceparent": "00-cbe5af904c843846a873afc179da6b5c-c09e84ddf0e6a842-00",
-        "User-Agent": [
-          "azsdk-net-Storage.Blobs/12.5.0-dev.20200402.1",
-          "(.NET Core 4.6.28325.01; Microsoft Windows 10.0.18362 )"
-        ],
-        "x-ms-blob-type": "BlockBlob",
+        "x-ms-date": "Fri, 03 Apr 2020 00:01:43 GMT",
+        "x-ms-return-client-request-id": "true",
+        "x-ms-version": "2019-12-12"
+      },
+      "RequestBody": "I3sVvHWk0CO9gprcqTDHQbgoxNLrTBOGOS/LzSLIxW6wGFQ4FLKXQ\u002BMOxyOZEK/dSESCt82qzddoj4JF2QIA9LwsLJHcjy0FkYHv3ITv7CiA7YTeRg6hBUp8z4QvUWrgDtNnbeQeALkXfSZMuvFSeaJaxet\u002BIq6uiiZHX8Co1UAWD86xiH9EYu3Lx8noVUtZKVbi1Yt\u002BYewluOK91qH4bqfmNaoiofEjFWL\u002Bs1vlxjXb7jZqxgC0mK7ijM\u002BchotL0lgiASCgNohkvr8ogK6RQPKt4uhrjqimMp38QBUhho7XsuECwsQVOretBQdAixcAUUzc76Si4EOve8\u002BCo/VyQzgwUc3Mjn0ul6cwvYmhZaaF/O/JRZfqNNGdU0f0kpfCO8LPEDlKM8LOrlf8ciO6DhUp/aYGqf6gRR37Lzo1OQUQboLH0VVtO8ks\u002BpY/7sKu40Uxy5Twu5HELsocTgOImXRR6wOh8zzAu8Ld2q9nYFdbTUv1A25wILPwAqKLUe3FpGEh7gK\u002BDPAIcQ/SE\u002BHhXM5ywQC3kpUG4ctQsPCZNGrVFzZORnJVnEBb7ZJeng3SD6bUGJDsDhHLGgw2blz/bjyl/fuqkxZbHSTAW6QCqEO\u002BfaFJxRza6AkkgitmHi3kW35VuKARJ3uQeftrLLJtyXLJePC6tqkgyxTyhhDr9f/32/8lrO\u002BirVYluUshbrxXt7m5nKY8KaXVNe2LHqBqpIT8c1CyRxyCJsqalfxd/11Ym89XMlhYu7JZUHcCF462uhTHJPpspHCdNnXbopSpdzWQM4PQE3Iro7idWPakfw8749rnltpi7PZfuvvifRgesNhBcuML5aeim4FBzkx5\u002BLdmn765wuFbLUeMcVl3SCagf6cdYwwrMP4zRftYIB2p5cFEfN1ZZO335kWcfnNNKlJboU6kW5WqOm/Ahn3lAgwp4ouXM8tIRhq5Jn3HjrGK5Rqo/H/PBIormUJtmd5wEeM4c5zntveGE1o06jUY46u\u002BNqBiPQWNWt0BbJqJ2q08SRSZjhsVoi8jIekkmxpVEraWr2I9DtTdqhm\u002B5kld/Tit96EgflSQqZNxPhwcaL7DrFnj8itK/jpAvOQBV7vlxiSxd6N4NJRhBgbOzM\u002B4wUFa\u002BjrweQoNYvln4MJwjlLYi3j4avEbS3fFguskezFriPuiplyB9EwZpBWpEVTR8Xe09kBWwFZQP67CK/Ye6ObH/FfGzef1VpYr3sbbcjoj85B0cITxFMikUWetvslW\u002Brsv4RX8CyOPv6CpK\u002BGPdM10nzhmqnhh1uePIXyAR5fN1eQKrJAlJuht5LHkR\u002BnnFNyaOB6Q8E9DzQstbemnD3cI3FX8hcg8T3lQ\u002BMbHfI/\u002BqA==",
+      "StatusCode": 201,
+      "ResponseHeaders": {
+        "Content-Length": "0",
+        "Content-MD5": "wLm21VTFjw\u002BXe5AVbO8U7w==",
+        "Date": "Fri, 03 Apr 2020 00:01:42 GMT",
+        "ETag": "\u00220x8D7D7623120E2F8\u0022",
+        "Last-Modified": "Fri, 03 Apr 2020 00:01:42 GMT",
+        "Server": [
+          "Windows-Azure-Blob/1.0",
+          "Microsoft-HTTPAPI/2.0"
+        ],
         "x-ms-client-request-id": "96c4efe6-afee-c457-065e-7ca343bca281",
-        "x-ms-date": "Fri, 03 Apr 2020 00:01:43 GMT",
-        "x-ms-return-client-request-id": "true",
-        "x-ms-version": "2019-12-12"
->>>>>>> 32e373e2
-      },
-      "RequestBody": "I3sVvHWk0CO9gprcqTDHQbgoxNLrTBOGOS/LzSLIxW6wGFQ4FLKXQ\u002BMOxyOZEK/dSESCt82qzddoj4JF2QIA9LwsLJHcjy0FkYHv3ITv7CiA7YTeRg6hBUp8z4QvUWrgDtNnbeQeALkXfSZMuvFSeaJaxet\u002BIq6uiiZHX8Co1UAWD86xiH9EYu3Lx8noVUtZKVbi1Yt\u002BYewluOK91qH4bqfmNaoiofEjFWL\u002Bs1vlxjXb7jZqxgC0mK7ijM\u002BchotL0lgiASCgNohkvr8ogK6RQPKt4uhrjqimMp38QBUhho7XsuECwsQVOretBQdAixcAUUzc76Si4EOve8\u002BCo/VyQzgwUc3Mjn0ul6cwvYmhZaaF/O/JRZfqNNGdU0f0kpfCO8LPEDlKM8LOrlf8ciO6DhUp/aYGqf6gRR37Lzo1OQUQboLH0VVtO8ks\u002BpY/7sKu40Uxy5Twu5HELsocTgOImXRR6wOh8zzAu8Ld2q9nYFdbTUv1A25wILPwAqKLUe3FpGEh7gK\u002BDPAIcQ/SE\u002BHhXM5ywQC3kpUG4ctQsPCZNGrVFzZORnJVnEBb7ZJeng3SD6bUGJDsDhHLGgw2blz/bjyl/fuqkxZbHSTAW6QCqEO\u002BfaFJxRza6AkkgitmHi3kW35VuKARJ3uQeftrLLJtyXLJePC6tqkgyxTyhhDr9f/32/8lrO\u002BirVYluUshbrxXt7m5nKY8KaXVNe2LHqBqpIT8c1CyRxyCJsqalfxd/11Ym89XMlhYu7JZUHcCF462uhTHJPpspHCdNnXbopSpdzWQM4PQE3Iro7idWPakfw8749rnltpi7PZfuvvifRgesNhBcuML5aeim4FBzkx5\u002BLdmn765wuFbLUeMcVl3SCagf6cdYwwrMP4zRftYIB2p5cFEfN1ZZO335kWcfnNNKlJboU6kW5WqOm/Ahn3lAgwp4ouXM8tIRhq5Jn3HjrGK5Rqo/H/PBIormUJtmd5wEeM4c5zntveGE1o06jUY46u\u002BNqBiPQWNWt0BbJqJ2q08SRSZjhsVoi8jIekkmxpVEraWr2I9DtTdqhm\u002B5kld/Tit96EgflSQqZNxPhwcaL7DrFnj8itK/jpAvOQBV7vlxiSxd6N4NJRhBgbOzM\u002B4wUFa\u002BjrweQoNYvln4MJwjlLYi3j4avEbS3fFguskezFriPuiplyB9EwZpBWpEVTR8Xe09kBWwFZQP67CK/Ye6ObH/FfGzef1VpYr3sbbcjoj85B0cITxFMikUWetvslW\u002Brsv4RX8CyOPv6CpK\u002BGPdM10nzhmqnhh1uePIXyAR5fN1eQKrJAlJuht5LHkR\u002BnnFNyaOB6Q8E9DzQstbemnD3cI3FX8hcg8T3lQ\u002BMbHfI/\u002BqA==",
-      "StatusCode": 201,
-      "ResponseHeaders": {
-        "Content-Length": "0",
-        "Content-MD5": "wLm21VTFjw\u002BXe5AVbO8U7w==",
-<<<<<<< HEAD
-        "Date": "Thu, 05 Mar 2020 21:14:37 GMT",
-        "ETag": "\u00220x8D7C14A365FCC83\u0022",
-        "Last-Modified": "Thu, 05 Mar 2020 21:14:38 GMT",
-=======
-        "Date": "Fri, 03 Apr 2020 00:01:42 GMT",
-        "ETag": "\u00220x8D7D7623120E2F8\u0022",
-        "Last-Modified": "Fri, 03 Apr 2020 00:01:42 GMT",
->>>>>>> 32e373e2
-        "Server": [
-          "Windows-Azure-Blob/1.0",
-          "Microsoft-HTTPAPI/2.0"
-        ],
-        "x-ms-client-request-id": "96c4efe6-afee-c457-065e-7ca343bca281",
-        "x-ms-content-crc64": "Gpe4MIHbfqU=",
-<<<<<<< HEAD
-        "x-ms-request-id": "b9ea230d-001e-0016-1f33-f364ec000000",
-        "x-ms-request-server-encrypted": "true",
-        "x-ms-version": "2019-10-10"
-=======
+        "x-ms-content-crc64": "Gpe4MIHbfqU=",
         "x-ms-request-id": "10a1b00c-e01e-0043-694b-09abfc000000",
         "x-ms-request-server-encrypted": "true",
         "x-ms-version": "2019-12-12"
->>>>>>> 32e373e2
-      },
-      "ResponseBody": []
-    },
-    {
-<<<<<<< HEAD
-      "RequestUri": "https://seanstagetest.blob.core.windows.net/test-container-9c28c0cc-7a09-7ba8-6c26-35ad861dd1b8/foo/foo",
-=======
+      },
+      "ResponseBody": []
+    },
+    {
       "RequestUri": "https://seanmcccanary.blob.core.windows.net/test-container-9c28c0cc-7a09-7ba8-6c26-35ad861dd1b8/foo/foo",
->>>>>>> 32e373e2
-      "RequestMethod": "PUT",
-      "RequestHeaders": {
-        "Authorization": "Sanitized",
-        "Content-Length": "1024",
-<<<<<<< HEAD
-        "traceparent": "00-45d729570db48644a48b25bfb23c999c-c47bd3c653fab649-00",
-        "User-Agent": [
-          "azsdk-net-Storage.Blobs/12.4.0-dev.20200305.1",
-          "(.NET Core 4.6.28325.01; Microsoft Windows 10.0.18363 )"
+      "RequestMethod": "PUT",
+      "RequestHeaders": {
+        "Authorization": "Sanitized",
+        "Content-Length": "1024",
+        "traceparent": "00-af3abe44a156624189b29c87e63ec112-2340ab84521df844-00",
+        "User-Agent": [
+          "azsdk-net-Storage.Blobs/12.5.0-dev.20200402.1",
+          "(.NET Core 4.6.28325.01; Microsoft Windows 10.0.18362 )"
         ],
         "x-ms-blob-type": "BlockBlob",
         "x-ms-client-request-id": "0ded93e0-762a-de5c-b104-eec442058d8f",
-        "x-ms-date": "Thu, 05 Mar 2020 21:14:38 GMT",
-        "x-ms-return-client-request-id": "true",
-        "x-ms-version": "2019-10-10"
-=======
-        "traceparent": "00-af3abe44a156624189b29c87e63ec112-2340ab84521df844-00",
-        "User-Agent": [
-          "azsdk-net-Storage.Blobs/12.5.0-dev.20200402.1",
-          "(.NET Core 4.6.28325.01; Microsoft Windows 10.0.18362 )"
-        ],
-        "x-ms-blob-type": "BlockBlob",
+        "x-ms-date": "Fri, 03 Apr 2020 00:01:43 GMT",
+        "x-ms-return-client-request-id": "true",
+        "x-ms-version": "2019-12-12"
+      },
+      "RequestBody": "I3sVvHWk0CO9gprcqTDHQbgoxNLrTBOGOS/LzSLIxW6wGFQ4FLKXQ\u002BMOxyOZEK/dSESCt82qzddoj4JF2QIA9LwsLJHcjy0FkYHv3ITv7CiA7YTeRg6hBUp8z4QvUWrgDtNnbeQeALkXfSZMuvFSeaJaxet\u002BIq6uiiZHX8Co1UAWD86xiH9EYu3Lx8noVUtZKVbi1Yt\u002BYewluOK91qH4bqfmNaoiofEjFWL\u002Bs1vlxjXb7jZqxgC0mK7ijM\u002BchotL0lgiASCgNohkvr8ogK6RQPKt4uhrjqimMp38QBUhho7XsuECwsQVOretBQdAixcAUUzc76Si4EOve8\u002BCo/VyQzgwUc3Mjn0ul6cwvYmhZaaF/O/JRZfqNNGdU0f0kpfCO8LPEDlKM8LOrlf8ciO6DhUp/aYGqf6gRR37Lzo1OQUQboLH0VVtO8ks\u002BpY/7sKu40Uxy5Twu5HELsocTgOImXRR6wOh8zzAu8Ld2q9nYFdbTUv1A25wILPwAqKLUe3FpGEh7gK\u002BDPAIcQ/SE\u002BHhXM5ywQC3kpUG4ctQsPCZNGrVFzZORnJVnEBb7ZJeng3SD6bUGJDsDhHLGgw2blz/bjyl/fuqkxZbHSTAW6QCqEO\u002BfaFJxRza6AkkgitmHi3kW35VuKARJ3uQeftrLLJtyXLJePC6tqkgyxTyhhDr9f/32/8lrO\u002BirVYluUshbrxXt7m5nKY8KaXVNe2LHqBqpIT8c1CyRxyCJsqalfxd/11Ym89XMlhYu7JZUHcCF462uhTHJPpspHCdNnXbopSpdzWQM4PQE3Iro7idWPakfw8749rnltpi7PZfuvvifRgesNhBcuML5aeim4FBzkx5\u002BLdmn765wuFbLUeMcVl3SCagf6cdYwwrMP4zRftYIB2p5cFEfN1ZZO335kWcfnNNKlJboU6kW5WqOm/Ahn3lAgwp4ouXM8tIRhq5Jn3HjrGK5Rqo/H/PBIormUJtmd5wEeM4c5zntveGE1o06jUY46u\u002BNqBiPQWNWt0BbJqJ2q08SRSZjhsVoi8jIekkmxpVEraWr2I9DtTdqhm\u002B5kld/Tit96EgflSQqZNxPhwcaL7DrFnj8itK/jpAvOQBV7vlxiSxd6N4NJRhBgbOzM\u002B4wUFa\u002BjrweQoNYvln4MJwjlLYi3j4avEbS3fFguskezFriPuiplyB9EwZpBWpEVTR8Xe09kBWwFZQP67CK/Ye6ObH/FfGzef1VpYr3sbbcjoj85B0cITxFMikUWetvslW\u002Brsv4RX8CyOPv6CpK\u002BGPdM10nzhmqnhh1uePIXyAR5fN1eQKrJAlJuht5LHkR\u002BnnFNyaOB6Q8E9DzQstbemnD3cI3FX8hcg8T3lQ\u002BMbHfI/\u002BqA==",
+      "StatusCode": 201,
+      "ResponseHeaders": {
+        "Content-Length": "0",
+        "Content-MD5": "wLm21VTFjw\u002BXe5AVbO8U7w==",
+        "Date": "Fri, 03 Apr 2020 00:01:42 GMT",
+        "ETag": "\u00220x8D7D762312EA110\u0022",
+        "Last-Modified": "Fri, 03 Apr 2020 00:01:42 GMT",
+        "Server": [
+          "Windows-Azure-Blob/1.0",
+          "Microsoft-HTTPAPI/2.0"
+        ],
         "x-ms-client-request-id": "0ded93e0-762a-de5c-b104-eec442058d8f",
-        "x-ms-date": "Fri, 03 Apr 2020 00:01:43 GMT",
-        "x-ms-return-client-request-id": "true",
-        "x-ms-version": "2019-12-12"
->>>>>>> 32e373e2
-      },
-      "RequestBody": "I3sVvHWk0CO9gprcqTDHQbgoxNLrTBOGOS/LzSLIxW6wGFQ4FLKXQ\u002BMOxyOZEK/dSESCt82qzddoj4JF2QIA9LwsLJHcjy0FkYHv3ITv7CiA7YTeRg6hBUp8z4QvUWrgDtNnbeQeALkXfSZMuvFSeaJaxet\u002BIq6uiiZHX8Co1UAWD86xiH9EYu3Lx8noVUtZKVbi1Yt\u002BYewluOK91qH4bqfmNaoiofEjFWL\u002Bs1vlxjXb7jZqxgC0mK7ijM\u002BchotL0lgiASCgNohkvr8ogK6RQPKt4uhrjqimMp38QBUhho7XsuECwsQVOretBQdAixcAUUzc76Si4EOve8\u002BCo/VyQzgwUc3Mjn0ul6cwvYmhZaaF/O/JRZfqNNGdU0f0kpfCO8LPEDlKM8LOrlf8ciO6DhUp/aYGqf6gRR37Lzo1OQUQboLH0VVtO8ks\u002BpY/7sKu40Uxy5Twu5HELsocTgOImXRR6wOh8zzAu8Ld2q9nYFdbTUv1A25wILPwAqKLUe3FpGEh7gK\u002BDPAIcQ/SE\u002BHhXM5ywQC3kpUG4ctQsPCZNGrVFzZORnJVnEBb7ZJeng3SD6bUGJDsDhHLGgw2blz/bjyl/fuqkxZbHSTAW6QCqEO\u002BfaFJxRza6AkkgitmHi3kW35VuKARJ3uQeftrLLJtyXLJePC6tqkgyxTyhhDr9f/32/8lrO\u002BirVYluUshbrxXt7m5nKY8KaXVNe2LHqBqpIT8c1CyRxyCJsqalfxd/11Ym89XMlhYu7JZUHcCF462uhTHJPpspHCdNnXbopSpdzWQM4PQE3Iro7idWPakfw8749rnltpi7PZfuvvifRgesNhBcuML5aeim4FBzkx5\u002BLdmn765wuFbLUeMcVl3SCagf6cdYwwrMP4zRftYIB2p5cFEfN1ZZO335kWcfnNNKlJboU6kW5WqOm/Ahn3lAgwp4ouXM8tIRhq5Jn3HjrGK5Rqo/H/PBIormUJtmd5wEeM4c5zntveGE1o06jUY46u\u002BNqBiPQWNWt0BbJqJ2q08SRSZjhsVoi8jIekkmxpVEraWr2I9DtTdqhm\u002B5kld/Tit96EgflSQqZNxPhwcaL7DrFnj8itK/jpAvOQBV7vlxiSxd6N4NJRhBgbOzM\u002B4wUFa\u002BjrweQoNYvln4MJwjlLYi3j4avEbS3fFguskezFriPuiplyB9EwZpBWpEVTR8Xe09kBWwFZQP67CK/Ye6ObH/FfGzef1VpYr3sbbcjoj85B0cITxFMikUWetvslW\u002Brsv4RX8CyOPv6CpK\u002BGPdM10nzhmqnhh1uePIXyAR5fN1eQKrJAlJuht5LHkR\u002BnnFNyaOB6Q8E9DzQstbemnD3cI3FX8hcg8T3lQ\u002BMbHfI/\u002BqA==",
-      "StatusCode": 201,
-      "ResponseHeaders": {
-        "Content-Length": "0",
-        "Content-MD5": "wLm21VTFjw\u002BXe5AVbO8U7w==",
-<<<<<<< HEAD
-        "Date": "Thu, 05 Mar 2020 21:14:37 GMT",
-        "ETag": "\u00220x8D7C14A366C4E0D\u0022",
-        "Last-Modified": "Thu, 05 Mar 2020 21:14:38 GMT",
-=======
-        "Date": "Fri, 03 Apr 2020 00:01:42 GMT",
-        "ETag": "\u00220x8D7D762312EA110\u0022",
-        "Last-Modified": "Fri, 03 Apr 2020 00:01:42 GMT",
->>>>>>> 32e373e2
-        "Server": [
-          "Windows-Azure-Blob/1.0",
-          "Microsoft-HTTPAPI/2.0"
-        ],
-        "x-ms-client-request-id": "0ded93e0-762a-de5c-b104-eec442058d8f",
-        "x-ms-content-crc64": "Gpe4MIHbfqU=",
-<<<<<<< HEAD
-        "x-ms-request-id": "b9ea230e-001e-0016-2033-f364ec000000",
-        "x-ms-request-server-encrypted": "true",
-        "x-ms-version": "2019-10-10"
-=======
+        "x-ms-content-crc64": "Gpe4MIHbfqU=",
         "x-ms-request-id": "10a1b01e-e01e-0043-784b-09abfc000000",
         "x-ms-request-server-encrypted": "true",
         "x-ms-version": "2019-12-12"
->>>>>>> 32e373e2
-      },
-      "ResponseBody": []
-    },
-    {
-<<<<<<< HEAD
-      "RequestUri": "https://seanstagetest.blob.core.windows.net/test-container-9c28c0cc-7a09-7ba8-6c26-35ad861dd1b8/foo/bar",
-=======
+      },
+      "ResponseBody": []
+    },
+    {
       "RequestUri": "https://seanmcccanary.blob.core.windows.net/test-container-9c28c0cc-7a09-7ba8-6c26-35ad861dd1b8/foo/bar",
->>>>>>> 32e373e2
-      "RequestMethod": "PUT",
-      "RequestHeaders": {
-        "Authorization": "Sanitized",
-        "Content-Length": "1024",
-<<<<<<< HEAD
-        "traceparent": "00-1ff6cfb0e80d6241b3a7f9739c97d166-b6e6228a1c823d48-00",
-        "User-Agent": [
-          "azsdk-net-Storage.Blobs/12.4.0-dev.20200305.1",
-          "(.NET Core 4.6.28325.01; Microsoft Windows 10.0.18363 )"
+      "RequestMethod": "PUT",
+      "RequestHeaders": {
+        "Authorization": "Sanitized",
+        "Content-Length": "1024",
+        "traceparent": "00-500f4c1d33edf74e9acc3c5b1c8a1114-40b797a9d2b2044c-00",
+        "User-Agent": [
+          "azsdk-net-Storage.Blobs/12.5.0-dev.20200402.1",
+          "(.NET Core 4.6.28325.01; Microsoft Windows 10.0.18362 )"
         ],
         "x-ms-blob-type": "BlockBlob",
         "x-ms-client-request-id": "afc21cb3-95cf-e357-167c-fc89dc6a3143",
-        "x-ms-date": "Thu, 05 Mar 2020 21:14:38 GMT",
-        "x-ms-return-client-request-id": "true",
-        "x-ms-version": "2019-10-10"
-=======
-        "traceparent": "00-500f4c1d33edf74e9acc3c5b1c8a1114-40b797a9d2b2044c-00",
-        "User-Agent": [
-          "azsdk-net-Storage.Blobs/12.5.0-dev.20200402.1",
-          "(.NET Core 4.6.28325.01; Microsoft Windows 10.0.18362 )"
-        ],
-        "x-ms-blob-type": "BlockBlob",
+        "x-ms-date": "Fri, 03 Apr 2020 00:01:43 GMT",
+        "x-ms-return-client-request-id": "true",
+        "x-ms-version": "2019-12-12"
+      },
+      "RequestBody": "I3sVvHWk0CO9gprcqTDHQbgoxNLrTBOGOS/LzSLIxW6wGFQ4FLKXQ\u002BMOxyOZEK/dSESCt82qzddoj4JF2QIA9LwsLJHcjy0FkYHv3ITv7CiA7YTeRg6hBUp8z4QvUWrgDtNnbeQeALkXfSZMuvFSeaJaxet\u002BIq6uiiZHX8Co1UAWD86xiH9EYu3Lx8noVUtZKVbi1Yt\u002BYewluOK91qH4bqfmNaoiofEjFWL\u002Bs1vlxjXb7jZqxgC0mK7ijM\u002BchotL0lgiASCgNohkvr8ogK6RQPKt4uhrjqimMp38QBUhho7XsuECwsQVOretBQdAixcAUUzc76Si4EOve8\u002BCo/VyQzgwUc3Mjn0ul6cwvYmhZaaF/O/JRZfqNNGdU0f0kpfCO8LPEDlKM8LOrlf8ciO6DhUp/aYGqf6gRR37Lzo1OQUQboLH0VVtO8ks\u002BpY/7sKu40Uxy5Twu5HELsocTgOImXRR6wOh8zzAu8Ld2q9nYFdbTUv1A25wILPwAqKLUe3FpGEh7gK\u002BDPAIcQ/SE\u002BHhXM5ywQC3kpUG4ctQsPCZNGrVFzZORnJVnEBb7ZJeng3SD6bUGJDsDhHLGgw2blz/bjyl/fuqkxZbHSTAW6QCqEO\u002BfaFJxRza6AkkgitmHi3kW35VuKARJ3uQeftrLLJtyXLJePC6tqkgyxTyhhDr9f/32/8lrO\u002BirVYluUshbrxXt7m5nKY8KaXVNe2LHqBqpIT8c1CyRxyCJsqalfxd/11Ym89XMlhYu7JZUHcCF462uhTHJPpspHCdNnXbopSpdzWQM4PQE3Iro7idWPakfw8749rnltpi7PZfuvvifRgesNhBcuML5aeim4FBzkx5\u002BLdmn765wuFbLUeMcVl3SCagf6cdYwwrMP4zRftYIB2p5cFEfN1ZZO335kWcfnNNKlJboU6kW5WqOm/Ahn3lAgwp4ouXM8tIRhq5Jn3HjrGK5Rqo/H/PBIormUJtmd5wEeM4c5zntveGE1o06jUY46u\u002BNqBiPQWNWt0BbJqJ2q08SRSZjhsVoi8jIekkmxpVEraWr2I9DtTdqhm\u002B5kld/Tit96EgflSQqZNxPhwcaL7DrFnj8itK/jpAvOQBV7vlxiSxd6N4NJRhBgbOzM\u002B4wUFa\u002BjrweQoNYvln4MJwjlLYi3j4avEbS3fFguskezFriPuiplyB9EwZpBWpEVTR8Xe09kBWwFZQP67CK/Ye6ObH/FfGzef1VpYr3sbbcjoj85B0cITxFMikUWetvslW\u002Brsv4RX8CyOPv6CpK\u002BGPdM10nzhmqnhh1uePIXyAR5fN1eQKrJAlJuht5LHkR\u002BnnFNyaOB6Q8E9DzQstbemnD3cI3FX8hcg8T3lQ\u002BMbHfI/\u002BqA==",
+      "StatusCode": 201,
+      "ResponseHeaders": {
+        "Content-Length": "0",
+        "Content-MD5": "wLm21VTFjw\u002BXe5AVbO8U7w==",
+        "Date": "Fri, 03 Apr 2020 00:01:42 GMT",
+        "ETag": "\u00220x8D7D762313C8644\u0022",
+        "Last-Modified": "Fri, 03 Apr 2020 00:01:42 GMT",
+        "Server": [
+          "Windows-Azure-Blob/1.0",
+          "Microsoft-HTTPAPI/2.0"
+        ],
         "x-ms-client-request-id": "afc21cb3-95cf-e357-167c-fc89dc6a3143",
-        "x-ms-date": "Fri, 03 Apr 2020 00:01:43 GMT",
-        "x-ms-return-client-request-id": "true",
-        "x-ms-version": "2019-12-12"
->>>>>>> 32e373e2
-      },
-      "RequestBody": "I3sVvHWk0CO9gprcqTDHQbgoxNLrTBOGOS/LzSLIxW6wGFQ4FLKXQ\u002BMOxyOZEK/dSESCt82qzddoj4JF2QIA9LwsLJHcjy0FkYHv3ITv7CiA7YTeRg6hBUp8z4QvUWrgDtNnbeQeALkXfSZMuvFSeaJaxet\u002BIq6uiiZHX8Co1UAWD86xiH9EYu3Lx8noVUtZKVbi1Yt\u002BYewluOK91qH4bqfmNaoiofEjFWL\u002Bs1vlxjXb7jZqxgC0mK7ijM\u002BchotL0lgiASCgNohkvr8ogK6RQPKt4uhrjqimMp38QBUhho7XsuECwsQVOretBQdAixcAUUzc76Si4EOve8\u002BCo/VyQzgwUc3Mjn0ul6cwvYmhZaaF/O/JRZfqNNGdU0f0kpfCO8LPEDlKM8LOrlf8ciO6DhUp/aYGqf6gRR37Lzo1OQUQboLH0VVtO8ks\u002BpY/7sKu40Uxy5Twu5HELsocTgOImXRR6wOh8zzAu8Ld2q9nYFdbTUv1A25wILPwAqKLUe3FpGEh7gK\u002BDPAIcQ/SE\u002BHhXM5ywQC3kpUG4ctQsPCZNGrVFzZORnJVnEBb7ZJeng3SD6bUGJDsDhHLGgw2blz/bjyl/fuqkxZbHSTAW6QCqEO\u002BfaFJxRza6AkkgitmHi3kW35VuKARJ3uQeftrLLJtyXLJePC6tqkgyxTyhhDr9f/32/8lrO\u002BirVYluUshbrxXt7m5nKY8KaXVNe2LHqBqpIT8c1CyRxyCJsqalfxd/11Ym89XMlhYu7JZUHcCF462uhTHJPpspHCdNnXbopSpdzWQM4PQE3Iro7idWPakfw8749rnltpi7PZfuvvifRgesNhBcuML5aeim4FBzkx5\u002BLdmn765wuFbLUeMcVl3SCagf6cdYwwrMP4zRftYIB2p5cFEfN1ZZO335kWcfnNNKlJboU6kW5WqOm/Ahn3lAgwp4ouXM8tIRhq5Jn3HjrGK5Rqo/H/PBIormUJtmd5wEeM4c5zntveGE1o06jUY46u\u002BNqBiPQWNWt0BbJqJ2q08SRSZjhsVoi8jIekkmxpVEraWr2I9DtTdqhm\u002B5kld/Tit96EgflSQqZNxPhwcaL7DrFnj8itK/jpAvOQBV7vlxiSxd6N4NJRhBgbOzM\u002B4wUFa\u002BjrweQoNYvln4MJwjlLYi3j4avEbS3fFguskezFriPuiplyB9EwZpBWpEVTR8Xe09kBWwFZQP67CK/Ye6ObH/FfGzef1VpYr3sbbcjoj85B0cITxFMikUWetvslW\u002Brsv4RX8CyOPv6CpK\u002BGPdM10nzhmqnhh1uePIXyAR5fN1eQKrJAlJuht5LHkR\u002BnnFNyaOB6Q8E9DzQstbemnD3cI3FX8hcg8T3lQ\u002BMbHfI/\u002BqA==",
-      "StatusCode": 201,
-      "ResponseHeaders": {
-        "Content-Length": "0",
-        "Content-MD5": "wLm21VTFjw\u002BXe5AVbO8U7w==",
-<<<<<<< HEAD
-        "Date": "Thu, 05 Mar 2020 21:14:37 GMT",
-        "ETag": "\u00220x8D7C14A3678F840\u0022",
-        "Last-Modified": "Thu, 05 Mar 2020 21:14:38 GMT",
-=======
-        "Date": "Fri, 03 Apr 2020 00:01:42 GMT",
-        "ETag": "\u00220x8D7D762313C8644\u0022",
-        "Last-Modified": "Fri, 03 Apr 2020 00:01:42 GMT",
->>>>>>> 32e373e2
-        "Server": [
-          "Windows-Azure-Blob/1.0",
-          "Microsoft-HTTPAPI/2.0"
-        ],
-        "x-ms-client-request-id": "afc21cb3-95cf-e357-167c-fc89dc6a3143",
-        "x-ms-content-crc64": "Gpe4MIHbfqU=",
-<<<<<<< HEAD
-        "x-ms-request-id": "b9ea230f-001e-0016-2133-f364ec000000",
-        "x-ms-request-server-encrypted": "true",
-        "x-ms-version": "2019-10-10"
-=======
+        "x-ms-content-crc64": "Gpe4MIHbfqU=",
         "x-ms-request-id": "10a1b02f-e01e-0043-044b-09abfc000000",
         "x-ms-request-server-encrypted": "true",
         "x-ms-version": "2019-12-12"
->>>>>>> 32e373e2
-      },
-      "ResponseBody": []
-    },
-    {
-<<<<<<< HEAD
-      "RequestUri": "https://seanstagetest.blob.core.windows.net/test-container-9c28c0cc-7a09-7ba8-6c26-35ad861dd1b8/baz/foo",
-=======
+      },
+      "ResponseBody": []
+    },
+    {
       "RequestUri": "https://seanmcccanary.blob.core.windows.net/test-container-9c28c0cc-7a09-7ba8-6c26-35ad861dd1b8/baz/foo",
->>>>>>> 32e373e2
-      "RequestMethod": "PUT",
-      "RequestHeaders": {
-        "Authorization": "Sanitized",
-        "Content-Length": "1024",
-<<<<<<< HEAD
-        "traceparent": "00-870e33df6345414a8b8c7f6a15f4c693-db95276055e9484e-00",
-        "User-Agent": [
-          "azsdk-net-Storage.Blobs/12.4.0-dev.20200305.1",
-          "(.NET Core 4.6.28325.01; Microsoft Windows 10.0.18363 )"
+      "RequestMethod": "PUT",
+      "RequestHeaders": {
+        "Authorization": "Sanitized",
+        "Content-Length": "1024",
+        "traceparent": "00-e613e3045b8de54eb03ac1747c6d67a7-bf849660e3a21e4f-00",
+        "User-Agent": [
+          "azsdk-net-Storage.Blobs/12.5.0-dev.20200402.1",
+          "(.NET Core 4.6.28325.01; Microsoft Windows 10.0.18362 )"
         ],
         "x-ms-blob-type": "BlockBlob",
         "x-ms-client-request-id": "26102286-dd43-94c0-4b46-4954fb7a3f56",
-        "x-ms-date": "Thu, 05 Mar 2020 21:14:38 GMT",
-        "x-ms-return-client-request-id": "true",
-        "x-ms-version": "2019-10-10"
-=======
-        "traceparent": "00-e613e3045b8de54eb03ac1747c6d67a7-bf849660e3a21e4f-00",
-        "User-Agent": [
-          "azsdk-net-Storage.Blobs/12.5.0-dev.20200402.1",
-          "(.NET Core 4.6.28325.01; Microsoft Windows 10.0.18362 )"
-        ],
-        "x-ms-blob-type": "BlockBlob",
+        "x-ms-date": "Fri, 03 Apr 2020 00:01:43 GMT",
+        "x-ms-return-client-request-id": "true",
+        "x-ms-version": "2019-12-12"
+      },
+      "RequestBody": "I3sVvHWk0CO9gprcqTDHQbgoxNLrTBOGOS/LzSLIxW6wGFQ4FLKXQ\u002BMOxyOZEK/dSESCt82qzddoj4JF2QIA9LwsLJHcjy0FkYHv3ITv7CiA7YTeRg6hBUp8z4QvUWrgDtNnbeQeALkXfSZMuvFSeaJaxet\u002BIq6uiiZHX8Co1UAWD86xiH9EYu3Lx8noVUtZKVbi1Yt\u002BYewluOK91qH4bqfmNaoiofEjFWL\u002Bs1vlxjXb7jZqxgC0mK7ijM\u002BchotL0lgiASCgNohkvr8ogK6RQPKt4uhrjqimMp38QBUhho7XsuECwsQVOretBQdAixcAUUzc76Si4EOve8\u002BCo/VyQzgwUc3Mjn0ul6cwvYmhZaaF/O/JRZfqNNGdU0f0kpfCO8LPEDlKM8LOrlf8ciO6DhUp/aYGqf6gRR37Lzo1OQUQboLH0VVtO8ks\u002BpY/7sKu40Uxy5Twu5HELsocTgOImXRR6wOh8zzAu8Ld2q9nYFdbTUv1A25wILPwAqKLUe3FpGEh7gK\u002BDPAIcQ/SE\u002BHhXM5ywQC3kpUG4ctQsPCZNGrVFzZORnJVnEBb7ZJeng3SD6bUGJDsDhHLGgw2blz/bjyl/fuqkxZbHSTAW6QCqEO\u002BfaFJxRza6AkkgitmHi3kW35VuKARJ3uQeftrLLJtyXLJePC6tqkgyxTyhhDr9f/32/8lrO\u002BirVYluUshbrxXt7m5nKY8KaXVNe2LHqBqpIT8c1CyRxyCJsqalfxd/11Ym89XMlhYu7JZUHcCF462uhTHJPpspHCdNnXbopSpdzWQM4PQE3Iro7idWPakfw8749rnltpi7PZfuvvifRgesNhBcuML5aeim4FBzkx5\u002BLdmn765wuFbLUeMcVl3SCagf6cdYwwrMP4zRftYIB2p5cFEfN1ZZO335kWcfnNNKlJboU6kW5WqOm/Ahn3lAgwp4ouXM8tIRhq5Jn3HjrGK5Rqo/H/PBIormUJtmd5wEeM4c5zntveGE1o06jUY46u\u002BNqBiPQWNWt0BbJqJ2q08SRSZjhsVoi8jIekkmxpVEraWr2I9DtTdqhm\u002B5kld/Tit96EgflSQqZNxPhwcaL7DrFnj8itK/jpAvOQBV7vlxiSxd6N4NJRhBgbOzM\u002B4wUFa\u002BjrweQoNYvln4MJwjlLYi3j4avEbS3fFguskezFriPuiplyB9EwZpBWpEVTR8Xe09kBWwFZQP67CK/Ye6ObH/FfGzef1VpYr3sbbcjoj85B0cITxFMikUWetvslW\u002Brsv4RX8CyOPv6CpK\u002BGPdM10nzhmqnhh1uePIXyAR5fN1eQKrJAlJuht5LHkR\u002BnnFNyaOB6Q8E9DzQstbemnD3cI3FX8hcg8T3lQ\u002BMbHfI/\u002BqA==",
+      "StatusCode": 201,
+      "ResponseHeaders": {
+        "Content-Length": "0",
+        "Content-MD5": "wLm21VTFjw\u002BXe5AVbO8U7w==",
+        "Date": "Fri, 03 Apr 2020 00:01:42 GMT",
+        "ETag": "\u00220x8D7D762314A1D45\u0022",
+        "Last-Modified": "Fri, 03 Apr 2020 00:01:42 GMT",
+        "Server": [
+          "Windows-Azure-Blob/1.0",
+          "Microsoft-HTTPAPI/2.0"
+        ],
         "x-ms-client-request-id": "26102286-dd43-94c0-4b46-4954fb7a3f56",
-        "x-ms-date": "Fri, 03 Apr 2020 00:01:43 GMT",
-        "x-ms-return-client-request-id": "true",
-        "x-ms-version": "2019-12-12"
->>>>>>> 32e373e2
-      },
-      "RequestBody": "I3sVvHWk0CO9gprcqTDHQbgoxNLrTBOGOS/LzSLIxW6wGFQ4FLKXQ\u002BMOxyOZEK/dSESCt82qzddoj4JF2QIA9LwsLJHcjy0FkYHv3ITv7CiA7YTeRg6hBUp8z4QvUWrgDtNnbeQeALkXfSZMuvFSeaJaxet\u002BIq6uiiZHX8Co1UAWD86xiH9EYu3Lx8noVUtZKVbi1Yt\u002BYewluOK91qH4bqfmNaoiofEjFWL\u002Bs1vlxjXb7jZqxgC0mK7ijM\u002BchotL0lgiASCgNohkvr8ogK6RQPKt4uhrjqimMp38QBUhho7XsuECwsQVOretBQdAixcAUUzc76Si4EOve8\u002BCo/VyQzgwUc3Mjn0ul6cwvYmhZaaF/O/JRZfqNNGdU0f0kpfCO8LPEDlKM8LOrlf8ciO6DhUp/aYGqf6gRR37Lzo1OQUQboLH0VVtO8ks\u002BpY/7sKu40Uxy5Twu5HELsocTgOImXRR6wOh8zzAu8Ld2q9nYFdbTUv1A25wILPwAqKLUe3FpGEh7gK\u002BDPAIcQ/SE\u002BHhXM5ywQC3kpUG4ctQsPCZNGrVFzZORnJVnEBb7ZJeng3SD6bUGJDsDhHLGgw2blz/bjyl/fuqkxZbHSTAW6QCqEO\u002BfaFJxRza6AkkgitmHi3kW35VuKARJ3uQeftrLLJtyXLJePC6tqkgyxTyhhDr9f/32/8lrO\u002BirVYluUshbrxXt7m5nKY8KaXVNe2LHqBqpIT8c1CyRxyCJsqalfxd/11Ym89XMlhYu7JZUHcCF462uhTHJPpspHCdNnXbopSpdzWQM4PQE3Iro7idWPakfw8749rnltpi7PZfuvvifRgesNhBcuML5aeim4FBzkx5\u002BLdmn765wuFbLUeMcVl3SCagf6cdYwwrMP4zRftYIB2p5cFEfN1ZZO335kWcfnNNKlJboU6kW5WqOm/Ahn3lAgwp4ouXM8tIRhq5Jn3HjrGK5Rqo/H/PBIormUJtmd5wEeM4c5zntveGE1o06jUY46u\u002BNqBiPQWNWt0BbJqJ2q08SRSZjhsVoi8jIekkmxpVEraWr2I9DtTdqhm\u002B5kld/Tit96EgflSQqZNxPhwcaL7DrFnj8itK/jpAvOQBV7vlxiSxd6N4NJRhBgbOzM\u002B4wUFa\u002BjrweQoNYvln4MJwjlLYi3j4avEbS3fFguskezFriPuiplyB9EwZpBWpEVTR8Xe09kBWwFZQP67CK/Ye6ObH/FfGzef1VpYr3sbbcjoj85B0cITxFMikUWetvslW\u002Brsv4RX8CyOPv6CpK\u002BGPdM10nzhmqnhh1uePIXyAR5fN1eQKrJAlJuht5LHkR\u002BnnFNyaOB6Q8E9DzQstbemnD3cI3FX8hcg8T3lQ\u002BMbHfI/\u002BqA==",
-      "StatusCode": 201,
-      "ResponseHeaders": {
-        "Content-Length": "0",
-        "Content-MD5": "wLm21VTFjw\u002BXe5AVbO8U7w==",
-<<<<<<< HEAD
-        "Date": "Thu, 05 Mar 2020 21:14:37 GMT",
-        "ETag": "\u00220x8D7C14A3685C9D5\u0022",
-        "Last-Modified": "Thu, 05 Mar 2020 21:14:38 GMT",
-=======
-        "Date": "Fri, 03 Apr 2020 00:01:42 GMT",
-        "ETag": "\u00220x8D7D762314A1D45\u0022",
-        "Last-Modified": "Fri, 03 Apr 2020 00:01:42 GMT",
->>>>>>> 32e373e2
-        "Server": [
-          "Windows-Azure-Blob/1.0",
-          "Microsoft-HTTPAPI/2.0"
-        ],
-        "x-ms-client-request-id": "26102286-dd43-94c0-4b46-4954fb7a3f56",
-        "x-ms-content-crc64": "Gpe4MIHbfqU=",
-<<<<<<< HEAD
-        "x-ms-request-id": "b9ea2310-001e-0016-2233-f364ec000000",
-        "x-ms-request-server-encrypted": "true",
-        "x-ms-version": "2019-10-10"
-=======
+        "x-ms-content-crc64": "Gpe4MIHbfqU=",
         "x-ms-request-id": "10a1b04c-e01e-0043-194b-09abfc000000",
         "x-ms-request-server-encrypted": "true",
         "x-ms-version": "2019-12-12"
->>>>>>> 32e373e2
-      },
-      "ResponseBody": []
-    },
-    {
-<<<<<<< HEAD
-      "RequestUri": "https://seanstagetest.blob.core.windows.net/test-container-9c28c0cc-7a09-7ba8-6c26-35ad861dd1b8/baz/foo/bar",
-=======
+      },
+      "ResponseBody": []
+    },
+    {
       "RequestUri": "https://seanmcccanary.blob.core.windows.net/test-container-9c28c0cc-7a09-7ba8-6c26-35ad861dd1b8/baz/foo/bar",
->>>>>>> 32e373e2
-      "RequestMethod": "PUT",
-      "RequestHeaders": {
-        "Authorization": "Sanitized",
-        "Content-Length": "1024",
-<<<<<<< HEAD
-        "traceparent": "00-f2ef29c23550cb4bb7e0b3d21a5bb82c-555af25fc7b1024e-00",
-        "User-Agent": [
-          "azsdk-net-Storage.Blobs/12.4.0-dev.20200305.1",
-          "(.NET Core 4.6.28325.01; Microsoft Windows 10.0.18363 )"
+      "RequestMethod": "PUT",
+      "RequestHeaders": {
+        "Authorization": "Sanitized",
+        "Content-Length": "1024",
+        "traceparent": "00-778d6e2319cea941a5fd6c1cd238914e-53bcfbda785cfd4b-00",
+        "User-Agent": [
+          "azsdk-net-Storage.Blobs/12.5.0-dev.20200402.1",
+          "(.NET Core 4.6.28325.01; Microsoft Windows 10.0.18362 )"
         ],
         "x-ms-blob-type": "BlockBlob",
         "x-ms-client-request-id": "b9024af9-0b59-5000-0399-57ca023aed15",
-        "x-ms-date": "Thu, 05 Mar 2020 21:14:38 GMT",
-        "x-ms-return-client-request-id": "true",
-        "x-ms-version": "2019-10-10"
-=======
-        "traceparent": "00-778d6e2319cea941a5fd6c1cd238914e-53bcfbda785cfd4b-00",
-        "User-Agent": [
-          "azsdk-net-Storage.Blobs/12.5.0-dev.20200402.1",
-          "(.NET Core 4.6.28325.01; Microsoft Windows 10.0.18362 )"
-        ],
-        "x-ms-blob-type": "BlockBlob",
-        "x-ms-client-request-id": "b9024af9-0b59-5000-0399-57ca023aed15",
-        "x-ms-date": "Fri, 03 Apr 2020 00:01:43 GMT",
-        "x-ms-return-client-request-id": "true",
-        "x-ms-version": "2019-12-12"
->>>>>>> 32e373e2
-      },
-      "RequestBody": "I3sVvHWk0CO9gprcqTDHQbgoxNLrTBOGOS/LzSLIxW6wGFQ4FLKXQ\u002BMOxyOZEK/dSESCt82qzddoj4JF2QIA9LwsLJHcjy0FkYHv3ITv7CiA7YTeRg6hBUp8z4QvUWrgDtNnbeQeALkXfSZMuvFSeaJaxet\u002BIq6uiiZHX8Co1UAWD86xiH9EYu3Lx8noVUtZKVbi1Yt\u002BYewluOK91qH4bqfmNaoiofEjFWL\u002Bs1vlxjXb7jZqxgC0mK7ijM\u002BchotL0lgiASCgNohkvr8ogK6RQPKt4uhrjqimMp38QBUhho7XsuECwsQVOretBQdAixcAUUzc76Si4EOve8\u002BCo/VyQzgwUc3Mjn0ul6cwvYmhZaaF/O/JRZfqNNGdU0f0kpfCO8LPEDlKM8LOrlf8ciO6DhUp/aYGqf6gRR37Lzo1OQUQboLH0VVtO8ks\u002BpY/7sKu40Uxy5Twu5HELsocTgOImXRR6wOh8zzAu8Ld2q9nYFdbTUv1A25wILPwAqKLUe3FpGEh7gK\u002BDPAIcQ/SE\u002BHhXM5ywQC3kpUG4ctQsPCZNGrVFzZORnJVnEBb7ZJeng3SD6bUGJDsDhHLGgw2blz/bjyl/fuqkxZbHSTAW6QCqEO\u002BfaFJxRza6AkkgitmHi3kW35VuKARJ3uQeftrLLJtyXLJePC6tqkgyxTyhhDr9f/32/8lrO\u002BirVYluUshbrxXt7m5nKY8KaXVNe2LHqBqpIT8c1CyRxyCJsqalfxd/11Ym89XMlhYu7JZUHcCF462uhTHJPpspHCdNnXbopSpdzWQM4PQE3Iro7idWPakfw8749rnltpi7PZfuvvifRgesNhBcuML5aeim4FBzkx5\u002BLdmn765wuFbLUeMcVl3SCagf6cdYwwrMP4zRftYIB2p5cFEfN1ZZO335kWcfnNNKlJboU6kW5WqOm/Ahn3lAgwp4ouXM8tIRhq5Jn3HjrGK5Rqo/H/PBIormUJtmd5wEeM4c5zntveGE1o06jUY46u\u002BNqBiPQWNWt0BbJqJ2q08SRSZjhsVoi8jIekkmxpVEraWr2I9DtTdqhm\u002B5kld/Tit96EgflSQqZNxPhwcaL7DrFnj8itK/jpAvOQBV7vlxiSxd6N4NJRhBgbOzM\u002B4wUFa\u002BjrweQoNYvln4MJwjlLYi3j4avEbS3fFguskezFriPuiplyB9EwZpBWpEVTR8Xe09kBWwFZQP67CK/Ye6ObH/FfGzef1VpYr3sbbcjoj85B0cITxFMikUWetvslW\u002Brsv4RX8CyOPv6CpK\u002BGPdM10nzhmqnhh1uePIXyAR5fN1eQKrJAlJuht5LHkR\u002BnnFNyaOB6Q8E9DzQstbemnD3cI3FX8hcg8T3lQ\u002BMbHfI/\u002BqA==",
-      "StatusCode": 201,
-      "ResponseHeaders": {
-        "Content-Length": "0",
-        "Content-MD5": "wLm21VTFjw\u002BXe5AVbO8U7w==",
-<<<<<<< HEAD
-        "Date": "Thu, 05 Mar 2020 21:14:38 GMT",
-        "ETag": "\u00220x8D7C14A36924C8A\u0022",
-        "Last-Modified": "Thu, 05 Mar 2020 21:14:38 GMT",
-=======
+        "x-ms-date": "Fri, 03 Apr 2020 00:01:43 GMT",
+        "x-ms-return-client-request-id": "true",
+        "x-ms-version": "2019-12-12"
+      },
+      "RequestBody": "I3sVvHWk0CO9gprcqTDHQbgoxNLrTBOGOS/LzSLIxW6wGFQ4FLKXQ\u002BMOxyOZEK/dSESCt82qzddoj4JF2QIA9LwsLJHcjy0FkYHv3ITv7CiA7YTeRg6hBUp8z4QvUWrgDtNnbeQeALkXfSZMuvFSeaJaxet\u002BIq6uiiZHX8Co1UAWD86xiH9EYu3Lx8noVUtZKVbi1Yt\u002BYewluOK91qH4bqfmNaoiofEjFWL\u002Bs1vlxjXb7jZqxgC0mK7ijM\u002BchotL0lgiASCgNohkvr8ogK6RQPKt4uhrjqimMp38QBUhho7XsuECwsQVOretBQdAixcAUUzc76Si4EOve8\u002BCo/VyQzgwUc3Mjn0ul6cwvYmhZaaF/O/JRZfqNNGdU0f0kpfCO8LPEDlKM8LOrlf8ciO6DhUp/aYGqf6gRR37Lzo1OQUQboLH0VVtO8ks\u002BpY/7sKu40Uxy5Twu5HELsocTgOImXRR6wOh8zzAu8Ld2q9nYFdbTUv1A25wILPwAqKLUe3FpGEh7gK\u002BDPAIcQ/SE\u002BHhXM5ywQC3kpUG4ctQsPCZNGrVFzZORnJVnEBb7ZJeng3SD6bUGJDsDhHLGgw2blz/bjyl/fuqkxZbHSTAW6QCqEO\u002BfaFJxRza6AkkgitmHi3kW35VuKARJ3uQeftrLLJtyXLJePC6tqkgyxTyhhDr9f/32/8lrO\u002BirVYluUshbrxXt7m5nKY8KaXVNe2LHqBqpIT8c1CyRxyCJsqalfxd/11Ym89XMlhYu7JZUHcCF462uhTHJPpspHCdNnXbopSpdzWQM4PQE3Iro7idWPakfw8749rnltpi7PZfuvvifRgesNhBcuML5aeim4FBzkx5\u002BLdmn765wuFbLUeMcVl3SCagf6cdYwwrMP4zRftYIB2p5cFEfN1ZZO335kWcfnNNKlJboU6kW5WqOm/Ahn3lAgwp4ouXM8tIRhq5Jn3HjrGK5Rqo/H/PBIormUJtmd5wEeM4c5zntveGE1o06jUY46u\u002BNqBiPQWNWt0BbJqJ2q08SRSZjhsVoi8jIekkmxpVEraWr2I9DtTdqhm\u002B5kld/Tit96EgflSQqZNxPhwcaL7DrFnj8itK/jpAvOQBV7vlxiSxd6N4NJRhBgbOzM\u002B4wUFa\u002BjrweQoNYvln4MJwjlLYi3j4avEbS3fFguskezFriPuiplyB9EwZpBWpEVTR8Xe09kBWwFZQP67CK/Ye6ObH/FfGzef1VpYr3sbbcjoj85B0cITxFMikUWetvslW\u002Brsv4RX8CyOPv6CpK\u002BGPdM10nzhmqnhh1uePIXyAR5fN1eQKrJAlJuht5LHkR\u002BnnFNyaOB6Q8E9DzQstbemnD3cI3FX8hcg8T3lQ\u002BMbHfI/\u002BqA==",
+      "StatusCode": 201,
+      "ResponseHeaders": {
+        "Content-Length": "0",
+        "Content-MD5": "wLm21VTFjw\u002BXe5AVbO8U7w==",
         "Date": "Fri, 03 Apr 2020 00:01:42 GMT",
         "ETag": "\u00220x8D7D76231573F0E\u0022",
         "Last-Modified": "Fri, 03 Apr 2020 00:01:43 GMT",
->>>>>>> 32e373e2
         "Server": [
           "Windows-Azure-Blob/1.0",
           "Microsoft-HTTPAPI/2.0"
         ],
         "x-ms-client-request-id": "b9024af9-0b59-5000-0399-57ca023aed15",
         "x-ms-content-crc64": "Gpe4MIHbfqU=",
-<<<<<<< HEAD
-        "x-ms-request-id": "b9ea2312-001e-0016-2433-f364ec000000",
-        "x-ms-request-server-encrypted": "true",
-        "x-ms-version": "2019-10-10"
-=======
         "x-ms-request-id": "10a1b072-e01e-0043-344b-09abfc000000",
         "x-ms-request-server-encrypted": "true",
         "x-ms-version": "2019-12-12"
->>>>>>> 32e373e2
-      },
-      "ResponseBody": []
-    },
-    {
-<<<<<<< HEAD
-      "RequestUri": "https://seanstagetest.blob.core.windows.net/test-container-9c28c0cc-7a09-7ba8-6c26-35ad861dd1b8/baz/bar/foo",
-=======
+      },
+      "ResponseBody": []
+    },
+    {
       "RequestUri": "https://seanmcccanary.blob.core.windows.net/test-container-9c28c0cc-7a09-7ba8-6c26-35ad861dd1b8/baz/bar/foo",
->>>>>>> 32e373e2
-      "RequestMethod": "PUT",
-      "RequestHeaders": {
-        "Authorization": "Sanitized",
-        "Content-Length": "1024",
-<<<<<<< HEAD
-        "traceparent": "00-38995be765293d43a6c7fe576c271f51-715dee17688a3642-00",
-        "User-Agent": [
-          "azsdk-net-Storage.Blobs/12.4.0-dev.20200305.1",
-          "(.NET Core 4.6.28325.01; Microsoft Windows 10.0.18363 )"
-        ],
-        "x-ms-blob-type": "BlockBlob",
-        "x-ms-client-request-id": "b15b5c8d-8578-12fc-09b4-933783f06552",
-        "x-ms-date": "Thu, 05 Mar 2020 21:14:38 GMT",
-        "x-ms-return-client-request-id": "true",
-        "x-ms-version": "2019-10-10"
-=======
+      "RequestMethod": "PUT",
+      "RequestHeaders": {
+        "Authorization": "Sanitized",
+        "Content-Length": "1024",
         "traceparent": "00-6ca8bfc1fb11e943a5a6694cd4de33c4-4dc2544530176f46-00",
         "User-Agent": [
           "azsdk-net-Storage.Blobs/12.5.0-dev.20200402.1",
@@ -555,54 +308,28 @@
         "x-ms-date": "Fri, 03 Apr 2020 00:01:44 GMT",
         "x-ms-return-client-request-id": "true",
         "x-ms-version": "2019-12-12"
->>>>>>> 32e373e2
-      },
-      "RequestBody": "I3sVvHWk0CO9gprcqTDHQbgoxNLrTBOGOS/LzSLIxW6wGFQ4FLKXQ\u002BMOxyOZEK/dSESCt82qzddoj4JF2QIA9LwsLJHcjy0FkYHv3ITv7CiA7YTeRg6hBUp8z4QvUWrgDtNnbeQeALkXfSZMuvFSeaJaxet\u002BIq6uiiZHX8Co1UAWD86xiH9EYu3Lx8noVUtZKVbi1Yt\u002BYewluOK91qH4bqfmNaoiofEjFWL\u002Bs1vlxjXb7jZqxgC0mK7ijM\u002BchotL0lgiASCgNohkvr8ogK6RQPKt4uhrjqimMp38QBUhho7XsuECwsQVOretBQdAixcAUUzc76Si4EOve8\u002BCo/VyQzgwUc3Mjn0ul6cwvYmhZaaF/O/JRZfqNNGdU0f0kpfCO8LPEDlKM8LOrlf8ciO6DhUp/aYGqf6gRR37Lzo1OQUQboLH0VVtO8ks\u002BpY/7sKu40Uxy5Twu5HELsocTgOImXRR6wOh8zzAu8Ld2q9nYFdbTUv1A25wILPwAqKLUe3FpGEh7gK\u002BDPAIcQ/SE\u002BHhXM5ywQC3kpUG4ctQsPCZNGrVFzZORnJVnEBb7ZJeng3SD6bUGJDsDhHLGgw2blz/bjyl/fuqkxZbHSTAW6QCqEO\u002BfaFJxRza6AkkgitmHi3kW35VuKARJ3uQeftrLLJtyXLJePC6tqkgyxTyhhDr9f/32/8lrO\u002BirVYluUshbrxXt7m5nKY8KaXVNe2LHqBqpIT8c1CyRxyCJsqalfxd/11Ym89XMlhYu7JZUHcCF462uhTHJPpspHCdNnXbopSpdzWQM4PQE3Iro7idWPakfw8749rnltpi7PZfuvvifRgesNhBcuML5aeim4FBzkx5\u002BLdmn765wuFbLUeMcVl3SCagf6cdYwwrMP4zRftYIB2p5cFEfN1ZZO335kWcfnNNKlJboU6kW5WqOm/Ahn3lAgwp4ouXM8tIRhq5Jn3HjrGK5Rqo/H/PBIormUJtmd5wEeM4c5zntveGE1o06jUY46u\u002BNqBiPQWNWt0BbJqJ2q08SRSZjhsVoi8jIekkmxpVEraWr2I9DtTdqhm\u002B5kld/Tit96EgflSQqZNxPhwcaL7DrFnj8itK/jpAvOQBV7vlxiSxd6N4NJRhBgbOzM\u002B4wUFa\u002BjrweQoNYvln4MJwjlLYi3j4avEbS3fFguskezFriPuiplyB9EwZpBWpEVTR8Xe09kBWwFZQP67CK/Ye6ObH/FfGzef1VpYr3sbbcjoj85B0cITxFMikUWetvslW\u002Brsv4RX8CyOPv6CpK\u002BGPdM10nzhmqnhh1uePIXyAR5fN1eQKrJAlJuht5LHkR\u002BnnFNyaOB6Q8E9DzQstbemnD3cI3FX8hcg8T3lQ\u002BMbHfI/\u002BqA==",
-      "StatusCode": 201,
-      "ResponseHeaders": {
-        "Content-Length": "0",
-        "Content-MD5": "wLm21VTFjw\u002BXe5AVbO8U7w==",
-<<<<<<< HEAD
-        "Date": "Thu, 05 Mar 2020 21:14:38 GMT",
-        "ETag": "\u00220x8D7C14A369ECFDC\u0022",
-        "Last-Modified": "Thu, 05 Mar 2020 21:14:38 GMT",
-=======
+      },
+      "RequestBody": "I3sVvHWk0CO9gprcqTDHQbgoxNLrTBOGOS/LzSLIxW6wGFQ4FLKXQ\u002BMOxyOZEK/dSESCt82qzddoj4JF2QIA9LwsLJHcjy0FkYHv3ITv7CiA7YTeRg6hBUp8z4QvUWrgDtNnbeQeALkXfSZMuvFSeaJaxet\u002BIq6uiiZHX8Co1UAWD86xiH9EYu3Lx8noVUtZKVbi1Yt\u002BYewluOK91qH4bqfmNaoiofEjFWL\u002Bs1vlxjXb7jZqxgC0mK7ijM\u002BchotL0lgiASCgNohkvr8ogK6RQPKt4uhrjqimMp38QBUhho7XsuECwsQVOretBQdAixcAUUzc76Si4EOve8\u002BCo/VyQzgwUc3Mjn0ul6cwvYmhZaaF/O/JRZfqNNGdU0f0kpfCO8LPEDlKM8LOrlf8ciO6DhUp/aYGqf6gRR37Lzo1OQUQboLH0VVtO8ks\u002BpY/7sKu40Uxy5Twu5HELsocTgOImXRR6wOh8zzAu8Ld2q9nYFdbTUv1A25wILPwAqKLUe3FpGEh7gK\u002BDPAIcQ/SE\u002BHhXM5ywQC3kpUG4ctQsPCZNGrVFzZORnJVnEBb7ZJeng3SD6bUGJDsDhHLGgw2blz/bjyl/fuqkxZbHSTAW6QCqEO\u002BfaFJxRza6AkkgitmHi3kW35VuKARJ3uQeftrLLJtyXLJePC6tqkgyxTyhhDr9f/32/8lrO\u002BirVYluUshbrxXt7m5nKY8KaXVNe2LHqBqpIT8c1CyRxyCJsqalfxd/11Ym89XMlhYu7JZUHcCF462uhTHJPpspHCdNnXbopSpdzWQM4PQE3Iro7idWPakfw8749rnltpi7PZfuvvifRgesNhBcuML5aeim4FBzkx5\u002BLdmn765wuFbLUeMcVl3SCagf6cdYwwrMP4zRftYIB2p5cFEfN1ZZO335kWcfnNNKlJboU6kW5WqOm/Ahn3lAgwp4ouXM8tIRhq5Jn3HjrGK5Rqo/H/PBIormUJtmd5wEeM4c5zntveGE1o06jUY46u\u002BNqBiPQWNWt0BbJqJ2q08SRSZjhsVoi8jIekkmxpVEraWr2I9DtTdqhm\u002B5kld/Tit96EgflSQqZNxPhwcaL7DrFnj8itK/jpAvOQBV7vlxiSxd6N4NJRhBgbOzM\u002B4wUFa\u002BjrweQoNYvln4MJwjlLYi3j4avEbS3fFguskezFriPuiplyB9EwZpBWpEVTR8Xe09kBWwFZQP67CK/Ye6ObH/FfGzef1VpYr3sbbcjoj85B0cITxFMikUWetvslW\u002Brsv4RX8CyOPv6CpK\u002BGPdM10nzhmqnhh1uePIXyAR5fN1eQKrJAlJuht5LHkR\u002BnnFNyaOB6Q8E9DzQstbemnD3cI3FX8hcg8T3lQ\u002BMbHfI/\u002BqA==",
+      "StatusCode": 201,
+      "ResponseHeaders": {
+        "Content-Length": "0",
+        "Content-MD5": "wLm21VTFjw\u002BXe5AVbO8U7w==",
         "Date": "Fri, 03 Apr 2020 00:01:42 GMT",
         "ETag": "\u00220x8D7D762316487E1\u0022",
         "Last-Modified": "Fri, 03 Apr 2020 00:01:43 GMT",
->>>>>>> 32e373e2
         "Server": [
           "Windows-Azure-Blob/1.0",
           "Microsoft-HTTPAPI/2.0"
         ],
         "x-ms-client-request-id": "b15b5c8d-8578-12fc-09b4-933783f06552",
         "x-ms-content-crc64": "Gpe4MIHbfqU=",
-<<<<<<< HEAD
-        "x-ms-request-id": "b9ea2317-001e-0016-2833-f364ec000000",
-        "x-ms-request-server-encrypted": "true",
-        "x-ms-version": "2019-10-10"
-=======
         "x-ms-request-id": "10a1b08a-e01e-0043-474b-09abfc000000",
         "x-ms-request-server-encrypted": "true",
         "x-ms-version": "2019-12-12"
->>>>>>> 32e373e2
-      },
-      "ResponseBody": []
-    },
-    {
-<<<<<<< HEAD
-      "RequestUri": "https://seanstagetest.blob.core.windows.net/test-container-9c28c0cc-7a09-7ba8-6c26-35ad861dd1b8/foo/foo?comp=metadata",
-      "RequestMethod": "PUT",
-      "RequestHeaders": {
-        "Authorization": "Sanitized",
-        "traceparent": "00-3364acf1d32a0243bdd4ebc2f1df8678-1c45ebcfa60bd748-00",
-        "User-Agent": [
-          "azsdk-net-Storage.Blobs/12.4.0-dev.20200305.1",
-          "(.NET Core 4.6.28325.01; Microsoft Windows 10.0.18363 )"
-        ],
-        "x-ms-client-request-id": "a63d884d-3bdf-0d9d-f9a9-167058a82976",
-        "x-ms-date": "Thu, 05 Mar 2020 21:14:38 GMT",
-=======
+      },
+      "ResponseBody": []
+    },
+    {
       "RequestUri": "https://seanmcccanary.blob.core.windows.net/test-container-9c28c0cc-7a09-7ba8-6c26-35ad861dd1b8/foo/foo?comp=metadata",
       "RequestMethod": "PUT",
       "RequestHeaders": {
@@ -614,67 +341,37 @@
         ],
         "x-ms-client-request-id": "a63d884d-3bdf-0d9d-f9a9-167058a82976",
         "x-ms-date": "Fri, 03 Apr 2020 00:01:44 GMT",
->>>>>>> 32e373e2
         "x-ms-meta-Capital": "letter",
         "x-ms-meta-foo": "bar",
         "x-ms-meta-meta": "data",
         "x-ms-meta-UPPER": "case",
         "x-ms-return-client-request-id": "true",
-<<<<<<< HEAD
-        "x-ms-version": "2019-10-10"
-=======
-        "x-ms-version": "2019-12-12"
->>>>>>> 32e373e2
+        "x-ms-version": "2019-12-12"
       },
       "RequestBody": null,
       "StatusCode": 200,
       "ResponseHeaders": {
         "Content-Length": "0",
-<<<<<<< HEAD
-        "Date": "Thu, 05 Mar 2020 21:14:38 GMT",
-        "ETag": "\u00220x8D7C14A36AB52F8\u0022",
-        "Last-Modified": "Thu, 05 Mar 2020 21:14:38 GMT",
-=======
         "Date": "Fri, 03 Apr 2020 00:01:42 GMT",
         "ETag": "\u00220x8D7D7623171F7D4\u0022",
         "Last-Modified": "Fri, 03 Apr 2020 00:01:43 GMT",
->>>>>>> 32e373e2
         "Server": [
           "Windows-Azure-Blob/1.0",
           "Microsoft-HTTPAPI/2.0"
         ],
         "x-ms-client-request-id": "a63d884d-3bdf-0d9d-f9a9-167058a82976",
-<<<<<<< HEAD
-        "x-ms-request-id": "b9ea2318-001e-0016-2933-f364ec000000",
-        "x-ms-request-server-encrypted": "true",
-        "x-ms-version": "2019-10-10"
-=======
         "x-ms-request-id": "10a1b0a6-e01e-0043-5c4b-09abfc000000",
         "x-ms-request-server-encrypted": "true",
         "x-ms-version": "2019-12-12"
->>>>>>> 32e373e2
-      },
-      "ResponseBody": []
-    },
-    {
-<<<<<<< HEAD
-      "RequestUri": "https://seanstagetest.blob.core.windows.net/test-container-9c28c0cc-7a09-7ba8-6c26-35ad861dd1b8?restype=container\u0026comp=list\u0026maxresults=2",
-=======
+      },
+      "ResponseBody": []
+    },
+    {
       "RequestUri": "https://seanmcccanary.blob.core.windows.net/test-container-9c28c0cc-7a09-7ba8-6c26-35ad861dd1b8?restype=container\u0026comp=list\u0026maxresults=2",
->>>>>>> 32e373e2
       "RequestMethod": "GET",
       "RequestHeaders": {
         "Authorization": "Sanitized",
         "User-Agent": [
-<<<<<<< HEAD
-          "azsdk-net-Storage.Blobs/12.4.0-dev.20200305.1",
-          "(.NET Core 4.6.28325.01; Microsoft Windows 10.0.18363 )"
-        ],
-        "x-ms-client-request-id": "faea5221-bfb3-b073-6e5d-59178157b5c1",
-        "x-ms-date": "Thu, 05 Mar 2020 21:14:38 GMT",
-        "x-ms-return-client-request-id": "true",
-        "x-ms-version": "2019-10-10"
-=======
           "azsdk-net-Storage.Blobs/12.5.0-dev.20200402.1",
           "(.NET Core 4.6.28325.01; Microsoft Windows 10.0.18362 )"
         ],
@@ -682,44 +379,18 @@
         "x-ms-date": "Fri, 03 Apr 2020 00:01:44 GMT",
         "x-ms-return-client-request-id": "true",
         "x-ms-version": "2019-12-12"
->>>>>>> 32e373e2
       },
       "RequestBody": null,
       "StatusCode": 200,
       "ResponseHeaders": {
         "Content-Type": "application/xml",
-<<<<<<< HEAD
-        "Date": "Thu, 05 Mar 2020 21:14:38 GMT",
-=======
         "Date": "Fri, 03 Apr 2020 00:01:43 GMT",
->>>>>>> 32e373e2
         "Server": [
           "Windows-Azure-Blob/1.0",
           "Microsoft-HTTPAPI/2.0"
         ],
         "Transfer-Encoding": "chunked",
         "x-ms-client-request-id": "faea5221-bfb3-b073-6e5d-59178157b5c1",
-<<<<<<< HEAD
-        "x-ms-request-id": "b9ea231d-001e-0016-2c33-f364ec000000",
-        "x-ms-version": "2019-10-10"
-      },
-      "ResponseBody": "\uFEFF\u003C?xml version=\u00221.0\u0022 encoding=\u0022utf-8\u0022?\u003E\u003CEnumerationResults ServiceEndpoint=\u0022https://seanstagetest.blob.core.windows.net/\u0022 ContainerName=\u0022test-container-9c28c0cc-7a09-7ba8-6c26-35ad861dd1b8\u0022\u003E\u003CMaxResults\u003E2\u003C/MaxResults\u003E\u003CBlobs\u003E\u003CBlob\u003E\u003CName\u003Ebar\u003C/Name\u003E\u003CProperties\u003E\u003CCreation-Time\u003EThu, 05 Mar 2020 21:14:37 GMT\u003C/Creation-Time\u003E\u003CLast-Modified\u003EThu, 05 Mar 2020 21:14:37 GMT\u003C/Last-Modified\u003E\u003CEtag\u003E0x8D7C14A36536EF4\u003C/Etag\u003E\u003CContent-Length\u003E1024\u003C/Content-Length\u003E\u003CContent-Type\u003Eapplication/octet-stream\u003C/Content-Type\u003E\u003CContent-Encoding /\u003E\u003CContent-Language /\u003E\u003CContent-CRC64 /\u003E\u003CContent-MD5\u003EwLm21VTFjw\u002BXe5AVbO8U7w==\u003C/Content-MD5\u003E\u003CCache-Control /\u003E\u003CContent-Disposition /\u003E\u003CBlobType\u003EBlockBlob\u003C/BlobType\u003E\u003CAccessTier\u003EHot\u003C/AccessTier\u003E\u003CAccessTierInferred\u003Etrue\u003C/AccessTierInferred\u003E\u003CLeaseStatus\u003Eunlocked\u003C/LeaseStatus\u003E\u003CLeaseState\u003Eavailable\u003C/LeaseState\u003E\u003CServerEncrypted\u003Etrue\u003C/ServerEncrypted\u003E\u003C/Properties\u003E\u003C/Blob\u003E\u003CBlob\u003E\u003CName\u003Ebaz\u003C/Name\u003E\u003CProperties\u003E\u003CCreation-Time\u003EThu, 05 Mar 2020 21:14:38 GMT\u003C/Creation-Time\u003E\u003CLast-Modified\u003EThu, 05 Mar 2020 21:14:38 GMT\u003C/Last-Modified\u003E\u003CEtag\u003E0x8D7C14A365FCC83\u003C/Etag\u003E\u003CContent-Length\u003E1024\u003C/Content-Length\u003E\u003CContent-Type\u003Eapplication/octet-stream\u003C/Content-Type\u003E\u003CContent-Encoding /\u003E\u003CContent-Language /\u003E\u003CContent-CRC64 /\u003E\u003CContent-MD5\u003EwLm21VTFjw\u002BXe5AVbO8U7w==\u003C/Content-MD5\u003E\u003CCache-Control /\u003E\u003CContent-Disposition /\u003E\u003CBlobType\u003EBlockBlob\u003C/BlobType\u003E\u003CAccessTier\u003EHot\u003C/AccessTier\u003E\u003CAccessTierInferred\u003Etrue\u003C/AccessTierInferred\u003E\u003CLeaseStatus\u003Eunlocked\u003C/LeaseStatus\u003E\u003CLeaseState\u003Eavailable\u003C/LeaseState\u003E\u003CServerEncrypted\u003Etrue\u003C/ServerEncrypted\u003E\u003C/Properties\u003E\u003C/Blob\u003E\u003C/Blobs\u003E\u003CNextMarker\u003E2!76!MDAwMDExIWJhei9iYXIvZm9vITAwMDAyOCE5OTk5LTEyLTMxVDIzOjU5OjU5Ljk5OTk5OTlaIQ--\u003C/NextMarker\u003E\u003C/EnumerationResults\u003E"
-    },
-    {
-      "RequestUri": "https://seanstagetest.blob.core.windows.net/test-container-9c28c0cc-7a09-7ba8-6c26-35ad861dd1b8?restype=container",
-      "RequestMethod": "DELETE",
-      "RequestHeaders": {
-        "Authorization": "Sanitized",
-        "traceparent": "00-cf8e9de9b956be46a2e46970b83f3ea9-3605b7360941a249-00",
-        "User-Agent": [
-          "azsdk-net-Storage.Blobs/12.4.0-dev.20200305.1",
-          "(.NET Core 4.6.28325.01; Microsoft Windows 10.0.18363 )"
-        ],
-        "x-ms-client-request-id": "054fa409-2ebe-83c2-d2cb-44fba0f5723d",
-        "x-ms-date": "Thu, 05 Mar 2020 21:14:38 GMT",
-        "x-ms-return-client-request-id": "true",
-        "x-ms-version": "2019-10-10"
-=======
         "x-ms-request-id": "10a1b0e8-e01e-0043-014b-09abfc000000",
         "x-ms-version": "2019-12-12"
       },
@@ -739,39 +410,25 @@
         "x-ms-date": "Fri, 03 Apr 2020 00:01:44 GMT",
         "x-ms-return-client-request-id": "true",
         "x-ms-version": "2019-12-12"
->>>>>>> 32e373e2
       },
       "RequestBody": null,
       "StatusCode": 202,
       "ResponseHeaders": {
         "Content-Length": "0",
-<<<<<<< HEAD
-        "Date": "Thu, 05 Mar 2020 21:14:38 GMT",
-=======
         "Date": "Fri, 03 Apr 2020 00:01:43 GMT",
->>>>>>> 32e373e2
         "Server": [
           "Windows-Azure-Blob/1.0",
           "Microsoft-HTTPAPI/2.0"
         ],
         "x-ms-client-request-id": "054fa409-2ebe-83c2-d2cb-44fba0f5723d",
-<<<<<<< HEAD
-        "x-ms-request-id": "b9ea231e-001e-0016-2d33-f364ec000000",
-        "x-ms-version": "2019-10-10"
-=======
         "x-ms-request-id": "10a1b0ff-e01e-0043-154b-09abfc000000",
         "x-ms-version": "2019-12-12"
->>>>>>> 32e373e2
       },
       "ResponseBody": []
     }
   ],
   "Variables": {
     "RandomSeed": "714752713",
-<<<<<<< HEAD
-    "Storage_TestConfigDefault": "ProductionTenant\nseanstagetest\nU2FuaXRpemVk\nhttps://seanstagetest.blob.core.windows.net\nhttp://seanstagetest.file.core.windows.net\nhttp://seanstagetest.queue.core.windows.net\nhttp://seanstagetest.table.core.windows.net\n\n\n\n\nhttp://seanstagetest-secondary.blob.core.windows.net\nhttp://seanstagetest-secondary.file.core.windows.net\nhttp://seanstagetest-secondary.queue.core.windows.net\nhttp://seanstagetest-secondary.table.core.windows.net\n\nSanitized\n\n\nCloud\nBlobEndpoint=https://seanstagetest.blob.core.windows.net/;QueueEndpoint=http://seanstagetest.queue.core.windows.net/;FileEndpoint=http://seanstagetest.file.core.windows.net/;BlobSecondaryEndpoint=http://seanstagetest-secondary.blob.core.windows.net/;QueueSecondaryEndpoint=http://seanstagetest-secondary.queue.core.windows.net/;FileSecondaryEndpoint=http://seanstagetest-secondary.file.core.windows.net/;AccountName=seanstagetest;AccountKey=Sanitized\nseanscope1"
-=======
     "Storage_TestConfigDefault": "ProductionTenant\nseanmcccanary\nU2FuaXRpemVk\nhttps://seanmcccanary.blob.core.windows.net\nhttps://seanmcccanary.file.core.windows.net\nhttps://seanmcccanary.queue.core.windows.net\nhttps://seanmcccanary.table.core.windows.net\n\n\n\n\nhttps://seanmcccanary-secondary.blob.core.windows.net\nhttps://seanmcccanary-secondary.file.core.windows.net\nhttps://seanmcccanary-secondary.queue.core.windows.net\nhttps://seanmcccanary-secondary.table.core.windows.net\n\nSanitized\n\n\nCloud\nBlobEndpoint=https://seanmcccanary.blob.core.windows.net/;QueueEndpoint=https://seanmcccanary.queue.core.windows.net/;FileEndpoint=https://seanmcccanary.file.core.windows.net/;BlobSecondaryEndpoint=https://seanmcccanary-secondary.blob.core.windows.net/;QueueSecondaryEndpoint=https://seanmcccanary-secondary.queue.core.windows.net/;FileSecondaryEndpoint=https://seanmcccanary-secondary.file.core.windows.net/;AccountName=seanmcccanary;AccountKey=Sanitized\nseanscope1"
->>>>>>> 32e373e2
   }
 }