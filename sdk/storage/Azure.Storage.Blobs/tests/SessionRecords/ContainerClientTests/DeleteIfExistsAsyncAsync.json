--- conflicted
+++ resolved
@@ -1,171 +1,49 @@
 {
   "Entries": [
     {
-<<<<<<< HEAD
-<<<<<<< HEAD
-      "RequestUri": "http://seannse.blob.core.windows.net/test-container-f31dab3b-c673-4271-eff6-66ea07c8f2af?restype=container",
-=======
-      "RequestUri": "https://seanmcccanary.blob.core.windows.net/test-container-bff898aa-af4a-f256-122f-4be3226faacb?restype=container",
->>>>>>> 32e373e2
+      "RequestUri": "https://seanmcccanary.blob.core.windows.net/test-container-b0811bf2-b177-70fd-1100-326986a005ce?restype=container",
       "RequestMethod": "PUT",
       "RequestHeaders": {
         "Authorization": "Sanitized",
-        "traceparent": "00-a1cb306e577d0541aadebd8f0da29c0e-f11df78d0170ae4a-00",
+        "traceparent": "00-767e5050a7b1044d9bef2fd43d17c6e8-e7788af9ab4eba40-00",
         "User-Agent": [
-          "azsdk-net-Storage.Blobs/12.5.0-dev.20200403.1",
+          "azsdk-net-Storage.Blobs/12.5.0-dev.20200413.1",
           "(.NET Core 4.6.28325.01; Microsoft Windows 10.0.18362 )"
         ],
-<<<<<<< HEAD
-        "x-ms-client-request-id": "ed4fe2aa-d751-9cd1-42f9-6cfb0b82fb86",
-        "x-ms-date": "Sat, 21 Mar 2020 16:46:55 GMT",
-=======
-      "RequestUri": "https://seanstagetest.blob.core.windows.net/test-container-f31dab3b-c673-4271-eff6-66ea07c8f2af?restype=container",
-      "RequestMethod": "PUT",
-      "RequestHeaders": {
-        "Authorization": "Sanitized",
-        "traceparent": "00-a5974c2af0957345923185a011197e5d-22089795eea1c945-00",
-        "User-Agent": [
-          "azsdk-net-Storage.Blobs/12.4.0-dev.20200305.1",
-          "(.NET Core 4.6.28325.01; Microsoft Windows 10.0.18363 )"
-        ],
-        "x-ms-client-request-id": "ed4fe2aa-d751-9cd1-42f9-6cfb0b82fb86",
-        "x-ms-date": "Thu, 05 Mar 2020 21:14:30 GMT",
->>>>>>> feature/storage/stg73base
-        "x-ms-return-client-request-id": "true",
-        "x-ms-version": "2019-10-10"
-=======
-        "x-ms-client-request-id": "6686e8de-c2b5-ce6e-09de-c1eb2e165b57",
-        "x-ms-date": "Sat, 04 Apr 2020 01:44:58 GMT",
+        "x-ms-client-request-id": "55731247-640e-0d0e-e9d6-f77c81c02553",
+        "x-ms-date": "Mon, 13 Apr 2020 21:11:46 GMT",
         "x-ms-return-client-request-id": "true",
         "x-ms-version": "2019-12-12"
->>>>>>> 32e373e2
       },
       "RequestBody": null,
       "StatusCode": 201,
       "ResponseHeaders": {
         "Content-Length": "0",
-<<<<<<< HEAD
-<<<<<<< HEAD
-        "Date": "Sat, 21 Mar 2020 16:46:54 GMT",
-        "ETag": "\u00220x8D7CDB776B0A6F6\u0022",
-        "Last-Modified": "Sat, 21 Mar 2020 16:46:55 GMT",
-=======
-        "Date": "Thu, 05 Mar 2020 21:14:29 GMT",
-        "ETag": "\u00220x8D7C14A31B449A0\u0022",
-        "Last-Modified": "Thu, 05 Mar 2020 21:14:30 GMT",
->>>>>>> feature/storage/stg73base
-=======
-        "Date": "Sat, 04 Apr 2020 01:44:58 GMT",
-        "ETag": "\u00220x8D7D839C8C4ABDB\u0022",
-        "Last-Modified": "Sat, 04 Apr 2020 01:44:58 GMT",
->>>>>>> 32e373e2
+        "Date": "Mon, 13 Apr 2020 21:11:45 GMT",
+        "ETag": "\u00220x8D7DFEF45F920BE\u0022",
+        "Last-Modified": "Mon, 13 Apr 2020 21:11:46 GMT",
         "Server": [
           "Windows-Azure-Blob/1.0",
           "Microsoft-HTTPAPI/2.0"
         ],
-<<<<<<< HEAD
-        "x-ms-client-request-id": "ed4fe2aa-d751-9cd1-42f9-6cfb0b82fb86",
-<<<<<<< HEAD
-        "x-ms-request-id": "8b0c0b74-401e-0024-56a0-ff89ff000000",
-        "x-ms-version": "2019-07-07"
-=======
-        "x-ms-request-id": "c74dbc1c-a01e-000f-0a33-f3e457000000",
-        "x-ms-version": "2019-10-10"
->>>>>>> feature/storage/stg73base
-=======
-        "x-ms-client-request-id": "6686e8de-c2b5-ce6e-09de-c1eb2e165b57",
-        "x-ms-request-id": "7a978c9b-001e-004b-2d22-0ab1f3000000",
+        "x-ms-client-request-id": "55731247-640e-0d0e-e9d6-f77c81c02553",
+        "x-ms-request-id": "269be376-d01e-0048-7ad8-115097000000",
         "x-ms-version": "2019-12-12"
->>>>>>> 32e373e2
       },
       "ResponseBody": []
     },
     {
-<<<<<<< HEAD
-<<<<<<< HEAD
-      "RequestUri": "http://seannse.blob.core.windows.net/test-container-f31dab3b-c673-4271-eff6-66ea07c8f2af?restype=container",
-=======
-      "RequestUri": "https://seanmcccanary.blob.core.windows.net/test-container-bff898aa-af4a-f256-122f-4be3226faacb?restype=container",
->>>>>>> 32e373e2
+      "RequestUri": "https://seanmcccanary.blob.core.windows.net/test-container-b0811bf2-b177-70fd-1100-326986a005ce?restype=container",
       "RequestMethod": "DELETE",
       "RequestHeaders": {
         "Authorization": "Sanitized",
-        "traceparent": "00-7965f698c3e98b4fbef269b2b47a6c9e-eb6b66192b4bf747-00",
+        "traceparent": "00-bfd61c3595402d41a592c49556a1b125-2ff7152c7e5a8649-00",
         "User-Agent": [
-          "azsdk-net-Storage.Blobs/12.5.0-dev.20200403.1",
+          "azsdk-net-Storage.Blobs/12.5.0-dev.20200413.1",
           "(.NET Core 4.6.28325.01; Microsoft Windows 10.0.18362 )"
         ],
-<<<<<<< HEAD
-        "x-ms-client-request-id": "253f0003-0579-325e-6fbb-0c2082127b2f",
-        "x-ms-date": "Sat, 21 Mar 2020 16:46:55 GMT",
-=======
-      "RequestUri": "https://seanstagetest.blob.core.windows.net/test-container-f31dab3b-c673-4271-eff6-66ea07c8f2af?restype=container",
-      "RequestMethod": "DELETE",
-      "RequestHeaders": {
-        "Authorization": "Sanitized",
-        "traceparent": "00-90735187128ebc43a9a50e6a1e06bcb8-bfec312c66116041-00",
-        "User-Agent": [
-          "azsdk-net-Storage.Blobs/12.4.0-dev.20200305.1",
-          "(.NET Core 4.6.28325.01; Microsoft Windows 10.0.18363 )"
-        ],
-        "x-ms-client-request-id": "253f0003-0579-325e-6fbb-0c2082127b2f",
-        "x-ms-date": "Thu, 05 Mar 2020 21:14:30 GMT",
->>>>>>> feature/storage/stg73base
-        "x-ms-return-client-request-id": "true",
-        "x-ms-version": "2019-10-10"
-=======
-        "x-ms-client-request-id": "39054cb0-43e9-3d16-23c7-9311d3ae9ce6",
-        "x-ms-date": "Sat, 04 Apr 2020 01:44:59 GMT",
-        "x-ms-return-client-request-id": "true",
-        "x-ms-version": "2019-12-12"
->>>>>>> 32e373e2
-      },
-      "RequestBody": null,
-      "StatusCode": 202,
-      "ResponseHeaders": {
-        "Content-Length": "0",
-<<<<<<< HEAD
-<<<<<<< HEAD
-        "Date": "Sat, 21 Mar 2020 16:46:54 GMT",
-=======
-        "Date": "Thu, 05 Mar 2020 21:14:29 GMT",
->>>>>>> feature/storage/stg73base
-=======
-        "Date": "Sat, 04 Apr 2020 01:44:58 GMT",
->>>>>>> 32e373e2
-        "Server": [
-          "Windows-Azure-Blob/1.0",
-          "Microsoft-HTTPAPI/2.0"
-        ],
-<<<<<<< HEAD
-        "x-ms-client-request-id": "253f0003-0579-325e-6fbb-0c2082127b2f",
-<<<<<<< HEAD
-        "x-ms-request-id": "8b0c0b96-401e-0024-75a0-ff89ff000000",
-        "x-ms-version": "2019-07-07"
-=======
-        "x-ms-request-id": "c74dbc21-a01e-000f-0d33-f3e457000000",
-        "x-ms-version": "2019-10-10"
->>>>>>> feature/storage/stg73base
-=======
-        "x-ms-client-request-id": "39054cb0-43e9-3d16-23c7-9311d3ae9ce6",
-        "x-ms-request-id": "7a978ca5-001e-004b-3522-0ab1f3000000",
-        "x-ms-version": "2019-12-12"
->>>>>>> 32e373e2
-      },
-      "ResponseBody": []
-    },
-    {
-      "RequestUri": "https://seanmcccanary.blob.core.windows.net/test-container-bff898aa-af4a-f256-122f-4be3226faacb?restype=container",
-      "RequestMethod": "DELETE",
-      "RequestHeaders": {
-        "Authorization": "Sanitized",
-        "traceparent": "00-746e1506359ad346958c65c32d0b90fd-950c54f54b4aca41-00",
-        "User-Agent": [
-          "azsdk-net-Storage.Blobs/12.5.0-dev.20200403.1",
-          "(.NET Core 4.6.28325.01; Microsoft Windows 10.0.18362 )"
-        ],
-        "x-ms-client-request-id": "e13b2963-2110-5e6e-a46c-97356f09414f",
-        "x-ms-date": "Sat, 04 Apr 2020 01:44:59 GMT",
+        "x-ms-client-request-id": "7422c135-b02d-97c0-149f-78a397a5b901",
+        "x-ms-date": "Mon, 13 Apr 2020 21:11:46 GMT",
         "x-ms-return-client-request-id": "true",
         "x-ms-version": "2019-12-12"
       },
@@ -173,29 +51,50 @@
       "StatusCode": 202,
       "ResponseHeaders": {
         "Content-Length": "0",
-        "Date": "Sat, 04 Apr 2020 01:44:59 GMT",
+        "Date": "Mon, 13 Apr 2020 21:11:45 GMT",
         "Server": [
           "Windows-Azure-Blob/1.0",
           "Microsoft-HTTPAPI/2.0"
         ],
-        "x-ms-client-request-id": "e13b2963-2110-5e6e-a46c-97356f09414f",
-        "x-ms-request-id": "7a978cad-001e-004b-3d22-0ab1f3000000",
+        "x-ms-client-request-id": "7422c135-b02d-97c0-149f-78a397a5b901",
+        "x-ms-request-id": "269be398-d01e-0048-16d8-115097000000",
+        "x-ms-version": "2019-12-12"
+      },
+      "ResponseBody": []
+    },
+    {
+      "RequestUri": "https://seanmcccanary.blob.core.windows.net/test-container-b0811bf2-b177-70fd-1100-326986a005ce?restype=container",
+      "RequestMethod": "DELETE",
+      "RequestHeaders": {
+        "Authorization": "Sanitized",
+        "traceparent": "00-3fd6e16e14cbe14594cee852d52e1265-99924c22e76c9145-00",
+        "User-Agent": [
+          "azsdk-net-Storage.Blobs/12.5.0-dev.20200413.1",
+          "(.NET Core 4.6.28325.01; Microsoft Windows 10.0.18362 )"
+        ],
+        "x-ms-client-request-id": "bf47f5e4-b19e-4025-1194-5e8731a6cc54",
+        "x-ms-date": "Mon, 13 Apr 2020 21:11:46 GMT",
+        "x-ms-return-client-request-id": "true",
+        "x-ms-version": "2019-12-12"
+      },
+      "RequestBody": null,
+      "StatusCode": 202,
+      "ResponseHeaders": {
+        "Content-Length": "0",
+        "Date": "Mon, 13 Apr 2020 21:11:45 GMT",
+        "Server": [
+          "Windows-Azure-Blob/1.0",
+          "Microsoft-HTTPAPI/2.0"
+        ],
+        "x-ms-client-request-id": "bf47f5e4-b19e-4025-1194-5e8731a6cc54",
+        "x-ms-request-id": "269be3a7-d01e-0048-24d8-115097000000",
         "x-ms-version": "2019-12-12"
       },
       "ResponseBody": []
     }
   ],
   "Variables": {
-<<<<<<< HEAD
-    "RandomSeed": "1084796617",
-<<<<<<< HEAD
-    "Storage_TestConfigDefault": "ProductionTenant\nseannse\nU2FuaXRpemVk\nhttp://seannse.blob.core.windows.net\nhttp://seannse.file.core.windows.net\nhttp://seannse.queue.core.windows.net\nhttp://seannse.table.core.windows.net\n\n\n\n\nhttp://seannse-secondary.blob.core.windows.net\nhttp://seannse-secondary.file.core.windows.net\nhttp://seannse-secondary.queue.core.windows.net\nhttp://seannse-secondary.table.core.windows.net\n\nSanitized\n\n\nCloud\nBlobEndpoint=http://seannse.blob.core.windows.net/;QueueEndpoint=http://seannse.queue.core.windows.net/;FileEndpoint=http://seannse.file.core.windows.net/;BlobSecondaryEndpoint=http://seannse-secondary.blob.core.windows.net/;QueueSecondaryEndpoint=http://seannse-secondary.queue.core.windows.net/;FileSecondaryEndpoint=http://seannse-secondary.file.core.windows.net/;AccountName=seannse;AccountKey=Sanitized\nseanscope1"
-=======
-    "Storage_TestConfigDefault": "ProductionTenant\nseanstagetest\nU2FuaXRpemVk\nhttps://seanstagetest.blob.core.windows.net\nhttp://seanstagetest.file.core.windows.net\nhttp://seanstagetest.queue.core.windows.net\nhttp://seanstagetest.table.core.windows.net\n\n\n\n\nhttp://seanstagetest-secondary.blob.core.windows.net\nhttp://seanstagetest-secondary.file.core.windows.net\nhttp://seanstagetest-secondary.queue.core.windows.net\nhttp://seanstagetest-secondary.table.core.windows.net\n\nSanitized\n\n\nCloud\nBlobEndpoint=https://seanstagetest.blob.core.windows.net/;QueueEndpoint=http://seanstagetest.queue.core.windows.net/;FileEndpoint=http://seanstagetest.file.core.windows.net/;BlobSecondaryEndpoint=http://seanstagetest-secondary.blob.core.windows.net/;QueueSecondaryEndpoint=http://seanstagetest-secondary.queue.core.windows.net/;FileSecondaryEndpoint=http://seanstagetest-secondary.file.core.windows.net/;AccountName=seanstagetest;AccountKey=Sanitized\nseanscope1"
->>>>>>> feature/storage/stg73base
-=======
-    "RandomSeed": "73241404",
+    "RandomSeed": "1883544608",
     "Storage_TestConfigDefault": "ProductionTenant\nseanmcccanary\nU2FuaXRpemVk\nhttps://seanmcccanary.blob.core.windows.net\nhttps://seanmcccanary.file.core.windows.net\nhttps://seanmcccanary.queue.core.windows.net\nhttps://seanmcccanary.table.core.windows.net\n\n\n\n\nhttps://seanmcccanary-secondary.blob.core.windows.net\nhttps://seanmcccanary-secondary.file.core.windows.net\nhttps://seanmcccanary-secondary.queue.core.windows.net\nhttps://seanmcccanary-secondary.table.core.windows.net\n\nSanitized\n\n\nCloud\nBlobEndpoint=https://seanmcccanary.blob.core.windows.net/;QueueEndpoint=https://seanmcccanary.queue.core.windows.net/;FileEndpoint=https://seanmcccanary.file.core.windows.net/;BlobSecondaryEndpoint=https://seanmcccanary-secondary.blob.core.windows.net/;QueueSecondaryEndpoint=https://seanmcccanary-secondary.queue.core.windows.net/;FileSecondaryEndpoint=https://seanmcccanary-secondary.file.core.windows.net/;AccountName=seanmcccanary;AccountKey=Sanitized\nseanscope1"
->>>>>>> 32e373e2
   }
 }