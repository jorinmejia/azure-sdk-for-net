--- conflicted
+++ resolved
@@ -1,19 +1,6 @@
 {
   "Entries": [
     {
-<<<<<<< HEAD
-      "RequestUri": "https://seanstagetest.blob.core.windows.net/test-container-9de05bc0-4877-a233-31b2-6eb96834f8b1?sv=2019-10-10\u0026ss=bfqt\u0026srt=sco\u0026spr=https\u0026se=2020-03-06T00%3A13%3A26Z\u0026sp=rwdlacup\u0026sig=Sanitized\u0026restype=container",
-      "RequestMethod": "PUT",
-      "RequestHeaders": {
-        "traceparent": "00-cb3e4f991f852546a8cdd0dcd63fbe4b-af54e96a42dfbb48-00",
-        "User-Agent": [
-          "azsdk-net-Storage.Blobs/12.4.0-dev.20200305.1",
-          "(.NET Core 4.6.28325.01; Microsoft Windows 10.0.18363 )"
-        ],
-        "x-ms-client-request-id": "d398789f-3b58-0cc7-6255-fb133f7285e9",
-        "x-ms-return-client-request-id": "true",
-        "x-ms-version": "2019-10-10"
-=======
       "RequestUri": "https://seanmcccanary.blob.core.windows.net/test-container-9de05bc0-4877-a233-31b2-6eb96834f8b1?sv=2019-07-07\u0026ss=bfqt\u0026srt=sco\u0026spr=https\u0026se=2020-04-03T23%3A00%3A57Z\u0026sp=rwdlacup\u0026sig=Sanitized\u0026restype=container",
       "RequestMethod": "PUT",
       "RequestHeaders": {
@@ -25,50 +12,25 @@
         "x-ms-client-request-id": "d398789f-3b58-0cc7-6255-fb133f7285e9",
         "x-ms-return-client-request-id": "true",
         "x-ms-version": "2019-12-12"
->>>>>>> 32e373e2
       },
       "RequestBody": null,
       "StatusCode": 201,
       "ResponseHeaders": {
         "Content-Length": "0",
-<<<<<<< HEAD
-        "Date": "Thu, 05 Mar 2020 23:13:26 GMT",
-        "ETag": "\u00220x8D7C15ACF93CAA9\u0022",
-        "Last-Modified": "Thu, 05 Mar 2020 23:13:27 GMT",
-=======
         "Date": "Fri, 03 Apr 2020 22:00:55 GMT",
         "ETag": "\u00220x8D7D81A7C113D29\u0022",
         "Last-Modified": "Fri, 03 Apr 2020 22:00:55 GMT",
->>>>>>> 32e373e2
         "Server": [
           "Windows-Azure-Blob/1.0",
           "Microsoft-HTTPAPI/2.0"
         ],
         "x-ms-client-request-id": "d398789f-3b58-0cc7-6255-fb133f7285e9",
-<<<<<<< HEAD
-        "x-ms-request-id": "69fa9ec6-701e-0033-2b43-f3cd90000000",
-        "x-ms-version": "2019-10-10"
-=======
         "x-ms-request-id": "41b55725-901e-0076-4903-0ac7e8000000",
         "x-ms-version": "2019-12-12"
->>>>>>> 32e373e2
       },
       "ResponseBody": []
     },
     {
-<<<<<<< HEAD
-      "RequestUri": "https://seanstagetest.blob.core.windows.net/test-container-9d9c23a5-b4fc-8af9-a263-08c11c48ab49?sv=2019-10-10\u0026ss=bfqt\u0026srt=sco\u0026spr=https\u0026se=2020-03-06T00%3A13%3A26Z\u0026sp=rwdlacup\u0026sig=Sanitized\u0026restype=container",
-      "RequestMethod": "PUT",
-      "RequestHeaders": {
-        "traceparent": "00-ca82e884dfe0c54f9d4ab4dfc70678d6-a45e4c281bc6b44c-00",
-        "User-Agent": [
-          "azsdk-net-Storage.Blobs/12.4.0-dev.20200305.1",
-          "(.NET Core 4.6.28325.01; Microsoft Windows 10.0.18363 )"
-        ],
-        "x-ms-client-request-id": "abcd53ce-f3f7-1763-9c22-a7ebd71f943d",
-        "x-ms-return-client-request-id": "true",
-        "x-ms-version": "2019-10-10"
-=======
       "RequestUri": "https://seanmcccanary.blob.core.windows.net/test-container-9d9c23a5-b4fc-8af9-a263-08c11c48ab49?sv=2019-07-07\u0026ss=bfqt\u0026srt=sco\u0026spr=https\u0026se=2020-04-03T23%3A00%3A57Z\u0026sp=rwdlacup\u0026sig=Sanitized\u0026restype=container",
       "RequestMethod": "PUT",
       "RequestHeaders": {
@@ -80,47 +42,25 @@
         "x-ms-client-request-id": "abcd53ce-f3f7-1763-9c22-a7ebd71f943d",
         "x-ms-return-client-request-id": "true",
         "x-ms-version": "2019-12-12"
->>>>>>> 32e373e2
       },
       "RequestBody": null,
       "StatusCode": 201,
       "ResponseHeaders": {
         "Content-Length": "0",
-<<<<<<< HEAD
-        "Date": "Thu, 05 Mar 2020 23:13:27 GMT",
-        "ETag": "\u00220x8D7C15ACFC9907F\u0022",
-        "Last-Modified": "Thu, 05 Mar 2020 23:13:27 GMT",
-=======
         "Date": "Fri, 03 Apr 2020 22:00:55 GMT",
         "ETag": "\u00220x8D7D81A7C41CA79\u0022",
         "Last-Modified": "Fri, 03 Apr 2020 22:00:56 GMT",
->>>>>>> 32e373e2
         "Server": [
           "Windows-Azure-Blob/1.0",
           "Microsoft-HTTPAPI/2.0"
         ],
         "x-ms-client-request-id": "abcd53ce-f3f7-1763-9c22-a7ebd71f943d",
-<<<<<<< HEAD
-        "x-ms-request-id": "589d2486-e01e-0021-0643-f3b640000000",
-        "x-ms-version": "2019-10-10"
-=======
         "x-ms-request-id": "4a37a44a-b01e-005e-1c03-0aa640000000",
         "x-ms-version": "2019-12-12"
->>>>>>> 32e373e2
       },
       "ResponseBody": []
     },
     {
-<<<<<<< HEAD
-      "RequestUri": "https://seanstagetest.blob.core.windows.net/test-container-9de05bc0-4877-a233-31b2-6eb96834f8b1/test-blob-1ac12407-871e-76dc-2b6c-63a87725b9e9?sv=2019-10-10\u0026ss=bfqt\u0026srt=sco\u0026spr=https\u0026se=2020-03-06T00%3A13%3A26Z\u0026sp=rwdlacup\u0026sig=Sanitized",
-      "RequestMethod": "PUT",
-      "RequestHeaders": {
-        "Content-Length": "1024",
-        "traceparent": "00-26182a87e3273446920823ec6707f966-6c467b6aae307a4e-00",
-        "User-Agent": [
-          "azsdk-net-Storage.Blobs/12.4.0-dev.20200305.1",
-          "(.NET Core 4.6.28325.01; Microsoft Windows 10.0.18363 )"
-=======
       "RequestUri": "https://seanmcccanary.blob.core.windows.net/test-container-9de05bc0-4877-a233-31b2-6eb96834f8b1/test-blob-1ac12407-871e-76dc-2b6c-63a87725b9e9?sv=2019-07-07\u0026ss=bfqt\u0026srt=sco\u0026spr=https\u0026se=2020-04-03T23%3A00%3A57Z\u0026sp=rwdlacup\u0026sig=Sanitized",
       "RequestMethod": "PUT",
       "RequestHeaders": {
@@ -129,60 +69,33 @@
         "User-Agent": [
           "azsdk-net-Storage.Blobs/12.5.0-dev.20200403.1",
           "(.NET Core 4.6.28325.01; Microsoft Windows 10.0.18362 )"
->>>>>>> 32e373e2
         ],
         "x-ms-blob-type": "BlockBlob",
         "x-ms-client-request-id": "0dee40f8-e5f3-c091-77b2-cef4a4c4e9f3",
         "x-ms-return-client-request-id": "true",
-<<<<<<< HEAD
-        "x-ms-version": "2019-10-10"
-=======
         "x-ms-version": "2019-12-12"
->>>>>>> 32e373e2
       },
       "RequestBody": "fJvaJFgO8WEjCQiNLwXlZnXR5CIlNnbsGZ14815OnkDgYG48RXDljSBclkbZrP8tHy\u002Bfp3YfIUYk7Qq6lf0D1GrHrc\u002BWqSAE7FcByZ8wE22eStQvrvfJwD4oF1dlK/ciWcHcEf4vl3YOm7sfHVim9NmdG0sp1CZz/eyRbpHInsBf32/eUwJubrNeIBM7qqLlgSJ\u002ByA\u002Bs\u002BYWbaBMSnijkRfz6wD7oyKDXLqyXyrMTOFNKq\u002B1vStaxsubqQuvuXNCKetsWQOpj/biBppljFC7RiDDAyPM7dPslSQ1Y/Ya16dLcDVDY/Pdp5q007qM8Tp63Gbq7LZTcTwXg8PfcC/8yy73Ghgfd\u002BYw4V\u002BFFBoVX6fpuoeTM\u002Brs\u002B/71K\u002BAsAjNuuAiLmdceW2R8tgtayl0mAiAf8bWkaZtEBiIdJkwGAOMoGlgRicXMz18fFnnfkjGh0ym8EAx5xk5xR5O1ATUYerUoMrABEHReUyZWiVcdZHfwf1ciRfDSrlQNnEYyF8oqApvAt2N9nL61YbzqIzj7U98fwIXh9jDEVYBf93AyKDtYLIa7XLEQct6UbOQz5I8bEkxnFlNESAhq/GHjIalKgzWFkfayP/cuC1GrSYlMkHD1QOEnzxXkE\u002BB\u002BUFxTMU0xSemyrlKUZNZZNQsBnP6DGmvs7eDIJrQjnYIWN\u002BuW3toAdgOfneYeXNwOypYK5nbh\u002BzXwYkdsZSM1jwzQgizqwlYw/Sb\u002B43yB0o0EvVgiFLsLMDy1pnyWlAzcag7ZSdqvIAQ/1eVP4xe5bo\u002B2a6vHE3ZVyVHwNR/VnmUWInlxqIS2VZlT4kLRu00k/Dfs3CxlFVaUg4CEuu7oajuAOcCeR8IG/BISdzE3hA4Azzjn6L44sQki3SUELZqqa3gLUYGMirR16eAeUqIhXP92h\u002B\u002B2BH15R4S3e2adAs53ZAu5LDaMdECAcgLeHl5rAXwpkamq8GL6jgn41Q9N1OcRpu6WZCzI5g\u002BrNZZ\u002BmykqTHnmd3EkyHOowp4ol6M1MpkbzHdz0JlPXKueA77Me/bczoSVa2Fx7N567aWSnFJodgL9Zs61tnvclxbJhsi03EqrS8Uao8s3peOY\u002BObzvLxVMYm7zxEkKxgMtNBOqGYRxg1a51SNUdY7xbzvHL2Q6NpacFU\u002B\u002BQ01hyCpDer66P15hzLVmNlry\u002BO3gAVUOQ5af8v19DgM0skAJWAz4EfrQNzDcZmKu1P87qh1i3kH4UoWUpIjAPDFbLBp1XN5N\u002BebyD8klMt0z8B3\u002BQWPm0tT/EQWHZG1yD/v\u002BgTlIOXgh7rE2cM530iCnYLNqwvvNdFpGdkvYxZV5fwDOJrCj67al3FOyr2EFhz7k4AO5B03/MQzfAsMsSQ==",
       "StatusCode": 201,
       "ResponseHeaders": {
         "Content-Length": "0",
         "Content-MD5": "pSl\u002BdZx76HprFPL3a\u002B5oEg==",
-<<<<<<< HEAD
-        "Date": "Thu, 05 Mar 2020 23:13:26 GMT",
-        "ETag": "\u00220x8D7C15ACFD7DDF8\u0022",
-        "Last-Modified": "Thu, 05 Mar 2020 23:13:27 GMT",
-=======
         "Date": "Fri, 03 Apr 2020 22:00:55 GMT",
         "ETag": "\u00220x8D7D81A7C4F05C3\u0022",
         "Last-Modified": "Fri, 03 Apr 2020 22:00:56 GMT",
->>>>>>> 32e373e2
         "Server": [
           "Windows-Azure-Blob/1.0",
           "Microsoft-HTTPAPI/2.0"
         ],
         "x-ms-client-request-id": "0dee40f8-e5f3-c091-77b2-cef4a4c4e9f3",
         "x-ms-content-crc64": "4sdc/pUEZIs=",
-<<<<<<< HEAD
-        "x-ms-request-id": "69fa9ecb-701e-0033-2e43-f3cd90000000",
-        "x-ms-request-server-encrypted": "true",
-        "x-ms-version": "2019-10-10"
-=======
         "x-ms-request-id": "4a37a462-b01e-005e-3003-0aa640000000",
         "x-ms-request-server-encrypted": "true",
         "x-ms-version": "2019-12-12"
->>>>>>> 32e373e2
       },
       "ResponseBody": []
     },
     {
-<<<<<<< HEAD
-      "RequestUri": "https://seanstagetest.blob.core.windows.net/test-container-9d9c23a5-b4fc-8af9-a263-08c11c48ab49/test-blob-b9be119b-e150-2f39-3304-9514785b4247?sv=2019-10-10\u0026ss=bfqt\u0026srt=sco\u0026spr=https\u0026se=2020-03-06T00%3A13%3A26Z\u0026sp=rwdlacup\u0026sig=Sanitized",
-      "RequestMethod": "PUT",
-      "RequestHeaders": {
-        "Content-Length": "1024",
-        "traceparent": "00-767bee27d328b74aa695dea385e3fc19-c1c9d0daf0f75c43-00",
-        "User-Agent": [
-          "azsdk-net-Storage.Blobs/12.4.0-dev.20200305.1",
-          "(.NET Core 4.6.28325.01; Microsoft Windows 10.0.18363 )"
-=======
       "RequestUri": "https://seanmcccanary.blob.core.windows.net/test-container-9d9c23a5-b4fc-8af9-a263-08c11c48ab49/test-blob-b9be119b-e150-2f39-3304-9514785b4247?sv=2019-07-07\u0026ss=bfqt\u0026srt=sco\u0026spr=https\u0026se=2020-04-03T23%3A00%3A57Z\u0026sp=rwdlacup\u0026sig=Sanitized",
       "RequestMethod": "PUT",
       "RequestHeaders": {
@@ -191,63 +104,33 @@
         "User-Agent": [
           "azsdk-net-Storage.Blobs/12.5.0-dev.20200403.1",
           "(.NET Core 4.6.28325.01; Microsoft Windows 10.0.18362 )"
->>>>>>> 32e373e2
         ],
         "x-ms-blob-type": "BlockBlob",
         "x-ms-client-request-id": "c1e64716-1fd4-4256-8afc-791cd9b7cb40",
         "x-ms-return-client-request-id": "true",
-<<<<<<< HEAD
-        "x-ms-version": "2019-10-10"
-=======
         "x-ms-version": "2019-12-12"
->>>>>>> 32e373e2
       },
       "RequestBody": "fJvaJFgO8WEjCQiNLwXlZnXR5CIlNnbsGZ14815OnkDgYG48RXDljSBclkbZrP8tHy\u002Bfp3YfIUYk7Qq6lf0D1GrHrc\u002BWqSAE7FcByZ8wE22eStQvrvfJwD4oF1dlK/ciWcHcEf4vl3YOm7sfHVim9NmdG0sp1CZz/eyRbpHInsBf32/eUwJubrNeIBM7qqLlgSJ\u002ByA\u002Bs\u002BYWbaBMSnijkRfz6wD7oyKDXLqyXyrMTOFNKq\u002B1vStaxsubqQuvuXNCKetsWQOpj/biBppljFC7RiDDAyPM7dPslSQ1Y/Ya16dLcDVDY/Pdp5q007qM8Tp63Gbq7LZTcTwXg8PfcC/8yy73Ghgfd\u002BYw4V\u002BFFBoVX6fpuoeTM\u002Brs\u002B/71K\u002BAsAjNuuAiLmdceW2R8tgtayl0mAiAf8bWkaZtEBiIdJkwGAOMoGlgRicXMz18fFnnfkjGh0ym8EAx5xk5xR5O1ATUYerUoMrABEHReUyZWiVcdZHfwf1ciRfDSrlQNnEYyF8oqApvAt2N9nL61YbzqIzj7U98fwIXh9jDEVYBf93AyKDtYLIa7XLEQct6UbOQz5I8bEkxnFlNESAhq/GHjIalKgzWFkfayP/cuC1GrSYlMkHD1QOEnzxXkE\u002BB\u002BUFxTMU0xSemyrlKUZNZZNQsBnP6DGmvs7eDIJrQjnYIWN\u002BuW3toAdgOfneYeXNwOypYK5nbh\u002BzXwYkdsZSM1jwzQgizqwlYw/Sb\u002B43yB0o0EvVgiFLsLMDy1pnyWlAzcag7ZSdqvIAQ/1eVP4xe5bo\u002B2a6vHE3ZVyVHwNR/VnmUWInlxqIS2VZlT4kLRu00k/Dfs3CxlFVaUg4CEuu7oajuAOcCeR8IG/BISdzE3hA4Azzjn6L44sQki3SUELZqqa3gLUYGMirR16eAeUqIhXP92h\u002B\u002B2BH15R4S3e2adAs53ZAu5LDaMdECAcgLeHl5rAXwpkamq8GL6jgn41Q9N1OcRpu6WZCzI5g\u002BrNZZ\u002BmykqTHnmd3EkyHOowp4ol6M1MpkbzHdz0JlPXKueA77Me/bczoSVa2Fx7N567aWSnFJodgL9Zs61tnvclxbJhsi03EqrS8Uao8s3peOY\u002BObzvLxVMYm7zxEkKxgMtNBOqGYRxg1a51SNUdY7xbzvHL2Q6NpacFU\u002B\u002BQ01hyCpDer66P15hzLVmNlry\u002BO3gAVUOQ5af8v19DgM0skAJWAz4EfrQNzDcZmKu1P87qh1i3kH4UoWUpIjAPDFbLBp1XN5N\u002BebyD8klMt0z8B3\u002BQWPm0tT/EQWHZG1yD/v\u002BgTlIOXgh7rE2cM530iCnYLNqwvvNdFpGdkvYxZV5fwDOJrCj67al3FOyr2EFhz7k4AO5B03/MQzfAsMsSQ==",
       "StatusCode": 201,
       "ResponseHeaders": {
         "Content-Length": "0",
         "Content-MD5": "pSl\u002BdZx76HprFPL3a\u002B5oEg==",
-<<<<<<< HEAD
-        "Date": "Thu, 05 Mar 2020 23:13:27 GMT",
-        "ETag": "\u00220x8D7C15ACFE60C12\u0022",
-        "Last-Modified": "Thu, 05 Mar 2020 23:13:27 GMT",
-=======
         "Date": "Fri, 03 Apr 2020 22:00:55 GMT",
         "ETag": "\u00220x8D7D81A7C5B8B26\u0022",
         "Last-Modified": "Fri, 03 Apr 2020 22:00:56 GMT",
->>>>>>> 32e373e2
         "Server": [
           "Windows-Azure-Blob/1.0",
           "Microsoft-HTTPAPI/2.0"
         ],
         "x-ms-client-request-id": "c1e64716-1fd4-4256-8afc-791cd9b7cb40",
         "x-ms-content-crc64": "4sdc/pUEZIs=",
-<<<<<<< HEAD
-        "x-ms-request-id": "589d248b-e01e-0021-0943-f3b640000000",
-        "x-ms-request-server-encrypted": "true",
-        "x-ms-version": "2019-10-10"
-=======
         "x-ms-request-id": "4a37a476-b01e-005e-4403-0aa640000000",
         "x-ms-request-server-encrypted": "true",
         "x-ms-version": "2019-12-12"
->>>>>>> 32e373e2
       },
       "ResponseBody": []
     },
     {
-<<<<<<< HEAD
-      "RequestUri": "https://seanstagetest.blob.core.windows.net/test-container-9de05bc0-4877-a233-31b2-6eb96834f8b1?sv=2019-10-10\u0026ss=bfqt\u0026srt=sco\u0026spr=https\u0026se=2020-03-06T00%3A13%3A26Z\u0026sp=rwdlacup\u0026sig=Sanitized\u0026restype=container",
-      "RequestMethod": "DELETE",
-      "RequestHeaders": {
-        "traceparent": "00-6e56176a97882d41b5cdedd9891ad125-8abaa0259f5bd34b-00",
-        "User-Agent": [
-          "azsdk-net-Storage.Blobs/12.4.0-dev.20200305.1",
-          "(.NET Core 4.6.28325.01; Microsoft Windows 10.0.18363 )"
-        ],
-        "x-ms-client-request-id": "5dde764a-27dd-581e-3ce7-0cf6f71b04d9",
-        "x-ms-return-client-request-id": "true",
-        "x-ms-version": "2019-10-10"
-=======
       "RequestUri": "https://seanmcccanary.blob.core.windows.net/test-container-9de05bc0-4877-a233-31b2-6eb96834f8b1?sv=2019-07-07\u0026ss=bfqt\u0026srt=sco\u0026spr=https\u0026se=2020-04-03T23%3A00%3A57Z\u0026sp=rwdlacup\u0026sig=Sanitized\u0026restype=container",
       "RequestMethod": "DELETE",
       "RequestHeaders": {
@@ -259,46 +142,23 @@
         "x-ms-client-request-id": "5dde764a-27dd-581e-3ce7-0cf6f71b04d9",
         "x-ms-return-client-request-id": "true",
         "x-ms-version": "2019-12-12"
->>>>>>> 32e373e2
       },
       "RequestBody": null,
       "StatusCode": 202,
       "ResponseHeaders": {
         "Content-Length": "0",
-<<<<<<< HEAD
-        "Date": "Thu, 05 Mar 2020 23:13:26 GMT",
-=======
         "Date": "Fri, 03 Apr 2020 22:00:56 GMT",
->>>>>>> 32e373e2
         "Server": [
           "Windows-Azure-Blob/1.0",
           "Microsoft-HTTPAPI/2.0"
         ],
         "x-ms-client-request-id": "5dde764a-27dd-581e-3ce7-0cf6f71b04d9",
-<<<<<<< HEAD
-        "x-ms-request-id": "69fa9ece-701e-0033-3143-f3cd90000000",
-        "x-ms-version": "2019-10-10"
-=======
         "x-ms-request-id": "4a37a486-b01e-005e-5003-0aa640000000",
         "x-ms-version": "2019-12-12"
->>>>>>> 32e373e2
       },
       "ResponseBody": []
     },
     {
-<<<<<<< HEAD
-      "RequestUri": "https://seanstagetest.blob.core.windows.net/test-container-9d9c23a5-b4fc-8af9-a263-08c11c48ab49?sv=2019-10-10\u0026ss=bfqt\u0026srt=sco\u0026spr=https\u0026se=2020-03-06T00%3A13%3A26Z\u0026sp=rwdlacup\u0026sig=Sanitized\u0026restype=container",
-      "RequestMethod": "DELETE",
-      "RequestHeaders": {
-        "traceparent": "00-80472c2b29d2934b9fb0468509202d60-8997b88e66bd7e4e-00",
-        "User-Agent": [
-          "azsdk-net-Storage.Blobs/12.4.0-dev.20200305.1",
-          "(.NET Core 4.6.28325.01; Microsoft Windows 10.0.18363 )"
-        ],
-        "x-ms-client-request-id": "62d143f8-6ed9-6462-eaf4-159577dc91ed",
-        "x-ms-return-client-request-id": "true",
-        "x-ms-version": "2019-10-10"
-=======
       "RequestUri": "https://seanmcccanary.blob.core.windows.net/test-container-9d9c23a5-b4fc-8af9-a263-08c11c48ab49?sv=2019-07-07\u0026ss=bfqt\u0026srt=sco\u0026spr=https\u0026se=2020-04-03T23%3A00%3A57Z\u0026sp=rwdlacup\u0026sig=Sanitized\u0026restype=container",
       "RequestMethod": "DELETE",
       "RequestHeaders": {
@@ -310,42 +170,26 @@
         "x-ms-client-request-id": "62d143f8-6ed9-6462-eaf4-159577dc91ed",
         "x-ms-return-client-request-id": "true",
         "x-ms-version": "2019-12-12"
->>>>>>> 32e373e2
       },
       "RequestBody": null,
       "StatusCode": 202,
       "ResponseHeaders": {
         "Content-Length": "0",
-<<<<<<< HEAD
-        "Date": "Thu, 05 Mar 2020 23:13:27 GMT",
-=======
         "Date": "Fri, 03 Apr 2020 22:00:56 GMT",
->>>>>>> 32e373e2
         "Server": [
           "Windows-Azure-Blob/1.0",
           "Microsoft-HTTPAPI/2.0"
         ],
         "x-ms-client-request-id": "62d143f8-6ed9-6462-eaf4-159577dc91ed",
-<<<<<<< HEAD
-        "x-ms-request-id": "589d248e-e01e-0021-0a43-f3b640000000",
-        "x-ms-version": "2019-10-10"
-=======
         "x-ms-request-id": "4a37a495-b01e-005e-5e03-0aa640000000",
         "x-ms-version": "2019-12-12"
->>>>>>> 32e373e2
       },
       "ResponseBody": []
     }
   ],
   "Variables": {
-<<<<<<< HEAD
-    "DateTimeOffsetNow": "2020-03-05T15:13:26.7671574-08:00",
-    "RandomSeed": "228007509",
-    "Storage_TestConfigDefault": "ProductionTenant\nseanstagetest\nU2FuaXRpemVk\nhttps://seanstagetest.blob.core.windows.net\nhttp://seanstagetest.file.core.windows.net\nhttp://seanstagetest.queue.core.windows.net\nhttp://seanstagetest.table.core.windows.net\n\n\n\n\nhttp://seanstagetest-secondary.blob.core.windows.net\nhttp://seanstagetest-secondary.file.core.windows.net\nhttp://seanstagetest-secondary.queue.core.windows.net\nhttp://seanstagetest-secondary.table.core.windows.net\n\nSanitized\n\n\nCloud\nBlobEndpoint=https://seanstagetest.blob.core.windows.net/;QueueEndpoint=http://seanstagetest.queue.core.windows.net/;FileEndpoint=http://seanstagetest.file.core.windows.net/;BlobSecondaryEndpoint=http://seanstagetest-secondary.blob.core.windows.net/;QueueSecondaryEndpoint=http://seanstagetest-secondary.queue.core.windows.net/;FileSecondaryEndpoint=http://seanstagetest-secondary.file.core.windows.net/;AccountName=seanstagetest;AccountKey=Sanitized\nseanscope1"
-=======
     "DateTimeOffsetNow": "2020-04-03T15:00:57.0626398-07:00",
     "RandomSeed": "228007509",
     "Storage_TestConfigDefault": "ProductionTenant\nseanmcccanary\nU2FuaXRpemVk\nhttps://seanmcccanary.blob.core.windows.net\nhttps://seanmcccanary.file.core.windows.net\nhttps://seanmcccanary.queue.core.windows.net\nhttps://seanmcccanary.table.core.windows.net\n\n\n\n\nhttps://seanmcccanary-secondary.blob.core.windows.net\nhttps://seanmcccanary-secondary.file.core.windows.net\nhttps://seanmcccanary-secondary.queue.core.windows.net\nhttps://seanmcccanary-secondary.table.core.windows.net\n\nSanitized\n\n\nCloud\nBlobEndpoint=https://seanmcccanary.blob.core.windows.net/;QueueEndpoint=https://seanmcccanary.queue.core.windows.net/;FileEndpoint=https://seanmcccanary.file.core.windows.net/;BlobSecondaryEndpoint=https://seanmcccanary-secondary.blob.core.windows.net/;QueueSecondaryEndpoint=https://seanmcccanary-secondary.queue.core.windows.net/;FileSecondaryEndpoint=https://seanmcccanary-secondary.file.core.windows.net/;AccountName=seanmcccanary;AccountKey=Sanitized\nseanscope1"
->>>>>>> 32e373e2
   }
 }