{
  "Entries": [
    {
<<<<<<< HEAD
      "RequestUri": "https://seanstagetest.blob.core.windows.net/test-container-666cc47b-3c29-6cb5-f4f6-0a79635e86d2?restype=container",
      "RequestMethod": "PUT",
      "RequestHeaders": {
        "Authorization": "Sanitized",
        "traceparent": "00-89dfe1e8a4ba4c4dbc40db850f2014f0-9b03f1d712043143-00",
        "User-Agent": [
          "azsdk-net-Storage.Blobs/12.4.0-dev.20200305.1",
          "(.NET Core 4.6.28325.01; Microsoft Windows 10.0.18363 )"
        ],
        "x-ms-client-request-id": "1d35c2da-4746-282d-b55f-b513c8db7db6",
        "x-ms-date": "Thu, 05 Mar 2020 21:13:58 GMT",
        "x-ms-return-client-request-id": "true",
        "x-ms-version": "2019-10-10"
=======
      "RequestUri": "https://seanmcccanary.blob.core.windows.net/test-container-666cc47b-3c29-6cb5-f4f6-0a79635e86d2?restype=container",
      "RequestMethod": "PUT",
      "RequestHeaders": {
        "Authorization": "Sanitized",
        "traceparent": "00-1451b927ae65e64e8a947d5c32d404ee-737c7d75d501004f-00",
        "User-Agent": [
          "azsdk-net-Storage.Blobs/12.5.0-dev.20200402.1",
          "(.NET Core 4.6.28325.01; Microsoft Windows 10.0.18362 )"
        ],
        "x-ms-client-request-id": "1d35c2da-4746-282d-b55f-b513c8db7db6",
        "x-ms-date": "Fri, 03 Apr 2020 00:00:54 GMT",
        "x-ms-return-client-request-id": "true",
        "x-ms-version": "2019-12-12"
>>>>>>> 32e373e2
      },
      "RequestBody": null,
      "StatusCode": 201,
      "ResponseHeaders": {
        "Content-Length": "0",
<<<<<<< HEAD
        "Date": "Thu, 05 Mar 2020 21:13:57 GMT",
        "ETag": "\u00220x8D7C14A1E9F66BC\u0022",
        "Last-Modified": "Thu, 05 Mar 2020 21:13:58 GMT",
=======
        "Date": "Fri, 03 Apr 2020 00:00:53 GMT",
        "ETag": "\u00220x8D7D76214168AA2\u0022",
        "Last-Modified": "Fri, 03 Apr 2020 00:00:54 GMT",
>>>>>>> 32e373e2
        "Server": [
          "Windows-Azure-Blob/1.0",
          "Microsoft-HTTPAPI/2.0"
        ],
        "x-ms-client-request-id": "1d35c2da-4746-282d-b55f-b513c8db7db6",
<<<<<<< HEAD
        "x-ms-request-id": "ee92bd7b-101e-0047-3d32-f3f960000000",
        "x-ms-version": "2019-10-10"
=======
        "x-ms-request-id": "ff87b537-801e-006a-124a-099588000000",
        "x-ms-version": "2019-12-12"
>>>>>>> 32e373e2
      },
      "ResponseBody": []
    },
    {
<<<<<<< HEAD
      "RequestUri": "https://seanstagetest.blob.core.windows.net/test-container-666cc47b-3c29-6cb5-f4f6-0a79635e86d2?comp=lease\u0026restype=container",
      "RequestMethod": "PUT",
      "RequestHeaders": {
        "Authorization": "Sanitized",
        "traceparent": "00-f118e2d48359064ab9c822fe9aff3642-083b4c5e8eea8c41-00",
        "User-Agent": [
          "azsdk-net-Storage.Blobs/12.4.0-dev.20200305.1",
          "(.NET Core 4.6.28325.01; Microsoft Windows 10.0.18363 )"
        ],
        "x-ms-client-request-id": "f1544bb8-bdca-dec7-2021-1f05593aeee3",
        "x-ms-date": "Thu, 05 Mar 2020 21:13:58 GMT",
=======
      "RequestUri": "https://seanmcccanary.blob.core.windows.net/test-container-666cc47b-3c29-6cb5-f4f6-0a79635e86d2?comp=lease\u0026restype=container",
      "RequestMethod": "PUT",
      "RequestHeaders": {
        "Authorization": "Sanitized",
        "traceparent": "00-f8193f72eb8ac44d8183dbd399662ae6-ea5f7a6d7ebe4b4e-00",
        "User-Agent": [
          "azsdk-net-Storage.Blobs/12.5.0-dev.20200402.1",
          "(.NET Core 4.6.28325.01; Microsoft Windows 10.0.18362 )"
        ],
        "x-ms-client-request-id": "f1544bb8-bdca-dec7-2021-1f05593aeee3",
        "x-ms-date": "Fri, 03 Apr 2020 00:00:54 GMT",
>>>>>>> 32e373e2
        "x-ms-lease-action": "acquire",
        "x-ms-lease-duration": "15",
        "x-ms-proposed-lease-id": "d53aad8f-fc4f-14a2-fd40-eef23ad2cdef",
        "x-ms-return-client-request-id": "true",
<<<<<<< HEAD
        "x-ms-version": "2019-10-10"
=======
        "x-ms-version": "2019-12-12"
>>>>>>> 32e373e2
      },
      "RequestBody": null,
      "StatusCode": 201,
      "ResponseHeaders": {
        "Content-Length": "0",
<<<<<<< HEAD
        "Date": "Thu, 05 Mar 2020 21:13:58 GMT",
        "ETag": "\u00220x8D7C14A1E9F66BC\u0022",
        "Last-Modified": "Thu, 05 Mar 2020 21:13:58 GMT",
=======
        "Date": "Fri, 03 Apr 2020 00:00:53 GMT",
        "ETag": "\u00220x8D7D76214168AA2\u0022",
        "Last-Modified": "Fri, 03 Apr 2020 00:00:54 GMT",
>>>>>>> 32e373e2
        "Server": [
          "Windows-Azure-Blob/1.0",
          "Microsoft-HTTPAPI/2.0"
        ],
        "x-ms-client-request-id": "f1544bb8-bdca-dec7-2021-1f05593aeee3",
        "x-ms-lease-id": "d53aad8f-fc4f-14a2-fd40-eef23ad2cdef",
<<<<<<< HEAD
        "x-ms-request-id": "ee92bd7f-101e-0047-3f32-f3f960000000",
        "x-ms-version": "2019-10-10"
=======
        "x-ms-request-id": "ff87b554-801e-006a-284a-099588000000",
        "x-ms-version": "2019-12-12"
>>>>>>> 32e373e2
      },
      "ResponseBody": []
    },
    {
<<<<<<< HEAD
      "RequestUri": "https://seanstagetest.blob.core.windows.net/test-container-666cc47b-3c29-6cb5-f4f6-0a79635e86d2?restype=container",
      "RequestMethod": "DELETE",
      "RequestHeaders": {
        "Authorization": "Sanitized",
        "traceparent": "00-11a8f1b161d91a4ab6af850a735ab0f9-a61715769eef464d-00",
        "User-Agent": [
          "azsdk-net-Storage.Blobs/12.4.0-dev.20200305.1",
          "(.NET Core 4.6.28325.01; Microsoft Windows 10.0.18363 )"
        ],
        "x-ms-client-request-id": "ee3951de-db7d-a624-2cc0-8007498501ec",
        "x-ms-date": "Thu, 05 Mar 2020 21:13:58 GMT",
        "x-ms-lease-id": "d53aad8f-fc4f-14a2-fd40-eef23ad2cdef",
        "x-ms-return-client-request-id": "true",
        "x-ms-version": "2019-10-10"
=======
      "RequestUri": "https://seanmcccanary.blob.core.windows.net/test-container-666cc47b-3c29-6cb5-f4f6-0a79635e86d2?restype=container",
      "RequestMethod": "DELETE",
      "RequestHeaders": {
        "Authorization": "Sanitized",
        "traceparent": "00-ae32fd1de3028341999c816c07b0206b-c6fdfa155ae46644-00",
        "User-Agent": [
          "azsdk-net-Storage.Blobs/12.5.0-dev.20200402.1",
          "(.NET Core 4.6.28325.01; Microsoft Windows 10.0.18362 )"
        ],
        "x-ms-client-request-id": "ee3951de-db7d-a624-2cc0-8007498501ec",
        "x-ms-date": "Fri, 03 Apr 2020 00:00:55 GMT",
        "x-ms-lease-id": "d53aad8f-fc4f-14a2-fd40-eef23ad2cdef",
        "x-ms-return-client-request-id": "true",
        "x-ms-version": "2019-12-12"
>>>>>>> 32e373e2
      },
      "RequestBody": null,
      "StatusCode": 202,
      "ResponseHeaders": {
        "Content-Length": "0",
<<<<<<< HEAD
        "Date": "Thu, 05 Mar 2020 21:13:58 GMT",
=======
        "Date": "Fri, 03 Apr 2020 00:00:53 GMT",
>>>>>>> 32e373e2
        "Server": [
          "Windows-Azure-Blob/1.0",
          "Microsoft-HTTPAPI/2.0"
        ],
        "x-ms-client-request-id": "ee3951de-db7d-a624-2cc0-8007498501ec",
<<<<<<< HEAD
        "x-ms-request-id": "ee92bd81-101e-0047-4132-f3f960000000",
        "x-ms-version": "2019-10-10"
=======
        "x-ms-request-id": "ff87b56b-801e-006a-3e4a-099588000000",
        "x-ms-version": "2019-12-12"
>>>>>>> 32e373e2
      },
      "ResponseBody": []
    }
  ],
  "Variables": {
    "RandomSeed": "285846490",
<<<<<<< HEAD
    "Storage_TestConfigDefault": "ProductionTenant\nseanstagetest\nU2FuaXRpemVk\nhttps://seanstagetest.blob.core.windows.net\nhttp://seanstagetest.file.core.windows.net\nhttp://seanstagetest.queue.core.windows.net\nhttp://seanstagetest.table.core.windows.net\n\n\n\n\nhttp://seanstagetest-secondary.blob.core.windows.net\nhttp://seanstagetest-secondary.file.core.windows.net\nhttp://seanstagetest-secondary.queue.core.windows.net\nhttp://seanstagetest-secondary.table.core.windows.net\n\nSanitized\n\n\nCloud\nBlobEndpoint=https://seanstagetest.blob.core.windows.net/;QueueEndpoint=http://seanstagetest.queue.core.windows.net/;FileEndpoint=http://seanstagetest.file.core.windows.net/;BlobSecondaryEndpoint=http://seanstagetest-secondary.blob.core.windows.net/;QueueSecondaryEndpoint=http://seanstagetest-secondary.queue.core.windows.net/;FileSecondaryEndpoint=http://seanstagetest-secondary.file.core.windows.net/;AccountName=seanstagetest;AccountKey=Sanitized\nseanscope1"
=======
    "Storage_TestConfigDefault": "ProductionTenant\nseanmcccanary\nU2FuaXRpemVk\nhttps://seanmcccanary.blob.core.windows.net\nhttps://seanmcccanary.file.core.windows.net\nhttps://seanmcccanary.queue.core.windows.net\nhttps://seanmcccanary.table.core.windows.net\n\n\n\n\nhttps://seanmcccanary-secondary.blob.core.windows.net\nhttps://seanmcccanary-secondary.file.core.windows.net\nhttps://seanmcccanary-secondary.queue.core.windows.net\nhttps://seanmcccanary-secondary.table.core.windows.net\n\nSanitized\n\n\nCloud\nBlobEndpoint=https://seanmcccanary.blob.core.windows.net/;QueueEndpoint=https://seanmcccanary.queue.core.windows.net/;FileEndpoint=https://seanmcccanary.file.core.windows.net/;BlobSecondaryEndpoint=https://seanmcccanary-secondary.blob.core.windows.net/;QueueSecondaryEndpoint=https://seanmcccanary-secondary.queue.core.windows.net/;FileSecondaryEndpoint=https://seanmcccanary-secondary.file.core.windows.net/;AccountName=seanmcccanary;AccountKey=Sanitized\nseanscope1"
>>>>>>> 32e373e2
  }
}<|MERGE_RESOLUTION|>--- conflicted
+++ resolved
@@ -1,21 +1,6 @@
 {
   "Entries": [
     {
-<<<<<<< HEAD
-      "RequestUri": "https://seanstagetest.blob.core.windows.net/test-container-666cc47b-3c29-6cb5-f4f6-0a79635e86d2?restype=container",
-      "RequestMethod": "PUT",
-      "RequestHeaders": {
-        "Authorization": "Sanitized",
-        "traceparent": "00-89dfe1e8a4ba4c4dbc40db850f2014f0-9b03f1d712043143-00",
-        "User-Agent": [
-          "azsdk-net-Storage.Blobs/12.4.0-dev.20200305.1",
-          "(.NET Core 4.6.28325.01; Microsoft Windows 10.0.18363 )"
-        ],
-        "x-ms-client-request-id": "1d35c2da-4746-282d-b55f-b513c8db7db6",
-        "x-ms-date": "Thu, 05 Mar 2020 21:13:58 GMT",
-        "x-ms-return-client-request-id": "true",
-        "x-ms-version": "2019-10-10"
-=======
       "RequestUri": "https://seanmcccanary.blob.core.windows.net/test-container-666cc47b-3c29-6cb5-f4f6-0a79635e86d2?restype=container",
       "RequestMethod": "PUT",
       "RequestHeaders": {
@@ -29,50 +14,25 @@
         "x-ms-date": "Fri, 03 Apr 2020 00:00:54 GMT",
         "x-ms-return-client-request-id": "true",
         "x-ms-version": "2019-12-12"
->>>>>>> 32e373e2
       },
       "RequestBody": null,
       "StatusCode": 201,
       "ResponseHeaders": {
         "Content-Length": "0",
-<<<<<<< HEAD
-        "Date": "Thu, 05 Mar 2020 21:13:57 GMT",
-        "ETag": "\u00220x8D7C14A1E9F66BC\u0022",
-        "Last-Modified": "Thu, 05 Mar 2020 21:13:58 GMT",
-=======
         "Date": "Fri, 03 Apr 2020 00:00:53 GMT",
         "ETag": "\u00220x8D7D76214168AA2\u0022",
         "Last-Modified": "Fri, 03 Apr 2020 00:00:54 GMT",
->>>>>>> 32e373e2
         "Server": [
           "Windows-Azure-Blob/1.0",
           "Microsoft-HTTPAPI/2.0"
         ],
         "x-ms-client-request-id": "1d35c2da-4746-282d-b55f-b513c8db7db6",
-<<<<<<< HEAD
-        "x-ms-request-id": "ee92bd7b-101e-0047-3d32-f3f960000000",
-        "x-ms-version": "2019-10-10"
-=======
         "x-ms-request-id": "ff87b537-801e-006a-124a-099588000000",
         "x-ms-version": "2019-12-12"
->>>>>>> 32e373e2
       },
       "ResponseBody": []
     },
     {
-<<<<<<< HEAD
-      "RequestUri": "https://seanstagetest.blob.core.windows.net/test-container-666cc47b-3c29-6cb5-f4f6-0a79635e86d2?comp=lease\u0026restype=container",
-      "RequestMethod": "PUT",
-      "RequestHeaders": {
-        "Authorization": "Sanitized",
-        "traceparent": "00-f118e2d48359064ab9c822fe9aff3642-083b4c5e8eea8c41-00",
-        "User-Agent": [
-          "azsdk-net-Storage.Blobs/12.4.0-dev.20200305.1",
-          "(.NET Core 4.6.28325.01; Microsoft Windows 10.0.18363 )"
-        ],
-        "x-ms-client-request-id": "f1544bb8-bdca-dec7-2021-1f05593aeee3",
-        "x-ms-date": "Thu, 05 Mar 2020 21:13:58 GMT",
-=======
       "RequestUri": "https://seanmcccanary.blob.core.windows.net/test-container-666cc47b-3c29-6cb5-f4f6-0a79635e86d2?comp=lease\u0026restype=container",
       "RequestMethod": "PUT",
       "RequestHeaders": {
@@ -84,63 +44,31 @@
         ],
         "x-ms-client-request-id": "f1544bb8-bdca-dec7-2021-1f05593aeee3",
         "x-ms-date": "Fri, 03 Apr 2020 00:00:54 GMT",
->>>>>>> 32e373e2
         "x-ms-lease-action": "acquire",
         "x-ms-lease-duration": "15",
         "x-ms-proposed-lease-id": "d53aad8f-fc4f-14a2-fd40-eef23ad2cdef",
         "x-ms-return-client-request-id": "true",
-<<<<<<< HEAD
-        "x-ms-version": "2019-10-10"
-=======
         "x-ms-version": "2019-12-12"
->>>>>>> 32e373e2
       },
       "RequestBody": null,
       "StatusCode": 201,
       "ResponseHeaders": {
         "Content-Length": "0",
-<<<<<<< HEAD
-        "Date": "Thu, 05 Mar 2020 21:13:58 GMT",
-        "ETag": "\u00220x8D7C14A1E9F66BC\u0022",
-        "Last-Modified": "Thu, 05 Mar 2020 21:13:58 GMT",
-=======
         "Date": "Fri, 03 Apr 2020 00:00:53 GMT",
         "ETag": "\u00220x8D7D76214168AA2\u0022",
         "Last-Modified": "Fri, 03 Apr 2020 00:00:54 GMT",
->>>>>>> 32e373e2
         "Server": [
           "Windows-Azure-Blob/1.0",
           "Microsoft-HTTPAPI/2.0"
         ],
         "x-ms-client-request-id": "f1544bb8-bdca-dec7-2021-1f05593aeee3",
         "x-ms-lease-id": "d53aad8f-fc4f-14a2-fd40-eef23ad2cdef",
-<<<<<<< HEAD
-        "x-ms-request-id": "ee92bd7f-101e-0047-3f32-f3f960000000",
-        "x-ms-version": "2019-10-10"
-=======
         "x-ms-request-id": "ff87b554-801e-006a-284a-099588000000",
         "x-ms-version": "2019-12-12"
->>>>>>> 32e373e2
       },
       "ResponseBody": []
     },
     {
-<<<<<<< HEAD
-      "RequestUri": "https://seanstagetest.blob.core.windows.net/test-container-666cc47b-3c29-6cb5-f4f6-0a79635e86d2?restype=container",
-      "RequestMethod": "DELETE",
-      "RequestHeaders": {
-        "Authorization": "Sanitized",
-        "traceparent": "00-11a8f1b161d91a4ab6af850a735ab0f9-a61715769eef464d-00",
-        "User-Agent": [
-          "azsdk-net-Storage.Blobs/12.4.0-dev.20200305.1",
-          "(.NET Core 4.6.28325.01; Microsoft Windows 10.0.18363 )"
-        ],
-        "x-ms-client-request-id": "ee3951de-db7d-a624-2cc0-8007498501ec",
-        "x-ms-date": "Thu, 05 Mar 2020 21:13:58 GMT",
-        "x-ms-lease-id": "d53aad8f-fc4f-14a2-fd40-eef23ad2cdef",
-        "x-ms-return-client-request-id": "true",
-        "x-ms-version": "2019-10-10"
-=======
       "RequestUri": "https://seanmcccanary.blob.core.windows.net/test-container-666cc47b-3c29-6cb5-f4f6-0a79635e86d2?restype=container",
       "RequestMethod": "DELETE",
       "RequestHeaders": {
@@ -155,39 +83,25 @@
         "x-ms-lease-id": "d53aad8f-fc4f-14a2-fd40-eef23ad2cdef",
         "x-ms-return-client-request-id": "true",
         "x-ms-version": "2019-12-12"
->>>>>>> 32e373e2
       },
       "RequestBody": null,
       "StatusCode": 202,
       "ResponseHeaders": {
         "Content-Length": "0",
-<<<<<<< HEAD
-        "Date": "Thu, 05 Mar 2020 21:13:58 GMT",
-=======
         "Date": "Fri, 03 Apr 2020 00:00:53 GMT",
->>>>>>> 32e373e2
         "Server": [
           "Windows-Azure-Blob/1.0",
           "Microsoft-HTTPAPI/2.0"
         ],
         "x-ms-client-request-id": "ee3951de-db7d-a624-2cc0-8007498501ec",
-<<<<<<< HEAD
-        "x-ms-request-id": "ee92bd81-101e-0047-4132-f3f960000000",
-        "x-ms-version": "2019-10-10"
-=======
         "x-ms-request-id": "ff87b56b-801e-006a-3e4a-099588000000",
         "x-ms-version": "2019-12-12"
->>>>>>> 32e373e2
       },
       "ResponseBody": []
     }
   ],
   "Variables": {
     "RandomSeed": "285846490",
-<<<<<<< HEAD
-    "Storage_TestConfigDefault": "ProductionTenant\nseanstagetest\nU2FuaXRpemVk\nhttps://seanstagetest.blob.core.windows.net\nhttp://seanstagetest.file.core.windows.net\nhttp://seanstagetest.queue.core.windows.net\nhttp://seanstagetest.table.core.windows.net\n\n\n\n\nhttp://seanstagetest-secondary.blob.core.windows.net\nhttp://seanstagetest-secondary.file.core.windows.net\nhttp://seanstagetest-secondary.queue.core.windows.net\nhttp://seanstagetest-secondary.table.core.windows.net\n\nSanitized\n\n\nCloud\nBlobEndpoint=https://seanstagetest.blob.core.windows.net/;QueueEndpoint=http://seanstagetest.queue.core.windows.net/;FileEndpoint=http://seanstagetest.file.core.windows.net/;BlobSecondaryEndpoint=http://seanstagetest-secondary.blob.core.windows.net/;QueueSecondaryEndpoint=http://seanstagetest-secondary.queue.core.windows.net/;FileSecondaryEndpoint=http://seanstagetest-secondary.file.core.windows.net/;AccountName=seanstagetest;AccountKey=Sanitized\nseanscope1"
-=======
     "Storage_TestConfigDefault": "ProductionTenant\nseanmcccanary\nU2FuaXRpemVk\nhttps://seanmcccanary.blob.core.windows.net\nhttps://seanmcccanary.file.core.windows.net\nhttps://seanmcccanary.queue.core.windows.net\nhttps://seanmcccanary.table.core.windows.net\n\n\n\n\nhttps://seanmcccanary-secondary.blob.core.windows.net\nhttps://seanmcccanary-secondary.file.core.windows.net\nhttps://seanmcccanary-secondary.queue.core.windows.net\nhttps://seanmcccanary-secondary.table.core.windows.net\n\nSanitized\n\n\nCloud\nBlobEndpoint=https://seanmcccanary.blob.core.windows.net/;QueueEndpoint=https://seanmcccanary.queue.core.windows.net/;FileEndpoint=https://seanmcccanary.file.core.windows.net/;BlobSecondaryEndpoint=https://seanmcccanary-secondary.blob.core.windows.net/;QueueSecondaryEndpoint=https://seanmcccanary-secondary.queue.core.windows.net/;FileSecondaryEndpoint=https://seanmcccanary-secondary.file.core.windows.net/;AccountName=seanmcccanary;AccountKey=Sanitized\nseanscope1"
->>>>>>> 32e373e2
   }
 }