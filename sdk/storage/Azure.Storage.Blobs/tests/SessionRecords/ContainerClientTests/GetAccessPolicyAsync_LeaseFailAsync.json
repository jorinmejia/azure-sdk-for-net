{
  "Entries": [
    {
<<<<<<< HEAD
      "RequestUri": "https://seanstagetest.blob.core.windows.net/test-container-d25a56b9-3b5b-04c9-8f6f-ca7ce6fc655a?restype=container",
      "RequestMethod": "PUT",
      "RequestHeaders": {
        "Authorization": "Sanitized",
        "traceparent": "00-bf9fe4772dc577498ed88d110d9eda84-078d0061db9f8948-00",
        "User-Agent": [
          "azsdk-net-Storage.Blobs/12.4.0-dev.20200305.1",
          "(.NET Core 4.6.28325.01; Microsoft Windows 10.0.18363 )"
        ],
        "x-ms-blob-public-access": "container",
        "x-ms-client-request-id": "ad3cb03b-c672-c186-b8cb-521fb46fa811",
        "x-ms-date": "Thu, 05 Mar 2020 21:14:33 GMT",
        "x-ms-return-client-request-id": "true",
        "x-ms-version": "2019-10-10"
=======
      "RequestUri": "https://seanmcccanary.blob.core.windows.net/test-container-d25a56b9-3b5b-04c9-8f6f-ca7ce6fc655a?restype=container",
      "RequestMethod": "PUT",
      "RequestHeaders": {
        "Authorization": "Sanitized",
        "traceparent": "00-e6c26eb16907684b80ddb929aeabf3a4-f63c2ea84f04a748-00",
        "User-Agent": [
          "azsdk-net-Storage.Blobs/12.5.0-dev.20200402.1",
          "(.NET Core 4.6.28325.01; Microsoft Windows 10.0.18362 )"
        ],
        "x-ms-blob-public-access": "container",
        "x-ms-client-request-id": "ad3cb03b-c672-c186-b8cb-521fb46fa811",
        "x-ms-date": "Fri, 03 Apr 2020 00:01:39 GMT",
        "x-ms-return-client-request-id": "true",
        "x-ms-version": "2019-12-12"
>>>>>>> 32e373e2
      },
      "RequestBody": null,
      "StatusCode": 201,
      "ResponseHeaders": {
        "Content-Length": "0",
<<<<<<< HEAD
        "Date": "Thu, 05 Mar 2020 21:14:33 GMT",
        "ETag": "\u00220x8D7C14A33DEC497\u0022",
        "Last-Modified": "Thu, 05 Mar 2020 21:14:33 GMT",
=======
        "Date": "Fri, 03 Apr 2020 00:01:37 GMT",
        "ETag": "\u00220x8D7D7622EB1CC95\u0022",
        "Last-Modified": "Fri, 03 Apr 2020 00:01:38 GMT",
>>>>>>> 32e373e2
        "Server": [
          "Windows-Azure-Blob/1.0",
          "Microsoft-HTTPAPI/2.0"
        ],
        "x-ms-client-request-id": "ad3cb03b-c672-c186-b8cb-521fb46fa811",
<<<<<<< HEAD
        "x-ms-request-id": "fa02a658-101e-001a-5233-f3f3e4000000",
        "x-ms-version": "2019-10-10"
=======
        "x-ms-request-id": "b74bfd37-b01e-005e-794b-09a640000000",
        "x-ms-version": "2019-12-12"
>>>>>>> 32e373e2
      },
      "ResponseBody": []
    },
    {
<<<<<<< HEAD
      "RequestUri": "https://seanstagetest.blob.core.windows.net/test-container-d25a56b9-3b5b-04c9-8f6f-ca7ce6fc655a?restype=container\u0026comp=acl",
      "RequestMethod": "GET",
      "RequestHeaders": {
        "Authorization": "Sanitized",
        "traceparent": "00-83324bb2b5e40d4097cd6d65a4455036-aaa083dcae274442-00",
        "User-Agent": [
          "azsdk-net-Storage.Blobs/12.4.0-dev.20200305.1",
          "(.NET Core 4.6.28325.01; Microsoft Windows 10.0.18363 )"
        ],
        "x-ms-client-request-id": "3640d363-b8c0-22e7-e702-050759724293",
        "x-ms-date": "Thu, 05 Mar 2020 21:14:33 GMT",
        "x-ms-lease-id": "e2cf81fc-7f8f-8feb-0d13-75ea20f5f9e8",
        "x-ms-return-client-request-id": "true",
        "x-ms-version": "2019-10-10"
=======
      "RequestUri": "https://seanmcccanary.blob.core.windows.net/test-container-d25a56b9-3b5b-04c9-8f6f-ca7ce6fc655a?restype=container\u0026comp=acl",
      "RequestMethod": "GET",
      "RequestHeaders": {
        "Authorization": "Sanitized",
        "traceparent": "00-d9712fa6a979a949ba2351be1b30ffdc-62e8819da854d64e-00",
        "User-Agent": [
          "azsdk-net-Storage.Blobs/12.5.0-dev.20200402.1",
          "(.NET Core 4.6.28325.01; Microsoft Windows 10.0.18362 )"
        ],
        "x-ms-client-request-id": "3640d363-b8c0-22e7-e702-050759724293",
        "x-ms-date": "Fri, 03 Apr 2020 00:01:39 GMT",
        "x-ms-lease-id": "e2cf81fc-7f8f-8feb-0d13-75ea20f5f9e8",
        "x-ms-return-client-request-id": "true",
        "x-ms-version": "2019-12-12"
>>>>>>> 32e373e2
      },
      "RequestBody": null,
      "StatusCode": 412,
      "ResponseHeaders": {
        "Content-Length": "251",
        "Content-Type": "application/xml",
<<<<<<< HEAD
        "Date": "Thu, 05 Mar 2020 21:14:33 GMT",
=======
        "Date": "Fri, 03 Apr 2020 00:01:38 GMT",
>>>>>>> 32e373e2
        "Server": [
          "Windows-Azure-Blob/1.0",
          "Microsoft-HTTPAPI/2.0"
        ],
        "x-ms-client-request-id": "3640d363-b8c0-22e7-e702-050759724293",
        "x-ms-error-code": "LeaseNotPresentWithContainerOperation",
<<<<<<< HEAD
        "x-ms-request-id": "fa02a65b-101e-001a-5333-f3f3e4000000",
        "x-ms-version": "2019-10-10"
      },
      "ResponseBody": [
        "\uFEFF\u003C?xml version=\u00221.0\u0022 encoding=\u0022utf-8\u0022?\u003E\u003CError\u003E\u003CCode\u003ELeaseNotPresentWithContainerOperation\u003C/Code\u003E\u003CMessage\u003EThere is currently no lease on the container.\n",
        "RequestId:fa02a65b-101e-001a-5333-f3f3e4000000\n",
        "Time:2020-03-05T21:14:33.9142496Z\u003C/Message\u003E\u003C/Error\u003E"
      ]
    },
    {
      "RequestUri": "https://seanstagetest.blob.core.windows.net/test-container-d25a56b9-3b5b-04c9-8f6f-ca7ce6fc655a?restype=container",
      "RequestMethod": "DELETE",
      "RequestHeaders": {
        "Authorization": "Sanitized",
        "traceparent": "00-5b3eecacf2d4c3478d060666698747bc-5042834ae07acb41-00",
        "User-Agent": [
          "azsdk-net-Storage.Blobs/12.4.0-dev.20200305.1",
          "(.NET Core 4.6.28325.01; Microsoft Windows 10.0.18363 )"
        ],
        "x-ms-client-request-id": "e0bc19b7-722e-f550-32df-cb2e360db352",
        "x-ms-date": "Thu, 05 Mar 2020 21:14:34 GMT",
        "x-ms-return-client-request-id": "true",
        "x-ms-version": "2019-10-10"
=======
        "x-ms-request-id": "b74bfd4b-b01e-005e-074b-09a640000000",
        "x-ms-version": "2019-12-12"
      },
      "ResponseBody": [
        "\uFEFF\u003C?xml version=\u00221.0\u0022 encoding=\u0022utf-8\u0022?\u003E\u003CError\u003E\u003CCode\u003ELeaseNotPresentWithContainerOperation\u003C/Code\u003E\u003CMessage\u003EThere is currently no lease on the container.\n",
        "RequestId:b74bfd4b-b01e-005e-074b-09a640000000\n",
        "Time:2020-04-03T00:01:38.7236169Z\u003C/Message\u003E\u003C/Error\u003E"
      ]
    },
    {
      "RequestUri": "https://seanmcccanary.blob.core.windows.net/test-container-d25a56b9-3b5b-04c9-8f6f-ca7ce6fc655a?restype=container",
      "RequestMethod": "DELETE",
      "RequestHeaders": {
        "Authorization": "Sanitized",
        "traceparent": "00-0d3502f328b264419b66ea74b8738f2d-4c771d399c7b7043-00",
        "User-Agent": [
          "azsdk-net-Storage.Blobs/12.5.0-dev.20200402.1",
          "(.NET Core 4.6.28325.01; Microsoft Windows 10.0.18362 )"
        ],
        "x-ms-client-request-id": "e0bc19b7-722e-f550-32df-cb2e360db352",
        "x-ms-date": "Fri, 03 Apr 2020 00:01:39 GMT",
        "x-ms-return-client-request-id": "true",
        "x-ms-version": "2019-12-12"
>>>>>>> 32e373e2
      },
      "RequestBody": null,
      "StatusCode": 202,
      "ResponseHeaders": {
        "Content-Length": "0",
<<<<<<< HEAD
        "Date": "Thu, 05 Mar 2020 21:14:33 GMT",
=======
        "Date": "Fri, 03 Apr 2020 00:01:38 GMT",
>>>>>>> 32e373e2
        "Server": [
          "Windows-Azure-Blob/1.0",
          "Microsoft-HTTPAPI/2.0"
        ],
        "x-ms-client-request-id": "e0bc19b7-722e-f550-32df-cb2e360db352",
<<<<<<< HEAD
        "x-ms-request-id": "fa02a65c-101e-001a-5433-f3f3e4000000",
        "x-ms-version": "2019-10-10"
=======
        "x-ms-request-id": "b74bfd55-b01e-005e-114b-09a640000000",
        "x-ms-version": "2019-12-12"
>>>>>>> 32e373e2
      },
      "ResponseBody": []
    }
  ],
  "Variables": {
    "RandomSeed": "1766528100",
<<<<<<< HEAD
    "Storage_TestConfigDefault": "ProductionTenant\nseanstagetest\nU2FuaXRpemVk\nhttps://seanstagetest.blob.core.windows.net\nhttp://seanstagetest.file.core.windows.net\nhttp://seanstagetest.queue.core.windows.net\nhttp://seanstagetest.table.core.windows.net\n\n\n\n\nhttp://seanstagetest-secondary.blob.core.windows.net\nhttp://seanstagetest-secondary.file.core.windows.net\nhttp://seanstagetest-secondary.queue.core.windows.net\nhttp://seanstagetest-secondary.table.core.windows.net\n\nSanitized\n\n\nCloud\nBlobEndpoint=https://seanstagetest.blob.core.windows.net/;QueueEndpoint=http://seanstagetest.queue.core.windows.net/;FileEndpoint=http://seanstagetest.file.core.windows.net/;BlobSecondaryEndpoint=http://seanstagetest-secondary.blob.core.windows.net/;QueueSecondaryEndpoint=http://seanstagetest-secondary.queue.core.windows.net/;FileSecondaryEndpoint=http://seanstagetest-secondary.file.core.windows.net/;AccountName=seanstagetest;AccountKey=Sanitized\nseanscope1"
=======
    "Storage_TestConfigDefault": "ProductionTenant\nseanmcccanary\nU2FuaXRpemVk\nhttps://seanmcccanary.blob.core.windows.net\nhttps://seanmcccanary.file.core.windows.net\nhttps://seanmcccanary.queue.core.windows.net\nhttps://seanmcccanary.table.core.windows.net\n\n\n\n\nhttps://seanmcccanary-secondary.blob.core.windows.net\nhttps://seanmcccanary-secondary.file.core.windows.net\nhttps://seanmcccanary-secondary.queue.core.windows.net\nhttps://seanmcccanary-secondary.table.core.windows.net\n\nSanitized\n\n\nCloud\nBlobEndpoint=https://seanmcccanary.blob.core.windows.net/;QueueEndpoint=https://seanmcccanary.queue.core.windows.net/;FileEndpoint=https://seanmcccanary.file.core.windows.net/;BlobSecondaryEndpoint=https://seanmcccanary-secondary.blob.core.windows.net/;QueueSecondaryEndpoint=https://seanmcccanary-secondary.queue.core.windows.net/;FileSecondaryEndpoint=https://seanmcccanary-secondary.file.core.windows.net/;AccountName=seanmcccanary;AccountKey=Sanitized\nseanscope1"
>>>>>>> 32e373e2
  }
}<|MERGE_RESOLUTION|>--- conflicted
+++ resolved
@@ -1,22 +1,6 @@
 {
   "Entries": [
     {
-<<<<<<< HEAD
-      "RequestUri": "https://seanstagetest.blob.core.windows.net/test-container-d25a56b9-3b5b-04c9-8f6f-ca7ce6fc655a?restype=container",
-      "RequestMethod": "PUT",
-      "RequestHeaders": {
-        "Authorization": "Sanitized",
-        "traceparent": "00-bf9fe4772dc577498ed88d110d9eda84-078d0061db9f8948-00",
-        "User-Agent": [
-          "azsdk-net-Storage.Blobs/12.4.0-dev.20200305.1",
-          "(.NET Core 4.6.28325.01; Microsoft Windows 10.0.18363 )"
-        ],
-        "x-ms-blob-public-access": "container",
-        "x-ms-client-request-id": "ad3cb03b-c672-c186-b8cb-521fb46fa811",
-        "x-ms-date": "Thu, 05 Mar 2020 21:14:33 GMT",
-        "x-ms-return-client-request-id": "true",
-        "x-ms-version": "2019-10-10"
-=======
       "RequestUri": "https://seanmcccanary.blob.core.windows.net/test-container-d25a56b9-3b5b-04c9-8f6f-ca7ce6fc655a?restype=container",
       "RequestMethod": "PUT",
       "RequestHeaders": {
@@ -31,53 +15,25 @@
         "x-ms-date": "Fri, 03 Apr 2020 00:01:39 GMT",
         "x-ms-return-client-request-id": "true",
         "x-ms-version": "2019-12-12"
->>>>>>> 32e373e2
       },
       "RequestBody": null,
       "StatusCode": 201,
       "ResponseHeaders": {
         "Content-Length": "0",
-<<<<<<< HEAD
-        "Date": "Thu, 05 Mar 2020 21:14:33 GMT",
-        "ETag": "\u00220x8D7C14A33DEC497\u0022",
-        "Last-Modified": "Thu, 05 Mar 2020 21:14:33 GMT",
-=======
         "Date": "Fri, 03 Apr 2020 00:01:37 GMT",
         "ETag": "\u00220x8D7D7622EB1CC95\u0022",
         "Last-Modified": "Fri, 03 Apr 2020 00:01:38 GMT",
->>>>>>> 32e373e2
         "Server": [
           "Windows-Azure-Blob/1.0",
           "Microsoft-HTTPAPI/2.0"
         ],
         "x-ms-client-request-id": "ad3cb03b-c672-c186-b8cb-521fb46fa811",
-<<<<<<< HEAD
-        "x-ms-request-id": "fa02a658-101e-001a-5233-f3f3e4000000",
-        "x-ms-version": "2019-10-10"
-=======
         "x-ms-request-id": "b74bfd37-b01e-005e-794b-09a640000000",
         "x-ms-version": "2019-12-12"
->>>>>>> 32e373e2
       },
       "ResponseBody": []
     },
     {
-<<<<<<< HEAD
-      "RequestUri": "https://seanstagetest.blob.core.windows.net/test-container-d25a56b9-3b5b-04c9-8f6f-ca7ce6fc655a?restype=container\u0026comp=acl",
-      "RequestMethod": "GET",
-      "RequestHeaders": {
-        "Authorization": "Sanitized",
-        "traceparent": "00-83324bb2b5e40d4097cd6d65a4455036-aaa083dcae274442-00",
-        "User-Agent": [
-          "azsdk-net-Storage.Blobs/12.4.0-dev.20200305.1",
-          "(.NET Core 4.6.28325.01; Microsoft Windows 10.0.18363 )"
-        ],
-        "x-ms-client-request-id": "3640d363-b8c0-22e7-e702-050759724293",
-        "x-ms-date": "Thu, 05 Mar 2020 21:14:33 GMT",
-        "x-ms-lease-id": "e2cf81fc-7f8f-8feb-0d13-75ea20f5f9e8",
-        "x-ms-return-client-request-id": "true",
-        "x-ms-version": "2019-10-10"
-=======
       "RequestUri": "https://seanmcccanary.blob.core.windows.net/test-container-d25a56b9-3b5b-04c9-8f6f-ca7ce6fc655a?restype=container\u0026comp=acl",
       "RequestMethod": "GET",
       "RequestHeaders": {
@@ -92,49 +48,19 @@
         "x-ms-lease-id": "e2cf81fc-7f8f-8feb-0d13-75ea20f5f9e8",
         "x-ms-return-client-request-id": "true",
         "x-ms-version": "2019-12-12"
->>>>>>> 32e373e2
       },
       "RequestBody": null,
       "StatusCode": 412,
       "ResponseHeaders": {
         "Content-Length": "251",
         "Content-Type": "application/xml",
-<<<<<<< HEAD
-        "Date": "Thu, 05 Mar 2020 21:14:33 GMT",
-=======
         "Date": "Fri, 03 Apr 2020 00:01:38 GMT",
->>>>>>> 32e373e2
         "Server": [
           "Windows-Azure-Blob/1.0",
           "Microsoft-HTTPAPI/2.0"
         ],
         "x-ms-client-request-id": "3640d363-b8c0-22e7-e702-050759724293",
         "x-ms-error-code": "LeaseNotPresentWithContainerOperation",
-<<<<<<< HEAD
-        "x-ms-request-id": "fa02a65b-101e-001a-5333-f3f3e4000000",
-        "x-ms-version": "2019-10-10"
-      },
-      "ResponseBody": [
-        "\uFEFF\u003C?xml version=\u00221.0\u0022 encoding=\u0022utf-8\u0022?\u003E\u003CError\u003E\u003CCode\u003ELeaseNotPresentWithContainerOperation\u003C/Code\u003E\u003CMessage\u003EThere is currently no lease on the container.\n",
-        "RequestId:fa02a65b-101e-001a-5333-f3f3e4000000\n",
-        "Time:2020-03-05T21:14:33.9142496Z\u003C/Message\u003E\u003C/Error\u003E"
-      ]
-    },
-    {
-      "RequestUri": "https://seanstagetest.blob.core.windows.net/test-container-d25a56b9-3b5b-04c9-8f6f-ca7ce6fc655a?restype=container",
-      "RequestMethod": "DELETE",
-      "RequestHeaders": {
-        "Authorization": "Sanitized",
-        "traceparent": "00-5b3eecacf2d4c3478d060666698747bc-5042834ae07acb41-00",
-        "User-Agent": [
-          "azsdk-net-Storage.Blobs/12.4.0-dev.20200305.1",
-          "(.NET Core 4.6.28325.01; Microsoft Windows 10.0.18363 )"
-        ],
-        "x-ms-client-request-id": "e0bc19b7-722e-f550-32df-cb2e360db352",
-        "x-ms-date": "Thu, 05 Mar 2020 21:14:34 GMT",
-        "x-ms-return-client-request-id": "true",
-        "x-ms-version": "2019-10-10"
-=======
         "x-ms-request-id": "b74bfd4b-b01e-005e-074b-09a640000000",
         "x-ms-version": "2019-12-12"
       },
@@ -158,39 +84,25 @@
         "x-ms-date": "Fri, 03 Apr 2020 00:01:39 GMT",
         "x-ms-return-client-request-id": "true",
         "x-ms-version": "2019-12-12"
->>>>>>> 32e373e2
       },
       "RequestBody": null,
       "StatusCode": 202,
       "ResponseHeaders": {
         "Content-Length": "0",
-<<<<<<< HEAD
-        "Date": "Thu, 05 Mar 2020 21:14:33 GMT",
-=======
         "Date": "Fri, 03 Apr 2020 00:01:38 GMT",
->>>>>>> 32e373e2
         "Server": [
           "Windows-Azure-Blob/1.0",
           "Microsoft-HTTPAPI/2.0"
         ],
         "x-ms-client-request-id": "e0bc19b7-722e-f550-32df-cb2e360db352",
-<<<<<<< HEAD
-        "x-ms-request-id": "fa02a65c-101e-001a-5433-f3f3e4000000",
-        "x-ms-version": "2019-10-10"
-=======
         "x-ms-request-id": "b74bfd55-b01e-005e-114b-09a640000000",
         "x-ms-version": "2019-12-12"
->>>>>>> 32e373e2
       },
       "ResponseBody": []
     }
   ],
   "Variables": {
     "RandomSeed": "1766528100",
-<<<<<<< HEAD
-    "Storage_TestConfigDefault": "ProductionTenant\nseanstagetest\nU2FuaXRpemVk\nhttps://seanstagetest.blob.core.windows.net\nhttp://seanstagetest.file.core.windows.net\nhttp://seanstagetest.queue.core.windows.net\nhttp://seanstagetest.table.core.windows.net\n\n\n\n\nhttp://seanstagetest-secondary.blob.core.windows.net\nhttp://seanstagetest-secondary.file.core.windows.net\nhttp://seanstagetest-secondary.queue.core.windows.net\nhttp://seanstagetest-secondary.table.core.windows.net\n\nSanitized\n\n\nCloud\nBlobEndpoint=https://seanstagetest.blob.core.windows.net/;QueueEndpoint=http://seanstagetest.queue.core.windows.net/;FileEndpoint=http://seanstagetest.file.core.windows.net/;BlobSecondaryEndpoint=http://seanstagetest-secondary.blob.core.windows.net/;QueueSecondaryEndpoint=http://seanstagetest-secondary.queue.core.windows.net/;FileSecondaryEndpoint=http://seanstagetest-secondary.file.core.windows.net/;AccountName=seanstagetest;AccountKey=Sanitized\nseanscope1"
-=======
     "Storage_TestConfigDefault": "ProductionTenant\nseanmcccanary\nU2FuaXRpemVk\nhttps://seanmcccanary.blob.core.windows.net\nhttps://seanmcccanary.file.core.windows.net\nhttps://seanmcccanary.queue.core.windows.net\nhttps://seanmcccanary.table.core.windows.net\n\n\n\n\nhttps://seanmcccanary-secondary.blob.core.windows.net\nhttps://seanmcccanary-secondary.file.core.windows.net\nhttps://seanmcccanary-secondary.queue.core.windows.net\nhttps://seanmcccanary-secondary.table.core.windows.net\n\nSanitized\n\n\nCloud\nBlobEndpoint=https://seanmcccanary.blob.core.windows.net/;QueueEndpoint=https://seanmcccanary.queue.core.windows.net/;FileEndpoint=https://seanmcccanary.file.core.windows.net/;BlobSecondaryEndpoint=https://seanmcccanary-secondary.blob.core.windows.net/;QueueSecondaryEndpoint=https://seanmcccanary-secondary.queue.core.windows.net/;FileSecondaryEndpoint=https://seanmcccanary-secondary.file.core.windows.net/;AccountName=seanmcccanary;AccountKey=Sanitized\nseanscope1"
->>>>>>> 32e373e2
   }
 }