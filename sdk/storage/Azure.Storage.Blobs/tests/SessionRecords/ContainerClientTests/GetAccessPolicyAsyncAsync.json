{
  "Entries": [
    {
<<<<<<< HEAD
      "RequestUri": "https://seanstagetest.blob.core.windows.net/test-container-0dc60016-0609-e222-fa2e-dbb6add8f4fd?restype=container",
      "RequestMethod": "PUT",
      "RequestHeaders": {
        "Authorization": "Sanitized",
        "traceparent": "00-c1f50c008722f44d8420cb9bbc07effe-8aab410211e2f24d-00",
        "User-Agent": [
          "azsdk-net-Storage.Blobs/12.4.0-dev.20200305.1",
          "(.NET Core 4.6.28325.01; Microsoft Windows 10.0.18363 )"
        ],
        "x-ms-blob-public-access": "container",
        "x-ms-client-request-id": "faebe11e-fd0a-d828-25a9-e2fa8de36da1",
        "x-ms-date": "Thu, 05 Mar 2020 21:14:32 GMT",
        "x-ms-return-client-request-id": "true",
        "x-ms-version": "2019-10-10"
=======
      "RequestUri": "https://seanmcccanary.blob.core.windows.net/test-container-0dc60016-0609-e222-fa2e-dbb6add8f4fd?restype=container",
      "RequestMethod": "PUT",
      "RequestHeaders": {
        "Authorization": "Sanitized",
        "traceparent": "00-3606dd9db77caa4fa24e63636f414c2c-b9b452484b6e034c-00",
        "User-Agent": [
          "azsdk-net-Storage.Blobs/12.5.0-dev.20200402.1",
          "(.NET Core 4.6.28325.01; Microsoft Windows 10.0.18362 )"
        ],
        "x-ms-blob-public-access": "container",
        "x-ms-client-request-id": "faebe11e-fd0a-d828-25a9-e2fa8de36da1",
        "x-ms-date": "Fri, 03 Apr 2020 00:01:37 GMT",
        "x-ms-return-client-request-id": "true",
        "x-ms-version": "2019-12-12"
>>>>>>> 32e373e2
      },
      "RequestBody": null,
      "StatusCode": 201,
      "ResponseHeaders": {
        "Content-Length": "0",
<<<<<<< HEAD
        "Date": "Thu, 05 Mar 2020 21:14:31 GMT",
        "ETag": "\u00220x8D7C14A33070958\u0022",
        "Last-Modified": "Thu, 05 Mar 2020 21:14:32 GMT",
=======
        "Date": "Fri, 03 Apr 2020 00:01:36 GMT",
        "ETag": "\u00220x8D7D7622DD76954\u0022",
        "Last-Modified": "Fri, 03 Apr 2020 00:01:37 GMT",
>>>>>>> 32e373e2
        "Server": [
          "Windows-Azure-Blob/1.0",
          "Microsoft-HTTPAPI/2.0"
        ],
        "x-ms-client-request-id": "faebe11e-fd0a-d828-25a9-e2fa8de36da1",
<<<<<<< HEAD
        "x-ms-request-id": "84b1fa78-f01e-003d-4b33-f3e420000000",
        "x-ms-version": "2019-10-10"
=======
        "x-ms-request-id": "09503b5d-a01e-006d-174b-09f9eb000000",
        "x-ms-version": "2019-12-12"
>>>>>>> 32e373e2
      },
      "ResponseBody": []
    },
    {
<<<<<<< HEAD
      "RequestUri": "https://seanstagetest.blob.core.windows.net/test-container-0dc60016-0609-e222-fa2e-dbb6add8f4fd?restype=container\u0026comp=acl",
      "RequestMethod": "GET",
      "RequestHeaders": {
        "Authorization": "Sanitized",
        "traceparent": "00-507787a5ae05a14fb669c6df84895651-85f59df8dafa2b49-00",
        "User-Agent": [
          "azsdk-net-Storage.Blobs/12.4.0-dev.20200305.1",
          "(.NET Core 4.6.28325.01; Microsoft Windows 10.0.18363 )"
        ],
        "x-ms-client-request-id": "cc97bb0a-f9ec-65f2-300d-0eb482eae93c",
        "x-ms-date": "Thu, 05 Mar 2020 21:14:32 GMT",
        "x-ms-return-client-request-id": "true",
        "x-ms-version": "2019-10-10"
=======
      "RequestUri": "https://seanmcccanary.blob.core.windows.net/test-container-0dc60016-0609-e222-fa2e-dbb6add8f4fd?restype=container\u0026comp=acl",
      "RequestMethod": "GET",
      "RequestHeaders": {
        "Authorization": "Sanitized",
        "traceparent": "00-c9e01f92381ef14aa579825ea55a9665-faca856f80461b4b-00",
        "User-Agent": [
          "azsdk-net-Storage.Blobs/12.5.0-dev.20200402.1",
          "(.NET Core 4.6.28325.01; Microsoft Windows 10.0.18362 )"
        ],
        "x-ms-client-request-id": "cc97bb0a-f9ec-65f2-300d-0eb482eae93c",
        "x-ms-date": "Fri, 03 Apr 2020 00:01:38 GMT",
        "x-ms-return-client-request-id": "true",
        "x-ms-version": "2019-12-12"
>>>>>>> 32e373e2
      },
      "RequestBody": null,
      "StatusCode": 200,
      "ResponseHeaders": {
        "Content-Type": "application/xml",
<<<<<<< HEAD
        "Date": "Thu, 05 Mar 2020 21:14:32 GMT",
        "ETag": "\u00220x8D7C14A33070958\u0022",
        "Last-Modified": "Thu, 05 Mar 2020 21:14:32 GMT",
=======
        "Date": "Fri, 03 Apr 2020 00:01:37 GMT",
        "ETag": "\u00220x8D7D7622DD76954\u0022",
        "Last-Modified": "Fri, 03 Apr 2020 00:01:37 GMT",
>>>>>>> 32e373e2
        "Server": [
          "Windows-Azure-Blob/1.0",
          "Microsoft-HTTPAPI/2.0"
        ],
        "Transfer-Encoding": "chunked",
        "x-ms-blob-public-access": "container",
        "x-ms-client-request-id": "cc97bb0a-f9ec-65f2-300d-0eb482eae93c",
<<<<<<< HEAD
        "x-ms-request-id": "84b1fa7a-f01e-003d-4c33-f3e420000000",
        "x-ms-version": "2019-10-10"
=======
        "x-ms-request-id": "09503b77-a01e-006d-2e4b-09f9eb000000",
        "x-ms-version": "2019-12-12"
>>>>>>> 32e373e2
      },
      "ResponseBody": "\uFEFF\u003C?xml version=\u00221.0\u0022 encoding=\u0022utf-8\u0022?\u003E\u003CSignedIdentifiers /\u003E"
    },
    {
<<<<<<< HEAD
      "RequestUri": "https://seanstagetest.blob.core.windows.net/test-container-0dc60016-0609-e222-fa2e-dbb6add8f4fd?restype=container",
      "RequestMethod": "DELETE",
      "RequestHeaders": {
        "Authorization": "Sanitized",
        "traceparent": "00-c84b5202d0969045bf72a98ee183b4fe-0059405a3d0b7f4f-00",
        "User-Agent": [
          "azsdk-net-Storage.Blobs/12.4.0-dev.20200305.1",
          "(.NET Core 4.6.28325.01; Microsoft Windows 10.0.18363 )"
        ],
        "x-ms-client-request-id": "d2f0a78f-a14c-f0b5-e61d-06532d3b2e30",
        "x-ms-date": "Thu, 05 Mar 2020 21:14:32 GMT",
        "x-ms-return-client-request-id": "true",
        "x-ms-version": "2019-10-10"
=======
      "RequestUri": "https://seanmcccanary.blob.core.windows.net/test-container-0dc60016-0609-e222-fa2e-dbb6add8f4fd?restype=container",
      "RequestMethod": "DELETE",
      "RequestHeaders": {
        "Authorization": "Sanitized",
        "traceparent": "00-7a0899cb8cd61143940a2dd9eb4be96a-19d0b18103987c43-00",
        "User-Agent": [
          "azsdk-net-Storage.Blobs/12.5.0-dev.20200402.1",
          "(.NET Core 4.6.28325.01; Microsoft Windows 10.0.18362 )"
        ],
        "x-ms-client-request-id": "d2f0a78f-a14c-f0b5-e61d-06532d3b2e30",
        "x-ms-date": "Fri, 03 Apr 2020 00:01:38 GMT",
        "x-ms-return-client-request-id": "true",
        "x-ms-version": "2019-12-12"
>>>>>>> 32e373e2
      },
      "RequestBody": null,
      "StatusCode": 202,
      "ResponseHeaders": {
        "Content-Length": "0",
<<<<<<< HEAD
        "Date": "Thu, 05 Mar 2020 21:14:32 GMT",
=======
        "Date": "Fri, 03 Apr 2020 00:01:37 GMT",
>>>>>>> 32e373e2
        "Server": [
          "Windows-Azure-Blob/1.0",
          "Microsoft-HTTPAPI/2.0"
        ],
        "x-ms-client-request-id": "d2f0a78f-a14c-f0b5-e61d-06532d3b2e30",
<<<<<<< HEAD
        "x-ms-request-id": "84b1fa7d-f01e-003d-4e33-f3e420000000",
        "x-ms-version": "2019-10-10"
=======
        "x-ms-request-id": "09503b8e-a01e-006d-444b-09f9eb000000",
        "x-ms-version": "2019-12-12"
>>>>>>> 32e373e2
      },
      "ResponseBody": []
    }
  ],
  "Variables": {
    "RandomSeed": "1923608482",
<<<<<<< HEAD
    "Storage_TestConfigDefault": "ProductionTenant\nseanstagetest\nU2FuaXRpemVk\nhttps://seanstagetest.blob.core.windows.net\nhttp://seanstagetest.file.core.windows.net\nhttp://seanstagetest.queue.core.windows.net\nhttp://seanstagetest.table.core.windows.net\n\n\n\n\nhttp://seanstagetest-secondary.blob.core.windows.net\nhttp://seanstagetest-secondary.file.core.windows.net\nhttp://seanstagetest-secondary.queue.core.windows.net\nhttp://seanstagetest-secondary.table.core.windows.net\n\nSanitized\n\n\nCloud\nBlobEndpoint=https://seanstagetest.blob.core.windows.net/;QueueEndpoint=http://seanstagetest.queue.core.windows.net/;FileEndpoint=http://seanstagetest.file.core.windows.net/;BlobSecondaryEndpoint=http://seanstagetest-secondary.blob.core.windows.net/;QueueSecondaryEndpoint=http://seanstagetest-secondary.queue.core.windows.net/;FileSecondaryEndpoint=http://seanstagetest-secondary.file.core.windows.net/;AccountName=seanstagetest;AccountKey=Sanitized\nseanscope1"
=======
    "Storage_TestConfigDefault": "ProductionTenant\nseanmcccanary\nU2FuaXRpemVk\nhttps://seanmcccanary.blob.core.windows.net\nhttps://seanmcccanary.file.core.windows.net\nhttps://seanmcccanary.queue.core.windows.net\nhttps://seanmcccanary.table.core.windows.net\n\n\n\n\nhttps://seanmcccanary-secondary.blob.core.windows.net\nhttps://seanmcccanary-secondary.file.core.windows.net\nhttps://seanmcccanary-secondary.queue.core.windows.net\nhttps://seanmcccanary-secondary.table.core.windows.net\n\nSanitized\n\n\nCloud\nBlobEndpoint=https://seanmcccanary.blob.core.windows.net/;QueueEndpoint=https://seanmcccanary.queue.core.windows.net/;FileEndpoint=https://seanmcccanary.file.core.windows.net/;BlobSecondaryEndpoint=https://seanmcccanary-secondary.blob.core.windows.net/;QueueSecondaryEndpoint=https://seanmcccanary-secondary.queue.core.windows.net/;FileSecondaryEndpoint=https://seanmcccanary-secondary.file.core.windows.net/;AccountName=seanmcccanary;AccountKey=Sanitized\nseanscope1"
>>>>>>> 32e373e2
  }
}<|MERGE_RESOLUTION|>--- conflicted
+++ resolved
@@ -1,22 +1,6 @@
 {
   "Entries": [
     {
-<<<<<<< HEAD
-      "RequestUri": "https://seanstagetest.blob.core.windows.net/test-container-0dc60016-0609-e222-fa2e-dbb6add8f4fd?restype=container",
-      "RequestMethod": "PUT",
-      "RequestHeaders": {
-        "Authorization": "Sanitized",
-        "traceparent": "00-c1f50c008722f44d8420cb9bbc07effe-8aab410211e2f24d-00",
-        "User-Agent": [
-          "azsdk-net-Storage.Blobs/12.4.0-dev.20200305.1",
-          "(.NET Core 4.6.28325.01; Microsoft Windows 10.0.18363 )"
-        ],
-        "x-ms-blob-public-access": "container",
-        "x-ms-client-request-id": "faebe11e-fd0a-d828-25a9-e2fa8de36da1",
-        "x-ms-date": "Thu, 05 Mar 2020 21:14:32 GMT",
-        "x-ms-return-client-request-id": "true",
-        "x-ms-version": "2019-10-10"
-=======
       "RequestUri": "https://seanmcccanary.blob.core.windows.net/test-container-0dc60016-0609-e222-fa2e-dbb6add8f4fd?restype=container",
       "RequestMethod": "PUT",
       "RequestHeaders": {
@@ -31,52 +15,25 @@
         "x-ms-date": "Fri, 03 Apr 2020 00:01:37 GMT",
         "x-ms-return-client-request-id": "true",
         "x-ms-version": "2019-12-12"
->>>>>>> 32e373e2
       },
       "RequestBody": null,
       "StatusCode": 201,
       "ResponseHeaders": {
         "Content-Length": "0",
-<<<<<<< HEAD
-        "Date": "Thu, 05 Mar 2020 21:14:31 GMT",
-        "ETag": "\u00220x8D7C14A33070958\u0022",
-        "Last-Modified": "Thu, 05 Mar 2020 21:14:32 GMT",
-=======
         "Date": "Fri, 03 Apr 2020 00:01:36 GMT",
         "ETag": "\u00220x8D7D7622DD76954\u0022",
         "Last-Modified": "Fri, 03 Apr 2020 00:01:37 GMT",
->>>>>>> 32e373e2
         "Server": [
           "Windows-Azure-Blob/1.0",
           "Microsoft-HTTPAPI/2.0"
         ],
         "x-ms-client-request-id": "faebe11e-fd0a-d828-25a9-e2fa8de36da1",
-<<<<<<< HEAD
-        "x-ms-request-id": "84b1fa78-f01e-003d-4b33-f3e420000000",
-        "x-ms-version": "2019-10-10"
-=======
         "x-ms-request-id": "09503b5d-a01e-006d-174b-09f9eb000000",
         "x-ms-version": "2019-12-12"
->>>>>>> 32e373e2
       },
       "ResponseBody": []
     },
     {
-<<<<<<< HEAD
-      "RequestUri": "https://seanstagetest.blob.core.windows.net/test-container-0dc60016-0609-e222-fa2e-dbb6add8f4fd?restype=container\u0026comp=acl",
-      "RequestMethod": "GET",
-      "RequestHeaders": {
-        "Authorization": "Sanitized",
-        "traceparent": "00-507787a5ae05a14fb669c6df84895651-85f59df8dafa2b49-00",
-        "User-Agent": [
-          "azsdk-net-Storage.Blobs/12.4.0-dev.20200305.1",
-          "(.NET Core 4.6.28325.01; Microsoft Windows 10.0.18363 )"
-        ],
-        "x-ms-client-request-id": "cc97bb0a-f9ec-65f2-300d-0eb482eae93c",
-        "x-ms-date": "Thu, 05 Mar 2020 21:14:32 GMT",
-        "x-ms-return-client-request-id": "true",
-        "x-ms-version": "2019-10-10"
-=======
       "RequestUri": "https://seanmcccanary.blob.core.windows.net/test-container-0dc60016-0609-e222-fa2e-dbb6add8f4fd?restype=container\u0026comp=acl",
       "RequestMethod": "GET",
       "RequestHeaders": {
@@ -90,21 +47,14 @@
         "x-ms-date": "Fri, 03 Apr 2020 00:01:38 GMT",
         "x-ms-return-client-request-id": "true",
         "x-ms-version": "2019-12-12"
->>>>>>> 32e373e2
       },
       "RequestBody": null,
       "StatusCode": 200,
       "ResponseHeaders": {
         "Content-Type": "application/xml",
-<<<<<<< HEAD
-        "Date": "Thu, 05 Mar 2020 21:14:32 GMT",
-        "ETag": "\u00220x8D7C14A33070958\u0022",
-        "Last-Modified": "Thu, 05 Mar 2020 21:14:32 GMT",
-=======
         "Date": "Fri, 03 Apr 2020 00:01:37 GMT",
         "ETag": "\u00220x8D7D7622DD76954\u0022",
         "Last-Modified": "Fri, 03 Apr 2020 00:01:37 GMT",
->>>>>>> 32e373e2
         "Server": [
           "Windows-Azure-Blob/1.0",
           "Microsoft-HTTPAPI/2.0"
@@ -112,32 +62,12 @@
         "Transfer-Encoding": "chunked",
         "x-ms-blob-public-access": "container",
         "x-ms-client-request-id": "cc97bb0a-f9ec-65f2-300d-0eb482eae93c",
-<<<<<<< HEAD
-        "x-ms-request-id": "84b1fa7a-f01e-003d-4c33-f3e420000000",
-        "x-ms-version": "2019-10-10"
-=======
         "x-ms-request-id": "09503b77-a01e-006d-2e4b-09f9eb000000",
         "x-ms-version": "2019-12-12"
->>>>>>> 32e373e2
       },
       "ResponseBody": "\uFEFF\u003C?xml version=\u00221.0\u0022 encoding=\u0022utf-8\u0022?\u003E\u003CSignedIdentifiers /\u003E"
     },
     {
-<<<<<<< HEAD
-      "RequestUri": "https://seanstagetest.blob.core.windows.net/test-container-0dc60016-0609-e222-fa2e-dbb6add8f4fd?restype=container",
-      "RequestMethod": "DELETE",
-      "RequestHeaders": {
-        "Authorization": "Sanitized",
-        "traceparent": "00-c84b5202d0969045bf72a98ee183b4fe-0059405a3d0b7f4f-00",
-        "User-Agent": [
-          "azsdk-net-Storage.Blobs/12.4.0-dev.20200305.1",
-          "(.NET Core 4.6.28325.01; Microsoft Windows 10.0.18363 )"
-        ],
-        "x-ms-client-request-id": "d2f0a78f-a14c-f0b5-e61d-06532d3b2e30",
-        "x-ms-date": "Thu, 05 Mar 2020 21:14:32 GMT",
-        "x-ms-return-client-request-id": "true",
-        "x-ms-version": "2019-10-10"
-=======
       "RequestUri": "https://seanmcccanary.blob.core.windows.net/test-container-0dc60016-0609-e222-fa2e-dbb6add8f4fd?restype=container",
       "RequestMethod": "DELETE",
       "RequestHeaders": {
@@ -151,39 +81,25 @@
         "x-ms-date": "Fri, 03 Apr 2020 00:01:38 GMT",
         "x-ms-return-client-request-id": "true",
         "x-ms-version": "2019-12-12"
->>>>>>> 32e373e2
       },
       "RequestBody": null,
       "StatusCode": 202,
       "ResponseHeaders": {
         "Content-Length": "0",
-<<<<<<< HEAD
-        "Date": "Thu, 05 Mar 2020 21:14:32 GMT",
-=======
         "Date": "Fri, 03 Apr 2020 00:01:37 GMT",
->>>>>>> 32e373e2
         "Server": [
           "Windows-Azure-Blob/1.0",
           "Microsoft-HTTPAPI/2.0"
         ],
         "x-ms-client-request-id": "d2f0a78f-a14c-f0b5-e61d-06532d3b2e30",
-<<<<<<< HEAD
-        "x-ms-request-id": "84b1fa7d-f01e-003d-4e33-f3e420000000",
-        "x-ms-version": "2019-10-10"
-=======
         "x-ms-request-id": "09503b8e-a01e-006d-444b-09f9eb000000",
         "x-ms-version": "2019-12-12"
->>>>>>> 32e373e2
       },
       "ResponseBody": []
     }
   ],
   "Variables": {
     "RandomSeed": "1923608482",
-<<<<<<< HEAD
-    "Storage_TestConfigDefault": "ProductionTenant\nseanstagetest\nU2FuaXRpemVk\nhttps://seanstagetest.blob.core.windows.net\nhttp://seanstagetest.file.core.windows.net\nhttp://seanstagetest.queue.core.windows.net\nhttp://seanstagetest.table.core.windows.net\n\n\n\n\nhttp://seanstagetest-secondary.blob.core.windows.net\nhttp://seanstagetest-secondary.file.core.windows.net\nhttp://seanstagetest-secondary.queue.core.windows.net\nhttp://seanstagetest-secondary.table.core.windows.net\n\nSanitized\n\n\nCloud\nBlobEndpoint=https://seanstagetest.blob.core.windows.net/;QueueEndpoint=http://seanstagetest.queue.core.windows.net/;FileEndpoint=http://seanstagetest.file.core.windows.net/;BlobSecondaryEndpoint=http://seanstagetest-secondary.blob.core.windows.net/;QueueSecondaryEndpoint=http://seanstagetest-secondary.queue.core.windows.net/;FileSecondaryEndpoint=http://seanstagetest-secondary.file.core.windows.net/;AccountName=seanstagetest;AccountKey=Sanitized\nseanscope1"
-=======
     "Storage_TestConfigDefault": "ProductionTenant\nseanmcccanary\nU2FuaXRpemVk\nhttps://seanmcccanary.blob.core.windows.net\nhttps://seanmcccanary.file.core.windows.net\nhttps://seanmcccanary.queue.core.windows.net\nhttps://seanmcccanary.table.core.windows.net\n\n\n\n\nhttps://seanmcccanary-secondary.blob.core.windows.net\nhttps://seanmcccanary-secondary.file.core.windows.net\nhttps://seanmcccanary-secondary.queue.core.windows.net\nhttps://seanmcccanary-secondary.table.core.windows.net\n\nSanitized\n\n\nCloud\nBlobEndpoint=https://seanmcccanary.blob.core.windows.net/;QueueEndpoint=https://seanmcccanary.queue.core.windows.net/;FileEndpoint=https://seanmcccanary.file.core.windows.net/;BlobSecondaryEndpoint=https://seanmcccanary-secondary.blob.core.windows.net/;QueueSecondaryEndpoint=https://seanmcccanary-secondary.queue.core.windows.net/;FileSecondaryEndpoint=https://seanmcccanary-secondary.file.core.windows.net/;AccountName=seanmcccanary;AccountKey=Sanitized\nseanscope1"
->>>>>>> 32e373e2
   }
 }