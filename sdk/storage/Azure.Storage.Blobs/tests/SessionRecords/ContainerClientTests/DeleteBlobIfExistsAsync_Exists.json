{
  "Entries": [
    {
<<<<<<< HEAD
      "RequestUri": "https://seanstagetest.blob.core.windows.net/test-container-cea82721-3644-e5e2-5902-b5aa3f0ce5e4?restype=container",
      "RequestMethod": "PUT",
      "RequestHeaders": {
        "Authorization": "Sanitized",
        "traceparent": "00-b8d5cfab6b33a94cab97c23e72a9e822-dbce7f5cdedf8e4f-00",
        "User-Agent": [
          "azsdk-net-Storage.Blobs/12.4.0-dev.20200305.1",
          "(.NET Core 4.6.28325.01; Microsoft Windows 10.0.18363 )"
        ],
        "x-ms-blob-public-access": "container",
        "x-ms-client-request-id": "8cf2769f-dd21-35e1-f199-7f8ea25255ee",
        "x-ms-date": "Thu, 05 Mar 2020 21:13:13 GMT",
        "x-ms-return-client-request-id": "true",
        "x-ms-version": "2019-10-10"
=======
      "RequestUri": "https://seanmcccanary.blob.core.windows.net/test-container-cea82721-3644-e5e2-5902-b5aa3f0ce5e4?restype=container",
      "RequestMethod": "PUT",
      "RequestHeaders": {
        "Authorization": "Sanitized",
        "traceparent": "00-0f018c240315f1449692c5c9413d7a07-d19228d8b509b34b-00",
        "User-Agent": [
          "azsdk-net-Storage.Blobs/12.5.0-dev.20200402.1",
          "(.NET Core 4.6.28325.01; Microsoft Windows 10.0.18362 )"
        ],
        "x-ms-blob-public-access": "container",
        "x-ms-client-request-id": "8cf2769f-dd21-35e1-f199-7f8ea25255ee",
        "x-ms-date": "Thu, 02 Apr 2020 23:59:45 GMT",
        "x-ms-return-client-request-id": "true",
        "x-ms-version": "2019-12-12"
>>>>>>> 32e373e2
      },
      "RequestBody": null,
      "StatusCode": 201,
      "ResponseHeaders": {
        "Content-Length": "0",
<<<<<<< HEAD
        "Date": "Thu, 05 Mar 2020 21:13:13 GMT",
        "ETag": "\u00220x8D7C14A03D864F3\u0022",
        "Last-Modified": "Thu, 05 Mar 2020 21:13:13 GMT",
=======
        "Date": "Thu, 02 Apr 2020 23:59:44 GMT",
        "ETag": "\u00220x8D7D761EAF79C9F\u0022",
        "Last-Modified": "Thu, 02 Apr 2020 23:59:45 GMT",
>>>>>>> 32e373e2
        "Server": [
          "Windows-Azure-Blob/1.0",
          "Microsoft-HTTPAPI/2.0"
        ],
        "x-ms-client-request-id": "8cf2769f-dd21-35e1-f199-7f8ea25255ee",
<<<<<<< HEAD
        "x-ms-request-id": "d5218310-301e-0022-0b32-f35724000000",
        "x-ms-version": "2019-10-10"
=======
        "x-ms-request-id": "ee0b6d7b-901e-0049-5c4a-090f4b000000",
        "x-ms-version": "2019-12-12"
>>>>>>> 32e373e2
      },
      "ResponseBody": []
    },
    {
<<<<<<< HEAD
      "RequestUri": "https://seanstagetest.blob.core.windows.net/test-container-cea82721-3644-e5e2-5902-b5aa3f0ce5e4/test-blob-eb8a9293-a1e9-5452-e5c6-eae73e0f0fda",
=======
      "RequestUri": "https://seanmcccanary.blob.core.windows.net/test-container-cea82721-3644-e5e2-5902-b5aa3f0ce5e4/test-blob-eb8a9293-a1e9-5452-e5c6-eae73e0f0fda",
>>>>>>> 32e373e2
      "RequestMethod": "PUT",
      "RequestHeaders": {
        "Authorization": "Sanitized",
        "Content-Length": "100",
<<<<<<< HEAD
        "traceparent": "00-74858e939e0a8246982d5418bf8a75da-e9f91c2cec07fd48-00",
        "User-Agent": [
          "azsdk-net-Storage.Blobs/12.4.0-dev.20200305.1",
          "(.NET Core 4.6.28325.01; Microsoft Windows 10.0.18363 )"
        ],
        "x-ms-blob-type": "BlockBlob",
        "x-ms-client-request-id": "49953292-97fa-80ea-e50d-90de790d2484",
        "x-ms-date": "Thu, 05 Mar 2020 21:13:13 GMT",
        "x-ms-return-client-request-id": "true",
        "x-ms-version": "2019-10-10"
=======
        "traceparent": "00-b624bd00d33c2448b473b4712ce20962-a7fcbeae625d8347-00",
        "User-Agent": [
          "azsdk-net-Storage.Blobs/12.5.0-dev.20200402.1",
          "(.NET Core 4.6.28325.01; Microsoft Windows 10.0.18362 )"
        ],
        "x-ms-blob-type": "BlockBlob",
        "x-ms-client-request-id": "49953292-97fa-80ea-e50d-90de790d2484",
        "x-ms-date": "Thu, 02 Apr 2020 23:59:45 GMT",
        "x-ms-return-client-request-id": "true",
        "x-ms-version": "2019-12-12"
>>>>>>> 32e373e2
      },
      "RequestBody": "wG0LyBpYwryqAu7hTbRAkAcKP0T0Vl7\u002BJJ2nW/L69uGKpM40R43TO8/NQeazcQYxhlrgNNDL5mkODKR8sGfKsAwMVqjlC0h5NgN0JxV4S7OXdtSYGsIRvr5lJTvpV4pnApDapg==",
      "StatusCode": 201,
      "ResponseHeaders": {
        "Content-Length": "0",
        "Content-MD5": "nGnMhYzae/cVPaib4aUIDg==",
<<<<<<< HEAD
        "Date": "Thu, 05 Mar 2020 21:13:13 GMT",
        "ETag": "\u00220x8D7C14A03E644DA\u0022",
        "Last-Modified": "Thu, 05 Mar 2020 21:13:13 GMT",
=======
        "Date": "Thu, 02 Apr 2020 23:59:44 GMT",
        "ETag": "\u00220x8D7D761EB04B200\u0022",
        "Last-Modified": "Thu, 02 Apr 2020 23:59:45 GMT",
>>>>>>> 32e373e2
        "Server": [
          "Windows-Azure-Blob/1.0",
          "Microsoft-HTTPAPI/2.0"
        ],
        "x-ms-client-request-id": "49953292-97fa-80ea-e50d-90de790d2484",
        "x-ms-content-crc64": "wWLDRmp6DSw=",
<<<<<<< HEAD
        "x-ms-request-id": "d5218319-301e-0022-1232-f35724000000",
        "x-ms-request-server-encrypted": "true",
        "x-ms-version": "2019-10-10"
=======
        "x-ms-request-id": "ee0b6da6-901e-0049-7b4a-090f4b000000",
        "x-ms-request-server-encrypted": "true",
        "x-ms-version": "2019-12-12"
>>>>>>> 32e373e2
      },
      "ResponseBody": []
    },
    {
<<<<<<< HEAD
      "RequestUri": "https://seanstagetest.blob.core.windows.net/test-container-cea82721-3644-e5e2-5902-b5aa3f0ce5e4/test-blob-eb8a9293-a1e9-5452-e5c6-eae73e0f0fda",
      "RequestMethod": "DELETE",
      "RequestHeaders": {
        "Authorization": "Sanitized",
        "traceparent": "00-8276c46ea48f4a448ccb8dff76e2d7c6-ec47128e88ed5943-00",
        "User-Agent": [
          "azsdk-net-Storage.Blobs/12.4.0-dev.20200305.1",
          "(.NET Core 4.6.28325.01; Microsoft Windows 10.0.18363 )"
        ],
        "x-ms-client-request-id": "d0d45072-90fb-83ac-73cb-9503d5205349",
        "x-ms-date": "Thu, 05 Mar 2020 21:13:13 GMT",
        "x-ms-return-client-request-id": "true",
        "x-ms-version": "2019-10-10"
=======
      "RequestUri": "https://seanmcccanary.blob.core.windows.net/test-container-cea82721-3644-e5e2-5902-b5aa3f0ce5e4/test-blob-eb8a9293-a1e9-5452-e5c6-eae73e0f0fda",
      "RequestMethod": "DELETE",
      "RequestHeaders": {
        "Authorization": "Sanitized",
        "traceparent": "00-f0f00d45806c844392a0c00b51002ffc-43a1b08c55b3a543-00",
        "User-Agent": [
          "azsdk-net-Storage.Blobs/12.5.0-dev.20200402.1",
          "(.NET Core 4.6.28325.01; Microsoft Windows 10.0.18362 )"
        ],
        "x-ms-client-request-id": "d0d45072-90fb-83ac-73cb-9503d5205349",
        "x-ms-date": "Thu, 02 Apr 2020 23:59:46 GMT",
        "x-ms-return-client-request-id": "true",
        "x-ms-version": "2019-12-12"
>>>>>>> 32e373e2
      },
      "RequestBody": null,
      "StatusCode": 202,
      "ResponseHeaders": {
        "Content-Length": "0",
<<<<<<< HEAD
        "Date": "Thu, 05 Mar 2020 21:13:13 GMT",
=======
        "Date": "Thu, 02 Apr 2020 23:59:44 GMT",
>>>>>>> 32e373e2
        "Server": [
          "Windows-Azure-Blob/1.0",
          "Microsoft-HTTPAPI/2.0"
        ],
        "x-ms-client-request-id": "d0d45072-90fb-83ac-73cb-9503d5205349",
        "x-ms-delete-type-permanent": "true",
<<<<<<< HEAD
        "x-ms-request-id": "d5218320-301e-0022-1932-f35724000000",
        "x-ms-version": "2019-10-10"
=======
        "x-ms-request-id": "ee0b6dbb-901e-0049-0c4a-090f4b000000",
        "x-ms-version": "2019-12-12"
>>>>>>> 32e373e2
      },
      "ResponseBody": []
    },
    {
<<<<<<< HEAD
      "RequestUri": "https://seanstagetest.blob.core.windows.net/test-container-cea82721-3644-e5e2-5902-b5aa3f0ce5e4/test-blob-eb8a9293-a1e9-5452-e5c6-eae73e0f0fda",
      "RequestMethod": "DELETE",
      "RequestHeaders": {
        "Authorization": "Sanitized",
        "traceparent": "00-5d84900296c4ba4aaf907f594858d927-aa0befe0f15ab140-00",
        "User-Agent": [
          "azsdk-net-Storage.Blobs/12.4.0-dev.20200305.1",
          "(.NET Core 4.6.28325.01; Microsoft Windows 10.0.18363 )"
        ],
        "x-ms-client-request-id": "296b9894-5338-0d89-f714-c45fc483dea3",
        "x-ms-date": "Thu, 05 Mar 2020 21:13:13 GMT",
        "x-ms-return-client-request-id": "true",
        "x-ms-version": "2019-10-10"
=======
      "RequestUri": "https://seanmcccanary.blob.core.windows.net/test-container-cea82721-3644-e5e2-5902-b5aa3f0ce5e4/test-blob-eb8a9293-a1e9-5452-e5c6-eae73e0f0fda",
      "RequestMethod": "DELETE",
      "RequestHeaders": {
        "Authorization": "Sanitized",
        "traceparent": "00-9eb49c5e3331794cb02d120be57dcf69-4bd3e891f6dbe841-00",
        "User-Agent": [
          "azsdk-net-Storage.Blobs/12.5.0-dev.20200402.1",
          "(.NET Core 4.6.28325.01; Microsoft Windows 10.0.18362 )"
        ],
        "x-ms-client-request-id": "296b9894-5338-0d89-f714-c45fc483dea3",
        "x-ms-date": "Thu, 02 Apr 2020 23:59:46 GMT",
        "x-ms-return-client-request-id": "true",
        "x-ms-version": "2019-12-12"
>>>>>>> 32e373e2
      },
      "RequestBody": null,
      "StatusCode": 404,
      "ResponseHeaders": {
        "Content-Length": "215",
        "Content-Type": "application/xml",
<<<<<<< HEAD
        "Date": "Thu, 05 Mar 2020 21:13:13 GMT",
=======
        "Date": "Thu, 02 Apr 2020 23:59:44 GMT",
>>>>>>> 32e373e2
        "Server": [
          "Windows-Azure-Blob/1.0",
          "Microsoft-HTTPAPI/2.0"
        ],
        "x-ms-client-request-id": "296b9894-5338-0d89-f714-c45fc483dea3",
        "x-ms-error-code": "BlobNotFound",
<<<<<<< HEAD
        "x-ms-request-id": "d5218326-301e-0022-1f32-f35724000000",
        "x-ms-version": "2019-10-10"
      },
      "ResponseBody": [
        "\uFEFF\u003C?xml version=\u00221.0\u0022 encoding=\u0022utf-8\u0022?\u003E\u003CError\u003E\u003CCode\u003EBlobNotFound\u003C/Code\u003E\u003CMessage\u003EThe specified blob does not exist.\n",
        "RequestId:d5218326-301e-0022-1f32-f35724000000\n",
        "Time:2020-03-05T21:13:13.5278432Z\u003C/Message\u003E\u003C/Error\u003E"
      ]
    },
    {
      "RequestUri": "https://seanstagetest.blob.core.windows.net/test-container-cea82721-3644-e5e2-5902-b5aa3f0ce5e4/test-blob-eb8a9293-a1e9-5452-e5c6-eae73e0f0fda",
      "RequestMethod": "HEAD",
      "RequestHeaders": {
        "Authorization": "Sanitized",
        "traceparent": "00-5619865a14030e41a7b5879818320dba-ddf8c58463d9f546-00",
        "User-Agent": [
          "azsdk-net-Storage.Blobs/12.4.0-dev.20200305.1",
          "(.NET Core 4.6.28325.01; Microsoft Windows 10.0.18363 )"
        ],
        "x-ms-client-request-id": "3c6f3f5d-2ab5-4610-45ea-2544e6b07427",
        "x-ms-date": "Thu, 05 Mar 2020 21:13:13 GMT",
        "x-ms-return-client-request-id": "true",
        "x-ms-version": "2019-10-10"
=======
        "x-ms-request-id": "ee0b6dc9-901e-0049-194a-090f4b000000",
        "x-ms-version": "2019-12-12"
      },
      "ResponseBody": [
        "\uFEFF\u003C?xml version=\u00221.0\u0022 encoding=\u0022utf-8\u0022?\u003E\u003CError\u003E\u003CCode\u003EBlobNotFound\u003C/Code\u003E\u003CMessage\u003EThe specified blob does not exist.\n",
        "RequestId:ee0b6dc9-901e-0049-194a-090f4b000000\n",
        "Time:2020-04-02T23:59:45.2601881Z\u003C/Message\u003E\u003C/Error\u003E"
      ]
    },
    {
      "RequestUri": "https://seanmcccanary.blob.core.windows.net/test-container-cea82721-3644-e5e2-5902-b5aa3f0ce5e4/test-blob-eb8a9293-a1e9-5452-e5c6-eae73e0f0fda",
      "RequestMethod": "HEAD",
      "RequestHeaders": {
        "Authorization": "Sanitized",
        "traceparent": "00-2ad66d3a84e8b54b82522f08559d57c7-b53dc944aa69a047-00",
        "User-Agent": [
          "azsdk-net-Storage.Blobs/12.5.0-dev.20200402.1",
          "(.NET Core 4.6.28325.01; Microsoft Windows 10.0.18362 )"
        ],
        "x-ms-client-request-id": "3c6f3f5d-2ab5-4610-45ea-2544e6b07427",
        "x-ms-date": "Thu, 02 Apr 2020 23:59:46 GMT",
        "x-ms-return-client-request-id": "true",
        "x-ms-version": "2019-12-12"
>>>>>>> 32e373e2
      },
      "RequestBody": null,
      "StatusCode": 404,
      "ResponseHeaders": {
<<<<<<< HEAD
        "Date": "Thu, 05 Mar 2020 21:13:13 GMT",
=======
        "Date": "Thu, 02 Apr 2020 23:59:44 GMT",
>>>>>>> 32e373e2
        "Server": [
          "Windows-Azure-Blob/1.0",
          "Microsoft-HTTPAPI/2.0"
        ],
        "Transfer-Encoding": "chunked",
        "x-ms-client-request-id": "3c6f3f5d-2ab5-4610-45ea-2544e6b07427",
        "x-ms-error-code": "BlobNotFound",
<<<<<<< HEAD
        "x-ms-request-id": "d521832c-301e-0022-2532-f35724000000",
        "x-ms-version": "2019-10-10"
=======
        "x-ms-request-id": "ee0b6ddc-901e-0049-274a-090f4b000000",
        "x-ms-version": "2019-12-12"
>>>>>>> 32e373e2
      },
      "ResponseBody": []
    },
    {
<<<<<<< HEAD
      "RequestUri": "https://seanstagetest.blob.core.windows.net/test-container-cea82721-3644-e5e2-5902-b5aa3f0ce5e4?restype=container",
      "RequestMethod": "DELETE",
      "RequestHeaders": {
        "Authorization": "Sanitized",
        "traceparent": "00-517407ee1b5569459cd669a9b260b811-00e8621f79ddd44b-00",
        "User-Agent": [
          "azsdk-net-Storage.Blobs/12.4.0-dev.20200305.1",
          "(.NET Core 4.6.28325.01; Microsoft Windows 10.0.18363 )"
        ],
        "x-ms-client-request-id": "85013bc0-a114-c7ed-0e1e-fcac365ae08f",
        "x-ms-date": "Thu, 05 Mar 2020 21:13:13 GMT",
        "x-ms-return-client-request-id": "true",
        "x-ms-version": "2019-10-10"
=======
      "RequestUri": "https://seanmcccanary.blob.core.windows.net/test-container-cea82721-3644-e5e2-5902-b5aa3f0ce5e4?restype=container",
      "RequestMethod": "DELETE",
      "RequestHeaders": {
        "Authorization": "Sanitized",
        "traceparent": "00-1418fa0779f81445962583fd9978db27-7ba192f4664cb240-00",
        "User-Agent": [
          "azsdk-net-Storage.Blobs/12.5.0-dev.20200402.1",
          "(.NET Core 4.6.28325.01; Microsoft Windows 10.0.18362 )"
        ],
        "x-ms-client-request-id": "85013bc0-a114-c7ed-0e1e-fcac365ae08f",
        "x-ms-date": "Thu, 02 Apr 2020 23:59:46 GMT",
        "x-ms-return-client-request-id": "true",
        "x-ms-version": "2019-12-12"
>>>>>>> 32e373e2
      },
      "RequestBody": null,
      "StatusCode": 202,
      "ResponseHeaders": {
        "Content-Length": "0",
<<<<<<< HEAD
        "Date": "Thu, 05 Mar 2020 21:13:13 GMT",
=======
        "Date": "Thu, 02 Apr 2020 23:59:45 GMT",
>>>>>>> 32e373e2
        "Server": [
          "Windows-Azure-Blob/1.0",
          "Microsoft-HTTPAPI/2.0"
        ],
        "x-ms-client-request-id": "85013bc0-a114-c7ed-0e1e-fcac365ae08f",
<<<<<<< HEAD
        "x-ms-request-id": "d521832e-301e-0022-2732-f35724000000",
        "x-ms-version": "2019-10-10"
=======
        "x-ms-request-id": "ee0b6deb-901e-0049-354a-090f4b000000",
        "x-ms-version": "2019-12-12"
>>>>>>> 32e373e2
      },
      "ResponseBody": []
    }
  ],
  "Variables": {
    "RandomSeed": "141049622",
<<<<<<< HEAD
    "Storage_TestConfigDefault": "ProductionTenant\nseanstagetest\nU2FuaXRpemVk\nhttps://seanstagetest.blob.core.windows.net\nhttp://seanstagetest.file.core.windows.net\nhttp://seanstagetest.queue.core.windows.net\nhttp://seanstagetest.table.core.windows.net\n\n\n\n\nhttp://seanstagetest-secondary.blob.core.windows.net\nhttp://seanstagetest-secondary.file.core.windows.net\nhttp://seanstagetest-secondary.queue.core.windows.net\nhttp://seanstagetest-secondary.table.core.windows.net\n\nSanitized\n\n\nCloud\nBlobEndpoint=https://seanstagetest.blob.core.windows.net/;QueueEndpoint=http://seanstagetest.queue.core.windows.net/;FileEndpoint=http://seanstagetest.file.core.windows.net/;BlobSecondaryEndpoint=http://seanstagetest-secondary.blob.core.windows.net/;QueueSecondaryEndpoint=http://seanstagetest-secondary.queue.core.windows.net/;FileSecondaryEndpoint=http://seanstagetest-secondary.file.core.windows.net/;AccountName=seanstagetest;AccountKey=Sanitized\nseanscope1"
=======
    "Storage_TestConfigDefault": "ProductionTenant\nseanmcccanary\nU2FuaXRpemVk\nhttps://seanmcccanary.blob.core.windows.net\nhttps://seanmcccanary.file.core.windows.net\nhttps://seanmcccanary.queue.core.windows.net\nhttps://seanmcccanary.table.core.windows.net\n\n\n\n\nhttps://seanmcccanary-secondary.blob.core.windows.net\nhttps://seanmcccanary-secondary.file.core.windows.net\nhttps://seanmcccanary-secondary.queue.core.windows.net\nhttps://seanmcccanary-secondary.table.core.windows.net\n\nSanitized\n\n\nCloud\nBlobEndpoint=https://seanmcccanary.blob.core.windows.net/;QueueEndpoint=https://seanmcccanary.queue.core.windows.net/;FileEndpoint=https://seanmcccanary.file.core.windows.net/;BlobSecondaryEndpoint=https://seanmcccanary-secondary.blob.core.windows.net/;QueueSecondaryEndpoint=https://seanmcccanary-secondary.queue.core.windows.net/;FileSecondaryEndpoint=https://seanmcccanary-secondary.file.core.windows.net/;AccountName=seanmcccanary;AccountKey=Sanitized\nseanscope1"
>>>>>>> 32e373e2
  }
}<|MERGE_RESOLUTION|>--- conflicted
+++ resolved
@@ -1,22 +1,6 @@
 {
   "Entries": [
     {
-<<<<<<< HEAD
-      "RequestUri": "https://seanstagetest.blob.core.windows.net/test-container-cea82721-3644-e5e2-5902-b5aa3f0ce5e4?restype=container",
-      "RequestMethod": "PUT",
-      "RequestHeaders": {
-        "Authorization": "Sanitized",
-        "traceparent": "00-b8d5cfab6b33a94cab97c23e72a9e822-dbce7f5cdedf8e4f-00",
-        "User-Agent": [
-          "azsdk-net-Storage.Blobs/12.4.0-dev.20200305.1",
-          "(.NET Core 4.6.28325.01; Microsoft Windows 10.0.18363 )"
-        ],
-        "x-ms-blob-public-access": "container",
-        "x-ms-client-request-id": "8cf2769f-dd21-35e1-f199-7f8ea25255ee",
-        "x-ms-date": "Thu, 05 Mar 2020 21:13:13 GMT",
-        "x-ms-return-client-request-id": "true",
-        "x-ms-version": "2019-10-10"
-=======
       "RequestUri": "https://seanmcccanary.blob.core.windows.net/test-container-cea82721-3644-e5e2-5902-b5aa3f0ce5e4?restype=container",
       "RequestMethod": "PUT",
       "RequestHeaders": {
@@ -31,58 +15,30 @@
         "x-ms-date": "Thu, 02 Apr 2020 23:59:45 GMT",
         "x-ms-return-client-request-id": "true",
         "x-ms-version": "2019-12-12"
->>>>>>> 32e373e2
       },
       "RequestBody": null,
       "StatusCode": 201,
       "ResponseHeaders": {
         "Content-Length": "0",
-<<<<<<< HEAD
-        "Date": "Thu, 05 Mar 2020 21:13:13 GMT",
-        "ETag": "\u00220x8D7C14A03D864F3\u0022",
-        "Last-Modified": "Thu, 05 Mar 2020 21:13:13 GMT",
-=======
         "Date": "Thu, 02 Apr 2020 23:59:44 GMT",
         "ETag": "\u00220x8D7D761EAF79C9F\u0022",
         "Last-Modified": "Thu, 02 Apr 2020 23:59:45 GMT",
->>>>>>> 32e373e2
         "Server": [
           "Windows-Azure-Blob/1.0",
           "Microsoft-HTTPAPI/2.0"
         ],
         "x-ms-client-request-id": "8cf2769f-dd21-35e1-f199-7f8ea25255ee",
-<<<<<<< HEAD
-        "x-ms-request-id": "d5218310-301e-0022-0b32-f35724000000",
-        "x-ms-version": "2019-10-10"
-=======
         "x-ms-request-id": "ee0b6d7b-901e-0049-5c4a-090f4b000000",
         "x-ms-version": "2019-12-12"
->>>>>>> 32e373e2
-      },
-      "ResponseBody": []
-    },
-    {
-<<<<<<< HEAD
-      "RequestUri": "https://seanstagetest.blob.core.windows.net/test-container-cea82721-3644-e5e2-5902-b5aa3f0ce5e4/test-blob-eb8a9293-a1e9-5452-e5c6-eae73e0f0fda",
-=======
-      "RequestUri": "https://seanmcccanary.blob.core.windows.net/test-container-cea82721-3644-e5e2-5902-b5aa3f0ce5e4/test-blob-eb8a9293-a1e9-5452-e5c6-eae73e0f0fda",
->>>>>>> 32e373e2
+      },
+      "ResponseBody": []
+    },
+    {
+      "RequestUri": "https://seanmcccanary.blob.core.windows.net/test-container-cea82721-3644-e5e2-5902-b5aa3f0ce5e4/test-blob-eb8a9293-a1e9-5452-e5c6-eae73e0f0fda",
       "RequestMethod": "PUT",
       "RequestHeaders": {
         "Authorization": "Sanitized",
         "Content-Length": "100",
-<<<<<<< HEAD
-        "traceparent": "00-74858e939e0a8246982d5418bf8a75da-e9f91c2cec07fd48-00",
-        "User-Agent": [
-          "azsdk-net-Storage.Blobs/12.4.0-dev.20200305.1",
-          "(.NET Core 4.6.28325.01; Microsoft Windows 10.0.18363 )"
-        ],
-        "x-ms-blob-type": "BlockBlob",
-        "x-ms-client-request-id": "49953292-97fa-80ea-e50d-90de790d2484",
-        "x-ms-date": "Thu, 05 Mar 2020 21:13:13 GMT",
-        "x-ms-return-client-request-id": "true",
-        "x-ms-version": "2019-10-10"
-=======
         "traceparent": "00-b624bd00d33c2448b473b4712ce20962-a7fcbeae625d8347-00",
         "User-Agent": [
           "azsdk-net-Storage.Blobs/12.5.0-dev.20200402.1",
@@ -93,168 +49,85 @@
         "x-ms-date": "Thu, 02 Apr 2020 23:59:45 GMT",
         "x-ms-return-client-request-id": "true",
         "x-ms-version": "2019-12-12"
->>>>>>> 32e373e2
       },
       "RequestBody": "wG0LyBpYwryqAu7hTbRAkAcKP0T0Vl7\u002BJJ2nW/L69uGKpM40R43TO8/NQeazcQYxhlrgNNDL5mkODKR8sGfKsAwMVqjlC0h5NgN0JxV4S7OXdtSYGsIRvr5lJTvpV4pnApDapg==",
       "StatusCode": 201,
       "ResponseHeaders": {
         "Content-Length": "0",
         "Content-MD5": "nGnMhYzae/cVPaib4aUIDg==",
-<<<<<<< HEAD
-        "Date": "Thu, 05 Mar 2020 21:13:13 GMT",
-        "ETag": "\u00220x8D7C14A03E644DA\u0022",
-        "Last-Modified": "Thu, 05 Mar 2020 21:13:13 GMT",
-=======
         "Date": "Thu, 02 Apr 2020 23:59:44 GMT",
         "ETag": "\u00220x8D7D761EB04B200\u0022",
         "Last-Modified": "Thu, 02 Apr 2020 23:59:45 GMT",
->>>>>>> 32e373e2
         "Server": [
           "Windows-Azure-Blob/1.0",
           "Microsoft-HTTPAPI/2.0"
         ],
         "x-ms-client-request-id": "49953292-97fa-80ea-e50d-90de790d2484",
         "x-ms-content-crc64": "wWLDRmp6DSw=",
-<<<<<<< HEAD
-        "x-ms-request-id": "d5218319-301e-0022-1232-f35724000000",
-        "x-ms-request-server-encrypted": "true",
-        "x-ms-version": "2019-10-10"
-=======
         "x-ms-request-id": "ee0b6da6-901e-0049-7b4a-090f4b000000",
         "x-ms-request-server-encrypted": "true",
         "x-ms-version": "2019-12-12"
->>>>>>> 32e373e2
-      },
-      "ResponseBody": []
-    },
-    {
-<<<<<<< HEAD
-      "RequestUri": "https://seanstagetest.blob.core.windows.net/test-container-cea82721-3644-e5e2-5902-b5aa3f0ce5e4/test-blob-eb8a9293-a1e9-5452-e5c6-eae73e0f0fda",
+      },
+      "ResponseBody": []
+    },
+    {
+      "RequestUri": "https://seanmcccanary.blob.core.windows.net/test-container-cea82721-3644-e5e2-5902-b5aa3f0ce5e4/test-blob-eb8a9293-a1e9-5452-e5c6-eae73e0f0fda",
       "RequestMethod": "DELETE",
       "RequestHeaders": {
         "Authorization": "Sanitized",
-        "traceparent": "00-8276c46ea48f4a448ccb8dff76e2d7c6-ec47128e88ed5943-00",
-        "User-Agent": [
-          "azsdk-net-Storage.Blobs/12.4.0-dev.20200305.1",
-          "(.NET Core 4.6.28325.01; Microsoft Windows 10.0.18363 )"
+        "traceparent": "00-f0f00d45806c844392a0c00b51002ffc-43a1b08c55b3a543-00",
+        "User-Agent": [
+          "azsdk-net-Storage.Blobs/12.5.0-dev.20200402.1",
+          "(.NET Core 4.6.28325.01; Microsoft Windows 10.0.18362 )"
         ],
         "x-ms-client-request-id": "d0d45072-90fb-83ac-73cb-9503d5205349",
-        "x-ms-date": "Thu, 05 Mar 2020 21:13:13 GMT",
-        "x-ms-return-client-request-id": "true",
-        "x-ms-version": "2019-10-10"
-=======
-      "RequestUri": "https://seanmcccanary.blob.core.windows.net/test-container-cea82721-3644-e5e2-5902-b5aa3f0ce5e4/test-blob-eb8a9293-a1e9-5452-e5c6-eae73e0f0fda",
-      "RequestMethod": "DELETE",
-      "RequestHeaders": {
-        "Authorization": "Sanitized",
-        "traceparent": "00-f0f00d45806c844392a0c00b51002ffc-43a1b08c55b3a543-00",
-        "User-Agent": [
-          "azsdk-net-Storage.Blobs/12.5.0-dev.20200402.1",
-          "(.NET Core 4.6.28325.01; Microsoft Windows 10.0.18362 )"
-        ],
-        "x-ms-client-request-id": "d0d45072-90fb-83ac-73cb-9503d5205349",
-        "x-ms-date": "Thu, 02 Apr 2020 23:59:46 GMT",
-        "x-ms-return-client-request-id": "true",
-        "x-ms-version": "2019-12-12"
->>>>>>> 32e373e2
+        "x-ms-date": "Thu, 02 Apr 2020 23:59:46 GMT",
+        "x-ms-return-client-request-id": "true",
+        "x-ms-version": "2019-12-12"
       },
       "RequestBody": null,
       "StatusCode": 202,
       "ResponseHeaders": {
         "Content-Length": "0",
-<<<<<<< HEAD
-        "Date": "Thu, 05 Mar 2020 21:13:13 GMT",
-=======
-        "Date": "Thu, 02 Apr 2020 23:59:44 GMT",
->>>>>>> 32e373e2
+        "Date": "Thu, 02 Apr 2020 23:59:44 GMT",
         "Server": [
           "Windows-Azure-Blob/1.0",
           "Microsoft-HTTPAPI/2.0"
         ],
         "x-ms-client-request-id": "d0d45072-90fb-83ac-73cb-9503d5205349",
         "x-ms-delete-type-permanent": "true",
-<<<<<<< HEAD
-        "x-ms-request-id": "d5218320-301e-0022-1932-f35724000000",
-        "x-ms-version": "2019-10-10"
-=======
         "x-ms-request-id": "ee0b6dbb-901e-0049-0c4a-090f4b000000",
         "x-ms-version": "2019-12-12"
->>>>>>> 32e373e2
-      },
-      "ResponseBody": []
-    },
-    {
-<<<<<<< HEAD
-      "RequestUri": "https://seanstagetest.blob.core.windows.net/test-container-cea82721-3644-e5e2-5902-b5aa3f0ce5e4/test-blob-eb8a9293-a1e9-5452-e5c6-eae73e0f0fda",
+      },
+      "ResponseBody": []
+    },
+    {
+      "RequestUri": "https://seanmcccanary.blob.core.windows.net/test-container-cea82721-3644-e5e2-5902-b5aa3f0ce5e4/test-blob-eb8a9293-a1e9-5452-e5c6-eae73e0f0fda",
       "RequestMethod": "DELETE",
       "RequestHeaders": {
         "Authorization": "Sanitized",
-        "traceparent": "00-5d84900296c4ba4aaf907f594858d927-aa0befe0f15ab140-00",
-        "User-Agent": [
-          "azsdk-net-Storage.Blobs/12.4.0-dev.20200305.1",
-          "(.NET Core 4.6.28325.01; Microsoft Windows 10.0.18363 )"
+        "traceparent": "00-9eb49c5e3331794cb02d120be57dcf69-4bd3e891f6dbe841-00",
+        "User-Agent": [
+          "azsdk-net-Storage.Blobs/12.5.0-dev.20200402.1",
+          "(.NET Core 4.6.28325.01; Microsoft Windows 10.0.18362 )"
         ],
         "x-ms-client-request-id": "296b9894-5338-0d89-f714-c45fc483dea3",
-        "x-ms-date": "Thu, 05 Mar 2020 21:13:13 GMT",
-        "x-ms-return-client-request-id": "true",
-        "x-ms-version": "2019-10-10"
-=======
-      "RequestUri": "https://seanmcccanary.blob.core.windows.net/test-container-cea82721-3644-e5e2-5902-b5aa3f0ce5e4/test-blob-eb8a9293-a1e9-5452-e5c6-eae73e0f0fda",
-      "RequestMethod": "DELETE",
-      "RequestHeaders": {
-        "Authorization": "Sanitized",
-        "traceparent": "00-9eb49c5e3331794cb02d120be57dcf69-4bd3e891f6dbe841-00",
-        "User-Agent": [
-          "azsdk-net-Storage.Blobs/12.5.0-dev.20200402.1",
-          "(.NET Core 4.6.28325.01; Microsoft Windows 10.0.18362 )"
-        ],
-        "x-ms-client-request-id": "296b9894-5338-0d89-f714-c45fc483dea3",
-        "x-ms-date": "Thu, 02 Apr 2020 23:59:46 GMT",
-        "x-ms-return-client-request-id": "true",
-        "x-ms-version": "2019-12-12"
->>>>>>> 32e373e2
+        "x-ms-date": "Thu, 02 Apr 2020 23:59:46 GMT",
+        "x-ms-return-client-request-id": "true",
+        "x-ms-version": "2019-12-12"
       },
       "RequestBody": null,
       "StatusCode": 404,
       "ResponseHeaders": {
         "Content-Length": "215",
         "Content-Type": "application/xml",
-<<<<<<< HEAD
-        "Date": "Thu, 05 Mar 2020 21:13:13 GMT",
-=======
-        "Date": "Thu, 02 Apr 2020 23:59:44 GMT",
->>>>>>> 32e373e2
+        "Date": "Thu, 02 Apr 2020 23:59:44 GMT",
         "Server": [
           "Windows-Azure-Blob/1.0",
           "Microsoft-HTTPAPI/2.0"
         ],
         "x-ms-client-request-id": "296b9894-5338-0d89-f714-c45fc483dea3",
         "x-ms-error-code": "BlobNotFound",
-<<<<<<< HEAD
-        "x-ms-request-id": "d5218326-301e-0022-1f32-f35724000000",
-        "x-ms-version": "2019-10-10"
-      },
-      "ResponseBody": [
-        "\uFEFF\u003C?xml version=\u00221.0\u0022 encoding=\u0022utf-8\u0022?\u003E\u003CError\u003E\u003CCode\u003EBlobNotFound\u003C/Code\u003E\u003CMessage\u003EThe specified blob does not exist.\n",
-        "RequestId:d5218326-301e-0022-1f32-f35724000000\n",
-        "Time:2020-03-05T21:13:13.5278432Z\u003C/Message\u003E\u003C/Error\u003E"
-      ]
-    },
-    {
-      "RequestUri": "https://seanstagetest.blob.core.windows.net/test-container-cea82721-3644-e5e2-5902-b5aa3f0ce5e4/test-blob-eb8a9293-a1e9-5452-e5c6-eae73e0f0fda",
-      "RequestMethod": "HEAD",
-      "RequestHeaders": {
-        "Authorization": "Sanitized",
-        "traceparent": "00-5619865a14030e41a7b5879818320dba-ddf8c58463d9f546-00",
-        "User-Agent": [
-          "azsdk-net-Storage.Blobs/12.4.0-dev.20200305.1",
-          "(.NET Core 4.6.28325.01; Microsoft Windows 10.0.18363 )"
-        ],
-        "x-ms-client-request-id": "3c6f3f5d-2ab5-4610-45ea-2544e6b07427",
-        "x-ms-date": "Thu, 05 Mar 2020 21:13:13 GMT",
-        "x-ms-return-client-request-id": "true",
-        "x-ms-version": "2019-10-10"
-=======
         "x-ms-request-id": "ee0b6dc9-901e-0049-194a-090f4b000000",
         "x-ms-version": "2019-12-12"
       },
@@ -278,16 +151,11 @@
         "x-ms-date": "Thu, 02 Apr 2020 23:59:46 GMT",
         "x-ms-return-client-request-id": "true",
         "x-ms-version": "2019-12-12"
->>>>>>> 32e373e2
       },
       "RequestBody": null,
       "StatusCode": 404,
       "ResponseHeaders": {
-<<<<<<< HEAD
-        "Date": "Thu, 05 Mar 2020 21:13:13 GMT",
-=======
-        "Date": "Thu, 02 Apr 2020 23:59:44 GMT",
->>>>>>> 32e373e2
+        "Date": "Thu, 02 Apr 2020 23:59:44 GMT",
         "Server": [
           "Windows-Azure-Blob/1.0",
           "Microsoft-HTTPAPI/2.0"
@@ -295,32 +163,12 @@
         "Transfer-Encoding": "chunked",
         "x-ms-client-request-id": "3c6f3f5d-2ab5-4610-45ea-2544e6b07427",
         "x-ms-error-code": "BlobNotFound",
-<<<<<<< HEAD
-        "x-ms-request-id": "d521832c-301e-0022-2532-f35724000000",
-        "x-ms-version": "2019-10-10"
-=======
         "x-ms-request-id": "ee0b6ddc-901e-0049-274a-090f4b000000",
         "x-ms-version": "2019-12-12"
->>>>>>> 32e373e2
-      },
-      "ResponseBody": []
-    },
-    {
-<<<<<<< HEAD
-      "RequestUri": "https://seanstagetest.blob.core.windows.net/test-container-cea82721-3644-e5e2-5902-b5aa3f0ce5e4?restype=container",
-      "RequestMethod": "DELETE",
-      "RequestHeaders": {
-        "Authorization": "Sanitized",
-        "traceparent": "00-517407ee1b5569459cd669a9b260b811-00e8621f79ddd44b-00",
-        "User-Agent": [
-          "azsdk-net-Storage.Blobs/12.4.0-dev.20200305.1",
-          "(.NET Core 4.6.28325.01; Microsoft Windows 10.0.18363 )"
-        ],
-        "x-ms-client-request-id": "85013bc0-a114-c7ed-0e1e-fcac365ae08f",
-        "x-ms-date": "Thu, 05 Mar 2020 21:13:13 GMT",
-        "x-ms-return-client-request-id": "true",
-        "x-ms-version": "2019-10-10"
-=======
+      },
+      "ResponseBody": []
+    },
+    {
       "RequestUri": "https://seanmcccanary.blob.core.windows.net/test-container-cea82721-3644-e5e2-5902-b5aa3f0ce5e4?restype=container",
       "RequestMethod": "DELETE",
       "RequestHeaders": {
@@ -334,39 +182,25 @@
         "x-ms-date": "Thu, 02 Apr 2020 23:59:46 GMT",
         "x-ms-return-client-request-id": "true",
         "x-ms-version": "2019-12-12"
->>>>>>> 32e373e2
       },
       "RequestBody": null,
       "StatusCode": 202,
       "ResponseHeaders": {
         "Content-Length": "0",
-<<<<<<< HEAD
-        "Date": "Thu, 05 Mar 2020 21:13:13 GMT",
-=======
         "Date": "Thu, 02 Apr 2020 23:59:45 GMT",
->>>>>>> 32e373e2
         "Server": [
           "Windows-Azure-Blob/1.0",
           "Microsoft-HTTPAPI/2.0"
         ],
         "x-ms-client-request-id": "85013bc0-a114-c7ed-0e1e-fcac365ae08f",
-<<<<<<< HEAD
-        "x-ms-request-id": "d521832e-301e-0022-2732-f35724000000",
-        "x-ms-version": "2019-10-10"
-=======
         "x-ms-request-id": "ee0b6deb-901e-0049-354a-090f4b000000",
         "x-ms-version": "2019-12-12"
->>>>>>> 32e373e2
       },
       "ResponseBody": []
     }
   ],
   "Variables": {
     "RandomSeed": "141049622",
-<<<<<<< HEAD
-    "Storage_TestConfigDefault": "ProductionTenant\nseanstagetest\nU2FuaXRpemVk\nhttps://seanstagetest.blob.core.windows.net\nhttp://seanstagetest.file.core.windows.net\nhttp://seanstagetest.queue.core.windows.net\nhttp://seanstagetest.table.core.windows.net\n\n\n\n\nhttp://seanstagetest-secondary.blob.core.windows.net\nhttp://seanstagetest-secondary.file.core.windows.net\nhttp://seanstagetest-secondary.queue.core.windows.net\nhttp://seanstagetest-secondary.table.core.windows.net\n\nSanitized\n\n\nCloud\nBlobEndpoint=https://seanstagetest.blob.core.windows.net/;QueueEndpoint=http://seanstagetest.queue.core.windows.net/;FileEndpoint=http://seanstagetest.file.core.windows.net/;BlobSecondaryEndpoint=http://seanstagetest-secondary.blob.core.windows.net/;QueueSecondaryEndpoint=http://seanstagetest-secondary.queue.core.windows.net/;FileSecondaryEndpoint=http://seanstagetest-secondary.file.core.windows.net/;AccountName=seanstagetest;AccountKey=Sanitized\nseanscope1"
-=======
     "Storage_TestConfigDefault": "ProductionTenant\nseanmcccanary\nU2FuaXRpemVk\nhttps://seanmcccanary.blob.core.windows.net\nhttps://seanmcccanary.file.core.windows.net\nhttps://seanmcccanary.queue.core.windows.net\nhttps://seanmcccanary.table.core.windows.net\n\n\n\n\nhttps://seanmcccanary-secondary.blob.core.windows.net\nhttps://seanmcccanary-secondary.file.core.windows.net\nhttps://seanmcccanary-secondary.queue.core.windows.net\nhttps://seanmcccanary-secondary.table.core.windows.net\n\nSanitized\n\n\nCloud\nBlobEndpoint=https://seanmcccanary.blob.core.windows.net/;QueueEndpoint=https://seanmcccanary.queue.core.windows.net/;FileEndpoint=https://seanmcccanary.file.core.windows.net/;BlobSecondaryEndpoint=https://seanmcccanary-secondary.blob.core.windows.net/;QueueSecondaryEndpoint=https://seanmcccanary-secondary.queue.core.windows.net/;FileSecondaryEndpoint=https://seanmcccanary-secondary.file.core.windows.net/;AccountName=seanmcccanary;AccountKey=Sanitized\nseanscope1"
->>>>>>> 32e373e2
   }
 }