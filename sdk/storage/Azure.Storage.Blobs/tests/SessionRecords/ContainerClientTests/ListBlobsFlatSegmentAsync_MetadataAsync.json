--- conflicted
+++ resolved
@@ -1,22 +1,6 @@
 {
   "Entries": [
     {
-<<<<<<< HEAD
-      "RequestUri": "https://seanstagetest.blob.core.windows.net/test-container-a3d7d988-5ef1-4794-d874-5c2e58073e4a?restype=container",
-      "RequestMethod": "PUT",
-      "RequestHeaders": {
-        "Authorization": "Sanitized",
-        "traceparent": "00-64739fb2be167c4099735064622300bb-64a41f84d9550146-00",
-        "User-Agent": [
-          "azsdk-net-Storage.Blobs/12.4.0-dev.20200305.1",
-          "(.NET Core 4.6.28325.01; Microsoft Windows 10.0.18363 )"
-        ],
-        "x-ms-blob-public-access": "container",
-        "x-ms-client-request-id": "8f0d5696-7fcf-7006-392d-6b42f8bee0c9",
-        "x-ms-date": "Thu, 05 Mar 2020 21:14:38 GMT",
-        "x-ms-return-client-request-id": "true",
-        "x-ms-version": "2019-10-10"
-=======
       "RequestUri": "https://seanmcccanary.blob.core.windows.net/test-container-a3d7d988-5ef1-4794-d874-5c2e58073e4a?restype=container",
       "RequestMethod": "PUT",
       "RequestHeaders": {
@@ -31,56 +15,30 @@
         "x-ms-date": "Fri, 03 Apr 2020 00:01:44 GMT",
         "x-ms-return-client-request-id": "true",
         "x-ms-version": "2019-12-12"
->>>>>>> 32e373e2
       },
       "RequestBody": null,
       "StatusCode": 201,
       "ResponseHeaders": {
         "Content-Length": "0",
-<<<<<<< HEAD
-        "Date": "Thu, 05 Mar 2020 21:14:38 GMT",
-        "ETag": "\u00220x8D7C14A36F0ADA6\u0022",
-        "Last-Modified": "Thu, 05 Mar 2020 21:14:38 GMT",
-=======
         "Date": "Fri, 03 Apr 2020 00:01:42 GMT",
         "ETag": "\u00220x8D7D76231BC73F2\u0022",
         "Last-Modified": "Fri, 03 Apr 2020 00:01:43 GMT",
->>>>>>> 32e373e2
         "Server": [
           "Windows-Azure-Blob/1.0",
           "Microsoft-HTTPAPI/2.0"
         ],
         "x-ms-client-request-id": "8f0d5696-7fcf-7006-392d-6b42f8bee0c9",
-<<<<<<< HEAD
-        "x-ms-request-id": "6ca09478-901e-0014-8033-f3da54000000",
-        "x-ms-version": "2019-10-10"
-=======
         "x-ms-request-id": "ad0dbf67-901e-0059-224b-09ca23000000",
         "x-ms-version": "2019-12-12"
->>>>>>> 32e373e2
       },
       "ResponseBody": []
     },
     {
-<<<<<<< HEAD
-      "RequestUri": "https://seanstagetest.blob.core.windows.net/test-container-a3d7d988-5ef1-4794-d874-5c2e58073e4a/test-blob-60308df1-3f4f-a8d9-9f28-8fd564695151",
-=======
       "RequestUri": "https://seanmcccanary.blob.core.windows.net/test-container-a3d7d988-5ef1-4794-d874-5c2e58073e4a/test-blob-60308df1-3f4f-a8d9-9f28-8fd564695151",
->>>>>>> 32e373e2
       "RequestMethod": "PUT",
       "RequestHeaders": {
         "Authorization": "Sanitized",
         "Content-Length": "0",
-<<<<<<< HEAD
-        "traceparent": "00-5d0cb45f9b070f43a9eae6dcdb59ae62-84c3b5d9a159914a-00",
-        "User-Agent": [
-          "azsdk-net-Storage.Blobs/12.4.0-dev.20200305.1",
-          "(.NET Core 4.6.28325.01; Microsoft Windows 10.0.18363 )"
-        ],
-        "x-ms-blob-type": "AppendBlob",
-        "x-ms-client-request-id": "68382f3b-4556-5718-7d64-efa7ef310bcf",
-        "x-ms-date": "Thu, 05 Mar 2020 21:14:39 GMT",
-=======
         "traceparent": "00-22929b5731904b469f5aba42c31dc61d-834f9bf6734c8b4d-00",
         "User-Agent": [
           "azsdk-net-Storage.Blobs/12.5.0-dev.20200402.1",
@@ -89,67 +47,37 @@
         "x-ms-blob-type": "AppendBlob",
         "x-ms-client-request-id": "68382f3b-4556-5718-7d64-efa7ef310bcf",
         "x-ms-date": "Fri, 03 Apr 2020 00:01:44 GMT",
->>>>>>> 32e373e2
         "x-ms-meta-Capital": "letter",
         "x-ms-meta-foo": "bar",
         "x-ms-meta-meta": "data",
         "x-ms-meta-UPPER": "case",
         "x-ms-return-client-request-id": "true",
-<<<<<<< HEAD
-        "x-ms-version": "2019-10-10"
-=======
         "x-ms-version": "2019-12-12"
->>>>>>> 32e373e2
       },
       "RequestBody": null,
       "StatusCode": 201,
       "ResponseHeaders": {
         "Content-Length": "0",
-<<<<<<< HEAD
-        "Date": "Thu, 05 Mar 2020 21:14:38 GMT",
-        "ETag": "\u00220x8D7C14A36FD1C56\u0022",
-        "Last-Modified": "Thu, 05 Mar 2020 21:14:39 GMT",
-=======
         "Date": "Fri, 03 Apr 2020 00:01:43 GMT",
         "ETag": "\u00220x8D7D76231C97679\u0022",
         "Last-Modified": "Fri, 03 Apr 2020 00:01:43 GMT",
->>>>>>> 32e373e2
         "Server": [
           "Windows-Azure-Blob/1.0",
           "Microsoft-HTTPAPI/2.0"
         ],
         "x-ms-client-request-id": "68382f3b-4556-5718-7d64-efa7ef310bcf",
-<<<<<<< HEAD
-        "x-ms-request-id": "6ca0947d-901e-0014-0433-f3da54000000",
-        "x-ms-request-server-encrypted": "true",
-        "x-ms-version": "2019-10-10"
-=======
         "x-ms-request-id": "ad0dbf77-901e-0059-2e4b-09ca23000000",
         "x-ms-request-server-encrypted": "true",
         "x-ms-version": "2019-12-12"
->>>>>>> 32e373e2
       },
       "ResponseBody": []
     },
     {
-<<<<<<< HEAD
-      "RequestUri": "https://seanstagetest.blob.core.windows.net/test-container-a3d7d988-5ef1-4794-d874-5c2e58073e4a?restype=container\u0026comp=list\u0026include=metadata",
-=======
       "RequestUri": "https://seanmcccanary.blob.core.windows.net/test-container-a3d7d988-5ef1-4794-d874-5c2e58073e4a?restype=container\u0026comp=list\u0026include=metadata",
->>>>>>> 32e373e2
       "RequestMethod": "GET",
       "RequestHeaders": {
         "Authorization": "Sanitized",
         "User-Agent": [
-<<<<<<< HEAD
-          "azsdk-net-Storage.Blobs/12.4.0-dev.20200305.1",
-          "(.NET Core 4.6.28325.01; Microsoft Windows 10.0.18363 )"
-        ],
-        "x-ms-client-request-id": "35993971-e931-89fb-dc40-8395bfd30c53",
-        "x-ms-date": "Thu, 05 Mar 2020 21:14:39 GMT",
-        "x-ms-return-client-request-id": "true",
-        "x-ms-version": "2019-10-10"
-=======
           "azsdk-net-Storage.Blobs/12.5.0-dev.20200402.1",
           "(.NET Core 4.6.28325.01; Microsoft Windows 10.0.18362 )"
         ],
@@ -157,44 +85,18 @@
         "x-ms-date": "Fri, 03 Apr 2020 00:01:44 GMT",
         "x-ms-return-client-request-id": "true",
         "x-ms-version": "2019-12-12"
->>>>>>> 32e373e2
       },
       "RequestBody": null,
       "StatusCode": 200,
       "ResponseHeaders": {
         "Content-Type": "application/xml",
-<<<<<<< HEAD
-        "Date": "Thu, 05 Mar 2020 21:14:38 GMT",
-=======
         "Date": "Fri, 03 Apr 2020 00:01:43 GMT",
->>>>>>> 32e373e2
         "Server": [
           "Windows-Azure-Blob/1.0",
           "Microsoft-HTTPAPI/2.0"
         ],
         "Transfer-Encoding": "chunked",
         "x-ms-client-request-id": "35993971-e931-89fb-dc40-8395bfd30c53",
-<<<<<<< HEAD
-        "x-ms-request-id": "6ca0947f-901e-0014-0633-f3da54000000",
-        "x-ms-version": "2019-10-10"
-      },
-      "ResponseBody": "\uFEFF\u003C?xml version=\u00221.0\u0022 encoding=\u0022utf-8\u0022?\u003E\u003CEnumerationResults ServiceEndpoint=\u0022https://seanstagetest.blob.core.windows.net/\u0022 ContainerName=\u0022test-container-a3d7d988-5ef1-4794-d874-5c2e58073e4a\u0022\u003E\u003CBlobs\u003E\u003CBlob\u003E\u003CName\u003Etest-blob-60308df1-3f4f-a8d9-9f28-8fd564695151\u003C/Name\u003E\u003CProperties\u003E\u003CCreation-Time\u003EThu, 05 Mar 2020 21:14:39 GMT\u003C/Creation-Time\u003E\u003CLast-Modified\u003EThu, 05 Mar 2020 21:14:39 GMT\u003C/Last-Modified\u003E\u003CEtag\u003E0x8D7C14A36FD1C56\u003C/Etag\u003E\u003CContent-Length\u003E0\u003C/Content-Length\u003E\u003CContent-Type\u003Eapplication/octet-stream\u003C/Content-Type\u003E\u003CContent-Encoding /\u003E\u003CContent-Language /\u003E\u003CContent-CRC64 /\u003E\u003CContent-MD5 /\u003E\u003CCache-Control /\u003E\u003CContent-Disposition /\u003E\u003CBlobType\u003EAppendBlob\u003C/BlobType\u003E\u003CLeaseStatus\u003Eunlocked\u003C/LeaseStatus\u003E\u003CLeaseState\u003Eavailable\u003C/LeaseState\u003E\u003CServerEncrypted\u003Etrue\u003C/ServerEncrypted\u003E\u003C/Properties\u003E\u003CMetadata\u003E\u003Cfoo\u003Ebar\u003C/foo\u003E\u003Cmeta\u003Edata\u003C/meta\u003E\u003CCapital\u003Eletter\u003C/Capital\u003E\u003CUPPER\u003Ecase\u003C/UPPER\u003E\u003C/Metadata\u003E\u003C/Blob\u003E\u003C/Blobs\u003E\u003CNextMarker /\u003E\u003C/EnumerationResults\u003E"
-    },
-    {
-      "RequestUri": "https://seanstagetest.blob.core.windows.net/test-container-a3d7d988-5ef1-4794-d874-5c2e58073e4a?restype=container",
-      "RequestMethod": "DELETE",
-      "RequestHeaders": {
-        "Authorization": "Sanitized",
-        "traceparent": "00-58c1058a3b9d17418f76bbe34dbfeccf-edda592eee1ada43-00",
-        "User-Agent": [
-          "azsdk-net-Storage.Blobs/12.4.0-dev.20200305.1",
-          "(.NET Core 4.6.28325.01; Microsoft Windows 10.0.18363 )"
-        ],
-        "x-ms-client-request-id": "b6354630-d698-f39d-1eea-26e55b3a8240",
-        "x-ms-date": "Thu, 05 Mar 2020 21:14:39 GMT",
-        "x-ms-return-client-request-id": "true",
-        "x-ms-version": "2019-10-10"
-=======
         "x-ms-request-id": "ad0dbf84-901e-0059-3a4b-09ca23000000",
         "x-ms-version": "2019-12-12"
       },
@@ -214,39 +116,25 @@
         "x-ms-date": "Fri, 03 Apr 2020 00:01:44 GMT",
         "x-ms-return-client-request-id": "true",
         "x-ms-version": "2019-12-12"
->>>>>>> 32e373e2
       },
       "RequestBody": null,
       "StatusCode": 202,
       "ResponseHeaders": {
         "Content-Length": "0",
-<<<<<<< HEAD
-        "Date": "Thu, 05 Mar 2020 21:14:38 GMT",
-=======
         "Date": "Fri, 03 Apr 2020 00:01:43 GMT",
->>>>>>> 32e373e2
         "Server": [
           "Windows-Azure-Blob/1.0",
           "Microsoft-HTTPAPI/2.0"
         ],
         "x-ms-client-request-id": "b6354630-d698-f39d-1eea-26e55b3a8240",
-<<<<<<< HEAD
-        "x-ms-request-id": "6ca09482-901e-0014-0933-f3da54000000",
-        "x-ms-version": "2019-10-10"
-=======
         "x-ms-request-id": "ad0dbf9c-901e-0059-4d4b-09ca23000000",
         "x-ms-version": "2019-12-12"
->>>>>>> 32e373e2
       },
       "ResponseBody": []
     }
   ],
   "Variables": {
     "RandomSeed": "1968777438",
-<<<<<<< HEAD
-    "Storage_TestConfigDefault": "ProductionTenant\nseanstagetest\nU2FuaXRpemVk\nhttps://seanstagetest.blob.core.windows.net\nhttp://seanstagetest.file.core.windows.net\nhttp://seanstagetest.queue.core.windows.net\nhttp://seanstagetest.table.core.windows.net\n\n\n\n\nhttp://seanstagetest-secondary.blob.core.windows.net\nhttp://seanstagetest-secondary.file.core.windows.net\nhttp://seanstagetest-secondary.queue.core.windows.net\nhttp://seanstagetest-secondary.table.core.windows.net\n\nSanitized\n\n\nCloud\nBlobEndpoint=https://seanstagetest.blob.core.windows.net/;QueueEndpoint=http://seanstagetest.queue.core.windows.net/;FileEndpoint=http://seanstagetest.file.core.windows.net/;BlobSecondaryEndpoint=http://seanstagetest-secondary.blob.core.windows.net/;QueueSecondaryEndpoint=http://seanstagetest-secondary.queue.core.windows.net/;FileSecondaryEndpoint=http://seanstagetest-secondary.file.core.windows.net/;AccountName=seanstagetest;AccountKey=Sanitized\nseanscope1"
-=======
     "Storage_TestConfigDefault": "ProductionTenant\nseanmcccanary\nU2FuaXRpemVk\nhttps://seanmcccanary.blob.core.windows.net\nhttps://seanmcccanary.file.core.windows.net\nhttps://seanmcccanary.queue.core.windows.net\nhttps://seanmcccanary.table.core.windows.net\n\n\n\n\nhttps://seanmcccanary-secondary.blob.core.windows.net\nhttps://seanmcccanary-secondary.file.core.windows.net\nhttps://seanmcccanary-secondary.queue.core.windows.net\nhttps://seanmcccanary-secondary.table.core.windows.net\n\nSanitized\n\n\nCloud\nBlobEndpoint=https://seanmcccanary.blob.core.windows.net/;QueueEndpoint=https://seanmcccanary.queue.core.windows.net/;FileEndpoint=https://seanmcccanary.file.core.windows.net/;BlobSecondaryEndpoint=https://seanmcccanary-secondary.blob.core.windows.net/;QueueSecondaryEndpoint=https://seanmcccanary-secondary.queue.core.windows.net/;FileSecondaryEndpoint=https://seanmcccanary-secondary.file.core.windows.net/;AccountName=seanmcccanary;AccountKey=Sanitized\nseanscope1"
->>>>>>> 32e373e2
   }
 }