{
  "Entries": [
    {
<<<<<<< HEAD
      "RequestUri": "https://seanstagetest.blob.core.windows.net/test-container-b4820a2f-2b9a-46d8-ed74-92bba0cde922?restype=container",
      "RequestMethod": "PUT",
      "RequestHeaders": {
        "Authorization": "Sanitized",
        "traceparent": "00-5e096986b2b99a499cf8a4e64e3473e8-8fc74090ebcd1845-00",
        "User-Agent": [
          "azsdk-net-Storage.Blobs/12.4.0-dev.20200305.1",
          "(.NET Core 4.6.28325.01; Microsoft Windows 10.0.18363 )"
        ],
        "x-ms-client-request-id": "66f2ce0d-0c66-db44-940c-81c4611f3b4c",
        "x-ms-date": "Thu, 05 Mar 2020 21:12:45 GMT",
        "x-ms-return-client-request-id": "true",
        "x-ms-version": "2019-10-10"
=======
      "RequestUri": "https://seanmcccanary.blob.core.windows.net/test-container-b4820a2f-2b9a-46d8-ed74-92bba0cde922?restype=container",
      "RequestMethod": "PUT",
      "RequestHeaders": {
        "Authorization": "Sanitized",
        "traceparent": "00-99ef36f3de67714888810f5aed15d5b2-bfadf84c231d5141-00",
        "User-Agent": [
          "azsdk-net-Storage.Blobs/12.5.0-dev.20200402.1",
          "(.NET Core 4.6.28325.01; Microsoft Windows 10.0.18362 )"
        ],
        "x-ms-client-request-id": "66f2ce0d-0c66-db44-940c-81c4611f3b4c",
        "x-ms-date": "Thu, 02 Apr 2020 23:58:29 GMT",
        "x-ms-return-client-request-id": "true",
        "x-ms-version": "2019-12-12"
>>>>>>> 32e373e2
      },
      "RequestBody": null,
      "StatusCode": 201,
      "ResponseHeaders": {
        "Content-Length": "0",
<<<<<<< HEAD
        "Date": "Thu, 05 Mar 2020 21:12:45 GMT",
        "ETag": "\u00220x8D7C149F3AB9B0F\u0022",
        "Last-Modified": "Thu, 05 Mar 2020 21:12:46 GMT",
=======
        "Date": "Thu, 02 Apr 2020 23:58:38 GMT",
        "ETag": "\u00220x8D7D761BD992959\u0022",
        "Last-Modified": "Thu, 02 Apr 2020 23:58:28 GMT",
>>>>>>> 32e373e2
        "Server": [
          "Windows-Azure-Blob/1.0",
          "Microsoft-HTTPAPI/2.0"
        ],
        "x-ms-client-request-id": "66f2ce0d-0c66-db44-940c-81c4611f3b4c",
<<<<<<< HEAD
        "x-ms-request-id": "608de721-901e-0049-0232-f3d0d0000000",
        "x-ms-version": "2019-10-10"
=======
        "x-ms-request-id": "2bf2ba46-f01e-0060-784a-09313f000000",
        "x-ms-version": "2019-12-12"
>>>>>>> 32e373e2
      },
      "ResponseBody": []
    },
    {
<<<<<<< HEAD
      "RequestUri": "https://seanstagetest.blob.core.windows.net/test-container-b4820a2f-2b9a-46d8-ed74-92bba0cde922?comp=lease\u0026restype=container",
      "RequestMethod": "PUT",
      "RequestHeaders": {
        "Authorization": "Sanitized",
        "traceparent": "00-951ebd32c45ef34f826c4724b06baaba-a4fd688b869b444f-00",
        "User-Agent": [
          "azsdk-net-Storage.Blobs/12.4.0-dev.20200305.1",
          "(.NET Core 4.6.28325.01; Microsoft Windows 10.0.18363 )"
        ],
        "x-ms-client-request-id": "c2485b09-e80d-46e4-ae5e-333576ee57df",
        "x-ms-date": "Thu, 05 Mar 2020 21:12:46 GMT",
=======
      "RequestUri": "https://seanmcccanary.blob.core.windows.net/test-container-b4820a2f-2b9a-46d8-ed74-92bba0cde922?comp=lease\u0026restype=container",
      "RequestMethod": "PUT",
      "RequestHeaders": {
        "Authorization": "Sanitized",
        "traceparent": "00-9fb750a1ca8f644eb5b7081e911dd9e2-0e86c43b9fb4c143-00",
        "User-Agent": [
          "azsdk-net-Storage.Blobs/12.5.0-dev.20200402.1",
          "(.NET Core 4.6.28325.01; Microsoft Windows 10.0.18362 )"
        ],
        "x-ms-client-request-id": "c2485b09-e80d-46e4-ae5e-333576ee57df",
        "x-ms-date": "Thu, 02 Apr 2020 23:58:39 GMT",
>>>>>>> 32e373e2
        "x-ms-lease-action": "acquire",
        "x-ms-lease-duration": "15",
        "x-ms-proposed-lease-id": "51084adb-c7a3-9320-3230-965584b43ad7",
        "x-ms-return-client-request-id": "true",
<<<<<<< HEAD
        "x-ms-version": "2019-10-10"
=======
        "x-ms-version": "2019-12-12"
>>>>>>> 32e373e2
      },
      "RequestBody": null,
      "StatusCode": 201,
      "ResponseHeaders": {
        "Content-Length": "0",
<<<<<<< HEAD
        "Date": "Thu, 05 Mar 2020 21:12:45 GMT",
        "ETag": "\u00220x8D7C149F3AB9B0F\u0022",
        "Last-Modified": "Thu, 05 Mar 2020 21:12:46 GMT",
=======
        "Date": "Thu, 02 Apr 2020 23:58:38 GMT",
        "ETag": "\u00220x8D7D761BD992959\u0022",
        "Last-Modified": "Thu, 02 Apr 2020 23:58:28 GMT",
>>>>>>> 32e373e2
        "Server": [
          "Windows-Azure-Blob/1.0",
          "Microsoft-HTTPAPI/2.0"
        ],
        "x-ms-client-request-id": "c2485b09-e80d-46e4-ae5e-333576ee57df",
        "x-ms-lease-id": "51084adb-c7a3-9320-3230-965584b43ad7",
<<<<<<< HEAD
        "x-ms-request-id": "608de727-901e-0049-0632-f3d0d0000000",
        "x-ms-version": "2019-10-10"
=======
        "x-ms-request-id": "2bf2bdf2-f01e-0060-124a-09313f000000",
        "x-ms-version": "2019-12-12"
>>>>>>> 32e373e2
      },
      "ResponseBody": []
    },
    {
<<<<<<< HEAD
      "RequestUri": "https://seanstagetest.blob.core.windows.net/test-container-b4820a2f-2b9a-46d8-ed74-92bba0cde922?comp=lease\u0026restype=container",
      "RequestMethod": "PUT",
      "RequestHeaders": {
        "Authorization": "Sanitized",
        "traceparent": "00-bc59ec53f321b944ae234e63f2761eed-7158cd6866285248-00",
        "User-Agent": [
          "azsdk-net-Storage.Blobs/12.4.0-dev.20200305.1",
          "(.NET Core 4.6.28325.01; Microsoft Windows 10.0.18363 )"
        ],
        "x-ms-client-request-id": "284c9740-776c-51ca-2668-227c4f861ae7",
        "x-ms-date": "Thu, 05 Mar 2020 21:12:46 GMT",
        "x-ms-lease-action": "break",
        "x-ms-return-client-request-id": "true",
        "x-ms-version": "2019-10-10"
=======
      "RequestUri": "https://seanmcccanary.blob.core.windows.net/test-container-b4820a2f-2b9a-46d8-ed74-92bba0cde922?comp=lease\u0026restype=container",
      "RequestMethod": "PUT",
      "RequestHeaders": {
        "Authorization": "Sanitized",
        "traceparent": "00-cb70c56e3af7044e8f73f04a9e651733-6a1199fe44db5b46-00",
        "User-Agent": [
          "azsdk-net-Storage.Blobs/12.5.0-dev.20200402.1",
          "(.NET Core 4.6.28325.01; Microsoft Windows 10.0.18362 )"
        ],
        "x-ms-client-request-id": "284c9740-776c-51ca-2668-227c4f861ae7",
        "x-ms-date": "Thu, 02 Apr 2020 23:58:39 GMT",
        "x-ms-lease-action": "break",
        "x-ms-return-client-request-id": "true",
        "x-ms-version": "2019-12-12"
>>>>>>> 32e373e2
      },
      "RequestBody": null,
      "StatusCode": 202,
      "ResponseHeaders": {
        "Content-Length": "0",
<<<<<<< HEAD
        "Date": "Thu, 05 Mar 2020 21:12:46 GMT",
        "ETag": "\u00220x8D7C149F3AB9B0F\u0022",
        "Last-Modified": "Thu, 05 Mar 2020 21:12:46 GMT",
=======
        "Date": "Thu, 02 Apr 2020 23:58:38 GMT",
        "ETag": "\u00220x8D7D761BD992959\u0022",
        "Last-Modified": "Thu, 02 Apr 2020 23:58:28 GMT",
>>>>>>> 32e373e2
        "Server": [
          "Windows-Azure-Blob/1.0",
          "Microsoft-HTTPAPI/2.0"
        ],
        "x-ms-client-request-id": "284c9740-776c-51ca-2668-227c4f861ae7",
        "x-ms-lease-time": "14",
<<<<<<< HEAD
        "x-ms-request-id": "608de72f-901e-0049-0d32-f3d0d0000000",
        "x-ms-version": "2019-10-10"
=======
        "x-ms-request-id": "2bf2bdfa-f01e-0060-194a-09313f000000",
        "x-ms-version": "2019-12-12"
>>>>>>> 32e373e2
      },
      "ResponseBody": []
    },
    {
<<<<<<< HEAD
      "RequestUri": "https://seanstagetest.blob.core.windows.net/test-container-b4820a2f-2b9a-46d8-ed74-92bba0cde922?restype=container",
      "RequestMethod": "DELETE",
      "RequestHeaders": {
        "Authorization": "Sanitized",
        "traceparent": "00-22a2c68bccb70f4cba2e8c5d3d10b9b5-14541c6d5836154f-00",
        "User-Agent": [
          "azsdk-net-Storage.Blobs/12.4.0-dev.20200305.1",
          "(.NET Core 4.6.28325.01; Microsoft Windows 10.0.18363 )"
        ],
        "x-ms-client-request-id": "def513e4-2ea2-5a72-df38-2f0847f40907",
        "x-ms-date": "Thu, 05 Mar 2020 21:12:46 GMT",
        "x-ms-lease-id": "51084adb-c7a3-9320-3230-965584b43ad7",
        "x-ms-return-client-request-id": "true",
        "x-ms-version": "2019-10-10"
=======
      "RequestUri": "https://seanmcccanary.blob.core.windows.net/test-container-b4820a2f-2b9a-46d8-ed74-92bba0cde922?restype=container",
      "RequestMethod": "DELETE",
      "RequestHeaders": {
        "Authorization": "Sanitized",
        "traceparent": "00-38c3893b4becca429b25a828b9fbf5f3-654cc3393524eb4c-00",
        "User-Agent": [
          "azsdk-net-Storage.Blobs/12.5.0-dev.20200402.1",
          "(.NET Core 4.6.28325.01; Microsoft Windows 10.0.18362 )"
        ],
        "x-ms-client-request-id": "def513e4-2ea2-5a72-df38-2f0847f40907",
        "x-ms-date": "Thu, 02 Apr 2020 23:58:40 GMT",
        "x-ms-lease-id": "51084adb-c7a3-9320-3230-965584b43ad7",
        "x-ms-return-client-request-id": "true",
        "x-ms-version": "2019-12-12"
>>>>>>> 32e373e2
      },
      "RequestBody": null,
      "StatusCode": 202,
      "ResponseHeaders": {
        "Content-Length": "0",
<<<<<<< HEAD
        "Date": "Thu, 05 Mar 2020 21:12:46 GMT",
=======
        "Date": "Thu, 02 Apr 2020 23:58:38 GMT",
>>>>>>> 32e373e2
        "Server": [
          "Windows-Azure-Blob/1.0",
          "Microsoft-HTTPAPI/2.0"
        ],
        "x-ms-client-request-id": "def513e4-2ea2-5a72-df38-2f0847f40907",
<<<<<<< HEAD
        "x-ms-request-id": "608de735-901e-0049-1332-f3d0d0000000",
        "x-ms-version": "2019-10-10"
=======
        "x-ms-request-id": "2bf2be00-f01e-0060-1e4a-09313f000000",
        "x-ms-version": "2019-12-12"
>>>>>>> 32e373e2
      },
      "ResponseBody": []
    },
    {
<<<<<<< HEAD
      "RequestUri": "https://seanstagetest.blob.core.windows.net/test-container-f587935c-0a8c-a698-09ac-3e7d4334e4ac?restype=container",
      "RequestMethod": "PUT",
      "RequestHeaders": {
        "Authorization": "Sanitized",
        "traceparent": "00-f88715d2e6d5af4ab999a4a4a06075e6-d732fd4afd63664f-00",
        "User-Agent": [
          "azsdk-net-Storage.Blobs/12.4.0-dev.20200305.1",
          "(.NET Core 4.6.28325.01; Microsoft Windows 10.0.18363 )"
        ],
        "x-ms-client-request-id": "d9392ce6-e2f2-da36-7a4f-d4f5f0f517ab",
        "x-ms-date": "Thu, 05 Mar 2020 21:12:46 GMT",
        "x-ms-return-client-request-id": "true",
        "x-ms-version": "2019-10-10"
=======
      "RequestUri": "https://seanmcccanary.blob.core.windows.net/test-container-f587935c-0a8c-a698-09ac-3e7d4334e4ac?restype=container",
      "RequestMethod": "PUT",
      "RequestHeaders": {
        "Authorization": "Sanitized",
        "traceparent": "00-4fa67d908839cd419c7c14eb321875dc-42228593ec856f45-00",
        "User-Agent": [
          "azsdk-net-Storage.Blobs/12.5.0-dev.20200402.1",
          "(.NET Core 4.6.28325.01; Microsoft Windows 10.0.18362 )"
        ],
        "x-ms-client-request-id": "d9392ce6-e2f2-da36-7a4f-d4f5f0f517ab",
        "x-ms-date": "Thu, 02 Apr 2020 23:58:40 GMT",
        "x-ms-return-client-request-id": "true",
        "x-ms-version": "2019-12-12"
>>>>>>> 32e373e2
      },
      "RequestBody": null,
      "StatusCode": 201,
      "ResponseHeaders": {
        "Content-Length": "0",
<<<<<<< HEAD
        "Date": "Thu, 05 Mar 2020 21:12:46 GMT",
        "ETag": "\u00220x8D7C149F410AC41\u0022",
        "Last-Modified": "Thu, 05 Mar 2020 21:12:46 GMT",
=======
        "Date": "Thu, 02 Apr 2020 23:58:38 GMT",
        "ETag": "\u00220x8D7D761C3ECB9CC\u0022",
        "Last-Modified": "Thu, 02 Apr 2020 23:58:39 GMT",
>>>>>>> 32e373e2
        "Server": [
          "Windows-Azure-Blob/1.0",
          "Microsoft-HTTPAPI/2.0"
        ],
        "x-ms-client-request-id": "d9392ce6-e2f2-da36-7a4f-d4f5f0f517ab",
<<<<<<< HEAD
        "x-ms-request-id": "0faf7e47-d01e-0015-6732-f38588000000",
        "x-ms-version": "2019-10-10"
=======
        "x-ms-request-id": "0f0096cf-901e-003b-6d4a-090804000000",
        "x-ms-version": "2019-12-12"
>>>>>>> 32e373e2
      },
      "ResponseBody": []
    },
    {
<<<<<<< HEAD
      "RequestUri": "https://seanstagetest.blob.core.windows.net/test-container-f587935c-0a8c-a698-09ac-3e7d4334e4ac?comp=lease\u0026restype=container",
      "RequestMethod": "PUT",
      "RequestHeaders": {
        "Authorization": "Sanitized",
        "traceparent": "00-efc0df8d8e9b1f4d9e2cc9079a92eac3-630ded9434a7fc43-00",
        "User-Agent": [
          "azsdk-net-Storage.Blobs/12.4.0-dev.20200305.1",
          "(.NET Core 4.6.28325.01; Microsoft Windows 10.0.18363 )"
        ],
        "x-ms-client-request-id": "e6fae4ee-700c-1997-b618-8a1df3af6031",
        "x-ms-date": "Thu, 05 Mar 2020 21:12:46 GMT",
=======
      "RequestUri": "https://seanmcccanary.blob.core.windows.net/test-container-f587935c-0a8c-a698-09ac-3e7d4334e4ac?comp=lease\u0026restype=container",
      "RequestMethod": "PUT",
      "RequestHeaders": {
        "Authorization": "Sanitized",
        "traceparent": "00-8f0498603bc063409e5fae769f03243e-cd4afa8e13320546-00",
        "User-Agent": [
          "azsdk-net-Storage.Blobs/12.5.0-dev.20200402.1",
          "(.NET Core 4.6.28325.01; Microsoft Windows 10.0.18362 )"
        ],
        "x-ms-client-request-id": "e6fae4ee-700c-1997-b618-8a1df3af6031",
        "x-ms-date": "Thu, 02 Apr 2020 23:58:40 GMT",
>>>>>>> 32e373e2
        "x-ms-lease-action": "acquire",
        "x-ms-lease-duration": "15",
        "x-ms-proposed-lease-id": "e7788354-cc5d-2076-4ed4-ee867a493c84",
        "x-ms-return-client-request-id": "true",
<<<<<<< HEAD
        "x-ms-version": "2019-10-10"
=======
        "x-ms-version": "2019-12-12"
>>>>>>> 32e373e2
      },
      "RequestBody": null,
      "StatusCode": 201,
      "ResponseHeaders": {
        "Content-Length": "0",
<<<<<<< HEAD
        "Date": "Thu, 05 Mar 2020 21:12:46 GMT",
        "ETag": "\u00220x8D7C149F410AC41\u0022",
        "Last-Modified": "Thu, 05 Mar 2020 21:12:46 GMT",
=======
        "Date": "Thu, 02 Apr 2020 23:58:39 GMT",
        "ETag": "\u00220x8D7D761C3ECB9CC\u0022",
        "Last-Modified": "Thu, 02 Apr 2020 23:58:39 GMT",
>>>>>>> 32e373e2
        "Server": [
          "Windows-Azure-Blob/1.0",
          "Microsoft-HTTPAPI/2.0"
        ],
        "x-ms-client-request-id": "e6fae4ee-700c-1997-b618-8a1df3af6031",
        "x-ms-lease-id": "e7788354-cc5d-2076-4ed4-ee867a493c84",
<<<<<<< HEAD
        "x-ms-request-id": "0faf7e4b-d01e-0015-6932-f38588000000",
        "x-ms-version": "2019-10-10"
=======
        "x-ms-request-id": "0f0096d7-901e-003b-734a-090804000000",
        "x-ms-version": "2019-12-12"
>>>>>>> 32e373e2
      },
      "ResponseBody": []
    },
    {
<<<<<<< HEAD
      "RequestUri": "https://seanstagetest.blob.core.windows.net/test-container-f587935c-0a8c-a698-09ac-3e7d4334e4ac?comp=lease\u0026restype=container",
      "RequestMethod": "PUT",
      "RequestHeaders": {
        "Authorization": "Sanitized",
        "If-Modified-Since": "Wed, 04 Mar 2020 21:12:45 GMT",
        "traceparent": "00-92a9fc89fabca04086ddd3fb6aa9eaca-e35e5473c2b36e43-00",
        "User-Agent": [
          "azsdk-net-Storage.Blobs/12.4.0-dev.20200305.1",
          "(.NET Core 4.6.28325.01; Microsoft Windows 10.0.18363 )"
        ],
        "x-ms-client-request-id": "9597dd11-564f-e477-b17c-60e2809cba7a",
        "x-ms-date": "Thu, 05 Mar 2020 21:12:47 GMT",
        "x-ms-lease-action": "break",
        "x-ms-return-client-request-id": "true",
        "x-ms-version": "2019-10-10"
=======
      "RequestUri": "https://seanmcccanary.blob.core.windows.net/test-container-f587935c-0a8c-a698-09ac-3e7d4334e4ac?comp=lease\u0026restype=container",
      "RequestMethod": "PUT",
      "RequestHeaders": {
        "Authorization": "Sanitized",
        "If-Modified-Since": "Wed, 01 Apr 2020 23:58:29 GMT",
        "traceparent": "00-3ebded57ce147e42b4349fd6bafde5fe-c2c407fa815b094f-00",
        "User-Agent": [
          "azsdk-net-Storage.Blobs/12.5.0-dev.20200402.1",
          "(.NET Core 4.6.28325.01; Microsoft Windows 10.0.18362 )"
        ],
        "x-ms-client-request-id": "9597dd11-564f-e477-b17c-60e2809cba7a",
        "x-ms-date": "Thu, 02 Apr 2020 23:58:40 GMT",
        "x-ms-lease-action": "break",
        "x-ms-return-client-request-id": "true",
        "x-ms-version": "2019-12-12"
>>>>>>> 32e373e2
      },
      "RequestBody": null,
      "StatusCode": 202,
      "ResponseHeaders": {
        "Content-Length": "0",
<<<<<<< HEAD
        "Date": "Thu, 05 Mar 2020 21:12:46 GMT",
        "ETag": "\u00220x8D7C149F410AC41\u0022",
        "Last-Modified": "Thu, 05 Mar 2020 21:12:46 GMT",
=======
        "Date": "Thu, 02 Apr 2020 23:58:39 GMT",
        "ETag": "\u00220x8D7D761C3ECB9CC\u0022",
        "Last-Modified": "Thu, 02 Apr 2020 23:58:39 GMT",
>>>>>>> 32e373e2
        "Server": [
          "Windows-Azure-Blob/1.0",
          "Microsoft-HTTPAPI/2.0"
        ],
        "x-ms-client-request-id": "9597dd11-564f-e477-b17c-60e2809cba7a",
        "x-ms-lease-time": "14",
<<<<<<< HEAD
        "x-ms-request-id": "0faf7e4f-d01e-0015-6d32-f38588000000",
        "x-ms-version": "2019-10-10"
=======
        "x-ms-request-id": "0f0096dd-901e-003b-784a-090804000000",
        "x-ms-version": "2019-12-12"
>>>>>>> 32e373e2
      },
      "ResponseBody": []
    },
    {
<<<<<<< HEAD
      "RequestUri": "https://seanstagetest.blob.core.windows.net/test-container-f587935c-0a8c-a698-09ac-3e7d4334e4ac?restype=container",
      "RequestMethod": "DELETE",
      "RequestHeaders": {
        "Authorization": "Sanitized",
        "traceparent": "00-fcbd54aca5fa354ea3548bc70a93bdf5-c550994307706a44-00",
        "User-Agent": [
          "azsdk-net-Storage.Blobs/12.4.0-dev.20200305.1",
          "(.NET Core 4.6.28325.01; Microsoft Windows 10.0.18363 )"
        ],
        "x-ms-client-request-id": "160b8b5f-cb18-bce1-d8bb-f4e29fcec82c",
        "x-ms-date": "Thu, 05 Mar 2020 21:12:47 GMT",
        "x-ms-lease-id": "e7788354-cc5d-2076-4ed4-ee867a493c84",
        "x-ms-return-client-request-id": "true",
        "x-ms-version": "2019-10-10"
=======
      "RequestUri": "https://seanmcccanary.blob.core.windows.net/test-container-f587935c-0a8c-a698-09ac-3e7d4334e4ac?restype=container",
      "RequestMethod": "DELETE",
      "RequestHeaders": {
        "Authorization": "Sanitized",
        "traceparent": "00-0bc5b8c94e6dfb49a4a06b0cecfc02b2-57d1416231f51a46-00",
        "User-Agent": [
          "azsdk-net-Storage.Blobs/12.5.0-dev.20200402.1",
          "(.NET Core 4.6.28325.01; Microsoft Windows 10.0.18362 )"
        ],
        "x-ms-client-request-id": "160b8b5f-cb18-bce1-d8bb-f4e29fcec82c",
        "x-ms-date": "Thu, 02 Apr 2020 23:58:40 GMT",
        "x-ms-lease-id": "e7788354-cc5d-2076-4ed4-ee867a493c84",
        "x-ms-return-client-request-id": "true",
        "x-ms-version": "2019-12-12"
>>>>>>> 32e373e2
      },
      "RequestBody": null,
      "StatusCode": 202,
      "ResponseHeaders": {
        "Content-Length": "0",
<<<<<<< HEAD
        "Date": "Thu, 05 Mar 2020 21:12:47 GMT",
=======
        "Date": "Thu, 02 Apr 2020 23:58:39 GMT",
>>>>>>> 32e373e2
        "Server": [
          "Windows-Azure-Blob/1.0",
          "Microsoft-HTTPAPI/2.0"
        ],
        "x-ms-client-request-id": "160b8b5f-cb18-bce1-d8bb-f4e29fcec82c",
<<<<<<< HEAD
        "x-ms-request-id": "0faf7e53-d01e-0015-7132-f38588000000",
        "x-ms-version": "2019-10-10"
=======
        "x-ms-request-id": "0f0096e9-901e-003b-034a-090804000000",
        "x-ms-version": "2019-12-12"
>>>>>>> 32e373e2
      },
      "ResponseBody": []
    },
    {
<<<<<<< HEAD
      "RequestUri": "https://seanstagetest.blob.core.windows.net/test-container-7a45420f-a105-f550-2ba8-619e383431bb?restype=container",
      "RequestMethod": "PUT",
      "RequestHeaders": {
        "Authorization": "Sanitized",
        "traceparent": "00-c35b5fc31425224581795f34a50ae813-63ecf8c05c36904f-00",
        "User-Agent": [
          "azsdk-net-Storage.Blobs/12.4.0-dev.20200305.1",
          "(.NET Core 4.6.28325.01; Microsoft Windows 10.0.18363 )"
        ],
        "x-ms-client-request-id": "7032f0e8-93b0-be7b-3a16-ea70694383a3",
        "x-ms-date": "Thu, 05 Mar 2020 21:12:47 GMT",
        "x-ms-return-client-request-id": "true",
        "x-ms-version": "2019-10-10"
=======
      "RequestUri": "https://seanmcccanary.blob.core.windows.net/test-container-7a45420f-a105-f550-2ba8-619e383431bb?restype=container",
      "RequestMethod": "PUT",
      "RequestHeaders": {
        "Authorization": "Sanitized",
        "traceparent": "00-674810300558f64796db8294bca74b6f-998ed7e49fc3db41-00",
        "User-Agent": [
          "azsdk-net-Storage.Blobs/12.5.0-dev.20200402.1",
          "(.NET Core 4.6.28325.01; Microsoft Windows 10.0.18362 )"
        ],
        "x-ms-client-request-id": "7032f0e8-93b0-be7b-3a16-ea70694383a3",
        "x-ms-date": "Thu, 02 Apr 2020 23:58:40 GMT",
        "x-ms-return-client-request-id": "true",
        "x-ms-version": "2019-12-12"
>>>>>>> 32e373e2
      },
      "RequestBody": null,
      "StatusCode": 201,
      "ResponseHeaders": {
        "Content-Length": "0",
<<<<<<< HEAD
        "Date": "Thu, 05 Mar 2020 21:12:47 GMT",
        "ETag": "\u00220x8D7C149F46F1CF3\u0022",
        "Last-Modified": "Thu, 05 Mar 2020 21:12:47 GMT",
=======
        "Date": "Thu, 02 Apr 2020 23:58:39 GMT",
        "ETag": "\u00220x8D7D761C44D0F20\u0022",
        "Last-Modified": "Thu, 02 Apr 2020 23:58:40 GMT",
>>>>>>> 32e373e2
        "Server": [
          "Windows-Azure-Blob/1.0",
          "Microsoft-HTTPAPI/2.0"
        ],
        "x-ms-client-request-id": "7032f0e8-93b0-be7b-3a16-ea70694383a3",
<<<<<<< HEAD
        "x-ms-request-id": "417ef73b-601e-002f-1332-f39ff0000000",
        "x-ms-version": "2019-10-10"
=======
        "x-ms-request-id": "c9d09e61-901e-0082-7b4a-090c1e000000",
        "x-ms-version": "2019-12-12"
>>>>>>> 32e373e2
      },
      "ResponseBody": []
    },
    {
<<<<<<< HEAD
      "RequestUri": "https://seanstagetest.blob.core.windows.net/test-container-7a45420f-a105-f550-2ba8-619e383431bb?comp=lease\u0026restype=container",
      "RequestMethod": "PUT",
      "RequestHeaders": {
        "Authorization": "Sanitized",
        "traceparent": "00-c501571190d8cb4daf9d0253d1075a5b-4eb03442f3421e44-00",
        "User-Agent": [
          "azsdk-net-Storage.Blobs/12.4.0-dev.20200305.1",
          "(.NET Core 4.6.28325.01; Microsoft Windows 10.0.18363 )"
        ],
        "x-ms-client-request-id": "ee689bef-8d5b-1419-54c7-8ffac7e95bdd",
        "x-ms-date": "Thu, 05 Mar 2020 21:12:47 GMT",
=======
      "RequestUri": "https://seanmcccanary.blob.core.windows.net/test-container-7a45420f-a105-f550-2ba8-619e383431bb?comp=lease\u0026restype=container",
      "RequestMethod": "PUT",
      "RequestHeaders": {
        "Authorization": "Sanitized",
        "traceparent": "00-da3fd987e536a74ab817ec054cc569f4-142dfd2dddc3de40-00",
        "User-Agent": [
          "azsdk-net-Storage.Blobs/12.5.0-dev.20200402.1",
          "(.NET Core 4.6.28325.01; Microsoft Windows 10.0.18362 )"
        ],
        "x-ms-client-request-id": "ee689bef-8d5b-1419-54c7-8ffac7e95bdd",
        "x-ms-date": "Thu, 02 Apr 2020 23:58:41 GMT",
>>>>>>> 32e373e2
        "x-ms-lease-action": "acquire",
        "x-ms-lease-duration": "15",
        "x-ms-proposed-lease-id": "c073388a-d34c-6b9c-e1b5-cb92625dcd5c",
        "x-ms-return-client-request-id": "true",
<<<<<<< HEAD
        "x-ms-version": "2019-10-10"
=======
        "x-ms-version": "2019-12-12"
>>>>>>> 32e373e2
      },
      "RequestBody": null,
      "StatusCode": 201,
      "ResponseHeaders": {
        "Content-Length": "0",
<<<<<<< HEAD
        "Date": "Thu, 05 Mar 2020 21:12:47 GMT",
        "ETag": "\u00220x8D7C149F46F1CF3\u0022",
        "Last-Modified": "Thu, 05 Mar 2020 21:12:47 GMT",
=======
        "Date": "Thu, 02 Apr 2020 23:58:39 GMT",
        "ETag": "\u00220x8D7D761C44D0F20\u0022",
        "Last-Modified": "Thu, 02 Apr 2020 23:58:40 GMT",
>>>>>>> 32e373e2
        "Server": [
          "Windows-Azure-Blob/1.0",
          "Microsoft-HTTPAPI/2.0"
        ],
        "x-ms-client-request-id": "ee689bef-8d5b-1419-54c7-8ffac7e95bdd",
        "x-ms-lease-id": "c073388a-d34c-6b9c-e1b5-cb92625dcd5c",
<<<<<<< HEAD
        "x-ms-request-id": "417ef73f-601e-002f-1532-f39ff0000000",
        "x-ms-version": "2019-10-10"
=======
        "x-ms-request-id": "c9d09e64-901e-0082-7c4a-090c1e000000",
        "x-ms-version": "2019-12-12"
>>>>>>> 32e373e2
      },
      "ResponseBody": []
    },
    {
<<<<<<< HEAD
      "RequestUri": "https://seanstagetest.blob.core.windows.net/test-container-7a45420f-a105-f550-2ba8-619e383431bb?comp=lease\u0026restype=container",
      "RequestMethod": "PUT",
      "RequestHeaders": {
        "Authorization": "Sanitized",
        "If-Unmodified-Since": "Fri, 06 Mar 2020 21:12:45 GMT",
        "traceparent": "00-2c31a5e08dfea941bcf8c4dc5e6be3ed-e1b27bb38bd1c849-00",
        "User-Agent": [
          "azsdk-net-Storage.Blobs/12.4.0-dev.20200305.1",
          "(.NET Core 4.6.28325.01; Microsoft Windows 10.0.18363 )"
        ],
        "x-ms-client-request-id": "c7a3618e-def4-cc00-e3a1-f33a32111379",
        "x-ms-date": "Thu, 05 Mar 2020 21:12:47 GMT",
        "x-ms-lease-action": "break",
        "x-ms-return-client-request-id": "true",
        "x-ms-version": "2019-10-10"
=======
      "RequestUri": "https://seanmcccanary.blob.core.windows.net/test-container-7a45420f-a105-f550-2ba8-619e383431bb?comp=lease\u0026restype=container",
      "RequestMethod": "PUT",
      "RequestHeaders": {
        "Authorization": "Sanitized",
        "If-Unmodified-Since": "Fri, 03 Apr 2020 23:58:29 GMT",
        "traceparent": "00-ef650c4d32a1d1419c25110c84b37cd1-d1d2cf6c8e274d46-00",
        "User-Agent": [
          "azsdk-net-Storage.Blobs/12.5.0-dev.20200402.1",
          "(.NET Core 4.6.28325.01; Microsoft Windows 10.0.18362 )"
        ],
        "x-ms-client-request-id": "c7a3618e-def4-cc00-e3a1-f33a32111379",
        "x-ms-date": "Thu, 02 Apr 2020 23:58:41 GMT",
        "x-ms-lease-action": "break",
        "x-ms-return-client-request-id": "true",
        "x-ms-version": "2019-12-12"
>>>>>>> 32e373e2
      },
      "RequestBody": null,
      "StatusCode": 202,
      "ResponseHeaders": {
        "Content-Length": "0",
<<<<<<< HEAD
        "Date": "Thu, 05 Mar 2020 21:12:47 GMT",
        "ETag": "\u00220x8D7C149F46F1CF3\u0022",
        "Last-Modified": "Thu, 05 Mar 2020 21:12:47 GMT",
=======
        "Date": "Thu, 02 Apr 2020 23:58:39 GMT",
        "ETag": "\u00220x8D7D761C44D0F20\u0022",
        "Last-Modified": "Thu, 02 Apr 2020 23:58:40 GMT",
>>>>>>> 32e373e2
        "Server": [
          "Windows-Azure-Blob/1.0",
          "Microsoft-HTTPAPI/2.0"
        ],
        "x-ms-client-request-id": "c7a3618e-def4-cc00-e3a1-f33a32111379",
        "x-ms-lease-time": "14",
<<<<<<< HEAD
        "x-ms-request-id": "417ef740-601e-002f-1632-f39ff0000000",
        "x-ms-version": "2019-10-10"
=======
        "x-ms-request-id": "c9d09e6c-901e-0082-024a-090c1e000000",
        "x-ms-version": "2019-12-12"
>>>>>>> 32e373e2
      },
      "ResponseBody": []
    },
    {
<<<<<<< HEAD
      "RequestUri": "https://seanstagetest.blob.core.windows.net/test-container-7a45420f-a105-f550-2ba8-619e383431bb?restype=container",
      "RequestMethod": "DELETE",
      "RequestHeaders": {
        "Authorization": "Sanitized",
        "traceparent": "00-29addc9c1131894b90d38aff0f31e868-29bc1c3b02866a43-00",
        "User-Agent": [
          "azsdk-net-Storage.Blobs/12.4.0-dev.20200305.1",
          "(.NET Core 4.6.28325.01; Microsoft Windows 10.0.18363 )"
        ],
        "x-ms-client-request-id": "666b9f14-9445-6ae8-8e49-89ec4867961b",
        "x-ms-date": "Thu, 05 Mar 2020 21:12:47 GMT",
        "x-ms-lease-id": "c073388a-d34c-6b9c-e1b5-cb92625dcd5c",
        "x-ms-return-client-request-id": "true",
        "x-ms-version": "2019-10-10"
=======
      "RequestUri": "https://seanmcccanary.blob.core.windows.net/test-container-7a45420f-a105-f550-2ba8-619e383431bb?restype=container",
      "RequestMethod": "DELETE",
      "RequestHeaders": {
        "Authorization": "Sanitized",
        "traceparent": "00-b54a9d223c099245b8fb91f8f3a5848e-85d3b2b741682446-00",
        "User-Agent": [
          "azsdk-net-Storage.Blobs/12.5.0-dev.20200402.1",
          "(.NET Core 4.6.28325.01; Microsoft Windows 10.0.18362 )"
        ],
        "x-ms-client-request-id": "666b9f14-9445-6ae8-8e49-89ec4867961b",
        "x-ms-date": "Thu, 02 Apr 2020 23:58:41 GMT",
        "x-ms-lease-id": "c073388a-d34c-6b9c-e1b5-cb92625dcd5c",
        "x-ms-return-client-request-id": "true",
        "x-ms-version": "2019-12-12"
>>>>>>> 32e373e2
      },
      "RequestBody": null,
      "StatusCode": 202,
      "ResponseHeaders": {
        "Content-Length": "0",
<<<<<<< HEAD
        "Date": "Thu, 05 Mar 2020 21:12:47 GMT",
=======
        "Date": "Thu, 02 Apr 2020 23:58:39 GMT",
>>>>>>> 32e373e2
        "Server": [
          "Windows-Azure-Blob/1.0",
          "Microsoft-HTTPAPI/2.0"
        ],
        "x-ms-client-request-id": "666b9f14-9445-6ae8-8e49-89ec4867961b",
<<<<<<< HEAD
        "x-ms-request-id": "417ef743-601e-002f-1932-f39ff0000000",
        "x-ms-version": "2019-10-10"
=======
        "x-ms-request-id": "c9d09e72-901e-0082-064a-090c1e000000",
        "x-ms-version": "2019-12-12"
>>>>>>> 32e373e2
      },
      "ResponseBody": []
    }
  ],
  "Variables": {
<<<<<<< HEAD
    "DateTimeOffsetNow": "2020-03-05T13:12:45.9543648-08:00",
    "RandomSeed": "1782241749",
    "Storage_TestConfigDefault": "ProductionTenant\nseanstagetest\nU2FuaXRpemVk\nhttps://seanstagetest.blob.core.windows.net\nhttp://seanstagetest.file.core.windows.net\nhttp://seanstagetest.queue.core.windows.net\nhttp://seanstagetest.table.core.windows.net\n\n\n\n\nhttp://seanstagetest-secondary.blob.core.windows.net\nhttp://seanstagetest-secondary.file.core.windows.net\nhttp://seanstagetest-secondary.queue.core.windows.net\nhttp://seanstagetest-secondary.table.core.windows.net\n\nSanitized\n\n\nCloud\nBlobEndpoint=https://seanstagetest.blob.core.windows.net/;QueueEndpoint=http://seanstagetest.queue.core.windows.net/;FileEndpoint=http://seanstagetest.file.core.windows.net/;BlobSecondaryEndpoint=http://seanstagetest-secondary.blob.core.windows.net/;QueueSecondaryEndpoint=http://seanstagetest-secondary.queue.core.windows.net/;FileSecondaryEndpoint=http://seanstagetest-secondary.file.core.windows.net/;AccountName=seanstagetest;AccountKey=Sanitized\nseanscope1"
=======
    "DateTimeOffsetNow": "2020-04-02T16:58:29.4824297-07:00",
    "RandomSeed": "1782241749",
    "Storage_TestConfigDefault": "ProductionTenant\nseanmcccanary\nU2FuaXRpemVk\nhttps://seanmcccanary.blob.core.windows.net\nhttps://seanmcccanary.file.core.windows.net\nhttps://seanmcccanary.queue.core.windows.net\nhttps://seanmcccanary.table.core.windows.net\n\n\n\n\nhttps://seanmcccanary-secondary.blob.core.windows.net\nhttps://seanmcccanary-secondary.file.core.windows.net\nhttps://seanmcccanary-secondary.queue.core.windows.net\nhttps://seanmcccanary-secondary.table.core.windows.net\n\nSanitized\n\n\nCloud\nBlobEndpoint=https://seanmcccanary.blob.core.windows.net/;QueueEndpoint=https://seanmcccanary.queue.core.windows.net/;FileEndpoint=https://seanmcccanary.file.core.windows.net/;BlobSecondaryEndpoint=https://seanmcccanary-secondary.blob.core.windows.net/;QueueSecondaryEndpoint=https://seanmcccanary-secondary.queue.core.windows.net/;FileSecondaryEndpoint=https://seanmcccanary-secondary.file.core.windows.net/;AccountName=seanmcccanary;AccountKey=Sanitized\nseanscope1"
>>>>>>> 32e373e2
  }
}<|MERGE_RESOLUTION|>--- conflicted
+++ resolved
@@ -1,21 +1,6 @@
 {
   "Entries": [
     {
-<<<<<<< HEAD
-      "RequestUri": "https://seanstagetest.blob.core.windows.net/test-container-b4820a2f-2b9a-46d8-ed74-92bba0cde922?restype=container",
-      "RequestMethod": "PUT",
-      "RequestHeaders": {
-        "Authorization": "Sanitized",
-        "traceparent": "00-5e096986b2b99a499cf8a4e64e3473e8-8fc74090ebcd1845-00",
-        "User-Agent": [
-          "azsdk-net-Storage.Blobs/12.4.0-dev.20200305.1",
-          "(.NET Core 4.6.28325.01; Microsoft Windows 10.0.18363 )"
-        ],
-        "x-ms-client-request-id": "66f2ce0d-0c66-db44-940c-81c4611f3b4c",
-        "x-ms-date": "Thu, 05 Mar 2020 21:12:45 GMT",
-        "x-ms-return-client-request-id": "true",
-        "x-ms-version": "2019-10-10"
-=======
       "RequestUri": "https://seanmcccanary.blob.core.windows.net/test-container-b4820a2f-2b9a-46d8-ed74-92bba0cde922?restype=container",
       "RequestMethod": "PUT",
       "RequestHeaders": {
@@ -29,50 +14,25 @@
         "x-ms-date": "Thu, 02 Apr 2020 23:58:29 GMT",
         "x-ms-return-client-request-id": "true",
         "x-ms-version": "2019-12-12"
->>>>>>> 32e373e2
-      },
-      "RequestBody": null,
-      "StatusCode": 201,
-      "ResponseHeaders": {
-        "Content-Length": "0",
-<<<<<<< HEAD
-        "Date": "Thu, 05 Mar 2020 21:12:45 GMT",
-        "ETag": "\u00220x8D7C149F3AB9B0F\u0022",
-        "Last-Modified": "Thu, 05 Mar 2020 21:12:46 GMT",
-=======
+      },
+      "RequestBody": null,
+      "StatusCode": 201,
+      "ResponseHeaders": {
+        "Content-Length": "0",
         "Date": "Thu, 02 Apr 2020 23:58:38 GMT",
         "ETag": "\u00220x8D7D761BD992959\u0022",
         "Last-Modified": "Thu, 02 Apr 2020 23:58:28 GMT",
->>>>>>> 32e373e2
         "Server": [
           "Windows-Azure-Blob/1.0",
           "Microsoft-HTTPAPI/2.0"
         ],
         "x-ms-client-request-id": "66f2ce0d-0c66-db44-940c-81c4611f3b4c",
-<<<<<<< HEAD
-        "x-ms-request-id": "608de721-901e-0049-0232-f3d0d0000000",
-        "x-ms-version": "2019-10-10"
-=======
         "x-ms-request-id": "2bf2ba46-f01e-0060-784a-09313f000000",
         "x-ms-version": "2019-12-12"
->>>>>>> 32e373e2
-      },
-      "ResponseBody": []
-    },
-    {
-<<<<<<< HEAD
-      "RequestUri": "https://seanstagetest.blob.core.windows.net/test-container-b4820a2f-2b9a-46d8-ed74-92bba0cde922?comp=lease\u0026restype=container",
-      "RequestMethod": "PUT",
-      "RequestHeaders": {
-        "Authorization": "Sanitized",
-        "traceparent": "00-951ebd32c45ef34f826c4724b06baaba-a4fd688b869b444f-00",
-        "User-Agent": [
-          "azsdk-net-Storage.Blobs/12.4.0-dev.20200305.1",
-          "(.NET Core 4.6.28325.01; Microsoft Windows 10.0.18363 )"
-        ],
-        "x-ms-client-request-id": "c2485b09-e80d-46e4-ae5e-333576ee57df",
-        "x-ms-date": "Thu, 05 Mar 2020 21:12:46 GMT",
-=======
+      },
+      "ResponseBody": []
+    },
+    {
       "RequestUri": "https://seanmcccanary.blob.core.windows.net/test-container-b4820a2f-2b9a-46d8-ed74-92bba0cde922?comp=lease\u0026restype=container",
       "RequestMethod": "PUT",
       "RequestHeaders": {
@@ -84,63 +44,31 @@
         ],
         "x-ms-client-request-id": "c2485b09-e80d-46e4-ae5e-333576ee57df",
         "x-ms-date": "Thu, 02 Apr 2020 23:58:39 GMT",
->>>>>>> 32e373e2
         "x-ms-lease-action": "acquire",
         "x-ms-lease-duration": "15",
         "x-ms-proposed-lease-id": "51084adb-c7a3-9320-3230-965584b43ad7",
         "x-ms-return-client-request-id": "true",
-<<<<<<< HEAD
-        "x-ms-version": "2019-10-10"
-=======
-        "x-ms-version": "2019-12-12"
->>>>>>> 32e373e2
-      },
-      "RequestBody": null,
-      "StatusCode": 201,
-      "ResponseHeaders": {
-        "Content-Length": "0",
-<<<<<<< HEAD
-        "Date": "Thu, 05 Mar 2020 21:12:45 GMT",
-        "ETag": "\u00220x8D7C149F3AB9B0F\u0022",
-        "Last-Modified": "Thu, 05 Mar 2020 21:12:46 GMT",
-=======
+        "x-ms-version": "2019-12-12"
+      },
+      "RequestBody": null,
+      "StatusCode": 201,
+      "ResponseHeaders": {
+        "Content-Length": "0",
         "Date": "Thu, 02 Apr 2020 23:58:38 GMT",
         "ETag": "\u00220x8D7D761BD992959\u0022",
         "Last-Modified": "Thu, 02 Apr 2020 23:58:28 GMT",
->>>>>>> 32e373e2
         "Server": [
           "Windows-Azure-Blob/1.0",
           "Microsoft-HTTPAPI/2.0"
         ],
         "x-ms-client-request-id": "c2485b09-e80d-46e4-ae5e-333576ee57df",
         "x-ms-lease-id": "51084adb-c7a3-9320-3230-965584b43ad7",
-<<<<<<< HEAD
-        "x-ms-request-id": "608de727-901e-0049-0632-f3d0d0000000",
-        "x-ms-version": "2019-10-10"
-=======
         "x-ms-request-id": "2bf2bdf2-f01e-0060-124a-09313f000000",
         "x-ms-version": "2019-12-12"
->>>>>>> 32e373e2
-      },
-      "ResponseBody": []
-    },
-    {
-<<<<<<< HEAD
-      "RequestUri": "https://seanstagetest.blob.core.windows.net/test-container-b4820a2f-2b9a-46d8-ed74-92bba0cde922?comp=lease\u0026restype=container",
-      "RequestMethod": "PUT",
-      "RequestHeaders": {
-        "Authorization": "Sanitized",
-        "traceparent": "00-bc59ec53f321b944ae234e63f2761eed-7158cd6866285248-00",
-        "User-Agent": [
-          "azsdk-net-Storage.Blobs/12.4.0-dev.20200305.1",
-          "(.NET Core 4.6.28325.01; Microsoft Windows 10.0.18363 )"
-        ],
-        "x-ms-client-request-id": "284c9740-776c-51ca-2668-227c4f861ae7",
-        "x-ms-date": "Thu, 05 Mar 2020 21:12:46 GMT",
-        "x-ms-lease-action": "break",
-        "x-ms-return-client-request-id": "true",
-        "x-ms-version": "2019-10-10"
-=======
+      },
+      "ResponseBody": []
+    },
+    {
       "RequestUri": "https://seanmcccanary.blob.core.windows.net/test-container-b4820a2f-2b9a-46d8-ed74-92bba0cde922?comp=lease\u0026restype=container",
       "RequestMethod": "PUT",
       "RequestHeaders": {
@@ -155,54 +83,26 @@
         "x-ms-lease-action": "break",
         "x-ms-return-client-request-id": "true",
         "x-ms-version": "2019-12-12"
->>>>>>> 32e373e2
-      },
-      "RequestBody": null,
-      "StatusCode": 202,
-      "ResponseHeaders": {
-        "Content-Length": "0",
-<<<<<<< HEAD
-        "Date": "Thu, 05 Mar 2020 21:12:46 GMT",
-        "ETag": "\u00220x8D7C149F3AB9B0F\u0022",
-        "Last-Modified": "Thu, 05 Mar 2020 21:12:46 GMT",
-=======
+      },
+      "RequestBody": null,
+      "StatusCode": 202,
+      "ResponseHeaders": {
+        "Content-Length": "0",
         "Date": "Thu, 02 Apr 2020 23:58:38 GMT",
         "ETag": "\u00220x8D7D761BD992959\u0022",
         "Last-Modified": "Thu, 02 Apr 2020 23:58:28 GMT",
->>>>>>> 32e373e2
         "Server": [
           "Windows-Azure-Blob/1.0",
           "Microsoft-HTTPAPI/2.0"
         ],
         "x-ms-client-request-id": "284c9740-776c-51ca-2668-227c4f861ae7",
         "x-ms-lease-time": "14",
-<<<<<<< HEAD
-        "x-ms-request-id": "608de72f-901e-0049-0d32-f3d0d0000000",
-        "x-ms-version": "2019-10-10"
-=======
         "x-ms-request-id": "2bf2bdfa-f01e-0060-194a-09313f000000",
         "x-ms-version": "2019-12-12"
->>>>>>> 32e373e2
-      },
-      "ResponseBody": []
-    },
-    {
-<<<<<<< HEAD
-      "RequestUri": "https://seanstagetest.blob.core.windows.net/test-container-b4820a2f-2b9a-46d8-ed74-92bba0cde922?restype=container",
-      "RequestMethod": "DELETE",
-      "RequestHeaders": {
-        "Authorization": "Sanitized",
-        "traceparent": "00-22a2c68bccb70f4cba2e8c5d3d10b9b5-14541c6d5836154f-00",
-        "User-Agent": [
-          "azsdk-net-Storage.Blobs/12.4.0-dev.20200305.1",
-          "(.NET Core 4.6.28325.01; Microsoft Windows 10.0.18363 )"
-        ],
-        "x-ms-client-request-id": "def513e4-2ea2-5a72-df38-2f0847f40907",
-        "x-ms-date": "Thu, 05 Mar 2020 21:12:46 GMT",
-        "x-ms-lease-id": "51084adb-c7a3-9320-3230-965584b43ad7",
-        "x-ms-return-client-request-id": "true",
-        "x-ms-version": "2019-10-10"
-=======
+      },
+      "ResponseBody": []
+    },
+    {
       "RequestUri": "https://seanmcccanary.blob.core.windows.net/test-container-b4820a2f-2b9a-46d8-ed74-92bba0cde922?restype=container",
       "RequestMethod": "DELETE",
       "RequestHeaders": {
@@ -217,174 +117,91 @@
         "x-ms-lease-id": "51084adb-c7a3-9320-3230-965584b43ad7",
         "x-ms-return-client-request-id": "true",
         "x-ms-version": "2019-12-12"
->>>>>>> 32e373e2
-      },
-      "RequestBody": null,
-      "StatusCode": 202,
-      "ResponseHeaders": {
-        "Content-Length": "0",
-<<<<<<< HEAD
-        "Date": "Thu, 05 Mar 2020 21:12:46 GMT",
-=======
+      },
+      "RequestBody": null,
+      "StatusCode": 202,
+      "ResponseHeaders": {
+        "Content-Length": "0",
         "Date": "Thu, 02 Apr 2020 23:58:38 GMT",
->>>>>>> 32e373e2
         "Server": [
           "Windows-Azure-Blob/1.0",
           "Microsoft-HTTPAPI/2.0"
         ],
         "x-ms-client-request-id": "def513e4-2ea2-5a72-df38-2f0847f40907",
-<<<<<<< HEAD
-        "x-ms-request-id": "608de735-901e-0049-1332-f3d0d0000000",
-        "x-ms-version": "2019-10-10"
-=======
         "x-ms-request-id": "2bf2be00-f01e-0060-1e4a-09313f000000",
         "x-ms-version": "2019-12-12"
->>>>>>> 32e373e2
-      },
-      "ResponseBody": []
-    },
-    {
-<<<<<<< HEAD
-      "RequestUri": "https://seanstagetest.blob.core.windows.net/test-container-f587935c-0a8c-a698-09ac-3e7d4334e4ac?restype=container",
-      "RequestMethod": "PUT",
-      "RequestHeaders": {
-        "Authorization": "Sanitized",
-        "traceparent": "00-f88715d2e6d5af4ab999a4a4a06075e6-d732fd4afd63664f-00",
-        "User-Agent": [
-          "azsdk-net-Storage.Blobs/12.4.0-dev.20200305.1",
-          "(.NET Core 4.6.28325.01; Microsoft Windows 10.0.18363 )"
+      },
+      "ResponseBody": []
+    },
+    {
+      "RequestUri": "https://seanmcccanary.blob.core.windows.net/test-container-f587935c-0a8c-a698-09ac-3e7d4334e4ac?restype=container",
+      "RequestMethod": "PUT",
+      "RequestHeaders": {
+        "Authorization": "Sanitized",
+        "traceparent": "00-4fa67d908839cd419c7c14eb321875dc-42228593ec856f45-00",
+        "User-Agent": [
+          "azsdk-net-Storage.Blobs/12.5.0-dev.20200402.1",
+          "(.NET Core 4.6.28325.01; Microsoft Windows 10.0.18362 )"
         ],
         "x-ms-client-request-id": "d9392ce6-e2f2-da36-7a4f-d4f5f0f517ab",
-        "x-ms-date": "Thu, 05 Mar 2020 21:12:46 GMT",
-        "x-ms-return-client-request-id": "true",
-        "x-ms-version": "2019-10-10"
-=======
-      "RequestUri": "https://seanmcccanary.blob.core.windows.net/test-container-f587935c-0a8c-a698-09ac-3e7d4334e4ac?restype=container",
-      "RequestMethod": "PUT",
-      "RequestHeaders": {
-        "Authorization": "Sanitized",
-        "traceparent": "00-4fa67d908839cd419c7c14eb321875dc-42228593ec856f45-00",
-        "User-Agent": [
-          "azsdk-net-Storage.Blobs/12.5.0-dev.20200402.1",
-          "(.NET Core 4.6.28325.01; Microsoft Windows 10.0.18362 )"
-        ],
-        "x-ms-client-request-id": "d9392ce6-e2f2-da36-7a4f-d4f5f0f517ab",
-        "x-ms-date": "Thu, 02 Apr 2020 23:58:40 GMT",
-        "x-ms-return-client-request-id": "true",
-        "x-ms-version": "2019-12-12"
->>>>>>> 32e373e2
-      },
-      "RequestBody": null,
-      "StatusCode": 201,
-      "ResponseHeaders": {
-        "Content-Length": "0",
-<<<<<<< HEAD
-        "Date": "Thu, 05 Mar 2020 21:12:46 GMT",
-        "ETag": "\u00220x8D7C149F410AC41\u0022",
-        "Last-Modified": "Thu, 05 Mar 2020 21:12:46 GMT",
-=======
+        "x-ms-date": "Thu, 02 Apr 2020 23:58:40 GMT",
+        "x-ms-return-client-request-id": "true",
+        "x-ms-version": "2019-12-12"
+      },
+      "RequestBody": null,
+      "StatusCode": 201,
+      "ResponseHeaders": {
+        "Content-Length": "0",
         "Date": "Thu, 02 Apr 2020 23:58:38 GMT",
         "ETag": "\u00220x8D7D761C3ECB9CC\u0022",
         "Last-Modified": "Thu, 02 Apr 2020 23:58:39 GMT",
->>>>>>> 32e373e2
         "Server": [
           "Windows-Azure-Blob/1.0",
           "Microsoft-HTTPAPI/2.0"
         ],
         "x-ms-client-request-id": "d9392ce6-e2f2-da36-7a4f-d4f5f0f517ab",
-<<<<<<< HEAD
-        "x-ms-request-id": "0faf7e47-d01e-0015-6732-f38588000000",
-        "x-ms-version": "2019-10-10"
-=======
         "x-ms-request-id": "0f0096cf-901e-003b-6d4a-090804000000",
         "x-ms-version": "2019-12-12"
->>>>>>> 32e373e2
-      },
-      "ResponseBody": []
-    },
-    {
-<<<<<<< HEAD
-      "RequestUri": "https://seanstagetest.blob.core.windows.net/test-container-f587935c-0a8c-a698-09ac-3e7d4334e4ac?comp=lease\u0026restype=container",
-      "RequestMethod": "PUT",
-      "RequestHeaders": {
-        "Authorization": "Sanitized",
-        "traceparent": "00-efc0df8d8e9b1f4d9e2cc9079a92eac3-630ded9434a7fc43-00",
-        "User-Agent": [
-          "azsdk-net-Storage.Blobs/12.4.0-dev.20200305.1",
-          "(.NET Core 4.6.28325.01; Microsoft Windows 10.0.18363 )"
+      },
+      "ResponseBody": []
+    },
+    {
+      "RequestUri": "https://seanmcccanary.blob.core.windows.net/test-container-f587935c-0a8c-a698-09ac-3e7d4334e4ac?comp=lease\u0026restype=container",
+      "RequestMethod": "PUT",
+      "RequestHeaders": {
+        "Authorization": "Sanitized",
+        "traceparent": "00-8f0498603bc063409e5fae769f03243e-cd4afa8e13320546-00",
+        "User-Agent": [
+          "azsdk-net-Storage.Blobs/12.5.0-dev.20200402.1",
+          "(.NET Core 4.6.28325.01; Microsoft Windows 10.0.18362 )"
         ],
         "x-ms-client-request-id": "e6fae4ee-700c-1997-b618-8a1df3af6031",
-        "x-ms-date": "Thu, 05 Mar 2020 21:12:46 GMT",
-=======
-      "RequestUri": "https://seanmcccanary.blob.core.windows.net/test-container-f587935c-0a8c-a698-09ac-3e7d4334e4ac?comp=lease\u0026restype=container",
-      "RequestMethod": "PUT",
-      "RequestHeaders": {
-        "Authorization": "Sanitized",
-        "traceparent": "00-8f0498603bc063409e5fae769f03243e-cd4afa8e13320546-00",
-        "User-Agent": [
-          "azsdk-net-Storage.Blobs/12.5.0-dev.20200402.1",
-          "(.NET Core 4.6.28325.01; Microsoft Windows 10.0.18362 )"
-        ],
-        "x-ms-client-request-id": "e6fae4ee-700c-1997-b618-8a1df3af6031",
-        "x-ms-date": "Thu, 02 Apr 2020 23:58:40 GMT",
->>>>>>> 32e373e2
+        "x-ms-date": "Thu, 02 Apr 2020 23:58:40 GMT",
         "x-ms-lease-action": "acquire",
         "x-ms-lease-duration": "15",
         "x-ms-proposed-lease-id": "e7788354-cc5d-2076-4ed4-ee867a493c84",
         "x-ms-return-client-request-id": "true",
-<<<<<<< HEAD
-        "x-ms-version": "2019-10-10"
-=======
-        "x-ms-version": "2019-12-12"
->>>>>>> 32e373e2
-      },
-      "RequestBody": null,
-      "StatusCode": 201,
-      "ResponseHeaders": {
-        "Content-Length": "0",
-<<<<<<< HEAD
-        "Date": "Thu, 05 Mar 2020 21:12:46 GMT",
-        "ETag": "\u00220x8D7C149F410AC41\u0022",
-        "Last-Modified": "Thu, 05 Mar 2020 21:12:46 GMT",
-=======
+        "x-ms-version": "2019-12-12"
+      },
+      "RequestBody": null,
+      "StatusCode": 201,
+      "ResponseHeaders": {
+        "Content-Length": "0",
         "Date": "Thu, 02 Apr 2020 23:58:39 GMT",
         "ETag": "\u00220x8D7D761C3ECB9CC\u0022",
         "Last-Modified": "Thu, 02 Apr 2020 23:58:39 GMT",
->>>>>>> 32e373e2
         "Server": [
           "Windows-Azure-Blob/1.0",
           "Microsoft-HTTPAPI/2.0"
         ],
         "x-ms-client-request-id": "e6fae4ee-700c-1997-b618-8a1df3af6031",
         "x-ms-lease-id": "e7788354-cc5d-2076-4ed4-ee867a493c84",
-<<<<<<< HEAD
-        "x-ms-request-id": "0faf7e4b-d01e-0015-6932-f38588000000",
-        "x-ms-version": "2019-10-10"
-=======
         "x-ms-request-id": "0f0096d7-901e-003b-734a-090804000000",
         "x-ms-version": "2019-12-12"
->>>>>>> 32e373e2
-      },
-      "ResponseBody": []
-    },
-    {
-<<<<<<< HEAD
-      "RequestUri": "https://seanstagetest.blob.core.windows.net/test-container-f587935c-0a8c-a698-09ac-3e7d4334e4ac?comp=lease\u0026restype=container",
-      "RequestMethod": "PUT",
-      "RequestHeaders": {
-        "Authorization": "Sanitized",
-        "If-Modified-Since": "Wed, 04 Mar 2020 21:12:45 GMT",
-        "traceparent": "00-92a9fc89fabca04086ddd3fb6aa9eaca-e35e5473c2b36e43-00",
-        "User-Agent": [
-          "azsdk-net-Storage.Blobs/12.4.0-dev.20200305.1",
-          "(.NET Core 4.6.28325.01; Microsoft Windows 10.0.18363 )"
-        ],
-        "x-ms-client-request-id": "9597dd11-564f-e477-b17c-60e2809cba7a",
-        "x-ms-date": "Thu, 05 Mar 2020 21:12:47 GMT",
-        "x-ms-lease-action": "break",
-        "x-ms-return-client-request-id": "true",
-        "x-ms-version": "2019-10-10"
-=======
+      },
+      "ResponseBody": []
+    },
+    {
       "RequestUri": "https://seanmcccanary.blob.core.windows.net/test-container-f587935c-0a8c-a698-09ac-3e7d4334e4ac?comp=lease\u0026restype=container",
       "RequestMethod": "PUT",
       "RequestHeaders": {
@@ -400,54 +217,26 @@
         "x-ms-lease-action": "break",
         "x-ms-return-client-request-id": "true",
         "x-ms-version": "2019-12-12"
->>>>>>> 32e373e2
-      },
-      "RequestBody": null,
-      "StatusCode": 202,
-      "ResponseHeaders": {
-        "Content-Length": "0",
-<<<<<<< HEAD
-        "Date": "Thu, 05 Mar 2020 21:12:46 GMT",
-        "ETag": "\u00220x8D7C149F410AC41\u0022",
-        "Last-Modified": "Thu, 05 Mar 2020 21:12:46 GMT",
-=======
+      },
+      "RequestBody": null,
+      "StatusCode": 202,
+      "ResponseHeaders": {
+        "Content-Length": "0",
         "Date": "Thu, 02 Apr 2020 23:58:39 GMT",
         "ETag": "\u00220x8D7D761C3ECB9CC\u0022",
         "Last-Modified": "Thu, 02 Apr 2020 23:58:39 GMT",
->>>>>>> 32e373e2
         "Server": [
           "Windows-Azure-Blob/1.0",
           "Microsoft-HTTPAPI/2.0"
         ],
         "x-ms-client-request-id": "9597dd11-564f-e477-b17c-60e2809cba7a",
         "x-ms-lease-time": "14",
-<<<<<<< HEAD
-        "x-ms-request-id": "0faf7e4f-d01e-0015-6d32-f38588000000",
-        "x-ms-version": "2019-10-10"
-=======
         "x-ms-request-id": "0f0096dd-901e-003b-784a-090804000000",
         "x-ms-version": "2019-12-12"
->>>>>>> 32e373e2
-      },
-      "ResponseBody": []
-    },
-    {
-<<<<<<< HEAD
-      "RequestUri": "https://seanstagetest.blob.core.windows.net/test-container-f587935c-0a8c-a698-09ac-3e7d4334e4ac?restype=container",
-      "RequestMethod": "DELETE",
-      "RequestHeaders": {
-        "Authorization": "Sanitized",
-        "traceparent": "00-fcbd54aca5fa354ea3548bc70a93bdf5-c550994307706a44-00",
-        "User-Agent": [
-          "azsdk-net-Storage.Blobs/12.4.0-dev.20200305.1",
-          "(.NET Core 4.6.28325.01; Microsoft Windows 10.0.18363 )"
-        ],
-        "x-ms-client-request-id": "160b8b5f-cb18-bce1-d8bb-f4e29fcec82c",
-        "x-ms-date": "Thu, 05 Mar 2020 21:12:47 GMT",
-        "x-ms-lease-id": "e7788354-cc5d-2076-4ed4-ee867a493c84",
-        "x-ms-return-client-request-id": "true",
-        "x-ms-version": "2019-10-10"
-=======
+      },
+      "ResponseBody": []
+    },
+    {
       "RequestUri": "https://seanmcccanary.blob.core.windows.net/test-container-f587935c-0a8c-a698-09ac-3e7d4334e4ac?restype=container",
       "RequestMethod": "DELETE",
       "RequestHeaders": {
@@ -462,105 +251,55 @@
         "x-ms-lease-id": "e7788354-cc5d-2076-4ed4-ee867a493c84",
         "x-ms-return-client-request-id": "true",
         "x-ms-version": "2019-12-12"
->>>>>>> 32e373e2
-      },
-      "RequestBody": null,
-      "StatusCode": 202,
-      "ResponseHeaders": {
-        "Content-Length": "0",
-<<<<<<< HEAD
-        "Date": "Thu, 05 Mar 2020 21:12:47 GMT",
-=======
-        "Date": "Thu, 02 Apr 2020 23:58:39 GMT",
->>>>>>> 32e373e2
+      },
+      "RequestBody": null,
+      "StatusCode": 202,
+      "ResponseHeaders": {
+        "Content-Length": "0",
+        "Date": "Thu, 02 Apr 2020 23:58:39 GMT",
         "Server": [
           "Windows-Azure-Blob/1.0",
           "Microsoft-HTTPAPI/2.0"
         ],
         "x-ms-client-request-id": "160b8b5f-cb18-bce1-d8bb-f4e29fcec82c",
-<<<<<<< HEAD
-        "x-ms-request-id": "0faf7e53-d01e-0015-7132-f38588000000",
-        "x-ms-version": "2019-10-10"
-=======
         "x-ms-request-id": "0f0096e9-901e-003b-034a-090804000000",
         "x-ms-version": "2019-12-12"
->>>>>>> 32e373e2
-      },
-      "ResponseBody": []
-    },
-    {
-<<<<<<< HEAD
-      "RequestUri": "https://seanstagetest.blob.core.windows.net/test-container-7a45420f-a105-f550-2ba8-619e383431bb?restype=container",
-      "RequestMethod": "PUT",
-      "RequestHeaders": {
-        "Authorization": "Sanitized",
-        "traceparent": "00-c35b5fc31425224581795f34a50ae813-63ecf8c05c36904f-00",
-        "User-Agent": [
-          "azsdk-net-Storage.Blobs/12.4.0-dev.20200305.1",
-          "(.NET Core 4.6.28325.01; Microsoft Windows 10.0.18363 )"
+      },
+      "ResponseBody": []
+    },
+    {
+      "RequestUri": "https://seanmcccanary.blob.core.windows.net/test-container-7a45420f-a105-f550-2ba8-619e383431bb?restype=container",
+      "RequestMethod": "PUT",
+      "RequestHeaders": {
+        "Authorization": "Sanitized",
+        "traceparent": "00-674810300558f64796db8294bca74b6f-998ed7e49fc3db41-00",
+        "User-Agent": [
+          "azsdk-net-Storage.Blobs/12.5.0-dev.20200402.1",
+          "(.NET Core 4.6.28325.01; Microsoft Windows 10.0.18362 )"
         ],
         "x-ms-client-request-id": "7032f0e8-93b0-be7b-3a16-ea70694383a3",
-        "x-ms-date": "Thu, 05 Mar 2020 21:12:47 GMT",
-        "x-ms-return-client-request-id": "true",
-        "x-ms-version": "2019-10-10"
-=======
-      "RequestUri": "https://seanmcccanary.blob.core.windows.net/test-container-7a45420f-a105-f550-2ba8-619e383431bb?restype=container",
-      "RequestMethod": "PUT",
-      "RequestHeaders": {
-        "Authorization": "Sanitized",
-        "traceparent": "00-674810300558f64796db8294bca74b6f-998ed7e49fc3db41-00",
-        "User-Agent": [
-          "azsdk-net-Storage.Blobs/12.5.0-dev.20200402.1",
-          "(.NET Core 4.6.28325.01; Microsoft Windows 10.0.18362 )"
-        ],
-        "x-ms-client-request-id": "7032f0e8-93b0-be7b-3a16-ea70694383a3",
-        "x-ms-date": "Thu, 02 Apr 2020 23:58:40 GMT",
-        "x-ms-return-client-request-id": "true",
-        "x-ms-version": "2019-12-12"
->>>>>>> 32e373e2
-      },
-      "RequestBody": null,
-      "StatusCode": 201,
-      "ResponseHeaders": {
-        "Content-Length": "0",
-<<<<<<< HEAD
-        "Date": "Thu, 05 Mar 2020 21:12:47 GMT",
-        "ETag": "\u00220x8D7C149F46F1CF3\u0022",
-        "Last-Modified": "Thu, 05 Mar 2020 21:12:47 GMT",
-=======
+        "x-ms-date": "Thu, 02 Apr 2020 23:58:40 GMT",
+        "x-ms-return-client-request-id": "true",
+        "x-ms-version": "2019-12-12"
+      },
+      "RequestBody": null,
+      "StatusCode": 201,
+      "ResponseHeaders": {
+        "Content-Length": "0",
         "Date": "Thu, 02 Apr 2020 23:58:39 GMT",
         "ETag": "\u00220x8D7D761C44D0F20\u0022",
         "Last-Modified": "Thu, 02 Apr 2020 23:58:40 GMT",
->>>>>>> 32e373e2
         "Server": [
           "Windows-Azure-Blob/1.0",
           "Microsoft-HTTPAPI/2.0"
         ],
         "x-ms-client-request-id": "7032f0e8-93b0-be7b-3a16-ea70694383a3",
-<<<<<<< HEAD
-        "x-ms-request-id": "417ef73b-601e-002f-1332-f39ff0000000",
-        "x-ms-version": "2019-10-10"
-=======
         "x-ms-request-id": "c9d09e61-901e-0082-7b4a-090c1e000000",
         "x-ms-version": "2019-12-12"
->>>>>>> 32e373e2
-      },
-      "ResponseBody": []
-    },
-    {
-<<<<<<< HEAD
-      "RequestUri": "https://seanstagetest.blob.core.windows.net/test-container-7a45420f-a105-f550-2ba8-619e383431bb?comp=lease\u0026restype=container",
-      "RequestMethod": "PUT",
-      "RequestHeaders": {
-        "Authorization": "Sanitized",
-        "traceparent": "00-c501571190d8cb4daf9d0253d1075a5b-4eb03442f3421e44-00",
-        "User-Agent": [
-          "azsdk-net-Storage.Blobs/12.4.0-dev.20200305.1",
-          "(.NET Core 4.6.28325.01; Microsoft Windows 10.0.18363 )"
-        ],
-        "x-ms-client-request-id": "ee689bef-8d5b-1419-54c7-8ffac7e95bdd",
-        "x-ms-date": "Thu, 05 Mar 2020 21:12:47 GMT",
-=======
+      },
+      "ResponseBody": []
+    },
+    {
       "RequestUri": "https://seanmcccanary.blob.core.windows.net/test-container-7a45420f-a105-f550-2ba8-619e383431bb?comp=lease\u0026restype=container",
       "RequestMethod": "PUT",
       "RequestHeaders": {
@@ -572,64 +311,31 @@
         ],
         "x-ms-client-request-id": "ee689bef-8d5b-1419-54c7-8ffac7e95bdd",
         "x-ms-date": "Thu, 02 Apr 2020 23:58:41 GMT",
->>>>>>> 32e373e2
         "x-ms-lease-action": "acquire",
         "x-ms-lease-duration": "15",
         "x-ms-proposed-lease-id": "c073388a-d34c-6b9c-e1b5-cb92625dcd5c",
         "x-ms-return-client-request-id": "true",
-<<<<<<< HEAD
-        "x-ms-version": "2019-10-10"
-=======
-        "x-ms-version": "2019-12-12"
->>>>>>> 32e373e2
-      },
-      "RequestBody": null,
-      "StatusCode": 201,
-      "ResponseHeaders": {
-        "Content-Length": "0",
-<<<<<<< HEAD
-        "Date": "Thu, 05 Mar 2020 21:12:47 GMT",
-        "ETag": "\u00220x8D7C149F46F1CF3\u0022",
-        "Last-Modified": "Thu, 05 Mar 2020 21:12:47 GMT",
-=======
+        "x-ms-version": "2019-12-12"
+      },
+      "RequestBody": null,
+      "StatusCode": 201,
+      "ResponseHeaders": {
+        "Content-Length": "0",
         "Date": "Thu, 02 Apr 2020 23:58:39 GMT",
         "ETag": "\u00220x8D7D761C44D0F20\u0022",
         "Last-Modified": "Thu, 02 Apr 2020 23:58:40 GMT",
->>>>>>> 32e373e2
         "Server": [
           "Windows-Azure-Blob/1.0",
           "Microsoft-HTTPAPI/2.0"
         ],
         "x-ms-client-request-id": "ee689bef-8d5b-1419-54c7-8ffac7e95bdd",
         "x-ms-lease-id": "c073388a-d34c-6b9c-e1b5-cb92625dcd5c",
-<<<<<<< HEAD
-        "x-ms-request-id": "417ef73f-601e-002f-1532-f39ff0000000",
-        "x-ms-version": "2019-10-10"
-=======
         "x-ms-request-id": "c9d09e64-901e-0082-7c4a-090c1e000000",
         "x-ms-version": "2019-12-12"
->>>>>>> 32e373e2
-      },
-      "ResponseBody": []
-    },
-    {
-<<<<<<< HEAD
-      "RequestUri": "https://seanstagetest.blob.core.windows.net/test-container-7a45420f-a105-f550-2ba8-619e383431bb?comp=lease\u0026restype=container",
-      "RequestMethod": "PUT",
-      "RequestHeaders": {
-        "Authorization": "Sanitized",
-        "If-Unmodified-Since": "Fri, 06 Mar 2020 21:12:45 GMT",
-        "traceparent": "00-2c31a5e08dfea941bcf8c4dc5e6be3ed-e1b27bb38bd1c849-00",
-        "User-Agent": [
-          "azsdk-net-Storage.Blobs/12.4.0-dev.20200305.1",
-          "(.NET Core 4.6.28325.01; Microsoft Windows 10.0.18363 )"
-        ],
-        "x-ms-client-request-id": "c7a3618e-def4-cc00-e3a1-f33a32111379",
-        "x-ms-date": "Thu, 05 Mar 2020 21:12:47 GMT",
-        "x-ms-lease-action": "break",
-        "x-ms-return-client-request-id": "true",
-        "x-ms-version": "2019-10-10"
-=======
+      },
+      "ResponseBody": []
+    },
+    {
       "RequestUri": "https://seanmcccanary.blob.core.windows.net/test-container-7a45420f-a105-f550-2ba8-619e383431bb?comp=lease\u0026restype=container",
       "RequestMethod": "PUT",
       "RequestHeaders": {
@@ -645,54 +351,26 @@
         "x-ms-lease-action": "break",
         "x-ms-return-client-request-id": "true",
         "x-ms-version": "2019-12-12"
->>>>>>> 32e373e2
-      },
-      "RequestBody": null,
-      "StatusCode": 202,
-      "ResponseHeaders": {
-        "Content-Length": "0",
-<<<<<<< HEAD
-        "Date": "Thu, 05 Mar 2020 21:12:47 GMT",
-        "ETag": "\u00220x8D7C149F46F1CF3\u0022",
-        "Last-Modified": "Thu, 05 Mar 2020 21:12:47 GMT",
-=======
+      },
+      "RequestBody": null,
+      "StatusCode": 202,
+      "ResponseHeaders": {
+        "Content-Length": "0",
         "Date": "Thu, 02 Apr 2020 23:58:39 GMT",
         "ETag": "\u00220x8D7D761C44D0F20\u0022",
         "Last-Modified": "Thu, 02 Apr 2020 23:58:40 GMT",
->>>>>>> 32e373e2
         "Server": [
           "Windows-Azure-Blob/1.0",
           "Microsoft-HTTPAPI/2.0"
         ],
         "x-ms-client-request-id": "c7a3618e-def4-cc00-e3a1-f33a32111379",
         "x-ms-lease-time": "14",
-<<<<<<< HEAD
-        "x-ms-request-id": "417ef740-601e-002f-1632-f39ff0000000",
-        "x-ms-version": "2019-10-10"
-=======
         "x-ms-request-id": "c9d09e6c-901e-0082-024a-090c1e000000",
         "x-ms-version": "2019-12-12"
->>>>>>> 32e373e2
-      },
-      "ResponseBody": []
-    },
-    {
-<<<<<<< HEAD
-      "RequestUri": "https://seanstagetest.blob.core.windows.net/test-container-7a45420f-a105-f550-2ba8-619e383431bb?restype=container",
-      "RequestMethod": "DELETE",
-      "RequestHeaders": {
-        "Authorization": "Sanitized",
-        "traceparent": "00-29addc9c1131894b90d38aff0f31e868-29bc1c3b02866a43-00",
-        "User-Agent": [
-          "azsdk-net-Storage.Blobs/12.4.0-dev.20200305.1",
-          "(.NET Core 4.6.28325.01; Microsoft Windows 10.0.18363 )"
-        ],
-        "x-ms-client-request-id": "666b9f14-9445-6ae8-8e49-89ec4867961b",
-        "x-ms-date": "Thu, 05 Mar 2020 21:12:47 GMT",
-        "x-ms-lease-id": "c073388a-d34c-6b9c-e1b5-cb92625dcd5c",
-        "x-ms-return-client-request-id": "true",
-        "x-ms-version": "2019-10-10"
-=======
+      },
+      "ResponseBody": []
+    },
+    {
       "RequestUri": "https://seanmcccanary.blob.core.windows.net/test-container-7a45420f-a105-f550-2ba8-619e383431bb?restype=container",
       "RequestMethod": "DELETE",
       "RequestHeaders": {
@@ -707,42 +385,26 @@
         "x-ms-lease-id": "c073388a-d34c-6b9c-e1b5-cb92625dcd5c",
         "x-ms-return-client-request-id": "true",
         "x-ms-version": "2019-12-12"
->>>>>>> 32e373e2
-      },
-      "RequestBody": null,
-      "StatusCode": 202,
-      "ResponseHeaders": {
-        "Content-Length": "0",
-<<<<<<< HEAD
-        "Date": "Thu, 05 Mar 2020 21:12:47 GMT",
-=======
-        "Date": "Thu, 02 Apr 2020 23:58:39 GMT",
->>>>>>> 32e373e2
+      },
+      "RequestBody": null,
+      "StatusCode": 202,
+      "ResponseHeaders": {
+        "Content-Length": "0",
+        "Date": "Thu, 02 Apr 2020 23:58:39 GMT",
         "Server": [
           "Windows-Azure-Blob/1.0",
           "Microsoft-HTTPAPI/2.0"
         ],
         "x-ms-client-request-id": "666b9f14-9445-6ae8-8e49-89ec4867961b",
-<<<<<<< HEAD
-        "x-ms-request-id": "417ef743-601e-002f-1932-f39ff0000000",
-        "x-ms-version": "2019-10-10"
-=======
         "x-ms-request-id": "c9d09e72-901e-0082-064a-090c1e000000",
         "x-ms-version": "2019-12-12"
->>>>>>> 32e373e2
       },
       "ResponseBody": []
     }
   ],
   "Variables": {
-<<<<<<< HEAD
-    "DateTimeOffsetNow": "2020-03-05T13:12:45.9543648-08:00",
-    "RandomSeed": "1782241749",
-    "Storage_TestConfigDefault": "ProductionTenant\nseanstagetest\nU2FuaXRpemVk\nhttps://seanstagetest.blob.core.windows.net\nhttp://seanstagetest.file.core.windows.net\nhttp://seanstagetest.queue.core.windows.net\nhttp://seanstagetest.table.core.windows.net\n\n\n\n\nhttp://seanstagetest-secondary.blob.core.windows.net\nhttp://seanstagetest-secondary.file.core.windows.net\nhttp://seanstagetest-secondary.queue.core.windows.net\nhttp://seanstagetest-secondary.table.core.windows.net\n\nSanitized\n\n\nCloud\nBlobEndpoint=https://seanstagetest.blob.core.windows.net/;QueueEndpoint=http://seanstagetest.queue.core.windows.net/;FileEndpoint=http://seanstagetest.file.core.windows.net/;BlobSecondaryEndpoint=http://seanstagetest-secondary.blob.core.windows.net/;QueueSecondaryEndpoint=http://seanstagetest-secondary.queue.core.windows.net/;FileSecondaryEndpoint=http://seanstagetest-secondary.file.core.windows.net/;AccountName=seanstagetest;AccountKey=Sanitized\nseanscope1"
-=======
     "DateTimeOffsetNow": "2020-04-02T16:58:29.4824297-07:00",
     "RandomSeed": "1782241749",
     "Storage_TestConfigDefault": "ProductionTenant\nseanmcccanary\nU2FuaXRpemVk\nhttps://seanmcccanary.blob.core.windows.net\nhttps://seanmcccanary.file.core.windows.net\nhttps://seanmcccanary.queue.core.windows.net\nhttps://seanmcccanary.table.core.windows.net\n\n\n\n\nhttps://seanmcccanary-secondary.blob.core.windows.net\nhttps://seanmcccanary-secondary.file.core.windows.net\nhttps://seanmcccanary-secondary.queue.core.windows.net\nhttps://seanmcccanary-secondary.table.core.windows.net\n\nSanitized\n\n\nCloud\nBlobEndpoint=https://seanmcccanary.blob.core.windows.net/;QueueEndpoint=https://seanmcccanary.queue.core.windows.net/;FileEndpoint=https://seanmcccanary.file.core.windows.net/;BlobSecondaryEndpoint=https://seanmcccanary-secondary.blob.core.windows.net/;QueueSecondaryEndpoint=https://seanmcccanary-secondary.queue.core.windows.net/;FileSecondaryEndpoint=https://seanmcccanary-secondary.file.core.windows.net/;AccountName=seanmcccanary;AccountKey=Sanitized\nseanscope1"
->>>>>>> 32e373e2
   }
 }