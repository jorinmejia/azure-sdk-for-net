{
  "Entries": [
    {
<<<<<<< HEAD
      "RequestUri": "https://seanmcccanary.blob.core.windows.net/test-container-9239973e-03fd-b898-c280-7d69a131f253?restype=container",
      "RequestMethod": "PUT",
      "RequestHeaders": {
        "Authorization": "Sanitized",
        "traceparent": "00-c411d29a658a40458e56e2e6c9b7ba1c-d1253e682f4abb4c-00",
        "User-Agent": [
          "azsdk-net-Storage.Blobs/12.5.0-dev.20200402.1",
          "(.NET Core 4.6.28325.01; Microsoft Windows 10.0.18362 )"
        ],
        "x-ms-client-request-id": "8ac306ac-ffdf-9481-f849-20f802fb36bf",
        "x-ms-date": "Thu, 02 Apr 2020 23:59:46 GMT",
=======
      "RequestUri": "http://seannse.blob.core.windows.net/test-container-9239973e-03fd-b898-c280-7d69a131f253?restype=container",
      "RequestMethod": "PUT",
      "RequestHeaders": {
        "Authorization": "Sanitized",
        "traceparent": "00-64680ca2bfead54f96f41062a0ebae8c-5553684117d3e74d-00",
        "User-Agent": [
          "azsdk-net-Storage.Blobs/12.5.0-dev.20200321.1",
          "(.NET Core 4.6.28325.01; Microsoft Windows 10.0.18362 )"
        ],
        "x-ms-client-request-id": "8ac306ac-ffdf-9481-f849-20f802fb36bf",
        "x-ms-date": "Sat, 21 Mar 2020 16:46:47 GMT",
>>>>>>> bb257be6
        "x-ms-return-client-request-id": "true",
        "x-ms-version": "2019-12-12"
      },
      "RequestBody": null,
      "StatusCode": 201,
      "ResponseHeaders": {
        "Content-Length": "0",
<<<<<<< HEAD
        "Date": "Fri, 03 Apr 2020 00:00:10 GMT",
        "ETag": "\u00220x8D7D761FA4AFE23\u0022",
        "Last-Modified": "Fri, 03 Apr 2020 00:00:10 GMT",
=======
        "Date": "Sat, 21 Mar 2020 16:46:45 GMT",
        "ETag": "\u00220x8D7CDB771CFE880\u0022",
        "Last-Modified": "Sat, 21 Mar 2020 16:46:46 GMT",
>>>>>>> bb257be6
        "Server": [
          "Windows-Azure-Blob/1.0",
          "Microsoft-HTTPAPI/2.0"
        ],
        "x-ms-client-request-id": "8ac306ac-ffdf-9481-f849-20f802fb36bf",
<<<<<<< HEAD
        "x-ms-request-id": "ee0b80b9-901e-0049-734a-090f4b000000",
        "x-ms-version": "2019-12-12"
=======
        "x-ms-request-id": "8b0c055c-401e-0024-7ca0-ff89ff000000",
        "x-ms-version": "2019-07-07"
>>>>>>> bb257be6
      },
      "ResponseBody": []
    },
    {
<<<<<<< HEAD
      "RequestUri": "https://seanmcccanary.blob.core.windows.net/test-container-9239973e-03fd-b898-c280-7d69a131f253?restype=container",
      "RequestMethod": "DELETE",
      "RequestHeaders": {
        "Authorization": "Sanitized",
        "traceparent": "00-fc2a4b6fbb60fc4cad6382091309903c-f8e319a79867664f-00",
        "User-Agent": [
          "azsdk-net-Storage.Blobs/12.5.0-dev.20200402.1",
          "(.NET Core 4.6.28325.01; Microsoft Windows 10.0.18362 )"
        ],
        "x-ms-client-request-id": "9bbc563b-676d-b374-8083-87883c3eea38",
        "x-ms-date": "Fri, 03 Apr 2020 00:00:11 GMT",
=======
      "RequestUri": "http://seannse.blob.core.windows.net/test-container-9239973e-03fd-b898-c280-7d69a131f253?restype=container",
      "RequestMethod": "DELETE",
      "RequestHeaders": {
        "Authorization": "Sanitized",
        "traceparent": "00-98ae27cc784cd843be072b9d781aeabd-434a9f5392d0bc4e-00",
        "User-Agent": [
          "azsdk-net-Storage.Blobs/12.5.0-dev.20200321.1",
          "(.NET Core 4.6.28325.01; Microsoft Windows 10.0.18362 )"
        ],
        "x-ms-client-request-id": "9bbc563b-676d-b374-8083-87883c3eea38",
        "x-ms-date": "Sat, 21 Mar 2020 16:46:47 GMT",
>>>>>>> bb257be6
        "x-ms-return-client-request-id": "true",
        "x-ms-version": "2019-12-12"
      },
      "RequestBody": null,
      "StatusCode": 202,
      "ResponseHeaders": {
        "Content-Length": "0",
<<<<<<< HEAD
        "Date": "Fri, 03 Apr 2020 00:00:10 GMT",
=======
        "Date": "Sat, 21 Mar 2020 16:46:46 GMT",
>>>>>>> bb257be6
        "Server": [
          "Windows-Azure-Blob/1.0",
          "Microsoft-HTTPAPI/2.0"
        ],
        "x-ms-client-request-id": "9bbc563b-676d-b374-8083-87883c3eea38",
<<<<<<< HEAD
        "x-ms-request-id": "ee0b80ce-901e-0049-044a-090f4b000000",
        "x-ms-version": "2019-12-12"
=======
        "x-ms-request-id": "8b0c0579-401e-0024-0ca0-ff89ff000000",
        "x-ms-version": "2019-07-07"
>>>>>>> bb257be6
      },
      "ResponseBody": []
    },
    {
      "RequestUri": "http://seannse.blob.core.windows.net/test-container-9239973e-03fd-b898-c280-7d69a131f253?restype=container",
      "RequestMethod": "DELETE",
      "RequestHeaders": {
        "Authorization": "Sanitized",
        "traceparent": "00-70237bbbb3f697459325f583a77eb2b3-de30731bf7b4cc4b-00",
        "User-Agent": [
          "azsdk-net-Storage.Blobs/12.5.0-dev.20200321.1",
          "(.NET Core 4.6.28325.01; Microsoft Windows 10.0.18362 )"
        ],
        "x-ms-client-request-id": "abbdccd7-9b3e-0e51-b6a2-4ae8cc82a623",
        "x-ms-date": "Sat, 21 Mar 2020 16:46:47 GMT",
        "x-ms-return-client-request-id": "true",
        "x-ms-version": "2019-07-07"
      },
      "RequestBody": null,
      "StatusCode": 404,
      "ResponseHeaders": {
        "Content-Length": "215",
        "Content-Type": "application/xml",
        "Date": "Sat, 21 Mar 2020 16:46:46 GMT",
        "Server": [
          "Windows-Azure-Blob/1.0",
          "Microsoft-HTTPAPI/2.0"
        ],
        "x-ms-client-request-id": "abbdccd7-9b3e-0e51-b6a2-4ae8cc82a623",
        "x-ms-error-code": "BlobNotFound",
        "x-ms-request-id": "8b0c057d-401e-0024-10a0-ff89ff000000",
        "x-ms-version": "2019-07-07"
      },
      "ResponseBody": [
        "\uFEFF\u003C?xml version=\u00221.0\u0022 encoding=\u0022utf-8\u0022?\u003E\u003CError\u003E\u003CCode\u003EBlobNotFound\u003C/Code\u003E\u003CMessage\u003EThe specified blob does not exist.\n",
        "RequestId:8b0c057d-401e-0024-10a0-ff89ff000000\n",
        "Time:2020-03-21T16:46:47.0406094Z\u003C/Message\u003E\u003C/Error\u003E"
      ]
    }
  ],
  "Variables": {
    "RandomSeed": "481835137",
<<<<<<< HEAD
    "Storage_TestConfigDefault": "ProductionTenant\nseanmcccanary\nU2FuaXRpemVk\nhttps://seanmcccanary.blob.core.windows.net\nhttps://seanmcccanary.file.core.windows.net\nhttps://seanmcccanary.queue.core.windows.net\nhttps://seanmcccanary.table.core.windows.net\n\n\n\n\nhttps://seanmcccanary-secondary.blob.core.windows.net\nhttps://seanmcccanary-secondary.file.core.windows.net\nhttps://seanmcccanary-secondary.queue.core.windows.net\nhttps://seanmcccanary-secondary.table.core.windows.net\n\nSanitized\n\n\nCloud\nBlobEndpoint=https://seanmcccanary.blob.core.windows.net/;QueueEndpoint=https://seanmcccanary.queue.core.windows.net/;FileEndpoint=https://seanmcccanary.file.core.windows.net/;BlobSecondaryEndpoint=https://seanmcccanary-secondary.blob.core.windows.net/;QueueSecondaryEndpoint=https://seanmcccanary-secondary.queue.core.windows.net/;FileSecondaryEndpoint=https://seanmcccanary-secondary.file.core.windows.net/;AccountName=seanmcccanary;AccountKey=Sanitized\nseanscope1"
=======
    "Storage_TestConfigDefault": "ProductionTenant\nseannse\nU2FuaXRpemVk\nhttp://seannse.blob.core.windows.net\nhttp://seannse.file.core.windows.net\nhttp://seannse.queue.core.windows.net\nhttp://seannse.table.core.windows.net\n\n\n\n\nhttp://seannse-secondary.blob.core.windows.net\nhttp://seannse-secondary.file.core.windows.net\nhttp://seannse-secondary.queue.core.windows.net\nhttp://seannse-secondary.table.core.windows.net\n\nSanitized\n\n\nCloud\nBlobEndpoint=http://seannse.blob.core.windows.net/;QueueEndpoint=http://seannse.queue.core.windows.net/;FileEndpoint=http://seannse.file.core.windows.net/;BlobSecondaryEndpoint=http://seannse-secondary.blob.core.windows.net/;QueueSecondaryEndpoint=http://seannse-secondary.queue.core.windows.net/;FileSecondaryEndpoint=http://seannse-secondary.file.core.windows.net/;AccountName=seannse;AccountKey=Sanitized\nseanscope1"
>>>>>>> bb257be6
  }
}<|MERGE_RESOLUTION|>--- conflicted
+++ resolved
@@ -1,31 +1,17 @@
 {
   "Entries": [
     {
-<<<<<<< HEAD
-      "RequestUri": "https://seanmcccanary.blob.core.windows.net/test-container-9239973e-03fd-b898-c280-7d69a131f253?restype=container",
+      "RequestUri": "https://seanmcccanary.blob.core.windows.net/test-container-3defb53a-69e6-c722-0440-9169a7650f68?restype=container",
       "RequestMethod": "PUT",
       "RequestHeaders": {
         "Authorization": "Sanitized",
-        "traceparent": "00-c411d29a658a40458e56e2e6c9b7ba1c-d1253e682f4abb4c-00",
+        "traceparent": "00-6ac61b9f9a6c9140b0fb0e6a310763f1-81698e3903284d4f-00",
         "User-Agent": [
-          "azsdk-net-Storage.Blobs/12.5.0-dev.20200402.1",
+          "azsdk-net-Storage.Blobs/12.5.0-dev.20200403.1",
           "(.NET Core 4.6.28325.01; Microsoft Windows 10.0.18362 )"
         ],
-        "x-ms-client-request-id": "8ac306ac-ffdf-9481-f849-20f802fb36bf",
-        "x-ms-date": "Thu, 02 Apr 2020 23:59:46 GMT",
-=======
-      "RequestUri": "http://seannse.blob.core.windows.net/test-container-9239973e-03fd-b898-c280-7d69a131f253?restype=container",
-      "RequestMethod": "PUT",
-      "RequestHeaders": {
-        "Authorization": "Sanitized",
-        "traceparent": "00-64680ca2bfead54f96f41062a0ebae8c-5553684117d3e74d-00",
-        "User-Agent": [
-          "azsdk-net-Storage.Blobs/12.5.0-dev.20200321.1",
-          "(.NET Core 4.6.28325.01; Microsoft Windows 10.0.18362 )"
-        ],
-        "x-ms-client-request-id": "8ac306ac-ffdf-9481-f849-20f802fb36bf",
-        "x-ms-date": "Sat, 21 Mar 2020 16:46:47 GMT",
->>>>>>> bb257be6
+        "x-ms-client-request-id": "be43709a-02fa-de3d-4084-1c1c8ff76ee8",
+        "x-ms-date": "Sat, 04 Apr 2020 01:44:42 GMT",
         "x-ms-return-client-request-id": "true",
         "x-ms-version": "2019-12-12"
       },
@@ -33,56 +19,31 @@
       "StatusCode": 201,
       "ResponseHeaders": {
         "Content-Length": "0",
-<<<<<<< HEAD
-        "Date": "Fri, 03 Apr 2020 00:00:10 GMT",
-        "ETag": "\u00220x8D7D761FA4AFE23\u0022",
-        "Last-Modified": "Fri, 03 Apr 2020 00:00:10 GMT",
-=======
-        "Date": "Sat, 21 Mar 2020 16:46:45 GMT",
-        "ETag": "\u00220x8D7CDB771CFE880\u0022",
-        "Last-Modified": "Sat, 21 Mar 2020 16:46:46 GMT",
->>>>>>> bb257be6
+        "Date": "Sat, 04 Apr 2020 01:44:42 GMT",
+        "ETag": "\u00220x8D7D839BEEF2722\u0022",
+        "Last-Modified": "Sat, 04 Apr 2020 01:44:42 GMT",
         "Server": [
           "Windows-Azure-Blob/1.0",
           "Microsoft-HTTPAPI/2.0"
         ],
-        "x-ms-client-request-id": "8ac306ac-ffdf-9481-f849-20f802fb36bf",
-<<<<<<< HEAD
-        "x-ms-request-id": "ee0b80b9-901e-0049-734a-090f4b000000",
+        "x-ms-client-request-id": "be43709a-02fa-de3d-4084-1c1c8ff76ee8",
+        "x-ms-request-id": "e9906ed0-c01e-0054-7922-0a02f7000000",
         "x-ms-version": "2019-12-12"
-=======
-        "x-ms-request-id": "8b0c055c-401e-0024-7ca0-ff89ff000000",
-        "x-ms-version": "2019-07-07"
->>>>>>> bb257be6
       },
       "ResponseBody": []
     },
     {
-<<<<<<< HEAD
-      "RequestUri": "https://seanmcccanary.blob.core.windows.net/test-container-9239973e-03fd-b898-c280-7d69a131f253?restype=container",
+      "RequestUri": "https://seanmcccanary.blob.core.windows.net/test-container-3defb53a-69e6-c722-0440-9169a7650f68?restype=container",
       "RequestMethod": "DELETE",
       "RequestHeaders": {
         "Authorization": "Sanitized",
-        "traceparent": "00-fc2a4b6fbb60fc4cad6382091309903c-f8e319a79867664f-00",
+        "traceparent": "00-5242488826e3b7409a879ad94ed6a4a6-df231ac8211b354e-00",
         "User-Agent": [
-          "azsdk-net-Storage.Blobs/12.5.0-dev.20200402.1",
+          "azsdk-net-Storage.Blobs/12.5.0-dev.20200403.1",
           "(.NET Core 4.6.28325.01; Microsoft Windows 10.0.18362 )"
         ],
-        "x-ms-client-request-id": "9bbc563b-676d-b374-8083-87883c3eea38",
-        "x-ms-date": "Fri, 03 Apr 2020 00:00:11 GMT",
-=======
-      "RequestUri": "http://seannse.blob.core.windows.net/test-container-9239973e-03fd-b898-c280-7d69a131f253?restype=container",
-      "RequestMethod": "DELETE",
-      "RequestHeaders": {
-        "Authorization": "Sanitized",
-        "traceparent": "00-98ae27cc784cd843be072b9d781aeabd-434a9f5392d0bc4e-00",
-        "User-Agent": [
-          "azsdk-net-Storage.Blobs/12.5.0-dev.20200321.1",
-          "(.NET Core 4.6.28325.01; Microsoft Windows 10.0.18362 )"
-        ],
-        "x-ms-client-request-id": "9bbc563b-676d-b374-8083-87883c3eea38",
-        "x-ms-date": "Sat, 21 Mar 2020 16:46:47 GMT",
->>>>>>> bb257be6
+        "x-ms-client-request-id": "36cf4313-5022-ea6e-66ed-c1f792aae9d9",
+        "x-ms-date": "Sat, 04 Apr 2020 01:44:42 GMT",
         "x-ms-return-client-request-id": "true",
         "x-ms-version": "2019-12-12"
       },
@@ -90,69 +51,50 @@
       "StatusCode": 202,
       "ResponseHeaders": {
         "Content-Length": "0",
-<<<<<<< HEAD
-        "Date": "Fri, 03 Apr 2020 00:00:10 GMT",
-=======
-        "Date": "Sat, 21 Mar 2020 16:46:46 GMT",
->>>>>>> bb257be6
+        "Date": "Sat, 04 Apr 2020 01:44:42 GMT",
         "Server": [
           "Windows-Azure-Blob/1.0",
           "Microsoft-HTTPAPI/2.0"
         ],
-        "x-ms-client-request-id": "9bbc563b-676d-b374-8083-87883c3eea38",
-<<<<<<< HEAD
-        "x-ms-request-id": "ee0b80ce-901e-0049-044a-090f4b000000",
+        "x-ms-client-request-id": "36cf4313-5022-ea6e-66ed-c1f792aae9d9",
+        "x-ms-request-id": "e9906ede-c01e-0054-0322-0a02f7000000",
         "x-ms-version": "2019-12-12"
-=======
-        "x-ms-request-id": "8b0c0579-401e-0024-0ca0-ff89ff000000",
-        "x-ms-version": "2019-07-07"
->>>>>>> bb257be6
       },
       "ResponseBody": []
     },
     {
-      "RequestUri": "http://seannse.blob.core.windows.net/test-container-9239973e-03fd-b898-c280-7d69a131f253?restype=container",
+      "RequestUri": "https://seanmcccanary.blob.core.windows.net/test-container-3defb53a-69e6-c722-0440-9169a7650f68?restype=container",
       "RequestMethod": "DELETE",
       "RequestHeaders": {
         "Authorization": "Sanitized",
-        "traceparent": "00-70237bbbb3f697459325f583a77eb2b3-de30731bf7b4cc4b-00",
+        "traceparent": "00-31f5ad09fb0ef34c8edd45e05eb38173-a57567c3cd5ec345-00",
         "User-Agent": [
-          "azsdk-net-Storage.Blobs/12.5.0-dev.20200321.1",
+          "azsdk-net-Storage.Blobs/12.5.0-dev.20200403.1",
           "(.NET Core 4.6.28325.01; Microsoft Windows 10.0.18362 )"
         ],
-        "x-ms-client-request-id": "abbdccd7-9b3e-0e51-b6a2-4ae8cc82a623",
-        "x-ms-date": "Sat, 21 Mar 2020 16:46:47 GMT",
+        "x-ms-client-request-id": "4c088f53-3728-6fc6-6922-0de3e25cf844",
+        "x-ms-date": "Sat, 04 Apr 2020 01:44:42 GMT",
         "x-ms-return-client-request-id": "true",
-        "x-ms-version": "2019-07-07"
+        "x-ms-version": "2019-12-12"
       },
       "RequestBody": null,
-      "StatusCode": 404,
+      "StatusCode": 202,
       "ResponseHeaders": {
-        "Content-Length": "215",
-        "Content-Type": "application/xml",
-        "Date": "Sat, 21 Mar 2020 16:46:46 GMT",
+        "Content-Length": "0",
+        "Date": "Sat, 04 Apr 2020 01:44:42 GMT",
         "Server": [
           "Windows-Azure-Blob/1.0",
           "Microsoft-HTTPAPI/2.0"
         ],
-        "x-ms-client-request-id": "abbdccd7-9b3e-0e51-b6a2-4ae8cc82a623",
-        "x-ms-error-code": "BlobNotFound",
-        "x-ms-request-id": "8b0c057d-401e-0024-10a0-ff89ff000000",
-        "x-ms-version": "2019-07-07"
+        "x-ms-client-request-id": "4c088f53-3728-6fc6-6922-0de3e25cf844",
+        "x-ms-request-id": "e9906eea-c01e-0054-0e22-0a02f7000000",
+        "x-ms-version": "2019-12-12"
       },
-      "ResponseBody": [
-        "\uFEFF\u003C?xml version=\u00221.0\u0022 encoding=\u0022utf-8\u0022?\u003E\u003CError\u003E\u003CCode\u003EBlobNotFound\u003C/Code\u003E\u003CMessage\u003EThe specified blob does not exist.\n",
-        "RequestId:8b0c057d-401e-0024-10a0-ff89ff000000\n",
-        "Time:2020-03-21T16:46:47.0406094Z\u003C/Message\u003E\u003C/Error\u003E"
-      ]
+      "ResponseBody": []
     }
   ],
   "Variables": {
-    "RandomSeed": "481835137",
-<<<<<<< HEAD
+    "RandomSeed": "1947028860",
     "Storage_TestConfigDefault": "ProductionTenant\nseanmcccanary\nU2FuaXRpemVk\nhttps://seanmcccanary.blob.core.windows.net\nhttps://seanmcccanary.file.core.windows.net\nhttps://seanmcccanary.queue.core.windows.net\nhttps://seanmcccanary.table.core.windows.net\n\n\n\n\nhttps://seanmcccanary-secondary.blob.core.windows.net\nhttps://seanmcccanary-secondary.file.core.windows.net\nhttps://seanmcccanary-secondary.queue.core.windows.net\nhttps://seanmcccanary-secondary.table.core.windows.net\n\nSanitized\n\n\nCloud\nBlobEndpoint=https://seanmcccanary.blob.core.windows.net/;QueueEndpoint=https://seanmcccanary.queue.core.windows.net/;FileEndpoint=https://seanmcccanary.file.core.windows.net/;BlobSecondaryEndpoint=https://seanmcccanary-secondary.blob.core.windows.net/;QueueSecondaryEndpoint=https://seanmcccanary-secondary.queue.core.windows.net/;FileSecondaryEndpoint=https://seanmcccanary-secondary.file.core.windows.net/;AccountName=seanmcccanary;AccountKey=Sanitized\nseanscope1"
-=======
-    "Storage_TestConfigDefault": "ProductionTenant\nseannse\nU2FuaXRpemVk\nhttp://seannse.blob.core.windows.net\nhttp://seannse.file.core.windows.net\nhttp://seannse.queue.core.windows.net\nhttp://seannse.table.core.windows.net\n\n\n\n\nhttp://seannse-secondary.blob.core.windows.net\nhttp://seannse-secondary.file.core.windows.net\nhttp://seannse-secondary.queue.core.windows.net\nhttp://seannse-secondary.table.core.windows.net\n\nSanitized\n\n\nCloud\nBlobEndpoint=http://seannse.blob.core.windows.net/;QueueEndpoint=http://seannse.queue.core.windows.net/;FileEndpoint=http://seannse.file.core.windows.net/;BlobSecondaryEndpoint=http://seannse-secondary.blob.core.windows.net/;QueueSecondaryEndpoint=http://seannse-secondary.queue.core.windows.net/;FileSecondaryEndpoint=http://seannse-secondary.file.core.windows.net/;AccountName=seannse;AccountKey=Sanitized\nseanscope1"
->>>>>>> bb257be6
   }
 }