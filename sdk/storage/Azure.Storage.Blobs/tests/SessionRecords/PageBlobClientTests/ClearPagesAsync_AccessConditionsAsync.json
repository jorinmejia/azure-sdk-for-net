{
  "Entries": [
    {
<<<<<<< HEAD
      "RequestUri": "https://seanstagetest.blob.core.windows.net/test-container-9293f44e-2146-e581-8aef-a22ef8306597?restype=container",
      "RequestMethod": "PUT",
      "RequestHeaders": {
        "Authorization": "Sanitized",
        "traceparent": "00-861f2529f153ef4184c81cc1cb0f129f-4a6b251e6ab1bb40-00",
        "User-Agent": [
          "azsdk-net-Storage.Blobs/12.4.0-dev.20200305.1",
          "(.NET Core 4.6.28325.01; Microsoft Windows 10.0.18363 )"
        ],
        "x-ms-blob-public-access": "container",
        "x-ms-client-request-id": "322ced13-1cf5-fe10-46f2-6cc8f8d695d2",
        "x-ms-date": "Thu, 05 Mar 2020 21:21:46 GMT",
        "x-ms-return-client-request-id": "true",
        "x-ms-version": "2019-10-10"
=======
      "RequestUri": "https://seanmcccanary.blob.core.windows.net/test-container-9293f44e-2146-e581-8aef-a22ef8306597?restype=container",
      "RequestMethod": "PUT",
      "RequestHeaders": {
        "Authorization": "Sanitized",
        "traceparent": "00-7bcd9b3f363f404f9186812585bf4113-a465b8441d6a9442-00",
        "User-Agent": [
          "azsdk-net-Storage.Blobs/12.5.0-dev.20200402.1",
          "(.NET Core 4.6.28325.01; Microsoft Windows 10.0.18362 )"
        ],
        "x-ms-blob-public-access": "container",
        "x-ms-client-request-id": "322ced13-1cf5-fe10-46f2-6cc8f8d695d2",
        "x-ms-date": "Fri, 03 Apr 2020 00:06:49 GMT",
        "x-ms-return-client-request-id": "true",
        "x-ms-version": "2019-12-12"
>>>>>>> 32e373e2
      },
      "RequestBody": null,
      "StatusCode": 201,
      "ResponseHeaders": {
        "Content-Length": "0",
<<<<<<< HEAD
        "Date": "Thu, 05 Mar 2020 21:21:46 GMT",
        "ETag": "\u00220x8D7C14B361E4838\u0022",
        "Last-Modified": "Thu, 05 Mar 2020 21:21:47 GMT",
=======
        "Date": "Fri, 03 Apr 2020 00:06:48 GMT",
        "ETag": "\u00220x8D7D762E7656829\u0022",
        "Last-Modified": "Fri, 03 Apr 2020 00:06:48 GMT",
>>>>>>> 32e373e2
        "Server": [
          "Windows-Azure-Blob/1.0",
          "Microsoft-HTTPAPI/2.0"
        ],
        "x-ms-client-request-id": "322ced13-1cf5-fe10-46f2-6cc8f8d695d2",
<<<<<<< HEAD
        "x-ms-request-id": "581d23f6-101e-000a-0834-f3368c000000",
        "x-ms-version": "2019-10-10"
=======
        "x-ms-request-id": "c864364a-901e-002b-244b-09cd6c000000",
        "x-ms-version": "2019-12-12"
>>>>>>> 32e373e2
      },
      "ResponseBody": []
    },
    {
<<<<<<< HEAD
      "RequestUri": "https://seanstagetest.blob.core.windows.net/test-container-9293f44e-2146-e581-8aef-a22ef8306597/test-blob-b99a26d0-3664-9b3d-b543-7800546cde3e",
=======
      "RequestUri": "https://seanmcccanary.blob.core.windows.net/test-container-9293f44e-2146-e581-8aef-a22ef8306597/test-blob-b99a26d0-3664-9b3d-b543-7800546cde3e",
>>>>>>> 32e373e2
      "RequestMethod": "PUT",
      "RequestHeaders": {
        "Authorization": "Sanitized",
        "Content-Length": "0",
<<<<<<< HEAD
        "traceparent": "00-4ced85550611ef47930a6abbef6343f2-6d1c333ac454e542-00",
        "User-Agent": [
          "azsdk-net-Storage.Blobs/12.4.0-dev.20200305.1",
          "(.NET Core 4.6.28325.01; Microsoft Windows 10.0.18363 )"
=======
        "traceparent": "00-2c6942c3c83b40499168eaa62347b448-3cd1f4940d58e845-00",
        "User-Agent": [
          "azsdk-net-Storage.Blobs/12.5.0-dev.20200402.1",
          "(.NET Core 4.6.28325.01; Microsoft Windows 10.0.18362 )"
>>>>>>> 32e373e2
        ],
        "x-ms-blob-content-length": "1024",
        "x-ms-blob-sequence-number": "0",
        "x-ms-blob-type": "PageBlob",
        "x-ms-client-request-id": "df44fab0-d1b2-dc58-b091-7db2a40faada",
<<<<<<< HEAD
        "x-ms-date": "Thu, 05 Mar 2020 21:21:47 GMT",
        "x-ms-return-client-request-id": "true",
        "x-ms-version": "2019-10-10"
=======
        "x-ms-date": "Fri, 03 Apr 2020 00:06:49 GMT",
        "x-ms-return-client-request-id": "true",
        "x-ms-version": "2019-12-12"
>>>>>>> 32e373e2
      },
      "RequestBody": null,
      "StatusCode": 201,
      "ResponseHeaders": {
        "Content-Length": "0",
<<<<<<< HEAD
        "Date": "Thu, 05 Mar 2020 21:21:46 GMT",
        "ETag": "\u00220x8D7C14B362B31BF\u0022",
        "Last-Modified": "Thu, 05 Mar 2020 21:21:47 GMT",
=======
        "Date": "Fri, 03 Apr 2020 00:06:48 GMT",
        "ETag": "\u00220x8D7D762E772F79F\u0022",
        "Last-Modified": "Fri, 03 Apr 2020 00:06:48 GMT",
>>>>>>> 32e373e2
        "Server": [
          "Windows-Azure-Blob/1.0",
          "Microsoft-HTTPAPI/2.0"
        ],
        "x-ms-client-request-id": "df44fab0-d1b2-dc58-b091-7db2a40faada",
<<<<<<< HEAD
        "x-ms-request-id": "581d23fa-101e-000a-0934-f3368c000000",
        "x-ms-request-server-encrypted": "true",
        "x-ms-version": "2019-10-10"
=======
        "x-ms-request-id": "c864366b-901e-002b-414b-09cd6c000000",
        "x-ms-request-server-encrypted": "true",
        "x-ms-version": "2019-12-12"
>>>>>>> 32e373e2
      },
      "ResponseBody": []
    },
    {
<<<<<<< HEAD
      "RequestUri": "https://seanstagetest.blob.core.windows.net/test-container-9293f44e-2146-e581-8aef-a22ef8306597/test-blob-b99a26d0-3664-9b3d-b543-7800546cde3e?comp=page",
=======
      "RequestUri": "https://seanmcccanary.blob.core.windows.net/test-container-9293f44e-2146-e581-8aef-a22ef8306597/test-blob-b99a26d0-3664-9b3d-b543-7800546cde3e?comp=page",
>>>>>>> 32e373e2
      "RequestMethod": "PUT",
      "RequestHeaders": {
        "Authorization": "Sanitized",
        "Content-Length": "0",
<<<<<<< HEAD
        "traceparent": "00-e4536dd5bd22fb41b420cc5fcbe1a206-dc8b4123a5d30946-00",
        "User-Agent": [
          "azsdk-net-Storage.Blobs/12.4.0-dev.20200305.1",
          "(.NET Core 4.6.28325.01; Microsoft Windows 10.0.18363 )"
        ],
        "x-ms-client-request-id": "595035eb-fe28-938c-8c3e-5a73b4f0158f",
        "x-ms-date": "Thu, 05 Mar 2020 21:21:47 GMT",
        "x-ms-page-write": "clear",
        "x-ms-range": "bytes=0-1023",
        "x-ms-return-client-request-id": "true",
        "x-ms-version": "2019-10-10"
=======
        "traceparent": "00-b68a481f53521049983a772d8f40f620-507b26b9d3e95748-00",
        "User-Agent": [
          "azsdk-net-Storage.Blobs/12.5.0-dev.20200402.1",
          "(.NET Core 4.6.28325.01; Microsoft Windows 10.0.18362 )"
        ],
        "x-ms-client-request-id": "595035eb-fe28-938c-8c3e-5a73b4f0158f",
        "x-ms-date": "Fri, 03 Apr 2020 00:06:49 GMT",
        "x-ms-page-write": "clear",
        "x-ms-range": "bytes=0-1023",
        "x-ms-return-client-request-id": "true",
        "x-ms-version": "2019-12-12"
>>>>>>> 32e373e2
      },
      "RequestBody": null,
      "StatusCode": 201,
      "ResponseHeaders": {
        "Content-Length": "0",
<<<<<<< HEAD
        "Date": "Thu, 05 Mar 2020 21:21:46 GMT",
        "ETag": "\u00220x8D7C14B36373DE3\u0022",
        "Last-Modified": "Thu, 05 Mar 2020 21:21:47 GMT",
=======
        "Date": "Fri, 03 Apr 2020 00:06:48 GMT",
        "ETag": "\u00220x8D7D762E7837561\u0022",
        "Last-Modified": "Fri, 03 Apr 2020 00:06:48 GMT",
>>>>>>> 32e373e2
        "Server": [
          "Windows-Azure-Blob/1.0",
          "Microsoft-HTTPAPI/2.0"
        ],
        "x-ms-blob-sequence-number": "0",
        "x-ms-client-request-id": "595035eb-fe28-938c-8c3e-5a73b4f0158f",
<<<<<<< HEAD
        "x-ms-request-id": "581d23fc-101e-000a-0b34-f3368c000000",
        "x-ms-version": "2019-10-10"
=======
        "x-ms-request-id": "c8643686-901e-002b-574b-09cd6c000000",
        "x-ms-version": "2019-12-12"
>>>>>>> 32e373e2
      },
      "ResponseBody": []
    },
    {
<<<<<<< HEAD
      "RequestUri": "https://seanstagetest.blob.core.windows.net/test-container-9293f44e-2146-e581-8aef-a22ef8306597?restype=container",
      "RequestMethod": "DELETE",
      "RequestHeaders": {
        "Authorization": "Sanitized",
        "traceparent": "00-c7f69aaa60dd7b478a18b10438796b52-530162a95ab51d4d-00",
        "User-Agent": [
          "azsdk-net-Storage.Blobs/12.4.0-dev.20200305.1",
          "(.NET Core 4.6.28325.01; Microsoft Windows 10.0.18363 )"
        ],
        "x-ms-client-request-id": "6ec63e3b-50bf-14b1-a1d0-877c2f5be994",
        "x-ms-date": "Thu, 05 Mar 2020 21:21:47 GMT",
        "x-ms-return-client-request-id": "true",
        "x-ms-version": "2019-10-10"
=======
      "RequestUri": "https://seanmcccanary.blob.core.windows.net/test-container-9293f44e-2146-e581-8aef-a22ef8306597?restype=container",
      "RequestMethod": "DELETE",
      "RequestHeaders": {
        "Authorization": "Sanitized",
        "traceparent": "00-6e2dd5676b43d74490856fbde90d4294-34708f04471a8946-00",
        "User-Agent": [
          "azsdk-net-Storage.Blobs/12.5.0-dev.20200402.1",
          "(.NET Core 4.6.28325.01; Microsoft Windows 10.0.18362 )"
        ],
        "x-ms-client-request-id": "6ec63e3b-50bf-14b1-a1d0-877c2f5be994",
        "x-ms-date": "Fri, 03 Apr 2020 00:06:49 GMT",
        "x-ms-return-client-request-id": "true",
        "x-ms-version": "2019-12-12"
>>>>>>> 32e373e2
      },
      "RequestBody": null,
      "StatusCode": 202,
      "ResponseHeaders": {
        "Content-Length": "0",
<<<<<<< HEAD
        "Date": "Thu, 05 Mar 2020 21:21:46 GMT",
=======
        "Date": "Fri, 03 Apr 2020 00:06:48 GMT",
>>>>>>> 32e373e2
        "Server": [
          "Windows-Azure-Blob/1.0",
          "Microsoft-HTTPAPI/2.0"
        ],
        "x-ms-client-request-id": "6ec63e3b-50bf-14b1-a1d0-877c2f5be994",
<<<<<<< HEAD
        "x-ms-request-id": "581d23fd-101e-000a-0c34-f3368c000000",
        "x-ms-version": "2019-10-10"
=======
        "x-ms-request-id": "c86436a6-901e-002b-724b-09cd6c000000",
        "x-ms-version": "2019-12-12"
>>>>>>> 32e373e2
      },
      "ResponseBody": []
    },
    {
<<<<<<< HEAD
      "RequestUri": "https://seanstagetest.blob.core.windows.net/test-container-78c08acb-3d71-a72c-ad2a-2d82a3bbdb71?restype=container",
      "RequestMethod": "PUT",
      "RequestHeaders": {
        "Authorization": "Sanitized",
        "traceparent": "00-72a990d5f3fb1441bd127dc08e1c8276-3621abb2fbaa6948-00",
        "User-Agent": [
          "azsdk-net-Storage.Blobs/12.4.0-dev.20200305.1",
          "(.NET Core 4.6.28325.01; Microsoft Windows 10.0.18363 )"
        ],
        "x-ms-blob-public-access": "container",
        "x-ms-client-request-id": "2c05c7bb-f85a-fef1-121f-c194232f71e6",
        "x-ms-date": "Thu, 05 Mar 2020 21:21:47 GMT",
        "x-ms-return-client-request-id": "true",
        "x-ms-version": "2019-10-10"
=======
      "RequestUri": "https://seanmcccanary.blob.core.windows.net/test-container-78c08acb-3d71-a72c-ad2a-2d82a3bbdb71?restype=container",
      "RequestMethod": "PUT",
      "RequestHeaders": {
        "Authorization": "Sanitized",
        "traceparent": "00-6f5416ad73c2e944acb03c99005a7c72-51731e3e421fc04a-00",
        "User-Agent": [
          "azsdk-net-Storage.Blobs/12.5.0-dev.20200402.1",
          "(.NET Core 4.6.28325.01; Microsoft Windows 10.0.18362 )"
        ],
        "x-ms-blob-public-access": "container",
        "x-ms-client-request-id": "2c05c7bb-f85a-fef1-121f-c194232f71e6",
        "x-ms-date": "Fri, 03 Apr 2020 00:06:49 GMT",
        "x-ms-return-client-request-id": "true",
        "x-ms-version": "2019-12-12"
>>>>>>> 32e373e2
      },
      "RequestBody": null,
      "StatusCode": 201,
      "ResponseHeaders": {
        "Content-Length": "0",
<<<<<<< HEAD
        "Date": "Thu, 05 Mar 2020 21:21:47 GMT",
        "ETag": "\u00220x8D7C14B367569D5\u0022",
        "Last-Modified": "Thu, 05 Mar 2020 21:21:47 GMT",
=======
        "Date": "Fri, 03 Apr 2020 00:06:48 GMT",
        "ETag": "\u00220x8D7D762E7C3BE7F\u0022",
        "Last-Modified": "Fri, 03 Apr 2020 00:06:49 GMT",
>>>>>>> 32e373e2
        "Server": [
          "Windows-Azure-Blob/1.0",
          "Microsoft-HTTPAPI/2.0"
        ],
        "x-ms-client-request-id": "2c05c7bb-f85a-fef1-121f-c194232f71e6",
<<<<<<< HEAD
        "x-ms-request-id": "1794306c-101e-0025-7034-f33b47000000",
        "x-ms-version": "2019-10-10"
=======
        "x-ms-request-id": "45fc61af-a01e-0099-054b-09321d000000",
        "x-ms-version": "2019-12-12"
>>>>>>> 32e373e2
      },
      "ResponseBody": []
    },
    {
<<<<<<< HEAD
      "RequestUri": "https://seanstagetest.blob.core.windows.net/test-container-78c08acb-3d71-a72c-ad2a-2d82a3bbdb71/test-blob-37af16f4-7323-256a-ba94-38a8c7e9eba2",
=======
      "RequestUri": "https://seanmcccanary.blob.core.windows.net/test-container-78c08acb-3d71-a72c-ad2a-2d82a3bbdb71/test-blob-37af16f4-7323-256a-ba94-38a8c7e9eba2",
>>>>>>> 32e373e2
      "RequestMethod": "PUT",
      "RequestHeaders": {
        "Authorization": "Sanitized",
        "Content-Length": "0",
<<<<<<< HEAD
        "traceparent": "00-a62da700068c74458bf298ff1b3f33fe-bfc252eeb3c22642-00",
        "User-Agent": [
          "azsdk-net-Storage.Blobs/12.4.0-dev.20200305.1",
          "(.NET Core 4.6.28325.01; Microsoft Windows 10.0.18363 )"
=======
        "traceparent": "00-7d8a75df54c5da4a8c435c0087bace46-09d813138bf2db42-00",
        "User-Agent": [
          "azsdk-net-Storage.Blobs/12.5.0-dev.20200402.1",
          "(.NET Core 4.6.28325.01; Microsoft Windows 10.0.18362 )"
>>>>>>> 32e373e2
        ],
        "x-ms-blob-content-length": "1024",
        "x-ms-blob-sequence-number": "0",
        "x-ms-blob-type": "PageBlob",
        "x-ms-client-request-id": "a54e8f56-be5b-48ad-5ce0-72c6c0483628",
<<<<<<< HEAD
        "x-ms-date": "Thu, 05 Mar 2020 21:21:47 GMT",
        "x-ms-return-client-request-id": "true",
        "x-ms-version": "2019-10-10"
=======
        "x-ms-date": "Fri, 03 Apr 2020 00:06:50 GMT",
        "x-ms-return-client-request-id": "true",
        "x-ms-version": "2019-12-12"
>>>>>>> 32e373e2
      },
      "RequestBody": null,
      "StatusCode": 201,
      "ResponseHeaders": {
        "Content-Length": "0",
<<<<<<< HEAD
        "Date": "Thu, 05 Mar 2020 21:21:47 GMT",
        "ETag": "\u00220x8D7C14B36833DF0\u0022",
        "Last-Modified": "Thu, 05 Mar 2020 21:21:47 GMT",
=======
        "Date": "Fri, 03 Apr 2020 00:06:48 GMT",
        "ETag": "\u00220x8D7D762E7D12E60\u0022",
        "Last-Modified": "Fri, 03 Apr 2020 00:06:49 GMT",
>>>>>>> 32e373e2
        "Server": [
          "Windows-Azure-Blob/1.0",
          "Microsoft-HTTPAPI/2.0"
        ],
        "x-ms-client-request-id": "a54e8f56-be5b-48ad-5ce0-72c6c0483628",
<<<<<<< HEAD
        "x-ms-request-id": "1794306e-101e-0025-7134-f33b47000000",
        "x-ms-request-server-encrypted": "true",
        "x-ms-version": "2019-10-10"
=======
        "x-ms-request-id": "45fc61c5-a01e-0099-144b-09321d000000",
        "x-ms-request-server-encrypted": "true",
        "x-ms-version": "2019-12-12"
>>>>>>> 32e373e2
      },
      "ResponseBody": []
    },
    {
<<<<<<< HEAD
      "RequestUri": "https://seanstagetest.blob.core.windows.net/test-container-78c08acb-3d71-a72c-ad2a-2d82a3bbdb71/test-blob-37af16f4-7323-256a-ba94-38a8c7e9eba2?comp=page",
=======
      "RequestUri": "https://seanmcccanary.blob.core.windows.net/test-container-78c08acb-3d71-a72c-ad2a-2d82a3bbdb71/test-blob-37af16f4-7323-256a-ba94-38a8c7e9eba2?comp=page",
>>>>>>> 32e373e2
      "RequestMethod": "PUT",
      "RequestHeaders": {
        "Authorization": "Sanitized",
        "Content-Length": "0",
<<<<<<< HEAD
        "If-Modified-Since": "Wed, 04 Mar 2020 21:21:46 GMT",
        "traceparent": "00-27e8642886501143ad9380874b40f9ea-b99ea84b7aa88847-00",
        "User-Agent": [
          "azsdk-net-Storage.Blobs/12.4.0-dev.20200305.1",
          "(.NET Core 4.6.28325.01; Microsoft Windows 10.0.18363 )"
        ],
        "x-ms-client-request-id": "3852278b-459b-7646-af7f-7fd53b5013be",
        "x-ms-date": "Thu, 05 Mar 2020 21:21:47 GMT",
        "x-ms-page-write": "clear",
        "x-ms-range": "bytes=0-1023",
        "x-ms-return-client-request-id": "true",
        "x-ms-version": "2019-10-10"
=======
        "If-Modified-Since": "Thu, 02 Apr 2020 00:06:49 GMT",
        "traceparent": "00-723f1e1afa4b6a4397adb33f45c04103-e90ee0b1cc4d7a4e-00",
        "User-Agent": [
          "azsdk-net-Storage.Blobs/12.5.0-dev.20200402.1",
          "(.NET Core 4.6.28325.01; Microsoft Windows 10.0.18362 )"
        ],
        "x-ms-client-request-id": "3852278b-459b-7646-af7f-7fd53b5013be",
        "x-ms-date": "Fri, 03 Apr 2020 00:06:50 GMT",
        "x-ms-page-write": "clear",
        "x-ms-range": "bytes=0-1023",
        "x-ms-return-client-request-id": "true",
        "x-ms-version": "2019-12-12"
>>>>>>> 32e373e2
      },
      "RequestBody": null,
      "StatusCode": 201,
      "ResponseHeaders": {
        "Content-Length": "0",
<<<<<<< HEAD
        "Date": "Thu, 05 Mar 2020 21:21:47 GMT",
        "ETag": "\u00220x8D7C14B3690A833\u0022",
        "Last-Modified": "Thu, 05 Mar 2020 21:21:47 GMT",
=======
        "Date": "Fri, 03 Apr 2020 00:06:49 GMT",
        "ETag": "\u00220x8D7D762E7DE01FC\u0022",
        "Last-Modified": "Fri, 03 Apr 2020 00:06:49 GMT",
>>>>>>> 32e373e2
        "Server": [
          "Windows-Azure-Blob/1.0",
          "Microsoft-HTTPAPI/2.0"
        ],
        "x-ms-blob-sequence-number": "0",
        "x-ms-client-request-id": "3852278b-459b-7646-af7f-7fd53b5013be",
<<<<<<< HEAD
        "x-ms-request-id": "17943073-101e-0025-7534-f33b47000000",
        "x-ms-version": "2019-10-10"
=======
        "x-ms-request-id": "45fc61e7-a01e-0099-2d4b-09321d000000",
        "x-ms-version": "2019-12-12"
>>>>>>> 32e373e2
      },
      "ResponseBody": []
    },
    {
<<<<<<< HEAD
      "RequestUri": "https://seanstagetest.blob.core.windows.net/test-container-78c08acb-3d71-a72c-ad2a-2d82a3bbdb71?restype=container",
      "RequestMethod": "DELETE",
      "RequestHeaders": {
        "Authorization": "Sanitized",
        "traceparent": "00-e3fcbb5d83f5f44eb75c21725302906e-c84afe1a69f03546-00",
        "User-Agent": [
          "azsdk-net-Storage.Blobs/12.4.0-dev.20200305.1",
          "(.NET Core 4.6.28325.01; Microsoft Windows 10.0.18363 )"
        ],
        "x-ms-client-request-id": "983af49f-fdf5-ee8d-d9e9-16e8165b09af",
        "x-ms-date": "Thu, 05 Mar 2020 21:21:47 GMT",
        "x-ms-return-client-request-id": "true",
        "x-ms-version": "2019-10-10"
=======
      "RequestUri": "https://seanmcccanary.blob.core.windows.net/test-container-78c08acb-3d71-a72c-ad2a-2d82a3bbdb71?restype=container",
      "RequestMethod": "DELETE",
      "RequestHeaders": {
        "Authorization": "Sanitized",
        "traceparent": "00-6e3d907ca0bd6045b28db6813423adee-8adff4c79c031a44-00",
        "User-Agent": [
          "azsdk-net-Storage.Blobs/12.5.0-dev.20200402.1",
          "(.NET Core 4.6.28325.01; Microsoft Windows 10.0.18362 )"
        ],
        "x-ms-client-request-id": "983af49f-fdf5-ee8d-d9e9-16e8165b09af",
        "x-ms-date": "Fri, 03 Apr 2020 00:06:50 GMT",
        "x-ms-return-client-request-id": "true",
        "x-ms-version": "2019-12-12"
>>>>>>> 32e373e2
      },
      "RequestBody": null,
      "StatusCode": 202,
      "ResponseHeaders": {
        "Content-Length": "0",
<<<<<<< HEAD
        "Date": "Thu, 05 Mar 2020 21:21:47 GMT",
=======
        "Date": "Fri, 03 Apr 2020 00:06:49 GMT",
>>>>>>> 32e373e2
        "Server": [
          "Windows-Azure-Blob/1.0",
          "Microsoft-HTTPAPI/2.0"
        ],
        "x-ms-client-request-id": "983af49f-fdf5-ee8d-d9e9-16e8165b09af",
<<<<<<< HEAD
        "x-ms-request-id": "17943074-101e-0025-7634-f33b47000000",
        "x-ms-version": "2019-10-10"
=======
        "x-ms-request-id": "45fc61fe-a01e-0099-3f4b-09321d000000",
        "x-ms-version": "2019-12-12"
>>>>>>> 32e373e2
      },
      "ResponseBody": []
    },
    {
<<<<<<< HEAD
      "RequestUri": "https://seanstagetest.blob.core.windows.net/test-container-d2e771c7-7c8a-48a1-7d91-d992a0c5e8ec?restype=container",
      "RequestMethod": "PUT",
      "RequestHeaders": {
        "Authorization": "Sanitized",
        "traceparent": "00-2179a9a0777e524cba5a702d330b84da-07910268582cf445-00",
        "User-Agent": [
          "azsdk-net-Storage.Blobs/12.4.0-dev.20200305.1",
          "(.NET Core 4.6.28325.01; Microsoft Windows 10.0.18363 )"
        ],
        "x-ms-blob-public-access": "container",
        "x-ms-client-request-id": "1cb9f5fe-67db-2370-52f2-1a6424fa4d13",
        "x-ms-date": "Thu, 05 Mar 2020 21:21:48 GMT",
        "x-ms-return-client-request-id": "true",
        "x-ms-version": "2019-10-10"
=======
      "RequestUri": "https://seanmcccanary.blob.core.windows.net/test-container-d2e771c7-7c8a-48a1-7d91-d992a0c5e8ec?restype=container",
      "RequestMethod": "PUT",
      "RequestHeaders": {
        "Authorization": "Sanitized",
        "traceparent": "00-6f388baff6c31145b4ea8f27db907a63-cddc67052f3f984d-00",
        "User-Agent": [
          "azsdk-net-Storage.Blobs/12.5.0-dev.20200402.1",
          "(.NET Core 4.6.28325.01; Microsoft Windows 10.0.18362 )"
        ],
        "x-ms-blob-public-access": "container",
        "x-ms-client-request-id": "1cb9f5fe-67db-2370-52f2-1a6424fa4d13",
        "x-ms-date": "Fri, 03 Apr 2020 00:06:50 GMT",
        "x-ms-return-client-request-id": "true",
        "x-ms-version": "2019-12-12"
>>>>>>> 32e373e2
      },
      "RequestBody": null,
      "StatusCode": 201,
      "ResponseHeaders": {
        "Content-Length": "0",
<<<<<<< HEAD
        "Date": "Thu, 05 Mar 2020 21:21:48 GMT",
        "ETag": "\u00220x8D7C14B36CED2A5\u0022",
        "Last-Modified": "Thu, 05 Mar 2020 21:21:48 GMT",
=======
        "Date": "Fri, 03 Apr 2020 00:06:49 GMT",
        "ETag": "\u00220x8D7D762E81D6F3F\u0022",
        "Last-Modified": "Fri, 03 Apr 2020 00:06:49 GMT",
>>>>>>> 32e373e2
        "Server": [
          "Windows-Azure-Blob/1.0",
          "Microsoft-HTTPAPI/2.0"
        ],
        "x-ms-client-request-id": "1cb9f5fe-67db-2370-52f2-1a6424fa4d13",
<<<<<<< HEAD
        "x-ms-request-id": "8307a73c-a01e-001f-0a34-f3213f000000",
        "x-ms-version": "2019-10-10"
=======
        "x-ms-request-id": "07c9162d-801e-0055-1f4b-095d2b000000",
        "x-ms-version": "2019-12-12"
>>>>>>> 32e373e2
      },
      "ResponseBody": []
    },
    {
<<<<<<< HEAD
      "RequestUri": "https://seanstagetest.blob.core.windows.net/test-container-d2e771c7-7c8a-48a1-7d91-d992a0c5e8ec/test-blob-92a22a01-c225-4b9a-a8e1-23a290af1dbc",
=======
      "RequestUri": "https://seanmcccanary.blob.core.windows.net/test-container-d2e771c7-7c8a-48a1-7d91-d992a0c5e8ec/test-blob-92a22a01-c225-4b9a-a8e1-23a290af1dbc",
>>>>>>> 32e373e2
      "RequestMethod": "PUT",
      "RequestHeaders": {
        "Authorization": "Sanitized",
        "Content-Length": "0",
<<<<<<< HEAD
        "traceparent": "00-f36fd2b8440deb4881b4b8c6733cbc62-060b8e17b668024e-00",
        "User-Agent": [
          "azsdk-net-Storage.Blobs/12.4.0-dev.20200305.1",
          "(.NET Core 4.6.28325.01; Microsoft Windows 10.0.18363 )"
=======
        "traceparent": "00-364e003ace994c4695482ebe4186ea13-376ba2fbe61eb74b-00",
        "User-Agent": [
          "azsdk-net-Storage.Blobs/12.5.0-dev.20200402.1",
          "(.NET Core 4.6.28325.01; Microsoft Windows 10.0.18362 )"
>>>>>>> 32e373e2
        ],
        "x-ms-blob-content-length": "1024",
        "x-ms-blob-sequence-number": "0",
        "x-ms-blob-type": "PageBlob",
        "x-ms-client-request-id": "01f0d79a-171e-3bdc-5b6d-73f943ce92a3",
<<<<<<< HEAD
        "x-ms-date": "Thu, 05 Mar 2020 21:21:48 GMT",
        "x-ms-return-client-request-id": "true",
        "x-ms-version": "2019-10-10"
=======
        "x-ms-date": "Fri, 03 Apr 2020 00:06:50 GMT",
        "x-ms-return-client-request-id": "true",
        "x-ms-version": "2019-12-12"
>>>>>>> 32e373e2
      },
      "RequestBody": null,
      "StatusCode": 201,
      "ResponseHeaders": {
        "Content-Length": "0",
<<<<<<< HEAD
        "Date": "Thu, 05 Mar 2020 21:21:48 GMT",
        "ETag": "\u00220x8D7C14B36DB9433\u0022",
        "Last-Modified": "Thu, 05 Mar 2020 21:21:48 GMT",
=======
        "Date": "Fri, 03 Apr 2020 00:06:49 GMT",
        "ETag": "\u00220x8D7D762E82B1E9E\u0022",
        "Last-Modified": "Fri, 03 Apr 2020 00:06:49 GMT",
>>>>>>> 32e373e2
        "Server": [
          "Windows-Azure-Blob/1.0",
          "Microsoft-HTTPAPI/2.0"
        ],
        "x-ms-client-request-id": "01f0d79a-171e-3bdc-5b6d-73f943ce92a3",
<<<<<<< HEAD
        "x-ms-request-id": "8307a73f-a01e-001f-0b34-f3213f000000",
        "x-ms-request-server-encrypted": "true",
        "x-ms-version": "2019-10-10"
=======
        "x-ms-request-id": "07c9167f-801e-0055-6a4b-095d2b000000",
        "x-ms-request-server-encrypted": "true",
        "x-ms-version": "2019-12-12"
>>>>>>> 32e373e2
      },
      "ResponseBody": []
    },
    {
<<<<<<< HEAD
      "RequestUri": "https://seanstagetest.blob.core.windows.net/test-container-d2e771c7-7c8a-48a1-7d91-d992a0c5e8ec/test-blob-92a22a01-c225-4b9a-a8e1-23a290af1dbc?comp=page",
=======
      "RequestUri": "https://seanmcccanary.blob.core.windows.net/test-container-d2e771c7-7c8a-48a1-7d91-d992a0c5e8ec/test-blob-92a22a01-c225-4b9a-a8e1-23a290af1dbc?comp=page",
>>>>>>> 32e373e2
      "RequestMethod": "PUT",
      "RequestHeaders": {
        "Authorization": "Sanitized",
        "Content-Length": "0",
<<<<<<< HEAD
        "If-Unmodified-Since": "Fri, 06 Mar 2020 21:21:46 GMT",
        "traceparent": "00-539170632361a5449bba1ba173758ba5-3610dc5c7d58144f-00",
        "User-Agent": [
          "azsdk-net-Storage.Blobs/12.4.0-dev.20200305.1",
          "(.NET Core 4.6.28325.01; Microsoft Windows 10.0.18363 )"
        ],
        "x-ms-client-request-id": "b9086f00-1bbf-ce9d-fa58-4f9f58179a44",
        "x-ms-date": "Thu, 05 Mar 2020 21:21:48 GMT",
        "x-ms-page-write": "clear",
        "x-ms-range": "bytes=0-1023",
        "x-ms-return-client-request-id": "true",
        "x-ms-version": "2019-10-10"
=======
        "If-Unmodified-Since": "Sat, 04 Apr 2020 00:06:49 GMT",
        "traceparent": "00-a109feb19c19c54c864fd0d9b6522312-9cd56aac4304504e-00",
        "User-Agent": [
          "azsdk-net-Storage.Blobs/12.5.0-dev.20200402.1",
          "(.NET Core 4.6.28325.01; Microsoft Windows 10.0.18362 )"
        ],
        "x-ms-client-request-id": "b9086f00-1bbf-ce9d-fa58-4f9f58179a44",
        "x-ms-date": "Fri, 03 Apr 2020 00:06:50 GMT",
        "x-ms-page-write": "clear",
        "x-ms-range": "bytes=0-1023",
        "x-ms-return-client-request-id": "true",
        "x-ms-version": "2019-12-12"
>>>>>>> 32e373e2
      },
      "RequestBody": null,
      "StatusCode": 201,
      "ResponseHeaders": {
        "Content-Length": "0",
<<<<<<< HEAD
        "Date": "Thu, 05 Mar 2020 21:21:48 GMT",
        "ETag": "\u00220x8D7C14B36E77A9C\u0022",
        "Last-Modified": "Thu, 05 Mar 2020 21:21:48 GMT",
=======
        "Date": "Fri, 03 Apr 2020 00:06:49 GMT",
        "ETag": "\u00220x8D7D762E8381948\u0022",
        "Last-Modified": "Fri, 03 Apr 2020 00:06:49 GMT",
>>>>>>> 32e373e2
        "Server": [
          "Windows-Azure-Blob/1.0",
          "Microsoft-HTTPAPI/2.0"
        ],
        "x-ms-blob-sequence-number": "0",
        "x-ms-client-request-id": "b9086f00-1bbf-ce9d-fa58-4f9f58179a44",
<<<<<<< HEAD
        "x-ms-request-id": "8307a743-a01e-001f-0f34-f3213f000000",
        "x-ms-version": "2019-10-10"
=======
        "x-ms-request-id": "07c916c6-801e-0055-2c4b-095d2b000000",
        "x-ms-version": "2019-12-12"
>>>>>>> 32e373e2
      },
      "ResponseBody": []
    },
    {
<<<<<<< HEAD
      "RequestUri": "https://seanstagetest.blob.core.windows.net/test-container-d2e771c7-7c8a-48a1-7d91-d992a0c5e8ec?restype=container",
      "RequestMethod": "DELETE",
      "RequestHeaders": {
        "Authorization": "Sanitized",
        "traceparent": "00-60227f9ab420a34cbb2f5998665800c0-38ff4d842386e442-00",
        "User-Agent": [
          "azsdk-net-Storage.Blobs/12.4.0-dev.20200305.1",
          "(.NET Core 4.6.28325.01; Microsoft Windows 10.0.18363 )"
        ],
        "x-ms-client-request-id": "d4f82e81-d9c5-b9e3-c0af-520e5368dc01",
        "x-ms-date": "Thu, 05 Mar 2020 21:21:48 GMT",
        "x-ms-return-client-request-id": "true",
        "x-ms-version": "2019-10-10"
=======
      "RequestUri": "https://seanmcccanary.blob.core.windows.net/test-container-d2e771c7-7c8a-48a1-7d91-d992a0c5e8ec?restype=container",
      "RequestMethod": "DELETE",
      "RequestHeaders": {
        "Authorization": "Sanitized",
        "traceparent": "00-097fb63999fa24479dfb6d0999806ad4-2d635df94047054a-00",
        "User-Agent": [
          "azsdk-net-Storage.Blobs/12.5.0-dev.20200402.1",
          "(.NET Core 4.6.28325.01; Microsoft Windows 10.0.18362 )"
        ],
        "x-ms-client-request-id": "d4f82e81-d9c5-b9e3-c0af-520e5368dc01",
        "x-ms-date": "Fri, 03 Apr 2020 00:06:50 GMT",
        "x-ms-return-client-request-id": "true",
        "x-ms-version": "2019-12-12"
>>>>>>> 32e373e2
      },
      "RequestBody": null,
      "StatusCode": 202,
      "ResponseHeaders": {
        "Content-Length": "0",
<<<<<<< HEAD
        "Date": "Thu, 05 Mar 2020 21:21:48 GMT",
=======
        "Date": "Fri, 03 Apr 2020 00:06:49 GMT",
>>>>>>> 32e373e2
        "Server": [
          "Windows-Azure-Blob/1.0",
          "Microsoft-HTTPAPI/2.0"
        ],
        "x-ms-client-request-id": "d4f82e81-d9c5-b9e3-c0af-520e5368dc01",
<<<<<<< HEAD
        "x-ms-request-id": "8307a74a-a01e-001f-1534-f3213f000000",
        "x-ms-version": "2019-10-10"
=======
        "x-ms-request-id": "07c916e4-801e-0055-474b-095d2b000000",
        "x-ms-version": "2019-12-12"
>>>>>>> 32e373e2
      },
      "ResponseBody": []
    },
    {
<<<<<<< HEAD
      "RequestUri": "https://seanstagetest.blob.core.windows.net/test-container-7e943b29-e829-6c5e-2211-e90432423631?restype=container",
      "RequestMethod": "PUT",
      "RequestHeaders": {
        "Authorization": "Sanitized",
        "traceparent": "00-9f88c07c1a3eb541a63c18efc46340d5-56c37008e3415241-00",
        "User-Agent": [
          "azsdk-net-Storage.Blobs/12.4.0-dev.20200305.1",
          "(.NET Core 4.6.28325.01; Microsoft Windows 10.0.18363 )"
        ],
        "x-ms-blob-public-access": "container",
        "x-ms-client-request-id": "5c30e7de-ee34-98ba-cf8c-b1b3efde867d",
        "x-ms-date": "Thu, 05 Mar 2020 21:21:48 GMT",
        "x-ms-return-client-request-id": "true",
        "x-ms-version": "2019-10-10"
=======
      "RequestUri": "https://seanmcccanary.blob.core.windows.net/test-container-7e943b29-e829-6c5e-2211-e90432423631?restype=container",
      "RequestMethod": "PUT",
      "RequestHeaders": {
        "Authorization": "Sanitized",
        "traceparent": "00-9b7b56fbf5c5814cbe90c278494efcb8-3d138c090a2f034e-00",
        "User-Agent": [
          "azsdk-net-Storage.Blobs/12.5.0-dev.20200402.1",
          "(.NET Core 4.6.28325.01; Microsoft Windows 10.0.18362 )"
        ],
        "x-ms-blob-public-access": "container",
        "x-ms-client-request-id": "5c30e7de-ee34-98ba-cf8c-b1b3efde867d",
        "x-ms-date": "Fri, 03 Apr 2020 00:06:50 GMT",
        "x-ms-return-client-request-id": "true",
        "x-ms-version": "2019-12-12"
>>>>>>> 32e373e2
      },
      "RequestBody": null,
      "StatusCode": 201,
      "ResponseHeaders": {
        "Content-Length": "0",
<<<<<<< HEAD
        "Date": "Thu, 05 Mar 2020 21:21:48 GMT",
        "ETag": "\u00220x8D7C14B371FC74B\u0022",
        "Last-Modified": "Thu, 05 Mar 2020 21:21:48 GMT",
=======
        "Date": "Fri, 03 Apr 2020 00:06:49 GMT",
        "ETag": "\u00220x8D7D762E8753CD2\u0022",
        "Last-Modified": "Fri, 03 Apr 2020 00:06:50 GMT",
>>>>>>> 32e373e2
        "Server": [
          "Windows-Azure-Blob/1.0",
          "Microsoft-HTTPAPI/2.0"
        ],
        "x-ms-client-request-id": "5c30e7de-ee34-98ba-cf8c-b1b3efde867d",
<<<<<<< HEAD
        "x-ms-request-id": "b51a26c5-501e-0046-7434-f3a6bc000000",
        "x-ms-version": "2019-10-10"
=======
        "x-ms-request-id": "7f4e57dc-101e-0057-554b-09e393000000",
        "x-ms-version": "2019-12-12"
>>>>>>> 32e373e2
      },
      "ResponseBody": []
    },
    {
<<<<<<< HEAD
      "RequestUri": "https://seanstagetest.blob.core.windows.net/test-container-7e943b29-e829-6c5e-2211-e90432423631/test-blob-e7232178-b14b-63e2-bcee-1195a7282ae4",
=======
      "RequestUri": "https://seanmcccanary.blob.core.windows.net/test-container-7e943b29-e829-6c5e-2211-e90432423631/test-blob-e7232178-b14b-63e2-bcee-1195a7282ae4",
>>>>>>> 32e373e2
      "RequestMethod": "PUT",
      "RequestHeaders": {
        "Authorization": "Sanitized",
        "Content-Length": "0",
<<<<<<< HEAD
        "traceparent": "00-7cf182d7d01f47498c82593c0b14206c-8a119bd433171e4b-00",
        "User-Agent": [
          "azsdk-net-Storage.Blobs/12.4.0-dev.20200305.1",
          "(.NET Core 4.6.28325.01; Microsoft Windows 10.0.18363 )"
=======
        "traceparent": "00-210e357c433f4e48960a7da9e34073a9-ffcbeecccba48042-00",
        "User-Agent": [
          "azsdk-net-Storage.Blobs/12.5.0-dev.20200402.1",
          "(.NET Core 4.6.28325.01; Microsoft Windows 10.0.18362 )"
>>>>>>> 32e373e2
        ],
        "x-ms-blob-content-length": "1024",
        "x-ms-blob-sequence-number": "0",
        "x-ms-blob-type": "PageBlob",
        "x-ms-client-request-id": "20bdc40d-ba1a-2c1c-04cd-9f46dd25f1a6",
<<<<<<< HEAD
        "x-ms-date": "Thu, 05 Mar 2020 21:21:48 GMT",
        "x-ms-return-client-request-id": "true",
        "x-ms-version": "2019-10-10"
=======
        "x-ms-date": "Fri, 03 Apr 2020 00:06:51 GMT",
        "x-ms-return-client-request-id": "true",
        "x-ms-version": "2019-12-12"
>>>>>>> 32e373e2
      },
      "RequestBody": null,
      "StatusCode": 201,
      "ResponseHeaders": {
        "Content-Length": "0",
<<<<<<< HEAD
        "Date": "Thu, 05 Mar 2020 21:21:48 GMT",
        "ETag": "\u00220x8D7C14B372C4E3B\u0022",
        "Last-Modified": "Thu, 05 Mar 2020 21:21:48 GMT",
=======
        "Date": "Fri, 03 Apr 2020 00:06:50 GMT",
        "ETag": "\u00220x8D7D762E8822806\u0022",
        "Last-Modified": "Fri, 03 Apr 2020 00:06:50 GMT",
>>>>>>> 32e373e2
        "Server": [
          "Windows-Azure-Blob/1.0",
          "Microsoft-HTTPAPI/2.0"
        ],
        "x-ms-client-request-id": "20bdc40d-ba1a-2c1c-04cd-9f46dd25f1a6",
<<<<<<< HEAD
        "x-ms-request-id": "b51a26c7-501e-0046-7534-f3a6bc000000",
        "x-ms-request-server-encrypted": "true",
        "x-ms-version": "2019-10-10"
=======
        "x-ms-request-id": "7f4e5805-101e-0057-794b-09e393000000",
        "x-ms-request-server-encrypted": "true",
        "x-ms-version": "2019-12-12"
>>>>>>> 32e373e2
      },
      "ResponseBody": []
    },
    {
<<<<<<< HEAD
      "RequestUri": "https://seanstagetest.blob.core.windows.net/test-container-7e943b29-e829-6c5e-2211-e90432423631/test-blob-e7232178-b14b-63e2-bcee-1195a7282ae4",
      "RequestMethod": "HEAD",
      "RequestHeaders": {
        "Authorization": "Sanitized",
        "traceparent": "00-de70d7ec8d07254db3b6c909a9e00d7b-9a063fae16cd784c-00",
        "User-Agent": [
          "azsdk-net-Storage.Blobs/12.4.0-dev.20200305.1",
          "(.NET Core 4.6.28325.01; Microsoft Windows 10.0.18363 )"
        ],
        "x-ms-client-request-id": "e3878238-0a6a-b4c9-65fa-46453bb51f8c",
        "x-ms-date": "Thu, 05 Mar 2020 21:21:48 GMT",
        "x-ms-return-client-request-id": "true",
        "x-ms-version": "2019-10-10"
=======
      "RequestUri": "https://seanmcccanary.blob.core.windows.net/test-container-7e943b29-e829-6c5e-2211-e90432423631/test-blob-e7232178-b14b-63e2-bcee-1195a7282ae4",
      "RequestMethod": "HEAD",
      "RequestHeaders": {
        "Authorization": "Sanitized",
        "traceparent": "00-082be410acb6394e8f4226bf279b26f8-b526fa7a54704e41-00",
        "User-Agent": [
          "azsdk-net-Storage.Blobs/12.5.0-dev.20200402.1",
          "(.NET Core 4.6.28325.01; Microsoft Windows 10.0.18362 )"
        ],
        "x-ms-client-request-id": "e3878238-0a6a-b4c9-65fa-46453bb51f8c",
        "x-ms-date": "Fri, 03 Apr 2020 00:06:51 GMT",
        "x-ms-return-client-request-id": "true",
        "x-ms-version": "2019-12-12"
>>>>>>> 32e373e2
      },
      "RequestBody": null,
      "StatusCode": 200,
      "ResponseHeaders": {
        "Accept-Ranges": "bytes",
        "Content-Length": "1024",
        "Content-Type": "application/octet-stream",
<<<<<<< HEAD
        "Date": "Thu, 05 Mar 2020 21:21:48 GMT",
        "ETag": "\u00220x8D7C14B372C4E3B\u0022",
        "Last-Modified": "Thu, 05 Mar 2020 21:21:48 GMT",
=======
        "Date": "Fri, 03 Apr 2020 00:06:50 GMT",
        "ETag": "\u00220x8D7D762E8822806\u0022",
        "Last-Modified": "Fri, 03 Apr 2020 00:06:50 GMT",
>>>>>>> 32e373e2
        "Server": [
          "Windows-Azure-Blob/1.0",
          "Microsoft-HTTPAPI/2.0"
        ],
        "x-ms-blob-sequence-number": "0",
        "x-ms-blob-type": "PageBlob",
        "x-ms-client-request-id": "e3878238-0a6a-b4c9-65fa-46453bb51f8c",
<<<<<<< HEAD
        "x-ms-creation-time": "Thu, 05 Mar 2020 21:21:48 GMT",
        "x-ms-lease-state": "available",
        "x-ms-lease-status": "unlocked",
        "x-ms-request-id": "b51a26c8-501e-0046-7634-f3a6bc000000",
        "x-ms-server-encrypted": "true",
        "x-ms-version": "2019-10-10"
=======
        "x-ms-creation-time": "Fri, 03 Apr 2020 00:06:50 GMT",
        "x-ms-lease-state": "available",
        "x-ms-lease-status": "unlocked",
        "x-ms-request-id": "7f4e5834-101e-0057-254b-09e393000000",
        "x-ms-server-encrypted": "true",
        "x-ms-version": "2019-12-12"
>>>>>>> 32e373e2
      },
      "ResponseBody": []
    },
    {
<<<<<<< HEAD
      "RequestUri": "https://seanstagetest.blob.core.windows.net/test-container-7e943b29-e829-6c5e-2211-e90432423631/test-blob-e7232178-b14b-63e2-bcee-1195a7282ae4?comp=page",
=======
      "RequestUri": "https://seanmcccanary.blob.core.windows.net/test-container-7e943b29-e829-6c5e-2211-e90432423631/test-blob-e7232178-b14b-63e2-bcee-1195a7282ae4?comp=page",
>>>>>>> 32e373e2
      "RequestMethod": "PUT",
      "RequestHeaders": {
        "Authorization": "Sanitized",
        "Content-Length": "0",
<<<<<<< HEAD
        "If-Match": "\u00220x8D7C14B372C4E3B\u0022",
        "traceparent": "00-13414faab8b20f40892e9f9de365ee95-e0da02d5cb416042-00",
        "User-Agent": [
          "azsdk-net-Storage.Blobs/12.4.0-dev.20200305.1",
          "(.NET Core 4.6.28325.01; Microsoft Windows 10.0.18363 )"
        ],
        "x-ms-client-request-id": "5a0ead7e-0e9d-573c-0290-09bef426626e",
        "x-ms-date": "Thu, 05 Mar 2020 21:21:49 GMT",
        "x-ms-page-write": "clear",
        "x-ms-range": "bytes=0-1023",
        "x-ms-return-client-request-id": "true",
        "x-ms-version": "2019-10-10"
=======
        "If-Match": "\u00220x8D7D762E8822806\u0022",
        "traceparent": "00-9e0205dd38552b44a933fa50cafa11b2-d82cd0c76d70b84f-00",
        "User-Agent": [
          "azsdk-net-Storage.Blobs/12.5.0-dev.20200402.1",
          "(.NET Core 4.6.28325.01; Microsoft Windows 10.0.18362 )"
        ],
        "x-ms-client-request-id": "5a0ead7e-0e9d-573c-0290-09bef426626e",
        "x-ms-date": "Fri, 03 Apr 2020 00:06:51 GMT",
        "x-ms-page-write": "clear",
        "x-ms-range": "bytes=0-1023",
        "x-ms-return-client-request-id": "true",
        "x-ms-version": "2019-12-12"
>>>>>>> 32e373e2
      },
      "RequestBody": null,
      "StatusCode": 201,
      "ResponseHeaders": {
        "Content-Length": "0",
<<<<<<< HEAD
        "Date": "Thu, 05 Mar 2020 21:21:48 GMT",
        "ETag": "\u00220x8D7C14B374357C7\u0022",
        "Last-Modified": "Thu, 05 Mar 2020 21:21:49 GMT",
=======
        "Date": "Fri, 03 Apr 2020 00:06:50 GMT",
        "ETag": "\u00220x8D7D762E89BA80F\u0022",
        "Last-Modified": "Fri, 03 Apr 2020 00:06:50 GMT",
>>>>>>> 32e373e2
        "Server": [
          "Windows-Azure-Blob/1.0",
          "Microsoft-HTTPAPI/2.0"
        ],
        "x-ms-blob-sequence-number": "0",
        "x-ms-client-request-id": "5a0ead7e-0e9d-573c-0290-09bef426626e",
<<<<<<< HEAD
        "x-ms-request-id": "b51a26c9-501e-0046-7734-f3a6bc000000",
        "x-ms-version": "2019-10-10"
=======
        "x-ms-request-id": "7f4e584f-101e-0057-3f4b-09e393000000",
        "x-ms-version": "2019-12-12"
>>>>>>> 32e373e2
      },
      "ResponseBody": []
    },
    {
<<<<<<< HEAD
      "RequestUri": "https://seanstagetest.blob.core.windows.net/test-container-7e943b29-e829-6c5e-2211-e90432423631?restype=container",
      "RequestMethod": "DELETE",
      "RequestHeaders": {
        "Authorization": "Sanitized",
        "traceparent": "00-b011d0c5e9772c48a43b925dea7cb658-57c4fc64421ae14d-00",
        "User-Agent": [
          "azsdk-net-Storage.Blobs/12.4.0-dev.20200305.1",
          "(.NET Core 4.6.28325.01; Microsoft Windows 10.0.18363 )"
        ],
        "x-ms-client-request-id": "8dc69224-c5a7-83ee-78d9-46f63e17de32",
        "x-ms-date": "Thu, 05 Mar 2020 21:21:49 GMT",
        "x-ms-return-client-request-id": "true",
        "x-ms-version": "2019-10-10"
=======
      "RequestUri": "https://seanmcccanary.blob.core.windows.net/test-container-7e943b29-e829-6c5e-2211-e90432423631?restype=container",
      "RequestMethod": "DELETE",
      "RequestHeaders": {
        "Authorization": "Sanitized",
        "traceparent": "00-42cfa1889fad334d8d547e010e452319-e09911d1aba36f46-00",
        "User-Agent": [
          "azsdk-net-Storage.Blobs/12.5.0-dev.20200402.1",
          "(.NET Core 4.6.28325.01; Microsoft Windows 10.0.18362 )"
        ],
        "x-ms-client-request-id": "8dc69224-c5a7-83ee-78d9-46f63e17de32",
        "x-ms-date": "Fri, 03 Apr 2020 00:06:51 GMT",
        "x-ms-return-client-request-id": "true",
        "x-ms-version": "2019-12-12"
>>>>>>> 32e373e2
      },
      "RequestBody": null,
      "StatusCode": 202,
      "ResponseHeaders": {
        "Content-Length": "0",
<<<<<<< HEAD
        "Date": "Thu, 05 Mar 2020 21:21:48 GMT",
=======
        "Date": "Fri, 03 Apr 2020 00:06:50 GMT",
>>>>>>> 32e373e2
        "Server": [
          "Windows-Azure-Blob/1.0",
          "Microsoft-HTTPAPI/2.0"
        ],
        "x-ms-client-request-id": "8dc69224-c5a7-83ee-78d9-46f63e17de32",
<<<<<<< HEAD
        "x-ms-request-id": "b51a26ca-501e-0046-7834-f3a6bc000000",
        "x-ms-version": "2019-10-10"
=======
        "x-ms-request-id": "7f4e5877-101e-0057-644b-09e393000000",
        "x-ms-version": "2019-12-12"
>>>>>>> 32e373e2
      },
      "ResponseBody": []
    },
    {
<<<<<<< HEAD
      "RequestUri": "https://seanstagetest.blob.core.windows.net/test-container-daee8cbc-3320-7994-421e-aee884f0482d?restype=container",
      "RequestMethod": "PUT",
      "RequestHeaders": {
        "Authorization": "Sanitized",
        "traceparent": "00-ee4922ce04451748aa6d5e12bc4c28ac-957437ec71b0c748-00",
        "User-Agent": [
          "azsdk-net-Storage.Blobs/12.4.0-dev.20200305.1",
          "(.NET Core 4.6.28325.01; Microsoft Windows 10.0.18363 )"
        ],
        "x-ms-blob-public-access": "container",
        "x-ms-client-request-id": "828e57d6-54e6-f0ef-fe4d-4b891605ff87",
        "x-ms-date": "Thu, 05 Mar 2020 21:21:49 GMT",
        "x-ms-return-client-request-id": "true",
        "x-ms-version": "2019-10-10"
=======
      "RequestUri": "https://seanmcccanary.blob.core.windows.net/test-container-daee8cbc-3320-7994-421e-aee884f0482d?restype=container",
      "RequestMethod": "PUT",
      "RequestHeaders": {
        "Authorization": "Sanitized",
        "traceparent": "00-d4ce58246d68ee41a1d74cde799b1699-0c2e10bcdde5294f-00",
        "User-Agent": [
          "azsdk-net-Storage.Blobs/12.5.0-dev.20200402.1",
          "(.NET Core 4.6.28325.01; Microsoft Windows 10.0.18362 )"
        ],
        "x-ms-blob-public-access": "container",
        "x-ms-client-request-id": "828e57d6-54e6-f0ef-fe4d-4b891605ff87",
        "x-ms-date": "Fri, 03 Apr 2020 00:06:51 GMT",
        "x-ms-return-client-request-id": "true",
        "x-ms-version": "2019-12-12"
>>>>>>> 32e373e2
      },
      "RequestBody": null,
      "StatusCode": 201,
      "ResponseHeaders": {
        "Content-Length": "0",
<<<<<<< HEAD
        "Date": "Thu, 05 Mar 2020 21:21:49 GMT",
        "ETag": "\u00220x8D7C14B377EBC77\u0022",
        "Last-Modified": "Thu, 05 Mar 2020 21:21:49 GMT",
=======
        "Date": "Fri, 03 Apr 2020 00:06:50 GMT",
        "ETag": "\u00220x8D7D762E8D853CE\u0022",
        "Last-Modified": "Fri, 03 Apr 2020 00:06:50 GMT",
>>>>>>> 32e373e2
        "Server": [
          "Windows-Azure-Blob/1.0",
          "Microsoft-HTTPAPI/2.0"
        ],
        "x-ms-client-request-id": "828e57d6-54e6-f0ef-fe4d-4b891605ff87",
<<<<<<< HEAD
        "x-ms-request-id": "5f19ffdc-901e-003b-3334-f3d79f000000",
        "x-ms-version": "2019-10-10"
=======
        "x-ms-request-id": "71b7d10c-901e-0076-774b-09c7e8000000",
        "x-ms-version": "2019-12-12"
>>>>>>> 32e373e2
      },
      "ResponseBody": []
    },
    {
<<<<<<< HEAD
      "RequestUri": "https://seanstagetest.blob.core.windows.net/test-container-daee8cbc-3320-7994-421e-aee884f0482d/test-blob-45951990-7d7e-e7d2-c5ad-1f6f0a4dbacd",
=======
      "RequestUri": "https://seanmcccanary.blob.core.windows.net/test-container-daee8cbc-3320-7994-421e-aee884f0482d/test-blob-45951990-7d7e-e7d2-c5ad-1f6f0a4dbacd",
>>>>>>> 32e373e2
      "RequestMethod": "PUT",
      "RequestHeaders": {
        "Authorization": "Sanitized",
        "Content-Length": "0",
<<<<<<< HEAD
        "traceparent": "00-1eac13407ed37344b5dfaec8da1a5940-221ab58a23dfc54b-00",
        "User-Agent": [
          "azsdk-net-Storage.Blobs/12.4.0-dev.20200305.1",
          "(.NET Core 4.6.28325.01; Microsoft Windows 10.0.18363 )"
=======
        "traceparent": "00-1d07ca0c2227a94fba0753ebb58a07c3-da6689368f87eb40-00",
        "User-Agent": [
          "azsdk-net-Storage.Blobs/12.5.0-dev.20200402.1",
          "(.NET Core 4.6.28325.01; Microsoft Windows 10.0.18362 )"
>>>>>>> 32e373e2
        ],
        "x-ms-blob-content-length": "1024",
        "x-ms-blob-sequence-number": "0",
        "x-ms-blob-type": "PageBlob",
        "x-ms-client-request-id": "a4b5a1b1-6ce0-5916-85a7-bc38347fe5b0",
<<<<<<< HEAD
        "x-ms-date": "Thu, 05 Mar 2020 21:21:49 GMT",
        "x-ms-return-client-request-id": "true",
        "x-ms-version": "2019-10-10"
=======
        "x-ms-date": "Fri, 03 Apr 2020 00:06:51 GMT",
        "x-ms-return-client-request-id": "true",
        "x-ms-version": "2019-12-12"
>>>>>>> 32e373e2
      },
      "RequestBody": null,
      "StatusCode": 201,
      "ResponseHeaders": {
        "Content-Length": "0",
<<<<<<< HEAD
        "Date": "Thu, 05 Mar 2020 21:21:49 GMT",
        "ETag": "\u00220x8D7C14B378C6D02\u0022",
        "Last-Modified": "Thu, 05 Mar 2020 21:21:49 GMT",
=======
        "Date": "Fri, 03 Apr 2020 00:06:50 GMT",
        "ETag": "\u00220x8D7D762E8E568A1\u0022",
        "Last-Modified": "Fri, 03 Apr 2020 00:06:51 GMT",
>>>>>>> 32e373e2
        "Server": [
          "Windows-Azure-Blob/1.0",
          "Microsoft-HTTPAPI/2.0"
        ],
        "x-ms-client-request-id": "a4b5a1b1-6ce0-5916-85a7-bc38347fe5b0",
<<<<<<< HEAD
        "x-ms-request-id": "5f19ffde-901e-003b-3434-f3d79f000000",
        "x-ms-request-server-encrypted": "true",
        "x-ms-version": "2019-10-10"
=======
        "x-ms-request-id": "71b7d12a-901e-0076-0d4b-09c7e8000000",
        "x-ms-request-server-encrypted": "true",
        "x-ms-version": "2019-12-12"
>>>>>>> 32e373e2
      },
      "ResponseBody": []
    },
    {
<<<<<<< HEAD
      "RequestUri": "https://seanstagetest.blob.core.windows.net/test-container-daee8cbc-3320-7994-421e-aee884f0482d/test-blob-45951990-7d7e-e7d2-c5ad-1f6f0a4dbacd?comp=page",
=======
      "RequestUri": "https://seanmcccanary.blob.core.windows.net/test-container-daee8cbc-3320-7994-421e-aee884f0482d/test-blob-45951990-7d7e-e7d2-c5ad-1f6f0a4dbacd?comp=page",
>>>>>>> 32e373e2
      "RequestMethod": "PUT",
      "RequestHeaders": {
        "Authorization": "Sanitized",
        "Content-Length": "0",
        "If-None-Match": "\u0022garbage\u0022",
<<<<<<< HEAD
        "traceparent": "00-4f7d64d83869e344ace1344426c414a2-39b7ccc1e79e4a42-00",
        "User-Agent": [
          "azsdk-net-Storage.Blobs/12.4.0-dev.20200305.1",
          "(.NET Core 4.6.28325.01; Microsoft Windows 10.0.18363 )"
        ],
        "x-ms-client-request-id": "68be6a84-1598-00ed-03b9-a7bb090ed78a",
        "x-ms-date": "Thu, 05 Mar 2020 21:21:49 GMT",
        "x-ms-page-write": "clear",
        "x-ms-range": "bytes=0-1023",
        "x-ms-return-client-request-id": "true",
        "x-ms-version": "2019-10-10"
=======
        "traceparent": "00-02edeef39f450a4dba86c45db1d7f7e0-ae26b35a52cdb940-00",
        "User-Agent": [
          "azsdk-net-Storage.Blobs/12.5.0-dev.20200402.1",
          "(.NET Core 4.6.28325.01; Microsoft Windows 10.0.18362 )"
        ],
        "x-ms-client-request-id": "68be6a84-1598-00ed-03b9-a7bb090ed78a",
        "x-ms-date": "Fri, 03 Apr 2020 00:06:51 GMT",
        "x-ms-page-write": "clear",
        "x-ms-range": "bytes=0-1023",
        "x-ms-return-client-request-id": "true",
        "x-ms-version": "2019-12-12"
>>>>>>> 32e373e2
      },
      "RequestBody": null,
      "StatusCode": 201,
      "ResponseHeaders": {
        "Content-Length": "0",
<<<<<<< HEAD
        "Date": "Thu, 05 Mar 2020 21:21:49 GMT",
        "ETag": "\u00220x8D7C14B37993E2B\u0022",
        "Last-Modified": "Thu, 05 Mar 2020 21:21:49 GMT",
=======
        "Date": "Fri, 03 Apr 2020 00:06:50 GMT",
        "ETag": "\u00220x8D7D762E8F9425C\u0022",
        "Last-Modified": "Fri, 03 Apr 2020 00:06:51 GMT",
>>>>>>> 32e373e2
        "Server": [
          "Windows-Azure-Blob/1.0",
          "Microsoft-HTTPAPI/2.0"
        ],
        "x-ms-blob-sequence-number": "0",
        "x-ms-client-request-id": "68be6a84-1598-00ed-03b9-a7bb090ed78a",
<<<<<<< HEAD
        "x-ms-request-id": "5f19ffe0-901e-003b-3634-f3d79f000000",
        "x-ms-version": "2019-10-10"
=======
        "x-ms-request-id": "71b7d14a-901e-0076-294b-09c7e8000000",
        "x-ms-version": "2019-12-12"
>>>>>>> 32e373e2
      },
      "ResponseBody": []
    },
    {
<<<<<<< HEAD
      "RequestUri": "https://seanstagetest.blob.core.windows.net/test-container-daee8cbc-3320-7994-421e-aee884f0482d?restype=container",
      "RequestMethod": "DELETE",
      "RequestHeaders": {
        "Authorization": "Sanitized",
        "traceparent": "00-164fdb04f7346e4780419c6163b115b1-85e41dd38cb6e94e-00",
        "User-Agent": [
          "azsdk-net-Storage.Blobs/12.4.0-dev.20200305.1",
          "(.NET Core 4.6.28325.01; Microsoft Windows 10.0.18363 )"
        ],
        "x-ms-client-request-id": "c9b43649-7cc1-7c18-911b-fa392b69c1c3",
        "x-ms-date": "Thu, 05 Mar 2020 21:21:49 GMT",
        "x-ms-return-client-request-id": "true",
        "x-ms-version": "2019-10-10"
=======
      "RequestUri": "https://seanmcccanary.blob.core.windows.net/test-container-daee8cbc-3320-7994-421e-aee884f0482d?restype=container",
      "RequestMethod": "DELETE",
      "RequestHeaders": {
        "Authorization": "Sanitized",
        "traceparent": "00-9ce315402a17e54588dbea11c2efcfd4-6293f451043d614f-00",
        "User-Agent": [
          "azsdk-net-Storage.Blobs/12.5.0-dev.20200402.1",
          "(.NET Core 4.6.28325.01; Microsoft Windows 10.0.18362 )"
        ],
        "x-ms-client-request-id": "c9b43649-7cc1-7c18-911b-fa392b69c1c3",
        "x-ms-date": "Fri, 03 Apr 2020 00:06:52 GMT",
        "x-ms-return-client-request-id": "true",
        "x-ms-version": "2019-12-12"
>>>>>>> 32e373e2
      },
      "RequestBody": null,
      "StatusCode": 202,
      "ResponseHeaders": {
        "Content-Length": "0",
<<<<<<< HEAD
        "Date": "Thu, 05 Mar 2020 21:21:49 GMT",
=======
        "Date": "Fri, 03 Apr 2020 00:06:50 GMT",
>>>>>>> 32e373e2
        "Server": [
          "Windows-Azure-Blob/1.0",
          "Microsoft-HTTPAPI/2.0"
        ],
        "x-ms-client-request-id": "c9b43649-7cc1-7c18-911b-fa392b69c1c3",
<<<<<<< HEAD
        "x-ms-request-id": "5f19ffe1-901e-003b-3734-f3d79f000000",
        "x-ms-version": "2019-10-10"
=======
        "x-ms-request-id": "71b7d162-901e-0076-3c4b-09c7e8000000",
        "x-ms-version": "2019-12-12"
>>>>>>> 32e373e2
      },
      "ResponseBody": []
    },
    {
<<<<<<< HEAD
      "RequestUri": "https://seanstagetest.blob.core.windows.net/test-container-6610b0b0-513f-5764-a8df-ecac4395d0c1?restype=container",
      "RequestMethod": "PUT",
      "RequestHeaders": {
        "Authorization": "Sanitized",
        "traceparent": "00-01b348cce5416644b4c1637ee2e5edd8-fab7633382512f42-00",
        "User-Agent": [
          "azsdk-net-Storage.Blobs/12.4.0-dev.20200305.1",
          "(.NET Core 4.6.28325.01; Microsoft Windows 10.0.18363 )"
        ],
        "x-ms-blob-public-access": "container",
        "x-ms-client-request-id": "80a70e29-d831-f785-d15c-21e1906b38fb",
        "x-ms-date": "Thu, 05 Mar 2020 21:21:49 GMT",
        "x-ms-return-client-request-id": "true",
        "x-ms-version": "2019-10-10"
=======
      "RequestUri": "https://seanmcccanary.blob.core.windows.net/test-container-6610b0b0-513f-5764-a8df-ecac4395d0c1?restype=container",
      "RequestMethod": "PUT",
      "RequestHeaders": {
        "Authorization": "Sanitized",
        "traceparent": "00-b2969b606b56014088b2afbaa9d0ed70-db9e405e6f9f8d44-00",
        "User-Agent": [
          "azsdk-net-Storage.Blobs/12.5.0-dev.20200402.1",
          "(.NET Core 4.6.28325.01; Microsoft Windows 10.0.18362 )"
        ],
        "x-ms-blob-public-access": "container",
        "x-ms-client-request-id": "80a70e29-d831-f785-d15c-21e1906b38fb",
        "x-ms-date": "Fri, 03 Apr 2020 00:06:52 GMT",
        "x-ms-return-client-request-id": "true",
        "x-ms-version": "2019-12-12"
>>>>>>> 32e373e2
      },
      "RequestBody": null,
      "StatusCode": 201,
      "ResponseHeaders": {
        "Content-Length": "0",
<<<<<<< HEAD
        "Date": "Thu, 05 Mar 2020 21:21:49 GMT",
        "ETag": "\u00220x8D7C14B37D73643\u0022",
        "Last-Modified": "Thu, 05 Mar 2020 21:21:49 GMT",
=======
        "Date": "Fri, 03 Apr 2020 00:06:50 GMT",
        "ETag": "\u00220x8D7D762E93A0EFA\u0022",
        "Last-Modified": "Fri, 03 Apr 2020 00:06:51 GMT",
>>>>>>> 32e373e2
        "Server": [
          "Windows-Azure-Blob/1.0",
          "Microsoft-HTTPAPI/2.0"
        ],
        "x-ms-client-request-id": "80a70e29-d831-f785-d15c-21e1906b38fb",
<<<<<<< HEAD
        "x-ms-request-id": "1dfe9c49-501e-000b-6b34-f36950000000",
        "x-ms-version": "2019-10-10"
=======
        "x-ms-request-id": "587f058d-401e-0081-4f4b-09ed7a000000",
        "x-ms-version": "2019-12-12"
>>>>>>> 32e373e2
      },
      "ResponseBody": []
    },
    {
<<<<<<< HEAD
      "RequestUri": "https://seanstagetest.blob.core.windows.net/test-container-6610b0b0-513f-5764-a8df-ecac4395d0c1/test-blob-49c0384b-edf7-a269-e6c9-cb3bd75e2420",
=======
      "RequestUri": "https://seanmcccanary.blob.core.windows.net/test-container-6610b0b0-513f-5764-a8df-ecac4395d0c1/test-blob-49c0384b-edf7-a269-e6c9-cb3bd75e2420",
>>>>>>> 32e373e2
      "RequestMethod": "PUT",
      "RequestHeaders": {
        "Authorization": "Sanitized",
        "Content-Length": "0",
<<<<<<< HEAD
        "traceparent": "00-21cfd29759bcb946b827ba5f9c09e209-234360424591b34f-00",
        "User-Agent": [
          "azsdk-net-Storage.Blobs/12.4.0-dev.20200305.1",
          "(.NET Core 4.6.28325.01; Microsoft Windows 10.0.18363 )"
=======
        "traceparent": "00-eeec762db1860c4a838cbb63ba5d4706-33c4ae7966789c4b-00",
        "User-Agent": [
          "azsdk-net-Storage.Blobs/12.5.0-dev.20200402.1",
          "(.NET Core 4.6.28325.01; Microsoft Windows 10.0.18362 )"
>>>>>>> 32e373e2
        ],
        "x-ms-blob-content-length": "1024",
        "x-ms-blob-sequence-number": "0",
        "x-ms-blob-type": "PageBlob",
        "x-ms-client-request-id": "f9bb7ecb-69c8-3c1a-a504-99670c492073",
<<<<<<< HEAD
        "x-ms-date": "Thu, 05 Mar 2020 21:21:50 GMT",
        "x-ms-return-client-request-id": "true",
        "x-ms-version": "2019-10-10"
=======
        "x-ms-date": "Fri, 03 Apr 2020 00:06:52 GMT",
        "x-ms-return-client-request-id": "true",
        "x-ms-version": "2019-12-12"
>>>>>>> 32e373e2
      },
      "RequestBody": null,
      "StatusCode": 201,
      "ResponseHeaders": {
        "Content-Length": "0",
<<<<<<< HEAD
        "Date": "Thu, 05 Mar 2020 21:21:49 GMT",
        "ETag": "\u00220x8D7C14B37E53D22\u0022",
        "Last-Modified": "Thu, 05 Mar 2020 21:21:50 GMT",
=======
        "Date": "Fri, 03 Apr 2020 00:06:50 GMT",
        "ETag": "\u00220x8D7D762E94797BB\u0022",
        "Last-Modified": "Fri, 03 Apr 2020 00:06:51 GMT",
>>>>>>> 32e373e2
        "Server": [
          "Windows-Azure-Blob/1.0",
          "Microsoft-HTTPAPI/2.0"
        ],
        "x-ms-client-request-id": "f9bb7ecb-69c8-3c1a-a504-99670c492073",
<<<<<<< HEAD
        "x-ms-request-id": "1dfe9c4c-501e-000b-6c34-f36950000000",
        "x-ms-request-server-encrypted": "true",
        "x-ms-version": "2019-10-10"
=======
        "x-ms-request-id": "587f05b9-401e-0081-734b-09ed7a000000",
        "x-ms-request-server-encrypted": "true",
        "x-ms-version": "2019-12-12"
>>>>>>> 32e373e2
      },
      "ResponseBody": []
    },
    {
<<<<<<< HEAD
      "RequestUri": "https://seanstagetest.blob.core.windows.net/test-container-6610b0b0-513f-5764-a8df-ecac4395d0c1/test-blob-49c0384b-edf7-a269-e6c9-cb3bd75e2420?comp=lease",
      "RequestMethod": "PUT",
      "RequestHeaders": {
        "Authorization": "Sanitized",
        "traceparent": "00-eba9d19bf4937e4fb02a599bf5d195e9-b5e30729f120e04a-00",
        "User-Agent": [
          "azsdk-net-Storage.Blobs/12.4.0-dev.20200305.1",
          "(.NET Core 4.6.28325.01; Microsoft Windows 10.0.18363 )"
        ],
        "x-ms-client-request-id": "ebc58f59-ff32-c747-71bf-51a97b9c5039",
        "x-ms-date": "Thu, 05 Mar 2020 21:21:50 GMT",
=======
      "RequestUri": "https://seanmcccanary.blob.core.windows.net/test-container-6610b0b0-513f-5764-a8df-ecac4395d0c1/test-blob-49c0384b-edf7-a269-e6c9-cb3bd75e2420?comp=lease",
      "RequestMethod": "PUT",
      "RequestHeaders": {
        "Authorization": "Sanitized",
        "traceparent": "00-3da6779b1f084740ab536c8b1cdd1779-9318335cfd1c6f45-00",
        "User-Agent": [
          "azsdk-net-Storage.Blobs/12.5.0-dev.20200402.1",
          "(.NET Core 4.6.28325.01; Microsoft Windows 10.0.18362 )"
        ],
        "x-ms-client-request-id": "ebc58f59-ff32-c747-71bf-51a97b9c5039",
        "x-ms-date": "Fri, 03 Apr 2020 00:06:52 GMT",
>>>>>>> 32e373e2
        "x-ms-lease-action": "acquire",
        "x-ms-lease-duration": "-1",
        "x-ms-proposed-lease-id": "b6b50138-03e8-fb0d-a81f-ed7deb6bb6fe",
        "x-ms-return-client-request-id": "true",
<<<<<<< HEAD
        "x-ms-version": "2019-10-10"
=======
        "x-ms-version": "2019-12-12"
>>>>>>> 32e373e2
      },
      "RequestBody": null,
      "StatusCode": 201,
      "ResponseHeaders": {
        "Content-Length": "0",
<<<<<<< HEAD
        "Date": "Thu, 05 Mar 2020 21:21:49 GMT",
        "ETag": "\u00220x8D7C14B37E53D22\u0022",
        "Last-Modified": "Thu, 05 Mar 2020 21:21:50 GMT",
=======
        "Date": "Fri, 03 Apr 2020 00:06:50 GMT",
        "ETag": "\u00220x8D7D762E94797BB\u0022",
        "Last-Modified": "Fri, 03 Apr 2020 00:06:51 GMT",
>>>>>>> 32e373e2
        "Server": [
          "Windows-Azure-Blob/1.0",
          "Microsoft-HTTPAPI/2.0"
        ],
        "x-ms-client-request-id": "ebc58f59-ff32-c747-71bf-51a97b9c5039",
        "x-ms-lease-id": "b6b50138-03e8-fb0d-a81f-ed7deb6bb6fe",
<<<<<<< HEAD
        "x-ms-request-id": "1dfe9c4d-501e-000b-6d34-f36950000000",
        "x-ms-version": "2019-10-10"
=======
        "x-ms-request-id": "587f05d4-401e-0081-0d4b-09ed7a000000",
        "x-ms-version": "2019-12-12"
>>>>>>> 32e373e2
      },
      "ResponseBody": []
    },
    {
<<<<<<< HEAD
      "RequestUri": "https://seanstagetest.blob.core.windows.net/test-container-6610b0b0-513f-5764-a8df-ecac4395d0c1/test-blob-49c0384b-edf7-a269-e6c9-cb3bd75e2420?comp=page",
=======
      "RequestUri": "https://seanmcccanary.blob.core.windows.net/test-container-6610b0b0-513f-5764-a8df-ecac4395d0c1/test-blob-49c0384b-edf7-a269-e6c9-cb3bd75e2420?comp=page",
>>>>>>> 32e373e2
      "RequestMethod": "PUT",
      "RequestHeaders": {
        "Authorization": "Sanitized",
        "Content-Length": "0",
<<<<<<< HEAD
        "traceparent": "00-9f7564dd49df9c46a61d84e44d7866a2-2272230617279546-00",
        "User-Agent": [
          "azsdk-net-Storage.Blobs/12.4.0-dev.20200305.1",
          "(.NET Core 4.6.28325.01; Microsoft Windows 10.0.18363 )"
        ],
        "x-ms-client-request-id": "5c24da8a-caa5-13cb-54a9-e6e2d9ae4722",
        "x-ms-date": "Thu, 05 Mar 2020 21:21:50 GMT",
=======
        "traceparent": "00-456b4c854488ce40b717defdbddec379-5a983ea97048e846-00",
        "User-Agent": [
          "azsdk-net-Storage.Blobs/12.5.0-dev.20200402.1",
          "(.NET Core 4.6.28325.01; Microsoft Windows 10.0.18362 )"
        ],
        "x-ms-client-request-id": "5c24da8a-caa5-13cb-54a9-e6e2d9ae4722",
        "x-ms-date": "Fri, 03 Apr 2020 00:06:52 GMT",
>>>>>>> 32e373e2
        "x-ms-lease-id": "b6b50138-03e8-fb0d-a81f-ed7deb6bb6fe",
        "x-ms-page-write": "clear",
        "x-ms-range": "bytes=0-1023",
        "x-ms-return-client-request-id": "true",
<<<<<<< HEAD
        "x-ms-version": "2019-10-10"
=======
        "x-ms-version": "2019-12-12"
>>>>>>> 32e373e2
      },
      "RequestBody": null,
      "StatusCode": 201,
      "ResponseHeaders": {
        "Content-Length": "0",
<<<<<<< HEAD
        "Date": "Thu, 05 Mar 2020 21:21:49 GMT",
        "ETag": "\u00220x8D7C14B3800B5B6\u0022",
        "Last-Modified": "Thu, 05 Mar 2020 21:21:50 GMT",
=======
        "Date": "Fri, 03 Apr 2020 00:06:51 GMT",
        "ETag": "\u00220x8D7D762E964C1F9\u0022",
        "Last-Modified": "Fri, 03 Apr 2020 00:06:51 GMT",
>>>>>>> 32e373e2
        "Server": [
          "Windows-Azure-Blob/1.0",
          "Microsoft-HTTPAPI/2.0"
        ],
        "x-ms-blob-sequence-number": "0",
        "x-ms-client-request-id": "5c24da8a-caa5-13cb-54a9-e6e2d9ae4722",
<<<<<<< HEAD
        "x-ms-request-id": "1dfe9c4f-501e-000b-6f34-f36950000000",
        "x-ms-version": "2019-10-10"
=======
        "x-ms-request-id": "587f05f8-401e-0081-304b-09ed7a000000",
        "x-ms-version": "2019-12-12"
>>>>>>> 32e373e2
      },
      "ResponseBody": []
    },
    {
<<<<<<< HEAD
      "RequestUri": "https://seanstagetest.blob.core.windows.net/test-container-6610b0b0-513f-5764-a8df-ecac4395d0c1?restype=container",
      "RequestMethod": "DELETE",
      "RequestHeaders": {
        "Authorization": "Sanitized",
        "traceparent": "00-3ee2eb8dc1b2ce45a139b93a1bee60c4-bdc2c1e22fc8e349-00",
        "User-Agent": [
          "azsdk-net-Storage.Blobs/12.4.0-dev.20200305.1",
          "(.NET Core 4.6.28325.01; Microsoft Windows 10.0.18363 )"
        ],
        "x-ms-client-request-id": "a11ed17a-f378-8393-d040-1b2fe2ed34fa",
        "x-ms-date": "Thu, 05 Mar 2020 21:21:50 GMT",
        "x-ms-return-client-request-id": "true",
        "x-ms-version": "2019-10-10"
=======
      "RequestUri": "https://seanmcccanary.blob.core.windows.net/test-container-6610b0b0-513f-5764-a8df-ecac4395d0c1?restype=container",
      "RequestMethod": "DELETE",
      "RequestHeaders": {
        "Authorization": "Sanitized",
        "traceparent": "00-4b4d323a006fc143a0f6bdfd764c4287-5361a4a2d3574f4c-00",
        "User-Agent": [
          "azsdk-net-Storage.Blobs/12.5.0-dev.20200402.1",
          "(.NET Core 4.6.28325.01; Microsoft Windows 10.0.18362 )"
        ],
        "x-ms-client-request-id": "a11ed17a-f378-8393-d040-1b2fe2ed34fa",
        "x-ms-date": "Fri, 03 Apr 2020 00:06:52 GMT",
        "x-ms-return-client-request-id": "true",
        "x-ms-version": "2019-12-12"
>>>>>>> 32e373e2
      },
      "RequestBody": null,
      "StatusCode": 202,
      "ResponseHeaders": {
        "Content-Length": "0",
<<<<<<< HEAD
        "Date": "Thu, 05 Mar 2020 21:21:49 GMT",
=======
        "Date": "Fri, 03 Apr 2020 00:06:51 GMT",
>>>>>>> 32e373e2
        "Server": [
          "Windows-Azure-Blob/1.0",
          "Microsoft-HTTPAPI/2.0"
        ],
        "x-ms-client-request-id": "a11ed17a-f378-8393-d040-1b2fe2ed34fa",
<<<<<<< HEAD
        "x-ms-request-id": "1dfe9c50-501e-000b-7034-f36950000000",
        "x-ms-version": "2019-10-10"
=======
        "x-ms-request-id": "587f0617-401e-0081-4c4b-09ed7a000000",
        "x-ms-version": "2019-12-12"
>>>>>>> 32e373e2
      },
      "ResponseBody": []
    },
    {
<<<<<<< HEAD
      "RequestUri": "https://seanstagetest.blob.core.windows.net/test-container-1daad5aa-2b87-67ab-a093-9ded888a0aae?restype=container",
      "RequestMethod": "PUT",
      "RequestHeaders": {
        "Authorization": "Sanitized",
        "traceparent": "00-f2153b49d90cc042b451315297cd6d07-8cab3491fc30ec43-00",
        "User-Agent": [
          "azsdk-net-Storage.Blobs/12.4.0-dev.20200305.1",
          "(.NET Core 4.6.28325.01; Microsoft Windows 10.0.18363 )"
        ],
        "x-ms-blob-public-access": "container",
        "x-ms-client-request-id": "33964883-35fb-4ec6-26b6-00e455a5fb45",
        "x-ms-date": "Thu, 05 Mar 2020 21:21:50 GMT",
        "x-ms-return-client-request-id": "true",
        "x-ms-version": "2019-10-10"
=======
      "RequestUri": "https://seanmcccanary.blob.core.windows.net/test-container-1daad5aa-2b87-67ab-a093-9ded888a0aae?restype=container",
      "RequestMethod": "PUT",
      "RequestHeaders": {
        "Authorization": "Sanitized",
        "traceparent": "00-3da77cde8fd5b84cb73543ac83ccede4-3c27e6d9f96aa049-00",
        "User-Agent": [
          "azsdk-net-Storage.Blobs/12.5.0-dev.20200402.1",
          "(.NET Core 4.6.28325.01; Microsoft Windows 10.0.18362 )"
        ],
        "x-ms-blob-public-access": "container",
        "x-ms-client-request-id": "33964883-35fb-4ec6-26b6-00e455a5fb45",
        "x-ms-date": "Fri, 03 Apr 2020 00:06:52 GMT",
        "x-ms-return-client-request-id": "true",
        "x-ms-version": "2019-12-12"
>>>>>>> 32e373e2
      },
      "RequestBody": null,
      "StatusCode": 201,
      "ResponseHeaders": {
        "Content-Length": "0",
<<<<<<< HEAD
        "Date": "Thu, 05 Mar 2020 21:21:50 GMT",
        "ETag": "\u00220x8D7C14B383C1633\u0022",
        "Last-Modified": "Thu, 05 Mar 2020 21:21:50 GMT",
=======
        "Date": "Fri, 03 Apr 2020 00:06:51 GMT",
        "ETag": "\u00220x8D7D762E9A505A7\u0022",
        "Last-Modified": "Fri, 03 Apr 2020 00:06:52 GMT",
>>>>>>> 32e373e2
        "Server": [
          "Windows-Azure-Blob/1.0",
          "Microsoft-HTTPAPI/2.0"
        ],
        "x-ms-client-request-id": "33964883-35fb-4ec6-26b6-00e455a5fb45",
<<<<<<< HEAD
        "x-ms-request-id": "64e32284-b01e-0003-6334-f3735f000000",
        "x-ms-version": "2019-10-10"
=======
        "x-ms-request-id": "cd547597-601e-0000-784b-094da0000000",
        "x-ms-version": "2019-12-12"
>>>>>>> 32e373e2
      },
      "ResponseBody": []
    },
    {
<<<<<<< HEAD
      "RequestUri": "https://seanstagetest.blob.core.windows.net/test-container-1daad5aa-2b87-67ab-a093-9ded888a0aae/test-blob-49d96d35-2c84-0469-2ba7-5b6fe1175f96",
=======
      "RequestUri": "https://seanmcccanary.blob.core.windows.net/test-container-1daad5aa-2b87-67ab-a093-9ded888a0aae/test-blob-49d96d35-2c84-0469-2ba7-5b6fe1175f96",
>>>>>>> 32e373e2
      "RequestMethod": "PUT",
      "RequestHeaders": {
        "Authorization": "Sanitized",
        "Content-Length": "0",
<<<<<<< HEAD
        "traceparent": "00-6c9bf894f5ad12489b55eb0f146647b6-f84fec220947d049-00",
        "User-Agent": [
          "azsdk-net-Storage.Blobs/12.4.0-dev.20200305.1",
          "(.NET Core 4.6.28325.01; Microsoft Windows 10.0.18363 )"
=======
        "traceparent": "00-c4cc1b1990a264419fb6e4f4ee12d2e0-9f17dde46b22fc4f-00",
        "User-Agent": [
          "azsdk-net-Storage.Blobs/12.5.0-dev.20200402.1",
          "(.NET Core 4.6.28325.01; Microsoft Windows 10.0.18362 )"
>>>>>>> 32e373e2
        ],
        "x-ms-blob-content-length": "1024",
        "x-ms-blob-sequence-number": "0",
        "x-ms-blob-type": "PageBlob",
        "x-ms-client-request-id": "995e041c-6530-574c-de92-0854d9566d0f",
<<<<<<< HEAD
        "x-ms-date": "Thu, 05 Mar 2020 21:21:50 GMT",
        "x-ms-return-client-request-id": "true",
        "x-ms-version": "2019-10-10"
=======
        "x-ms-date": "Fri, 03 Apr 2020 00:06:53 GMT",
        "x-ms-return-client-request-id": "true",
        "x-ms-version": "2019-12-12"
>>>>>>> 32e373e2
      },
      "RequestBody": null,
      "StatusCode": 201,
      "ResponseHeaders": {
        "Content-Length": "0",
<<<<<<< HEAD
        "Date": "Thu, 05 Mar 2020 21:21:50 GMT",
        "ETag": "\u00220x8D7C14B38490626\u0022",
        "Last-Modified": "Thu, 05 Mar 2020 21:21:50 GMT",
=======
        "Date": "Fri, 03 Apr 2020 00:06:51 GMT",
        "ETag": "\u00220x8D7D762E9B2A20F\u0022",
        "Last-Modified": "Fri, 03 Apr 2020 00:06:52 GMT",
>>>>>>> 32e373e2
        "Server": [
          "Windows-Azure-Blob/1.0",
          "Microsoft-HTTPAPI/2.0"
        ],
        "x-ms-client-request-id": "995e041c-6530-574c-de92-0854d9566d0f",
<<<<<<< HEAD
        "x-ms-request-id": "64e32287-b01e-0003-6434-f3735f000000",
        "x-ms-request-server-encrypted": "true",
        "x-ms-version": "2019-10-10"
=======
        "x-ms-request-id": "cd5475b2-601e-0000-0b4b-094da0000000",
        "x-ms-request-server-encrypted": "true",
        "x-ms-version": "2019-12-12"
>>>>>>> 32e373e2
      },
      "ResponseBody": []
    },
    {
<<<<<<< HEAD
      "RequestUri": "https://seanstagetest.blob.core.windows.net/test-container-1daad5aa-2b87-67ab-a093-9ded888a0aae/test-blob-49d96d35-2c84-0469-2ba7-5b6fe1175f96?comp=page",
=======
      "RequestUri": "https://seanmcccanary.blob.core.windows.net/test-container-1daad5aa-2b87-67ab-a093-9ded888a0aae/test-blob-49d96d35-2c84-0469-2ba7-5b6fe1175f96?comp=page",
>>>>>>> 32e373e2
      "RequestMethod": "PUT",
      "RequestHeaders": {
        "Authorization": "Sanitized",
        "Content-Length": "0",
<<<<<<< HEAD
        "traceparent": "00-bc16c113c6e87949bbfaf1fa8cc3c31d-bda26618a59c5f4d-00",
        "User-Agent": [
          "azsdk-net-Storage.Blobs/12.4.0-dev.20200305.1",
          "(.NET Core 4.6.28325.01; Microsoft Windows 10.0.18363 )"
        ],
        "x-ms-client-request-id": "dd533ffa-c5b9-7f66-8012-6161cf5e477b",
        "x-ms-date": "Thu, 05 Mar 2020 21:21:50 GMT",
=======
        "traceparent": "00-a8f8fe175b465549ba9a65e9aa73030f-139df2dd79d75847-00",
        "User-Agent": [
          "azsdk-net-Storage.Blobs/12.5.0-dev.20200402.1",
          "(.NET Core 4.6.28325.01; Microsoft Windows 10.0.18362 )"
        ],
        "x-ms-client-request-id": "dd533ffa-c5b9-7f66-8012-6161cf5e477b",
        "x-ms-date": "Fri, 03 Apr 2020 00:06:53 GMT",
>>>>>>> 32e373e2
        "x-ms-if-sequence-number-lt": "5",
        "x-ms-page-write": "clear",
        "x-ms-range": "bytes=0-1023",
        "x-ms-return-client-request-id": "true",
<<<<<<< HEAD
        "x-ms-version": "2019-10-10"
=======
        "x-ms-version": "2019-12-12"
>>>>>>> 32e373e2
      },
      "RequestBody": null,
      "StatusCode": 201,
      "ResponseHeaders": {
        "Content-Length": "0",
<<<<<<< HEAD
        "Date": "Thu, 05 Mar 2020 21:21:50 GMT",
        "ETag": "\u00220x8D7C14B38551429\u0022",
        "Last-Modified": "Thu, 05 Mar 2020 21:21:50 GMT",
=======
        "Date": "Fri, 03 Apr 2020 00:06:51 GMT",
        "ETag": "\u00220x8D7D762E9BFC3D5\u0022",
        "Last-Modified": "Fri, 03 Apr 2020 00:06:52 GMT",
>>>>>>> 32e373e2
        "Server": [
          "Windows-Azure-Blob/1.0",
          "Microsoft-HTTPAPI/2.0"
        ],
        "x-ms-blob-sequence-number": "0",
        "x-ms-client-request-id": "dd533ffa-c5b9-7f66-8012-6161cf5e477b",
<<<<<<< HEAD
        "x-ms-request-id": "64e32288-b01e-0003-6534-f3735f000000",
        "x-ms-version": "2019-10-10"
=======
        "x-ms-request-id": "cd5475d5-601e-0000-2c4b-094da0000000",
        "x-ms-version": "2019-12-12"
>>>>>>> 32e373e2
      },
      "ResponseBody": []
    },
    {
<<<<<<< HEAD
      "RequestUri": "https://seanstagetest.blob.core.windows.net/test-container-1daad5aa-2b87-67ab-a093-9ded888a0aae?restype=container",
      "RequestMethod": "DELETE",
      "RequestHeaders": {
        "Authorization": "Sanitized",
        "traceparent": "00-7fcb256aca5825429a954bd1e6e74287-4d6aa0e6ad789d4f-00",
        "User-Agent": [
          "azsdk-net-Storage.Blobs/12.4.0-dev.20200305.1",
          "(.NET Core 4.6.28325.01; Microsoft Windows 10.0.18363 )"
        ],
        "x-ms-client-request-id": "9a59a133-9003-9156-027f-08295af08e5c",
        "x-ms-date": "Thu, 05 Mar 2020 21:21:50 GMT",
        "x-ms-return-client-request-id": "true",
        "x-ms-version": "2019-10-10"
=======
      "RequestUri": "https://seanmcccanary.blob.core.windows.net/test-container-1daad5aa-2b87-67ab-a093-9ded888a0aae?restype=container",
      "RequestMethod": "DELETE",
      "RequestHeaders": {
        "Authorization": "Sanitized",
        "traceparent": "00-69bbed733bf29d4f93fa5bcb53e0e092-1000229f31d3d54f-00",
        "User-Agent": [
          "azsdk-net-Storage.Blobs/12.5.0-dev.20200402.1",
          "(.NET Core 4.6.28325.01; Microsoft Windows 10.0.18362 )"
        ],
        "x-ms-client-request-id": "9a59a133-9003-9156-027f-08295af08e5c",
        "x-ms-date": "Fri, 03 Apr 2020 00:06:53 GMT",
        "x-ms-return-client-request-id": "true",
        "x-ms-version": "2019-12-12"
>>>>>>> 32e373e2
      },
      "RequestBody": null,
      "StatusCode": 202,
      "ResponseHeaders": {
        "Content-Length": "0",
<<<<<<< HEAD
        "Date": "Thu, 05 Mar 2020 21:21:50 GMT",
=======
        "Date": "Fri, 03 Apr 2020 00:06:51 GMT",
>>>>>>> 32e373e2
        "Server": [
          "Windows-Azure-Blob/1.0",
          "Microsoft-HTTPAPI/2.0"
        ],
        "x-ms-client-request-id": "9a59a133-9003-9156-027f-08295af08e5c",
<<<<<<< HEAD
        "x-ms-request-id": "64e3228a-b01e-0003-6634-f3735f000000",
        "x-ms-version": "2019-10-10"
=======
        "x-ms-request-id": "cd5475f0-601e-0000-414b-094da0000000",
        "x-ms-version": "2019-12-12"
>>>>>>> 32e373e2
      },
      "ResponseBody": []
    },
    {
<<<<<<< HEAD
      "RequestUri": "https://seanstagetest.blob.core.windows.net/test-container-79befb71-220d-d5a0-5ff1-2ab9e6ef929f?restype=container",
      "RequestMethod": "PUT",
      "RequestHeaders": {
        "Authorization": "Sanitized",
        "traceparent": "00-5dfcc20bc4fcb740aa48f510dcf96816-e353352dcfb9ca41-00",
        "User-Agent": [
          "azsdk-net-Storage.Blobs/12.4.0-dev.20200305.1",
          "(.NET Core 4.6.28325.01; Microsoft Windows 10.0.18363 )"
        ],
        "x-ms-blob-public-access": "container",
        "x-ms-client-request-id": "f2058271-9323-1040-0184-3b11659caa13",
        "x-ms-date": "Thu, 05 Mar 2020 21:21:51 GMT",
        "x-ms-return-client-request-id": "true",
        "x-ms-version": "2019-10-10"
=======
      "RequestUri": "https://seanmcccanary.blob.core.windows.net/test-container-79befb71-220d-d5a0-5ff1-2ab9e6ef929f?restype=container",
      "RequestMethod": "PUT",
      "RequestHeaders": {
        "Authorization": "Sanitized",
        "traceparent": "00-90ad9a4df97dcb43b5a5a04aac4c378d-0ae4ffdb5240db4f-00",
        "User-Agent": [
          "azsdk-net-Storage.Blobs/12.5.0-dev.20200402.1",
          "(.NET Core 4.6.28325.01; Microsoft Windows 10.0.18362 )"
        ],
        "x-ms-blob-public-access": "container",
        "x-ms-client-request-id": "f2058271-9323-1040-0184-3b11659caa13",
        "x-ms-date": "Fri, 03 Apr 2020 00:06:53 GMT",
        "x-ms-return-client-request-id": "true",
        "x-ms-version": "2019-12-12"
>>>>>>> 32e373e2
      },
      "RequestBody": null,
      "StatusCode": 201,
      "ResponseHeaders": {
        "Content-Length": "0",
<<<<<<< HEAD
        "Date": "Thu, 05 Mar 2020 21:21:50 GMT",
        "ETag": "\u00220x8D7C14B3890AAB5\u0022",
        "Last-Modified": "Thu, 05 Mar 2020 21:21:51 GMT",
=======
        "Date": "Fri, 03 Apr 2020 00:06:52 GMT",
        "ETag": "\u00220x8D7D762EA02066A\u0022",
        "Last-Modified": "Fri, 03 Apr 2020 00:06:52 GMT",
>>>>>>> 32e373e2
        "Server": [
          "Windows-Azure-Blob/1.0",
          "Microsoft-HTTPAPI/2.0"
        ],
        "x-ms-client-request-id": "f2058271-9323-1040-0184-3b11659caa13",
<<<<<<< HEAD
        "x-ms-request-id": "9d51884c-c01e-0044-5734-f31804000000",
        "x-ms-version": "2019-10-10"
=======
        "x-ms-request-id": "2c1492e8-701e-0033-414b-09120b000000",
        "x-ms-version": "2019-12-12"
>>>>>>> 32e373e2
      },
      "ResponseBody": []
    },
    {
<<<<<<< HEAD
      "RequestUri": "https://seanstagetest.blob.core.windows.net/test-container-79befb71-220d-d5a0-5ff1-2ab9e6ef929f/test-blob-472368ed-60c2-c457-82a1-fd1ce95bb9a8",
=======
      "RequestUri": "https://seanmcccanary.blob.core.windows.net/test-container-79befb71-220d-d5a0-5ff1-2ab9e6ef929f/test-blob-472368ed-60c2-c457-82a1-fd1ce95bb9a8",
>>>>>>> 32e373e2
      "RequestMethod": "PUT",
      "RequestHeaders": {
        "Authorization": "Sanitized",
        "Content-Length": "0",
<<<<<<< HEAD
        "traceparent": "00-aea58d1d694d894dab322c1cda628a9a-c0e10c51a0948d46-00",
        "User-Agent": [
          "azsdk-net-Storage.Blobs/12.4.0-dev.20200305.1",
          "(.NET Core 4.6.28325.01; Microsoft Windows 10.0.18363 )"
=======
        "traceparent": "00-dabfa3128e676841bae8188d4e136d53-8435920777d5b540-00",
        "User-Agent": [
          "azsdk-net-Storage.Blobs/12.5.0-dev.20200402.1",
          "(.NET Core 4.6.28325.01; Microsoft Windows 10.0.18362 )"
>>>>>>> 32e373e2
        ],
        "x-ms-blob-content-length": "1024",
        "x-ms-blob-sequence-number": "0",
        "x-ms-blob-type": "PageBlob",
        "x-ms-client-request-id": "b3572546-bf92-10ff-2b41-6f81962327a5",
<<<<<<< HEAD
        "x-ms-date": "Thu, 05 Mar 2020 21:21:51 GMT",
        "x-ms-return-client-request-id": "true",
        "x-ms-version": "2019-10-10"
=======
        "x-ms-date": "Fri, 03 Apr 2020 00:06:53 GMT",
        "x-ms-return-client-request-id": "true",
        "x-ms-version": "2019-12-12"
>>>>>>> 32e373e2
      },
      "RequestBody": null,
      "StatusCode": 201,
      "ResponseHeaders": {
        "Content-Length": "0",
<<<<<<< HEAD
        "Date": "Thu, 05 Mar 2020 21:21:50 GMT",
        "ETag": "\u00220x8D7C14B389E0482\u0022",
        "Last-Modified": "Thu, 05 Mar 2020 21:21:51 GMT",
=======
        "Date": "Fri, 03 Apr 2020 00:06:52 GMT",
        "ETag": "\u00220x8D7D762EA0F7912\u0022",
        "Last-Modified": "Fri, 03 Apr 2020 00:06:52 GMT",
>>>>>>> 32e373e2
        "Server": [
          "Windows-Azure-Blob/1.0",
          "Microsoft-HTTPAPI/2.0"
        ],
        "x-ms-client-request-id": "b3572546-bf92-10ff-2b41-6f81962327a5",
<<<<<<< HEAD
        "x-ms-request-id": "9d518850-c01e-0044-5834-f31804000000",
        "x-ms-request-server-encrypted": "true",
        "x-ms-version": "2019-10-10"
=======
        "x-ms-request-id": "2c149301-701e-0033-554b-09120b000000",
        "x-ms-request-server-encrypted": "true",
        "x-ms-version": "2019-12-12"
>>>>>>> 32e373e2
      },
      "ResponseBody": []
    },
    {
<<<<<<< HEAD
      "RequestUri": "https://seanstagetest.blob.core.windows.net/test-container-79befb71-220d-d5a0-5ff1-2ab9e6ef929f/test-blob-472368ed-60c2-c457-82a1-fd1ce95bb9a8?comp=page",
=======
      "RequestUri": "https://seanmcccanary.blob.core.windows.net/test-container-79befb71-220d-d5a0-5ff1-2ab9e6ef929f/test-blob-472368ed-60c2-c457-82a1-fd1ce95bb9a8?comp=page",
>>>>>>> 32e373e2
      "RequestMethod": "PUT",
      "RequestHeaders": {
        "Authorization": "Sanitized",
        "Content-Length": "0",
<<<<<<< HEAD
        "traceparent": "00-e768d72819f8df42bc6d9064da7be7a7-8e950adc3c4f914c-00",
        "User-Agent": [
          "azsdk-net-Storage.Blobs/12.4.0-dev.20200305.1",
          "(.NET Core 4.6.28325.01; Microsoft Windows 10.0.18363 )"
        ],
        "x-ms-client-request-id": "c4d61dea-0604-2b16-6837-38a82ffadcaf",
        "x-ms-date": "Thu, 05 Mar 2020 21:21:51 GMT",
=======
        "traceparent": "00-69bbd44bb2c8734f8d8249cfc0d45086-233ddc3af081f440-00",
        "User-Agent": [
          "azsdk-net-Storage.Blobs/12.5.0-dev.20200402.1",
          "(.NET Core 4.6.28325.01; Microsoft Windows 10.0.18362 )"
        ],
        "x-ms-client-request-id": "c4d61dea-0604-2b16-6837-38a82ffadcaf",
        "x-ms-date": "Fri, 03 Apr 2020 00:06:53 GMT",
>>>>>>> 32e373e2
        "x-ms-if-sequence-number-le": "3",
        "x-ms-page-write": "clear",
        "x-ms-range": "bytes=0-1023",
        "x-ms-return-client-request-id": "true",
<<<<<<< HEAD
        "x-ms-version": "2019-10-10"
=======
        "x-ms-version": "2019-12-12"
>>>>>>> 32e373e2
      },
      "RequestBody": null,
      "StatusCode": 201,
      "ResponseHeaders": {
        "Content-Length": "0",
<<<<<<< HEAD
        "Date": "Thu, 05 Mar 2020 21:21:50 GMT",
        "ETag": "\u00220x8D7C14B38AA3B24\u0022",
        "Last-Modified": "Thu, 05 Mar 2020 21:21:51 GMT",
=======
        "Date": "Fri, 03 Apr 2020 00:06:53 GMT",
        "ETag": "\u00220x8D7D762EA2352C4\u0022",
        "Last-Modified": "Fri, 03 Apr 2020 00:06:53 GMT",
>>>>>>> 32e373e2
        "Server": [
          "Windows-Azure-Blob/1.0",
          "Microsoft-HTTPAPI/2.0"
        ],
        "x-ms-blob-sequence-number": "0",
        "x-ms-client-request-id": "c4d61dea-0604-2b16-6837-38a82ffadcaf",
<<<<<<< HEAD
        "x-ms-request-id": "9d518855-c01e-0044-5c34-f31804000000",
        "x-ms-version": "2019-10-10"
=======
        "x-ms-request-id": "2c14931d-701e-0033-6d4b-09120b000000",
        "x-ms-version": "2019-12-12"
>>>>>>> 32e373e2
      },
      "ResponseBody": []
    },
    {
<<<<<<< HEAD
      "RequestUri": "https://seanstagetest.blob.core.windows.net/test-container-79befb71-220d-d5a0-5ff1-2ab9e6ef929f?restype=container",
      "RequestMethod": "DELETE",
      "RequestHeaders": {
        "Authorization": "Sanitized",
        "traceparent": "00-61c723086e0d214c83ea9e9e6539696c-5d39fe055327504c-00",
        "User-Agent": [
          "azsdk-net-Storage.Blobs/12.4.0-dev.20200305.1",
          "(.NET Core 4.6.28325.01; Microsoft Windows 10.0.18363 )"
        ],
        "x-ms-client-request-id": "789754ee-634d-c4a1-7cfa-931d0d821ef1",
        "x-ms-date": "Thu, 05 Mar 2020 21:21:51 GMT",
        "x-ms-return-client-request-id": "true",
        "x-ms-version": "2019-10-10"
=======
      "RequestUri": "https://seanmcccanary.blob.core.windows.net/test-container-79befb71-220d-d5a0-5ff1-2ab9e6ef929f?restype=container",
      "RequestMethod": "DELETE",
      "RequestHeaders": {
        "Authorization": "Sanitized",
        "traceparent": "00-b7749cf4998dd24c947f107e63a5fc2b-6451d0aa24883449-00",
        "User-Agent": [
          "azsdk-net-Storage.Blobs/12.5.0-dev.20200402.1",
          "(.NET Core 4.6.28325.01; Microsoft Windows 10.0.18362 )"
        ],
        "x-ms-client-request-id": "789754ee-634d-c4a1-7cfa-931d0d821ef1",
        "x-ms-date": "Fri, 03 Apr 2020 00:06:54 GMT",
        "x-ms-return-client-request-id": "true",
        "x-ms-version": "2019-12-12"
>>>>>>> 32e373e2
      },
      "RequestBody": null,
      "StatusCode": 202,
      "ResponseHeaders": {
        "Content-Length": "0",
<<<<<<< HEAD
        "Date": "Thu, 05 Mar 2020 21:21:50 GMT",
=======
        "Date": "Fri, 03 Apr 2020 00:06:53 GMT",
>>>>>>> 32e373e2
        "Server": [
          "Windows-Azure-Blob/1.0",
          "Microsoft-HTTPAPI/2.0"
        ],
        "x-ms-client-request-id": "789754ee-634d-c4a1-7cfa-931d0d821ef1",
<<<<<<< HEAD
        "x-ms-request-id": "9d518857-c01e-0044-5e34-f31804000000",
        "x-ms-version": "2019-10-10"
=======
        "x-ms-request-id": "2c149345-701e-0033-0d4b-09120b000000",
        "x-ms-version": "2019-12-12"
>>>>>>> 32e373e2
      },
      "ResponseBody": []
    },
    {
<<<<<<< HEAD
      "RequestUri": "https://seanstagetest.blob.core.windows.net/test-container-adaec5d4-7321-2fd9-93d6-c9fa3f35e00d?restype=container",
      "RequestMethod": "PUT",
      "RequestHeaders": {
        "Authorization": "Sanitized",
        "traceparent": "00-1261b5033067a24f9ed47b9720243e01-e7791e2f9782984a-00",
        "User-Agent": [
          "azsdk-net-Storage.Blobs/12.4.0-dev.20200305.1",
          "(.NET Core 4.6.28325.01; Microsoft Windows 10.0.18363 )"
        ],
        "x-ms-blob-public-access": "container",
        "x-ms-client-request-id": "850cd5ea-2eac-7b32-7a68-e47799a68446",
        "x-ms-date": "Thu, 05 Mar 2020 21:21:51 GMT",
        "x-ms-return-client-request-id": "true",
        "x-ms-version": "2019-10-10"
=======
      "RequestUri": "https://seanmcccanary.blob.core.windows.net/test-container-adaec5d4-7321-2fd9-93d6-c9fa3f35e00d?restype=container",
      "RequestMethod": "PUT",
      "RequestHeaders": {
        "Authorization": "Sanitized",
        "traceparent": "00-02f84b9dd78c00438908ad616e29415f-c303e96b6810f740-00",
        "User-Agent": [
          "azsdk-net-Storage.Blobs/12.5.0-dev.20200402.1",
          "(.NET Core 4.6.28325.01; Microsoft Windows 10.0.18362 )"
        ],
        "x-ms-blob-public-access": "container",
        "x-ms-client-request-id": "850cd5ea-2eac-7b32-7a68-e47799a68446",
        "x-ms-date": "Fri, 03 Apr 2020 00:06:54 GMT",
        "x-ms-return-client-request-id": "true",
        "x-ms-version": "2019-12-12"
>>>>>>> 32e373e2
      },
      "RequestBody": null,
      "StatusCode": 201,
      "ResponseHeaders": {
        "Content-Length": "0",
<<<<<<< HEAD
        "Date": "Thu, 05 Mar 2020 21:21:50 GMT",
        "ETag": "\u00220x8D7C14B38E4D594\u0022",
        "Last-Modified": "Thu, 05 Mar 2020 21:21:51 GMT",
=======
        "Date": "Fri, 03 Apr 2020 00:06:52 GMT",
        "ETag": "\u00220x8D7D762EA6454E8\u0022",
        "Last-Modified": "Fri, 03 Apr 2020 00:06:53 GMT",
>>>>>>> 32e373e2
        "Server": [
          "Windows-Azure-Blob/1.0",
          "Microsoft-HTTPAPI/2.0"
        ],
        "x-ms-client-request-id": "850cd5ea-2eac-7b32-7a68-e47799a68446",
<<<<<<< HEAD
        "x-ms-request-id": "d7148e9c-d01e-003a-3134-f38843000000",
        "x-ms-version": "2019-10-10"
=======
        "x-ms-request-id": "3ae242d4-501e-0034-414b-097e68000000",
        "x-ms-version": "2019-12-12"
>>>>>>> 32e373e2
      },
      "ResponseBody": []
    },
    {
<<<<<<< HEAD
      "RequestUri": "https://seanstagetest.blob.core.windows.net/test-container-adaec5d4-7321-2fd9-93d6-c9fa3f35e00d/test-blob-29c2851a-43c9-708e-641b-c82f0f930827",
=======
      "RequestUri": "https://seanmcccanary.blob.core.windows.net/test-container-adaec5d4-7321-2fd9-93d6-c9fa3f35e00d/test-blob-29c2851a-43c9-708e-641b-c82f0f930827",
>>>>>>> 32e373e2
      "RequestMethod": "PUT",
      "RequestHeaders": {
        "Authorization": "Sanitized",
        "Content-Length": "0",
<<<<<<< HEAD
        "traceparent": "00-5567421b4945ca4597e24e7b4ec6a606-a3a2725237471449-00",
        "User-Agent": [
          "azsdk-net-Storage.Blobs/12.4.0-dev.20200305.1",
          "(.NET Core 4.6.28325.01; Microsoft Windows 10.0.18363 )"
=======
        "traceparent": "00-1117eaee8dd43841bc42aab145bb584d-34eb5ac365a0b94a-00",
        "User-Agent": [
          "azsdk-net-Storage.Blobs/12.5.0-dev.20200402.1",
          "(.NET Core 4.6.28325.01; Microsoft Windows 10.0.18362 )"
>>>>>>> 32e373e2
        ],
        "x-ms-blob-content-length": "1024",
        "x-ms-blob-sequence-number": "0",
        "x-ms-blob-type": "PageBlob",
        "x-ms-client-request-id": "a12c1c6c-c8aa-a7ae-469b-219066036ce7",
<<<<<<< HEAD
        "x-ms-date": "Thu, 05 Mar 2020 21:21:51 GMT",
        "x-ms-return-client-request-id": "true",
        "x-ms-version": "2019-10-10"
=======
        "x-ms-date": "Fri, 03 Apr 2020 00:06:54 GMT",
        "x-ms-return-client-request-id": "true",
        "x-ms-version": "2019-12-12"
>>>>>>> 32e373e2
      },
      "RequestBody": null,
      "StatusCode": 201,
      "ResponseHeaders": {
        "Content-Length": "0",
<<<<<<< HEAD
        "Date": "Thu, 05 Mar 2020 21:21:50 GMT",
        "ETag": "\u00220x8D7C14B38F15406\u0022",
        "Last-Modified": "Thu, 05 Mar 2020 21:21:51 GMT",
=======
        "Date": "Fri, 03 Apr 2020 00:06:52 GMT",
        "ETag": "\u00220x8D7D762EA71A81F\u0022",
        "Last-Modified": "Fri, 03 Apr 2020 00:06:53 GMT",
>>>>>>> 32e373e2
        "Server": [
          "Windows-Azure-Blob/1.0",
          "Microsoft-HTTPAPI/2.0"
        ],
        "x-ms-client-request-id": "a12c1c6c-c8aa-a7ae-469b-219066036ce7",
<<<<<<< HEAD
        "x-ms-request-id": "d7148eb3-d01e-003a-4534-f38843000000",
        "x-ms-request-server-encrypted": "true",
        "x-ms-version": "2019-10-10"
=======
        "x-ms-request-id": "3ae242f3-501e-0034-5b4b-097e68000000",
        "x-ms-request-server-encrypted": "true",
        "x-ms-version": "2019-12-12"
>>>>>>> 32e373e2
      },
      "ResponseBody": []
    },
    {
<<<<<<< HEAD
      "RequestUri": "https://seanstagetest.blob.core.windows.net/test-container-adaec5d4-7321-2fd9-93d6-c9fa3f35e00d/test-blob-29c2851a-43c9-708e-641b-c82f0f930827?comp=page",
=======
      "RequestUri": "https://seanmcccanary.blob.core.windows.net/test-container-adaec5d4-7321-2fd9-93d6-c9fa3f35e00d/test-blob-29c2851a-43c9-708e-641b-c82f0f930827?comp=page",
>>>>>>> 32e373e2
      "RequestMethod": "PUT",
      "RequestHeaders": {
        "Authorization": "Sanitized",
        "Content-Length": "0",
<<<<<<< HEAD
        "traceparent": "00-b20961d1f6c6c147a092a759b65aa101-30620ab156d95f47-00",
        "User-Agent": [
          "azsdk-net-Storage.Blobs/12.4.0-dev.20200305.1",
          "(.NET Core 4.6.28325.01; Microsoft Windows 10.0.18363 )"
        ],
        "x-ms-client-request-id": "f2c28922-6667-1b7d-a268-238d39d1c6ae",
        "x-ms-date": "Thu, 05 Mar 2020 21:21:51 GMT",
=======
        "traceparent": "00-1894a951f3323240a31c2d8328d10791-466f616f2b5ad949-00",
        "User-Agent": [
          "azsdk-net-Storage.Blobs/12.5.0-dev.20200402.1",
          "(.NET Core 4.6.28325.01; Microsoft Windows 10.0.18362 )"
        ],
        "x-ms-client-request-id": "f2c28922-6667-1b7d-a268-238d39d1c6ae",
        "x-ms-date": "Fri, 03 Apr 2020 00:06:54 GMT",
>>>>>>> 32e373e2
        "x-ms-if-sequence-number-eq": "0",
        "x-ms-page-write": "clear",
        "x-ms-range": "bytes=0-1023",
        "x-ms-return-client-request-id": "true",
<<<<<<< HEAD
        "x-ms-version": "2019-10-10"
=======
        "x-ms-version": "2019-12-12"
>>>>>>> 32e373e2
      },
      "RequestBody": null,
      "StatusCode": 201,
      "ResponseHeaders": {
        "Content-Length": "0",
<<<<<<< HEAD
        "Date": "Thu, 05 Mar 2020 21:21:50 GMT",
        "ETag": "\u00220x8D7C14B38FD13B8\u0022",
        "Last-Modified": "Thu, 05 Mar 2020 21:21:51 GMT",
=======
        "Date": "Fri, 03 Apr 2020 00:06:52 GMT",
        "ETag": "\u00220x8D7D762EA8029B9\u0022",
        "Last-Modified": "Fri, 03 Apr 2020 00:06:53 GMT",
>>>>>>> 32e373e2
        "Server": [
          "Windows-Azure-Blob/1.0",
          "Microsoft-HTTPAPI/2.0"
        ],
        "x-ms-blob-sequence-number": "0",
        "x-ms-client-request-id": "f2c28922-6667-1b7d-a268-238d39d1c6ae",
<<<<<<< HEAD
        "x-ms-request-id": "d7148ec7-d01e-003a-5934-f38843000000",
        "x-ms-version": "2019-10-10"
=======
        "x-ms-request-id": "3ae24311-501e-0034-6f4b-097e68000000",
        "x-ms-version": "2019-12-12"
>>>>>>> 32e373e2
      },
      "ResponseBody": []
    },
    {
<<<<<<< HEAD
      "RequestUri": "https://seanstagetest.blob.core.windows.net/test-container-adaec5d4-7321-2fd9-93d6-c9fa3f35e00d?restype=container",
      "RequestMethod": "DELETE",
      "RequestHeaders": {
        "Authorization": "Sanitized",
        "traceparent": "00-8f340d7075cfb1438c2ffc33ecf245f8-51f923741d160c4f-00",
        "User-Agent": [
          "azsdk-net-Storage.Blobs/12.4.0-dev.20200305.1",
          "(.NET Core 4.6.28325.01; Microsoft Windows 10.0.18363 )"
        ],
        "x-ms-client-request-id": "dc6da7aa-7940-f97f-4078-a52ef7908653",
        "x-ms-date": "Thu, 05 Mar 2020 21:21:52 GMT",
        "x-ms-return-client-request-id": "true",
        "x-ms-version": "2019-10-10"
=======
      "RequestUri": "https://seanmcccanary.blob.core.windows.net/test-container-adaec5d4-7321-2fd9-93d6-c9fa3f35e00d?restype=container",
      "RequestMethod": "DELETE",
      "RequestHeaders": {
        "Authorization": "Sanitized",
        "traceparent": "00-d99881d3cfe1c74e8eeeba695f361055-bfd0cbfc78536a48-00",
        "User-Agent": [
          "azsdk-net-Storage.Blobs/12.5.0-dev.20200402.1",
          "(.NET Core 4.6.28325.01; Microsoft Windows 10.0.18362 )"
        ],
        "x-ms-client-request-id": "dc6da7aa-7940-f97f-4078-a52ef7908653",
        "x-ms-date": "Fri, 03 Apr 2020 00:06:54 GMT",
        "x-ms-return-client-request-id": "true",
        "x-ms-version": "2019-12-12"
>>>>>>> 32e373e2
      },
      "RequestBody": null,
      "StatusCode": 202,
      "ResponseHeaders": {
        "Content-Length": "0",
<<<<<<< HEAD
        "Date": "Thu, 05 Mar 2020 21:21:51 GMT",
=======
        "Date": "Fri, 03 Apr 2020 00:06:52 GMT",
>>>>>>> 32e373e2
        "Server": [
          "Windows-Azure-Blob/1.0",
          "Microsoft-HTTPAPI/2.0"
        ],
        "x-ms-client-request-id": "dc6da7aa-7940-f97f-4078-a52ef7908653",
<<<<<<< HEAD
        "x-ms-request-id": "d7148ed9-d01e-003a-6b34-f38843000000",
        "x-ms-version": "2019-10-10"
=======
        "x-ms-request-id": "3ae2432f-501e-0034-074b-097e68000000",
        "x-ms-version": "2019-12-12"
>>>>>>> 32e373e2
      },
      "ResponseBody": []
    }
  ],
  "Variables": {
<<<<<<< HEAD
    "DateTimeOffsetNow": "2020-03-05T13:21:46.9222439-08:00",
    "RandomSeed": "1768463093",
    "Storage_TestConfigDefault": "ProductionTenant\nseanstagetest\nU2FuaXRpemVk\nhttps://seanstagetest.blob.core.windows.net\nhttp://seanstagetest.file.core.windows.net\nhttp://seanstagetest.queue.core.windows.net\nhttp://seanstagetest.table.core.windows.net\n\n\n\n\nhttp://seanstagetest-secondary.blob.core.windows.net\nhttp://seanstagetest-secondary.file.core.windows.net\nhttp://seanstagetest-secondary.queue.core.windows.net\nhttp://seanstagetest-secondary.table.core.windows.net\n\nSanitized\n\n\nCloud\nBlobEndpoint=https://seanstagetest.blob.core.windows.net/;QueueEndpoint=http://seanstagetest.queue.core.windows.net/;FileEndpoint=http://seanstagetest.file.core.windows.net/;BlobSecondaryEndpoint=http://seanstagetest-secondary.blob.core.windows.net/;QueueSecondaryEndpoint=http://seanstagetest-secondary.queue.core.windows.net/;FileSecondaryEndpoint=http://seanstagetest-secondary.file.core.windows.net/;AccountName=seanstagetest;AccountKey=Sanitized\nseanscope1"
=======
    "DateTimeOffsetNow": "2020-04-02T17:06:49.1233914-07:00",
    "RandomSeed": "1768463093",
    "Storage_TestConfigDefault": "ProductionTenant\nseanmcccanary\nU2FuaXRpemVk\nhttps://seanmcccanary.blob.core.windows.net\nhttps://seanmcccanary.file.core.windows.net\nhttps://seanmcccanary.queue.core.windows.net\nhttps://seanmcccanary.table.core.windows.net\n\n\n\n\nhttps://seanmcccanary-secondary.blob.core.windows.net\nhttps://seanmcccanary-secondary.file.core.windows.net\nhttps://seanmcccanary-secondary.queue.core.windows.net\nhttps://seanmcccanary-secondary.table.core.windows.net\n\nSanitized\n\n\nCloud\nBlobEndpoint=https://seanmcccanary.blob.core.windows.net/;QueueEndpoint=https://seanmcccanary.queue.core.windows.net/;FileEndpoint=https://seanmcccanary.file.core.windows.net/;BlobSecondaryEndpoint=https://seanmcccanary-secondary.blob.core.windows.net/;QueueSecondaryEndpoint=https://seanmcccanary-secondary.queue.core.windows.net/;FileSecondaryEndpoint=https://seanmcccanary-secondary.file.core.windows.net/;AccountName=seanmcccanary;AccountKey=Sanitized\nseanscope1"
>>>>>>> 32e373e2
  }
}<|MERGE_RESOLUTION|>--- conflicted
+++ resolved
@@ -1,22 +1,6 @@
 {
   "Entries": [
     {
-<<<<<<< HEAD
-      "RequestUri": "https://seanstagetest.blob.core.windows.net/test-container-9293f44e-2146-e581-8aef-a22ef8306597?restype=container",
-      "RequestMethod": "PUT",
-      "RequestHeaders": {
-        "Authorization": "Sanitized",
-        "traceparent": "00-861f2529f153ef4184c81cc1cb0f129f-4a6b251e6ab1bb40-00",
-        "User-Agent": [
-          "azsdk-net-Storage.Blobs/12.4.0-dev.20200305.1",
-          "(.NET Core 4.6.28325.01; Microsoft Windows 10.0.18363 )"
-        ],
-        "x-ms-blob-public-access": "container",
-        "x-ms-client-request-id": "322ced13-1cf5-fe10-46f2-6cc8f8d695d2",
-        "x-ms-date": "Thu, 05 Mar 2020 21:21:46 GMT",
-        "x-ms-return-client-request-id": "true",
-        "x-ms-version": "2019-10-10"
-=======
       "RequestUri": "https://seanmcccanary.blob.core.windows.net/test-container-9293f44e-2146-e581-8aef-a22ef8306597?restype=container",
       "RequestMethod": "PUT",
       "RequestHeaders": {
@@ -31,125 +15,67 @@
         "x-ms-date": "Fri, 03 Apr 2020 00:06:49 GMT",
         "x-ms-return-client-request-id": "true",
         "x-ms-version": "2019-12-12"
->>>>>>> 32e373e2
-      },
-      "RequestBody": null,
-      "StatusCode": 201,
-      "ResponseHeaders": {
-        "Content-Length": "0",
-<<<<<<< HEAD
-        "Date": "Thu, 05 Mar 2020 21:21:46 GMT",
-        "ETag": "\u00220x8D7C14B361E4838\u0022",
-        "Last-Modified": "Thu, 05 Mar 2020 21:21:47 GMT",
-=======
+      },
+      "RequestBody": null,
+      "StatusCode": 201,
+      "ResponseHeaders": {
+        "Content-Length": "0",
         "Date": "Fri, 03 Apr 2020 00:06:48 GMT",
         "ETag": "\u00220x8D7D762E7656829\u0022",
         "Last-Modified": "Fri, 03 Apr 2020 00:06:48 GMT",
->>>>>>> 32e373e2
         "Server": [
           "Windows-Azure-Blob/1.0",
           "Microsoft-HTTPAPI/2.0"
         ],
         "x-ms-client-request-id": "322ced13-1cf5-fe10-46f2-6cc8f8d695d2",
-<<<<<<< HEAD
-        "x-ms-request-id": "581d23f6-101e-000a-0834-f3368c000000",
-        "x-ms-version": "2019-10-10"
-=======
         "x-ms-request-id": "c864364a-901e-002b-244b-09cd6c000000",
         "x-ms-version": "2019-12-12"
->>>>>>> 32e373e2
-      },
-      "ResponseBody": []
-    },
-    {
-<<<<<<< HEAD
-      "RequestUri": "https://seanstagetest.blob.core.windows.net/test-container-9293f44e-2146-e581-8aef-a22ef8306597/test-blob-b99a26d0-3664-9b3d-b543-7800546cde3e",
-=======
+      },
+      "ResponseBody": []
+    },
+    {
       "RequestUri": "https://seanmcccanary.blob.core.windows.net/test-container-9293f44e-2146-e581-8aef-a22ef8306597/test-blob-b99a26d0-3664-9b3d-b543-7800546cde3e",
->>>>>>> 32e373e2
-      "RequestMethod": "PUT",
-      "RequestHeaders": {
-        "Authorization": "Sanitized",
-        "Content-Length": "0",
-<<<<<<< HEAD
-        "traceparent": "00-4ced85550611ef47930a6abbef6343f2-6d1c333ac454e542-00",
-        "User-Agent": [
-          "azsdk-net-Storage.Blobs/12.4.0-dev.20200305.1",
-          "(.NET Core 4.6.28325.01; Microsoft Windows 10.0.18363 )"
-=======
+      "RequestMethod": "PUT",
+      "RequestHeaders": {
+        "Authorization": "Sanitized",
+        "Content-Length": "0",
         "traceparent": "00-2c6942c3c83b40499168eaa62347b448-3cd1f4940d58e845-00",
         "User-Agent": [
           "azsdk-net-Storage.Blobs/12.5.0-dev.20200402.1",
           "(.NET Core 4.6.28325.01; Microsoft Windows 10.0.18362 )"
->>>>>>> 32e373e2
         ],
         "x-ms-blob-content-length": "1024",
         "x-ms-blob-sequence-number": "0",
         "x-ms-blob-type": "PageBlob",
         "x-ms-client-request-id": "df44fab0-d1b2-dc58-b091-7db2a40faada",
-<<<<<<< HEAD
-        "x-ms-date": "Thu, 05 Mar 2020 21:21:47 GMT",
-        "x-ms-return-client-request-id": "true",
-        "x-ms-version": "2019-10-10"
-=======
         "x-ms-date": "Fri, 03 Apr 2020 00:06:49 GMT",
         "x-ms-return-client-request-id": "true",
         "x-ms-version": "2019-12-12"
->>>>>>> 32e373e2
-      },
-      "RequestBody": null,
-      "StatusCode": 201,
-      "ResponseHeaders": {
-        "Content-Length": "0",
-<<<<<<< HEAD
-        "Date": "Thu, 05 Mar 2020 21:21:46 GMT",
-        "ETag": "\u00220x8D7C14B362B31BF\u0022",
-        "Last-Modified": "Thu, 05 Mar 2020 21:21:47 GMT",
-=======
+      },
+      "RequestBody": null,
+      "StatusCode": 201,
+      "ResponseHeaders": {
+        "Content-Length": "0",
         "Date": "Fri, 03 Apr 2020 00:06:48 GMT",
         "ETag": "\u00220x8D7D762E772F79F\u0022",
         "Last-Modified": "Fri, 03 Apr 2020 00:06:48 GMT",
->>>>>>> 32e373e2
         "Server": [
           "Windows-Azure-Blob/1.0",
           "Microsoft-HTTPAPI/2.0"
         ],
         "x-ms-client-request-id": "df44fab0-d1b2-dc58-b091-7db2a40faada",
-<<<<<<< HEAD
-        "x-ms-request-id": "581d23fa-101e-000a-0934-f3368c000000",
-        "x-ms-request-server-encrypted": "true",
-        "x-ms-version": "2019-10-10"
-=======
         "x-ms-request-id": "c864366b-901e-002b-414b-09cd6c000000",
         "x-ms-request-server-encrypted": "true",
         "x-ms-version": "2019-12-12"
->>>>>>> 32e373e2
-      },
-      "ResponseBody": []
-    },
-    {
-<<<<<<< HEAD
-      "RequestUri": "https://seanstagetest.blob.core.windows.net/test-container-9293f44e-2146-e581-8aef-a22ef8306597/test-blob-b99a26d0-3664-9b3d-b543-7800546cde3e?comp=page",
-=======
+      },
+      "ResponseBody": []
+    },
+    {
       "RequestUri": "https://seanmcccanary.blob.core.windows.net/test-container-9293f44e-2146-e581-8aef-a22ef8306597/test-blob-b99a26d0-3664-9b3d-b543-7800546cde3e?comp=page",
->>>>>>> 32e373e2
-      "RequestMethod": "PUT",
-      "RequestHeaders": {
-        "Authorization": "Sanitized",
-        "Content-Length": "0",
-<<<<<<< HEAD
-        "traceparent": "00-e4536dd5bd22fb41b420cc5fcbe1a206-dc8b4123a5d30946-00",
-        "User-Agent": [
-          "azsdk-net-Storage.Blobs/12.4.0-dev.20200305.1",
-          "(.NET Core 4.6.28325.01; Microsoft Windows 10.0.18363 )"
-        ],
-        "x-ms-client-request-id": "595035eb-fe28-938c-8c3e-5a73b4f0158f",
-        "x-ms-date": "Thu, 05 Mar 2020 21:21:47 GMT",
-        "x-ms-page-write": "clear",
-        "x-ms-range": "bytes=0-1023",
-        "x-ms-return-client-request-id": "true",
-        "x-ms-version": "2019-10-10"
-=======
+      "RequestMethod": "PUT",
+      "RequestHeaders": {
+        "Authorization": "Sanitized",
+        "Content-Length": "0",
         "traceparent": "00-b68a481f53521049983a772d8f40f620-507b26b9d3e95748-00",
         "User-Agent": [
           "azsdk-net-Storage.Blobs/12.5.0-dev.20200402.1",
@@ -161,53 +87,26 @@
         "x-ms-range": "bytes=0-1023",
         "x-ms-return-client-request-id": "true",
         "x-ms-version": "2019-12-12"
->>>>>>> 32e373e2
-      },
-      "RequestBody": null,
-      "StatusCode": 201,
-      "ResponseHeaders": {
-        "Content-Length": "0",
-<<<<<<< HEAD
-        "Date": "Thu, 05 Mar 2020 21:21:46 GMT",
-        "ETag": "\u00220x8D7C14B36373DE3\u0022",
-        "Last-Modified": "Thu, 05 Mar 2020 21:21:47 GMT",
-=======
+      },
+      "RequestBody": null,
+      "StatusCode": 201,
+      "ResponseHeaders": {
+        "Content-Length": "0",
         "Date": "Fri, 03 Apr 2020 00:06:48 GMT",
         "ETag": "\u00220x8D7D762E7837561\u0022",
         "Last-Modified": "Fri, 03 Apr 2020 00:06:48 GMT",
->>>>>>> 32e373e2
         "Server": [
           "Windows-Azure-Blob/1.0",
           "Microsoft-HTTPAPI/2.0"
         ],
         "x-ms-blob-sequence-number": "0",
         "x-ms-client-request-id": "595035eb-fe28-938c-8c3e-5a73b4f0158f",
-<<<<<<< HEAD
-        "x-ms-request-id": "581d23fc-101e-000a-0b34-f3368c000000",
-        "x-ms-version": "2019-10-10"
-=======
         "x-ms-request-id": "c8643686-901e-002b-574b-09cd6c000000",
         "x-ms-version": "2019-12-12"
->>>>>>> 32e373e2
-      },
-      "ResponseBody": []
-    },
-    {
-<<<<<<< HEAD
-      "RequestUri": "https://seanstagetest.blob.core.windows.net/test-container-9293f44e-2146-e581-8aef-a22ef8306597?restype=container",
-      "RequestMethod": "DELETE",
-      "RequestHeaders": {
-        "Authorization": "Sanitized",
-        "traceparent": "00-c7f69aaa60dd7b478a18b10438796b52-530162a95ab51d4d-00",
-        "User-Agent": [
-          "azsdk-net-Storage.Blobs/12.4.0-dev.20200305.1",
-          "(.NET Core 4.6.28325.01; Microsoft Windows 10.0.18363 )"
-        ],
-        "x-ms-client-request-id": "6ec63e3b-50bf-14b1-a1d0-877c2f5be994",
-        "x-ms-date": "Thu, 05 Mar 2020 21:21:47 GMT",
-        "x-ms-return-client-request-id": "true",
-        "x-ms-version": "2019-10-10"
-=======
+      },
+      "ResponseBody": []
+    },
+    {
       "RequestUri": "https://seanmcccanary.blob.core.windows.net/test-container-9293f44e-2146-e581-8aef-a22ef8306597?restype=container",
       "RequestMethod": "DELETE",
       "RequestHeaders": {
@@ -221,49 +120,23 @@
         "x-ms-date": "Fri, 03 Apr 2020 00:06:49 GMT",
         "x-ms-return-client-request-id": "true",
         "x-ms-version": "2019-12-12"
->>>>>>> 32e373e2
       },
       "RequestBody": null,
       "StatusCode": 202,
       "ResponseHeaders": {
         "Content-Length": "0",
-<<<<<<< HEAD
-        "Date": "Thu, 05 Mar 2020 21:21:46 GMT",
-=======
         "Date": "Fri, 03 Apr 2020 00:06:48 GMT",
->>>>>>> 32e373e2
         "Server": [
           "Windows-Azure-Blob/1.0",
           "Microsoft-HTTPAPI/2.0"
         ],
         "x-ms-client-request-id": "6ec63e3b-50bf-14b1-a1d0-877c2f5be994",
-<<<<<<< HEAD
-        "x-ms-request-id": "581d23fd-101e-000a-0c34-f3368c000000",
-        "x-ms-version": "2019-10-10"
-=======
         "x-ms-request-id": "c86436a6-901e-002b-724b-09cd6c000000",
         "x-ms-version": "2019-12-12"
->>>>>>> 32e373e2
-      },
-      "ResponseBody": []
-    },
-    {
-<<<<<<< HEAD
-      "RequestUri": "https://seanstagetest.blob.core.windows.net/test-container-78c08acb-3d71-a72c-ad2a-2d82a3bbdb71?restype=container",
-      "RequestMethod": "PUT",
-      "RequestHeaders": {
-        "Authorization": "Sanitized",
-        "traceparent": "00-72a990d5f3fb1441bd127dc08e1c8276-3621abb2fbaa6948-00",
-        "User-Agent": [
-          "azsdk-net-Storage.Blobs/12.4.0-dev.20200305.1",
-          "(.NET Core 4.6.28325.01; Microsoft Windows 10.0.18363 )"
-        ],
-        "x-ms-blob-public-access": "container",
-        "x-ms-client-request-id": "2c05c7bb-f85a-fef1-121f-c194232f71e6",
-        "x-ms-date": "Thu, 05 Mar 2020 21:21:47 GMT",
-        "x-ms-return-client-request-id": "true",
-        "x-ms-version": "2019-10-10"
-=======
+      },
+      "ResponseBody": []
+    },
+    {
       "RequestUri": "https://seanmcccanary.blob.core.windows.net/test-container-78c08acb-3d71-a72c-ad2a-2d82a3bbdb71?restype=container",
       "RequestMethod": "PUT",
       "RequestHeaders": {
@@ -278,126 +151,67 @@
         "x-ms-date": "Fri, 03 Apr 2020 00:06:49 GMT",
         "x-ms-return-client-request-id": "true",
         "x-ms-version": "2019-12-12"
->>>>>>> 32e373e2
-      },
-      "RequestBody": null,
-      "StatusCode": 201,
-      "ResponseHeaders": {
-        "Content-Length": "0",
-<<<<<<< HEAD
-        "Date": "Thu, 05 Mar 2020 21:21:47 GMT",
-        "ETag": "\u00220x8D7C14B367569D5\u0022",
-        "Last-Modified": "Thu, 05 Mar 2020 21:21:47 GMT",
-=======
+      },
+      "RequestBody": null,
+      "StatusCode": 201,
+      "ResponseHeaders": {
+        "Content-Length": "0",
         "Date": "Fri, 03 Apr 2020 00:06:48 GMT",
         "ETag": "\u00220x8D7D762E7C3BE7F\u0022",
         "Last-Modified": "Fri, 03 Apr 2020 00:06:49 GMT",
->>>>>>> 32e373e2
         "Server": [
           "Windows-Azure-Blob/1.0",
           "Microsoft-HTTPAPI/2.0"
         ],
         "x-ms-client-request-id": "2c05c7bb-f85a-fef1-121f-c194232f71e6",
-<<<<<<< HEAD
-        "x-ms-request-id": "1794306c-101e-0025-7034-f33b47000000",
-        "x-ms-version": "2019-10-10"
-=======
         "x-ms-request-id": "45fc61af-a01e-0099-054b-09321d000000",
         "x-ms-version": "2019-12-12"
->>>>>>> 32e373e2
-      },
-      "ResponseBody": []
-    },
-    {
-<<<<<<< HEAD
-      "RequestUri": "https://seanstagetest.blob.core.windows.net/test-container-78c08acb-3d71-a72c-ad2a-2d82a3bbdb71/test-blob-37af16f4-7323-256a-ba94-38a8c7e9eba2",
-=======
+      },
+      "ResponseBody": []
+    },
+    {
       "RequestUri": "https://seanmcccanary.blob.core.windows.net/test-container-78c08acb-3d71-a72c-ad2a-2d82a3bbdb71/test-blob-37af16f4-7323-256a-ba94-38a8c7e9eba2",
->>>>>>> 32e373e2
-      "RequestMethod": "PUT",
-      "RequestHeaders": {
-        "Authorization": "Sanitized",
-        "Content-Length": "0",
-<<<<<<< HEAD
-        "traceparent": "00-a62da700068c74458bf298ff1b3f33fe-bfc252eeb3c22642-00",
-        "User-Agent": [
-          "azsdk-net-Storage.Blobs/12.4.0-dev.20200305.1",
-          "(.NET Core 4.6.28325.01; Microsoft Windows 10.0.18363 )"
-=======
+      "RequestMethod": "PUT",
+      "RequestHeaders": {
+        "Authorization": "Sanitized",
+        "Content-Length": "0",
         "traceparent": "00-7d8a75df54c5da4a8c435c0087bace46-09d813138bf2db42-00",
         "User-Agent": [
           "azsdk-net-Storage.Blobs/12.5.0-dev.20200402.1",
           "(.NET Core 4.6.28325.01; Microsoft Windows 10.0.18362 )"
->>>>>>> 32e373e2
         ],
         "x-ms-blob-content-length": "1024",
         "x-ms-blob-sequence-number": "0",
         "x-ms-blob-type": "PageBlob",
         "x-ms-client-request-id": "a54e8f56-be5b-48ad-5ce0-72c6c0483628",
-<<<<<<< HEAD
-        "x-ms-date": "Thu, 05 Mar 2020 21:21:47 GMT",
-        "x-ms-return-client-request-id": "true",
-        "x-ms-version": "2019-10-10"
-=======
         "x-ms-date": "Fri, 03 Apr 2020 00:06:50 GMT",
         "x-ms-return-client-request-id": "true",
         "x-ms-version": "2019-12-12"
->>>>>>> 32e373e2
-      },
-      "RequestBody": null,
-      "StatusCode": 201,
-      "ResponseHeaders": {
-        "Content-Length": "0",
-<<<<<<< HEAD
-        "Date": "Thu, 05 Mar 2020 21:21:47 GMT",
-        "ETag": "\u00220x8D7C14B36833DF0\u0022",
-        "Last-Modified": "Thu, 05 Mar 2020 21:21:47 GMT",
-=======
+      },
+      "RequestBody": null,
+      "StatusCode": 201,
+      "ResponseHeaders": {
+        "Content-Length": "0",
         "Date": "Fri, 03 Apr 2020 00:06:48 GMT",
         "ETag": "\u00220x8D7D762E7D12E60\u0022",
         "Last-Modified": "Fri, 03 Apr 2020 00:06:49 GMT",
->>>>>>> 32e373e2
         "Server": [
           "Windows-Azure-Blob/1.0",
           "Microsoft-HTTPAPI/2.0"
         ],
         "x-ms-client-request-id": "a54e8f56-be5b-48ad-5ce0-72c6c0483628",
-<<<<<<< HEAD
-        "x-ms-request-id": "1794306e-101e-0025-7134-f33b47000000",
-        "x-ms-request-server-encrypted": "true",
-        "x-ms-version": "2019-10-10"
-=======
         "x-ms-request-id": "45fc61c5-a01e-0099-144b-09321d000000",
         "x-ms-request-server-encrypted": "true",
         "x-ms-version": "2019-12-12"
->>>>>>> 32e373e2
-      },
-      "ResponseBody": []
-    },
-    {
-<<<<<<< HEAD
-      "RequestUri": "https://seanstagetest.blob.core.windows.net/test-container-78c08acb-3d71-a72c-ad2a-2d82a3bbdb71/test-blob-37af16f4-7323-256a-ba94-38a8c7e9eba2?comp=page",
-=======
+      },
+      "ResponseBody": []
+    },
+    {
       "RequestUri": "https://seanmcccanary.blob.core.windows.net/test-container-78c08acb-3d71-a72c-ad2a-2d82a3bbdb71/test-blob-37af16f4-7323-256a-ba94-38a8c7e9eba2?comp=page",
->>>>>>> 32e373e2
-      "RequestMethod": "PUT",
-      "RequestHeaders": {
-        "Authorization": "Sanitized",
-        "Content-Length": "0",
-<<<<<<< HEAD
-        "If-Modified-Since": "Wed, 04 Mar 2020 21:21:46 GMT",
-        "traceparent": "00-27e8642886501143ad9380874b40f9ea-b99ea84b7aa88847-00",
-        "User-Agent": [
-          "azsdk-net-Storage.Blobs/12.4.0-dev.20200305.1",
-          "(.NET Core 4.6.28325.01; Microsoft Windows 10.0.18363 )"
-        ],
-        "x-ms-client-request-id": "3852278b-459b-7646-af7f-7fd53b5013be",
-        "x-ms-date": "Thu, 05 Mar 2020 21:21:47 GMT",
-        "x-ms-page-write": "clear",
-        "x-ms-range": "bytes=0-1023",
-        "x-ms-return-client-request-id": "true",
-        "x-ms-version": "2019-10-10"
-=======
+      "RequestMethod": "PUT",
+      "RequestHeaders": {
+        "Authorization": "Sanitized",
+        "Content-Length": "0",
         "If-Modified-Since": "Thu, 02 Apr 2020 00:06:49 GMT",
         "traceparent": "00-723f1e1afa4b6a4397adb33f45c04103-e90ee0b1cc4d7a4e-00",
         "User-Agent": [
@@ -410,53 +224,26 @@
         "x-ms-range": "bytes=0-1023",
         "x-ms-return-client-request-id": "true",
         "x-ms-version": "2019-12-12"
->>>>>>> 32e373e2
-      },
-      "RequestBody": null,
-      "StatusCode": 201,
-      "ResponseHeaders": {
-        "Content-Length": "0",
-<<<<<<< HEAD
-        "Date": "Thu, 05 Mar 2020 21:21:47 GMT",
-        "ETag": "\u00220x8D7C14B3690A833\u0022",
-        "Last-Modified": "Thu, 05 Mar 2020 21:21:47 GMT",
-=======
+      },
+      "RequestBody": null,
+      "StatusCode": 201,
+      "ResponseHeaders": {
+        "Content-Length": "0",
         "Date": "Fri, 03 Apr 2020 00:06:49 GMT",
         "ETag": "\u00220x8D7D762E7DE01FC\u0022",
         "Last-Modified": "Fri, 03 Apr 2020 00:06:49 GMT",
->>>>>>> 32e373e2
         "Server": [
           "Windows-Azure-Blob/1.0",
           "Microsoft-HTTPAPI/2.0"
         ],
         "x-ms-blob-sequence-number": "0",
         "x-ms-client-request-id": "3852278b-459b-7646-af7f-7fd53b5013be",
-<<<<<<< HEAD
-        "x-ms-request-id": "17943073-101e-0025-7534-f33b47000000",
-        "x-ms-version": "2019-10-10"
-=======
         "x-ms-request-id": "45fc61e7-a01e-0099-2d4b-09321d000000",
         "x-ms-version": "2019-12-12"
->>>>>>> 32e373e2
-      },
-      "ResponseBody": []
-    },
-    {
-<<<<<<< HEAD
-      "RequestUri": "https://seanstagetest.blob.core.windows.net/test-container-78c08acb-3d71-a72c-ad2a-2d82a3bbdb71?restype=container",
-      "RequestMethod": "DELETE",
-      "RequestHeaders": {
-        "Authorization": "Sanitized",
-        "traceparent": "00-e3fcbb5d83f5f44eb75c21725302906e-c84afe1a69f03546-00",
-        "User-Agent": [
-          "azsdk-net-Storage.Blobs/12.4.0-dev.20200305.1",
-          "(.NET Core 4.6.28325.01; Microsoft Windows 10.0.18363 )"
-        ],
-        "x-ms-client-request-id": "983af49f-fdf5-ee8d-d9e9-16e8165b09af",
-        "x-ms-date": "Thu, 05 Mar 2020 21:21:47 GMT",
-        "x-ms-return-client-request-id": "true",
-        "x-ms-version": "2019-10-10"
-=======
+      },
+      "ResponseBody": []
+    },
+    {
       "RequestUri": "https://seanmcccanary.blob.core.windows.net/test-container-78c08acb-3d71-a72c-ad2a-2d82a3bbdb71?restype=container",
       "RequestMethod": "DELETE",
       "RequestHeaders": {
@@ -470,49 +257,23 @@
         "x-ms-date": "Fri, 03 Apr 2020 00:06:50 GMT",
         "x-ms-return-client-request-id": "true",
         "x-ms-version": "2019-12-12"
->>>>>>> 32e373e2
       },
       "RequestBody": null,
       "StatusCode": 202,
       "ResponseHeaders": {
         "Content-Length": "0",
-<<<<<<< HEAD
-        "Date": "Thu, 05 Mar 2020 21:21:47 GMT",
-=======
         "Date": "Fri, 03 Apr 2020 00:06:49 GMT",
->>>>>>> 32e373e2
         "Server": [
           "Windows-Azure-Blob/1.0",
           "Microsoft-HTTPAPI/2.0"
         ],
         "x-ms-client-request-id": "983af49f-fdf5-ee8d-d9e9-16e8165b09af",
-<<<<<<< HEAD
-        "x-ms-request-id": "17943074-101e-0025-7634-f33b47000000",
-        "x-ms-version": "2019-10-10"
-=======
         "x-ms-request-id": "45fc61fe-a01e-0099-3f4b-09321d000000",
         "x-ms-version": "2019-12-12"
->>>>>>> 32e373e2
-      },
-      "ResponseBody": []
-    },
-    {
-<<<<<<< HEAD
-      "RequestUri": "https://seanstagetest.blob.core.windows.net/test-container-d2e771c7-7c8a-48a1-7d91-d992a0c5e8ec?restype=container",
-      "RequestMethod": "PUT",
-      "RequestHeaders": {
-        "Authorization": "Sanitized",
-        "traceparent": "00-2179a9a0777e524cba5a702d330b84da-07910268582cf445-00",
-        "User-Agent": [
-          "azsdk-net-Storage.Blobs/12.4.0-dev.20200305.1",
-          "(.NET Core 4.6.28325.01; Microsoft Windows 10.0.18363 )"
-        ],
-        "x-ms-blob-public-access": "container",
-        "x-ms-client-request-id": "1cb9f5fe-67db-2370-52f2-1a6424fa4d13",
-        "x-ms-date": "Thu, 05 Mar 2020 21:21:48 GMT",
-        "x-ms-return-client-request-id": "true",
-        "x-ms-version": "2019-10-10"
-=======
+      },
+      "ResponseBody": []
+    },
+    {
       "RequestUri": "https://seanmcccanary.blob.core.windows.net/test-container-d2e771c7-7c8a-48a1-7d91-d992a0c5e8ec?restype=container",
       "RequestMethod": "PUT",
       "RequestHeaders": {
@@ -527,126 +288,67 @@
         "x-ms-date": "Fri, 03 Apr 2020 00:06:50 GMT",
         "x-ms-return-client-request-id": "true",
         "x-ms-version": "2019-12-12"
->>>>>>> 32e373e2
-      },
-      "RequestBody": null,
-      "StatusCode": 201,
-      "ResponseHeaders": {
-        "Content-Length": "0",
-<<<<<<< HEAD
-        "Date": "Thu, 05 Mar 2020 21:21:48 GMT",
-        "ETag": "\u00220x8D7C14B36CED2A5\u0022",
-        "Last-Modified": "Thu, 05 Mar 2020 21:21:48 GMT",
-=======
+      },
+      "RequestBody": null,
+      "StatusCode": 201,
+      "ResponseHeaders": {
+        "Content-Length": "0",
         "Date": "Fri, 03 Apr 2020 00:06:49 GMT",
         "ETag": "\u00220x8D7D762E81D6F3F\u0022",
         "Last-Modified": "Fri, 03 Apr 2020 00:06:49 GMT",
->>>>>>> 32e373e2
         "Server": [
           "Windows-Azure-Blob/1.0",
           "Microsoft-HTTPAPI/2.0"
         ],
         "x-ms-client-request-id": "1cb9f5fe-67db-2370-52f2-1a6424fa4d13",
-<<<<<<< HEAD
-        "x-ms-request-id": "8307a73c-a01e-001f-0a34-f3213f000000",
-        "x-ms-version": "2019-10-10"
-=======
         "x-ms-request-id": "07c9162d-801e-0055-1f4b-095d2b000000",
         "x-ms-version": "2019-12-12"
->>>>>>> 32e373e2
-      },
-      "ResponseBody": []
-    },
-    {
-<<<<<<< HEAD
-      "RequestUri": "https://seanstagetest.blob.core.windows.net/test-container-d2e771c7-7c8a-48a1-7d91-d992a0c5e8ec/test-blob-92a22a01-c225-4b9a-a8e1-23a290af1dbc",
-=======
+      },
+      "ResponseBody": []
+    },
+    {
       "RequestUri": "https://seanmcccanary.blob.core.windows.net/test-container-d2e771c7-7c8a-48a1-7d91-d992a0c5e8ec/test-blob-92a22a01-c225-4b9a-a8e1-23a290af1dbc",
->>>>>>> 32e373e2
-      "RequestMethod": "PUT",
-      "RequestHeaders": {
-        "Authorization": "Sanitized",
-        "Content-Length": "0",
-<<<<<<< HEAD
-        "traceparent": "00-f36fd2b8440deb4881b4b8c6733cbc62-060b8e17b668024e-00",
-        "User-Agent": [
-          "azsdk-net-Storage.Blobs/12.4.0-dev.20200305.1",
-          "(.NET Core 4.6.28325.01; Microsoft Windows 10.0.18363 )"
-=======
+      "RequestMethod": "PUT",
+      "RequestHeaders": {
+        "Authorization": "Sanitized",
+        "Content-Length": "0",
         "traceparent": "00-364e003ace994c4695482ebe4186ea13-376ba2fbe61eb74b-00",
         "User-Agent": [
           "azsdk-net-Storage.Blobs/12.5.0-dev.20200402.1",
           "(.NET Core 4.6.28325.01; Microsoft Windows 10.0.18362 )"
->>>>>>> 32e373e2
         ],
         "x-ms-blob-content-length": "1024",
         "x-ms-blob-sequence-number": "0",
         "x-ms-blob-type": "PageBlob",
         "x-ms-client-request-id": "01f0d79a-171e-3bdc-5b6d-73f943ce92a3",
-<<<<<<< HEAD
-        "x-ms-date": "Thu, 05 Mar 2020 21:21:48 GMT",
-        "x-ms-return-client-request-id": "true",
-        "x-ms-version": "2019-10-10"
-=======
         "x-ms-date": "Fri, 03 Apr 2020 00:06:50 GMT",
         "x-ms-return-client-request-id": "true",
         "x-ms-version": "2019-12-12"
->>>>>>> 32e373e2
-      },
-      "RequestBody": null,
-      "StatusCode": 201,
-      "ResponseHeaders": {
-        "Content-Length": "0",
-<<<<<<< HEAD
-        "Date": "Thu, 05 Mar 2020 21:21:48 GMT",
-        "ETag": "\u00220x8D7C14B36DB9433\u0022",
-        "Last-Modified": "Thu, 05 Mar 2020 21:21:48 GMT",
-=======
+      },
+      "RequestBody": null,
+      "StatusCode": 201,
+      "ResponseHeaders": {
+        "Content-Length": "0",
         "Date": "Fri, 03 Apr 2020 00:06:49 GMT",
         "ETag": "\u00220x8D7D762E82B1E9E\u0022",
         "Last-Modified": "Fri, 03 Apr 2020 00:06:49 GMT",
->>>>>>> 32e373e2
         "Server": [
           "Windows-Azure-Blob/1.0",
           "Microsoft-HTTPAPI/2.0"
         ],
         "x-ms-client-request-id": "01f0d79a-171e-3bdc-5b6d-73f943ce92a3",
-<<<<<<< HEAD
-        "x-ms-request-id": "8307a73f-a01e-001f-0b34-f3213f000000",
-        "x-ms-request-server-encrypted": "true",
-        "x-ms-version": "2019-10-10"
-=======
         "x-ms-request-id": "07c9167f-801e-0055-6a4b-095d2b000000",
         "x-ms-request-server-encrypted": "true",
         "x-ms-version": "2019-12-12"
->>>>>>> 32e373e2
-      },
-      "ResponseBody": []
-    },
-    {
-<<<<<<< HEAD
-      "RequestUri": "https://seanstagetest.blob.core.windows.net/test-container-d2e771c7-7c8a-48a1-7d91-d992a0c5e8ec/test-blob-92a22a01-c225-4b9a-a8e1-23a290af1dbc?comp=page",
-=======
+      },
+      "ResponseBody": []
+    },
+    {
       "RequestUri": "https://seanmcccanary.blob.core.windows.net/test-container-d2e771c7-7c8a-48a1-7d91-d992a0c5e8ec/test-blob-92a22a01-c225-4b9a-a8e1-23a290af1dbc?comp=page",
->>>>>>> 32e373e2
-      "RequestMethod": "PUT",
-      "RequestHeaders": {
-        "Authorization": "Sanitized",
-        "Content-Length": "0",
-<<<<<<< HEAD
-        "If-Unmodified-Since": "Fri, 06 Mar 2020 21:21:46 GMT",
-        "traceparent": "00-539170632361a5449bba1ba173758ba5-3610dc5c7d58144f-00",
-        "User-Agent": [
-          "azsdk-net-Storage.Blobs/12.4.0-dev.20200305.1",
-          "(.NET Core 4.6.28325.01; Microsoft Windows 10.0.18363 )"
-        ],
-        "x-ms-client-request-id": "b9086f00-1bbf-ce9d-fa58-4f9f58179a44",
-        "x-ms-date": "Thu, 05 Mar 2020 21:21:48 GMT",
-        "x-ms-page-write": "clear",
-        "x-ms-range": "bytes=0-1023",
-        "x-ms-return-client-request-id": "true",
-        "x-ms-version": "2019-10-10"
-=======
+      "RequestMethod": "PUT",
+      "RequestHeaders": {
+        "Authorization": "Sanitized",
+        "Content-Length": "0",
         "If-Unmodified-Since": "Sat, 04 Apr 2020 00:06:49 GMT",
         "traceparent": "00-a109feb19c19c54c864fd0d9b6522312-9cd56aac4304504e-00",
         "User-Agent": [
@@ -659,53 +361,26 @@
         "x-ms-range": "bytes=0-1023",
         "x-ms-return-client-request-id": "true",
         "x-ms-version": "2019-12-12"
->>>>>>> 32e373e2
-      },
-      "RequestBody": null,
-      "StatusCode": 201,
-      "ResponseHeaders": {
-        "Content-Length": "0",
-<<<<<<< HEAD
-        "Date": "Thu, 05 Mar 2020 21:21:48 GMT",
-        "ETag": "\u00220x8D7C14B36E77A9C\u0022",
-        "Last-Modified": "Thu, 05 Mar 2020 21:21:48 GMT",
-=======
+      },
+      "RequestBody": null,
+      "StatusCode": 201,
+      "ResponseHeaders": {
+        "Content-Length": "0",
         "Date": "Fri, 03 Apr 2020 00:06:49 GMT",
         "ETag": "\u00220x8D7D762E8381948\u0022",
         "Last-Modified": "Fri, 03 Apr 2020 00:06:49 GMT",
->>>>>>> 32e373e2
         "Server": [
           "Windows-Azure-Blob/1.0",
           "Microsoft-HTTPAPI/2.0"
         ],
         "x-ms-blob-sequence-number": "0",
         "x-ms-client-request-id": "b9086f00-1bbf-ce9d-fa58-4f9f58179a44",
-<<<<<<< HEAD
-        "x-ms-request-id": "8307a743-a01e-001f-0f34-f3213f000000",
-        "x-ms-version": "2019-10-10"
-=======
         "x-ms-request-id": "07c916c6-801e-0055-2c4b-095d2b000000",
         "x-ms-version": "2019-12-12"
->>>>>>> 32e373e2
-      },
-      "ResponseBody": []
-    },
-    {
-<<<<<<< HEAD
-      "RequestUri": "https://seanstagetest.blob.core.windows.net/test-container-d2e771c7-7c8a-48a1-7d91-d992a0c5e8ec?restype=container",
-      "RequestMethod": "DELETE",
-      "RequestHeaders": {
-        "Authorization": "Sanitized",
-        "traceparent": "00-60227f9ab420a34cbb2f5998665800c0-38ff4d842386e442-00",
-        "User-Agent": [
-          "azsdk-net-Storage.Blobs/12.4.0-dev.20200305.1",
-          "(.NET Core 4.6.28325.01; Microsoft Windows 10.0.18363 )"
-        ],
-        "x-ms-client-request-id": "d4f82e81-d9c5-b9e3-c0af-520e5368dc01",
-        "x-ms-date": "Thu, 05 Mar 2020 21:21:48 GMT",
-        "x-ms-return-client-request-id": "true",
-        "x-ms-version": "2019-10-10"
-=======
+      },
+      "ResponseBody": []
+    },
+    {
       "RequestUri": "https://seanmcccanary.blob.core.windows.net/test-container-d2e771c7-7c8a-48a1-7d91-d992a0c5e8ec?restype=container",
       "RequestMethod": "DELETE",
       "RequestHeaders": {
@@ -719,49 +394,23 @@
         "x-ms-date": "Fri, 03 Apr 2020 00:06:50 GMT",
         "x-ms-return-client-request-id": "true",
         "x-ms-version": "2019-12-12"
->>>>>>> 32e373e2
       },
       "RequestBody": null,
       "StatusCode": 202,
       "ResponseHeaders": {
         "Content-Length": "0",
-<<<<<<< HEAD
-        "Date": "Thu, 05 Mar 2020 21:21:48 GMT",
-=======
         "Date": "Fri, 03 Apr 2020 00:06:49 GMT",
->>>>>>> 32e373e2
         "Server": [
           "Windows-Azure-Blob/1.0",
           "Microsoft-HTTPAPI/2.0"
         ],
         "x-ms-client-request-id": "d4f82e81-d9c5-b9e3-c0af-520e5368dc01",
-<<<<<<< HEAD
-        "x-ms-request-id": "8307a74a-a01e-001f-1534-f3213f000000",
-        "x-ms-version": "2019-10-10"
-=======
         "x-ms-request-id": "07c916e4-801e-0055-474b-095d2b000000",
         "x-ms-version": "2019-12-12"
->>>>>>> 32e373e2
-      },
-      "ResponseBody": []
-    },
-    {
-<<<<<<< HEAD
-      "RequestUri": "https://seanstagetest.blob.core.windows.net/test-container-7e943b29-e829-6c5e-2211-e90432423631?restype=container",
-      "RequestMethod": "PUT",
-      "RequestHeaders": {
-        "Authorization": "Sanitized",
-        "traceparent": "00-9f88c07c1a3eb541a63c18efc46340d5-56c37008e3415241-00",
-        "User-Agent": [
-          "azsdk-net-Storage.Blobs/12.4.0-dev.20200305.1",
-          "(.NET Core 4.6.28325.01; Microsoft Windows 10.0.18363 )"
-        ],
-        "x-ms-blob-public-access": "container",
-        "x-ms-client-request-id": "5c30e7de-ee34-98ba-cf8c-b1b3efde867d",
-        "x-ms-date": "Thu, 05 Mar 2020 21:21:48 GMT",
-        "x-ms-return-client-request-id": "true",
-        "x-ms-version": "2019-10-10"
-=======
+      },
+      "ResponseBody": []
+    },
+    {
       "RequestUri": "https://seanmcccanary.blob.core.windows.net/test-container-7e943b29-e829-6c5e-2211-e90432423631?restype=container",
       "RequestMethod": "PUT",
       "RequestHeaders": {
@@ -776,118 +425,62 @@
         "x-ms-date": "Fri, 03 Apr 2020 00:06:50 GMT",
         "x-ms-return-client-request-id": "true",
         "x-ms-version": "2019-12-12"
->>>>>>> 32e373e2
-      },
-      "RequestBody": null,
-      "StatusCode": 201,
-      "ResponseHeaders": {
-        "Content-Length": "0",
-<<<<<<< HEAD
-        "Date": "Thu, 05 Mar 2020 21:21:48 GMT",
-        "ETag": "\u00220x8D7C14B371FC74B\u0022",
-        "Last-Modified": "Thu, 05 Mar 2020 21:21:48 GMT",
-=======
+      },
+      "RequestBody": null,
+      "StatusCode": 201,
+      "ResponseHeaders": {
+        "Content-Length": "0",
         "Date": "Fri, 03 Apr 2020 00:06:49 GMT",
         "ETag": "\u00220x8D7D762E8753CD2\u0022",
         "Last-Modified": "Fri, 03 Apr 2020 00:06:50 GMT",
->>>>>>> 32e373e2
         "Server": [
           "Windows-Azure-Blob/1.0",
           "Microsoft-HTTPAPI/2.0"
         ],
         "x-ms-client-request-id": "5c30e7de-ee34-98ba-cf8c-b1b3efde867d",
-<<<<<<< HEAD
-        "x-ms-request-id": "b51a26c5-501e-0046-7434-f3a6bc000000",
-        "x-ms-version": "2019-10-10"
-=======
         "x-ms-request-id": "7f4e57dc-101e-0057-554b-09e393000000",
         "x-ms-version": "2019-12-12"
->>>>>>> 32e373e2
-      },
-      "ResponseBody": []
-    },
-    {
-<<<<<<< HEAD
-      "RequestUri": "https://seanstagetest.blob.core.windows.net/test-container-7e943b29-e829-6c5e-2211-e90432423631/test-blob-e7232178-b14b-63e2-bcee-1195a7282ae4",
-=======
+      },
+      "ResponseBody": []
+    },
+    {
       "RequestUri": "https://seanmcccanary.blob.core.windows.net/test-container-7e943b29-e829-6c5e-2211-e90432423631/test-blob-e7232178-b14b-63e2-bcee-1195a7282ae4",
->>>>>>> 32e373e2
-      "RequestMethod": "PUT",
-      "RequestHeaders": {
-        "Authorization": "Sanitized",
-        "Content-Length": "0",
-<<<<<<< HEAD
-        "traceparent": "00-7cf182d7d01f47498c82593c0b14206c-8a119bd433171e4b-00",
-        "User-Agent": [
-          "azsdk-net-Storage.Blobs/12.4.0-dev.20200305.1",
-          "(.NET Core 4.6.28325.01; Microsoft Windows 10.0.18363 )"
-=======
+      "RequestMethod": "PUT",
+      "RequestHeaders": {
+        "Authorization": "Sanitized",
+        "Content-Length": "0",
         "traceparent": "00-210e357c433f4e48960a7da9e34073a9-ffcbeecccba48042-00",
         "User-Agent": [
           "azsdk-net-Storage.Blobs/12.5.0-dev.20200402.1",
           "(.NET Core 4.6.28325.01; Microsoft Windows 10.0.18362 )"
->>>>>>> 32e373e2
         ],
         "x-ms-blob-content-length": "1024",
         "x-ms-blob-sequence-number": "0",
         "x-ms-blob-type": "PageBlob",
         "x-ms-client-request-id": "20bdc40d-ba1a-2c1c-04cd-9f46dd25f1a6",
-<<<<<<< HEAD
-        "x-ms-date": "Thu, 05 Mar 2020 21:21:48 GMT",
-        "x-ms-return-client-request-id": "true",
-        "x-ms-version": "2019-10-10"
-=======
         "x-ms-date": "Fri, 03 Apr 2020 00:06:51 GMT",
         "x-ms-return-client-request-id": "true",
         "x-ms-version": "2019-12-12"
->>>>>>> 32e373e2
-      },
-      "RequestBody": null,
-      "StatusCode": 201,
-      "ResponseHeaders": {
-        "Content-Length": "0",
-<<<<<<< HEAD
-        "Date": "Thu, 05 Mar 2020 21:21:48 GMT",
-        "ETag": "\u00220x8D7C14B372C4E3B\u0022",
-        "Last-Modified": "Thu, 05 Mar 2020 21:21:48 GMT",
-=======
+      },
+      "RequestBody": null,
+      "StatusCode": 201,
+      "ResponseHeaders": {
+        "Content-Length": "0",
         "Date": "Fri, 03 Apr 2020 00:06:50 GMT",
         "ETag": "\u00220x8D7D762E8822806\u0022",
         "Last-Modified": "Fri, 03 Apr 2020 00:06:50 GMT",
->>>>>>> 32e373e2
         "Server": [
           "Windows-Azure-Blob/1.0",
           "Microsoft-HTTPAPI/2.0"
         ],
         "x-ms-client-request-id": "20bdc40d-ba1a-2c1c-04cd-9f46dd25f1a6",
-<<<<<<< HEAD
-        "x-ms-request-id": "b51a26c7-501e-0046-7534-f3a6bc000000",
-        "x-ms-request-server-encrypted": "true",
-        "x-ms-version": "2019-10-10"
-=======
         "x-ms-request-id": "7f4e5805-101e-0057-794b-09e393000000",
         "x-ms-request-server-encrypted": "true",
         "x-ms-version": "2019-12-12"
->>>>>>> 32e373e2
-      },
-      "ResponseBody": []
-    },
-    {
-<<<<<<< HEAD
-      "RequestUri": "https://seanstagetest.blob.core.windows.net/test-container-7e943b29-e829-6c5e-2211-e90432423631/test-blob-e7232178-b14b-63e2-bcee-1195a7282ae4",
-      "RequestMethod": "HEAD",
-      "RequestHeaders": {
-        "Authorization": "Sanitized",
-        "traceparent": "00-de70d7ec8d07254db3b6c909a9e00d7b-9a063fae16cd784c-00",
-        "User-Agent": [
-          "azsdk-net-Storage.Blobs/12.4.0-dev.20200305.1",
-          "(.NET Core 4.6.28325.01; Microsoft Windows 10.0.18363 )"
-        ],
-        "x-ms-client-request-id": "e3878238-0a6a-b4c9-65fa-46453bb51f8c",
-        "x-ms-date": "Thu, 05 Mar 2020 21:21:48 GMT",
-        "x-ms-return-client-request-id": "true",
-        "x-ms-version": "2019-10-10"
-=======
+      },
+      "ResponseBody": []
+    },
+    {
       "RequestUri": "https://seanmcccanary.blob.core.windows.net/test-container-7e943b29-e829-6c5e-2211-e90432423631/test-blob-e7232178-b14b-63e2-bcee-1195a7282ae4",
       "RequestMethod": "HEAD",
       "RequestHeaders": {
@@ -901,7 +494,6 @@
         "x-ms-date": "Fri, 03 Apr 2020 00:06:51 GMT",
         "x-ms-return-client-request-id": "true",
         "x-ms-version": "2019-12-12"
->>>>>>> 32e373e2
       },
       "RequestBody": null,
       "StatusCode": 200,
@@ -909,15 +501,9 @@
         "Accept-Ranges": "bytes",
         "Content-Length": "1024",
         "Content-Type": "application/octet-stream",
-<<<<<<< HEAD
-        "Date": "Thu, 05 Mar 2020 21:21:48 GMT",
-        "ETag": "\u00220x8D7C14B372C4E3B\u0022",
-        "Last-Modified": "Thu, 05 Mar 2020 21:21:48 GMT",
-=======
         "Date": "Fri, 03 Apr 2020 00:06:50 GMT",
         "ETag": "\u00220x8D7D762E8822806\u0022",
         "Last-Modified": "Fri, 03 Apr 2020 00:06:50 GMT",
->>>>>>> 32e373e2
         "Server": [
           "Windows-Azure-Blob/1.0",
           "Microsoft-HTTPAPI/2.0"
@@ -925,48 +511,21 @@
         "x-ms-blob-sequence-number": "0",
         "x-ms-blob-type": "PageBlob",
         "x-ms-client-request-id": "e3878238-0a6a-b4c9-65fa-46453bb51f8c",
-<<<<<<< HEAD
-        "x-ms-creation-time": "Thu, 05 Mar 2020 21:21:48 GMT",
-        "x-ms-lease-state": "available",
-        "x-ms-lease-status": "unlocked",
-        "x-ms-request-id": "b51a26c8-501e-0046-7634-f3a6bc000000",
-        "x-ms-server-encrypted": "true",
-        "x-ms-version": "2019-10-10"
-=======
         "x-ms-creation-time": "Fri, 03 Apr 2020 00:06:50 GMT",
         "x-ms-lease-state": "available",
         "x-ms-lease-status": "unlocked",
         "x-ms-request-id": "7f4e5834-101e-0057-254b-09e393000000",
         "x-ms-server-encrypted": "true",
         "x-ms-version": "2019-12-12"
->>>>>>> 32e373e2
-      },
-      "ResponseBody": []
-    },
-    {
-<<<<<<< HEAD
-      "RequestUri": "https://seanstagetest.blob.core.windows.net/test-container-7e943b29-e829-6c5e-2211-e90432423631/test-blob-e7232178-b14b-63e2-bcee-1195a7282ae4?comp=page",
-=======
+      },
+      "ResponseBody": []
+    },
+    {
       "RequestUri": "https://seanmcccanary.blob.core.windows.net/test-container-7e943b29-e829-6c5e-2211-e90432423631/test-blob-e7232178-b14b-63e2-bcee-1195a7282ae4?comp=page",
->>>>>>> 32e373e2
-      "RequestMethod": "PUT",
-      "RequestHeaders": {
-        "Authorization": "Sanitized",
-        "Content-Length": "0",
-<<<<<<< HEAD
-        "If-Match": "\u00220x8D7C14B372C4E3B\u0022",
-        "traceparent": "00-13414faab8b20f40892e9f9de365ee95-e0da02d5cb416042-00",
-        "User-Agent": [
-          "azsdk-net-Storage.Blobs/12.4.0-dev.20200305.1",
-          "(.NET Core 4.6.28325.01; Microsoft Windows 10.0.18363 )"
-        ],
-        "x-ms-client-request-id": "5a0ead7e-0e9d-573c-0290-09bef426626e",
-        "x-ms-date": "Thu, 05 Mar 2020 21:21:49 GMT",
-        "x-ms-page-write": "clear",
-        "x-ms-range": "bytes=0-1023",
-        "x-ms-return-client-request-id": "true",
-        "x-ms-version": "2019-10-10"
-=======
+      "RequestMethod": "PUT",
+      "RequestHeaders": {
+        "Authorization": "Sanitized",
+        "Content-Length": "0",
         "If-Match": "\u00220x8D7D762E8822806\u0022",
         "traceparent": "00-9e0205dd38552b44a933fa50cafa11b2-d82cd0c76d70b84f-00",
         "User-Agent": [
@@ -979,53 +538,26 @@
         "x-ms-range": "bytes=0-1023",
         "x-ms-return-client-request-id": "true",
         "x-ms-version": "2019-12-12"
->>>>>>> 32e373e2
-      },
-      "RequestBody": null,
-      "StatusCode": 201,
-      "ResponseHeaders": {
-        "Content-Length": "0",
-<<<<<<< HEAD
-        "Date": "Thu, 05 Mar 2020 21:21:48 GMT",
-        "ETag": "\u00220x8D7C14B374357C7\u0022",
-        "Last-Modified": "Thu, 05 Mar 2020 21:21:49 GMT",
-=======
+      },
+      "RequestBody": null,
+      "StatusCode": 201,
+      "ResponseHeaders": {
+        "Content-Length": "0",
         "Date": "Fri, 03 Apr 2020 00:06:50 GMT",
         "ETag": "\u00220x8D7D762E89BA80F\u0022",
         "Last-Modified": "Fri, 03 Apr 2020 00:06:50 GMT",
->>>>>>> 32e373e2
         "Server": [
           "Windows-Azure-Blob/1.0",
           "Microsoft-HTTPAPI/2.0"
         ],
         "x-ms-blob-sequence-number": "0",
         "x-ms-client-request-id": "5a0ead7e-0e9d-573c-0290-09bef426626e",
-<<<<<<< HEAD
-        "x-ms-request-id": "b51a26c9-501e-0046-7734-f3a6bc000000",
-        "x-ms-version": "2019-10-10"
-=======
         "x-ms-request-id": "7f4e584f-101e-0057-3f4b-09e393000000",
         "x-ms-version": "2019-12-12"
->>>>>>> 32e373e2
-      },
-      "ResponseBody": []
-    },
-    {
-<<<<<<< HEAD
-      "RequestUri": "https://seanstagetest.blob.core.windows.net/test-container-7e943b29-e829-6c5e-2211-e90432423631?restype=container",
-      "RequestMethod": "DELETE",
-      "RequestHeaders": {
-        "Authorization": "Sanitized",
-        "traceparent": "00-b011d0c5e9772c48a43b925dea7cb658-57c4fc64421ae14d-00",
-        "User-Agent": [
-          "azsdk-net-Storage.Blobs/12.4.0-dev.20200305.1",
-          "(.NET Core 4.6.28325.01; Microsoft Windows 10.0.18363 )"
-        ],
-        "x-ms-client-request-id": "8dc69224-c5a7-83ee-78d9-46f63e17de32",
-        "x-ms-date": "Thu, 05 Mar 2020 21:21:49 GMT",
-        "x-ms-return-client-request-id": "true",
-        "x-ms-version": "2019-10-10"
-=======
+      },
+      "ResponseBody": []
+    },
+    {
       "RequestUri": "https://seanmcccanary.blob.core.windows.net/test-container-7e943b29-e829-6c5e-2211-e90432423631?restype=container",
       "RequestMethod": "DELETE",
       "RequestHeaders": {
@@ -1039,49 +571,23 @@
         "x-ms-date": "Fri, 03 Apr 2020 00:06:51 GMT",
         "x-ms-return-client-request-id": "true",
         "x-ms-version": "2019-12-12"
->>>>>>> 32e373e2
       },
       "RequestBody": null,
       "StatusCode": 202,
       "ResponseHeaders": {
         "Content-Length": "0",
-<<<<<<< HEAD
-        "Date": "Thu, 05 Mar 2020 21:21:48 GMT",
-=======
         "Date": "Fri, 03 Apr 2020 00:06:50 GMT",
->>>>>>> 32e373e2
         "Server": [
           "Windows-Azure-Blob/1.0",
           "Microsoft-HTTPAPI/2.0"
         ],
         "x-ms-client-request-id": "8dc69224-c5a7-83ee-78d9-46f63e17de32",
-<<<<<<< HEAD
-        "x-ms-request-id": "b51a26ca-501e-0046-7834-f3a6bc000000",
-        "x-ms-version": "2019-10-10"
-=======
         "x-ms-request-id": "7f4e5877-101e-0057-644b-09e393000000",
         "x-ms-version": "2019-12-12"
->>>>>>> 32e373e2
-      },
-      "ResponseBody": []
-    },
-    {
-<<<<<<< HEAD
-      "RequestUri": "https://seanstagetest.blob.core.windows.net/test-container-daee8cbc-3320-7994-421e-aee884f0482d?restype=container",
-      "RequestMethod": "PUT",
-      "RequestHeaders": {
-        "Authorization": "Sanitized",
-        "traceparent": "00-ee4922ce04451748aa6d5e12bc4c28ac-957437ec71b0c748-00",
-        "User-Agent": [
-          "azsdk-net-Storage.Blobs/12.4.0-dev.20200305.1",
-          "(.NET Core 4.6.28325.01; Microsoft Windows 10.0.18363 )"
-        ],
-        "x-ms-blob-public-access": "container",
-        "x-ms-client-request-id": "828e57d6-54e6-f0ef-fe4d-4b891605ff87",
-        "x-ms-date": "Thu, 05 Mar 2020 21:21:49 GMT",
-        "x-ms-return-client-request-id": "true",
-        "x-ms-version": "2019-10-10"
-=======
+      },
+      "ResponseBody": []
+    },
+    {
       "RequestUri": "https://seanmcccanary.blob.core.windows.net/test-container-daee8cbc-3320-7994-421e-aee884f0482d?restype=container",
       "RequestMethod": "PUT",
       "RequestHeaders": {
@@ -1096,126 +602,68 @@
         "x-ms-date": "Fri, 03 Apr 2020 00:06:51 GMT",
         "x-ms-return-client-request-id": "true",
         "x-ms-version": "2019-12-12"
->>>>>>> 32e373e2
-      },
-      "RequestBody": null,
-      "StatusCode": 201,
-      "ResponseHeaders": {
-        "Content-Length": "0",
-<<<<<<< HEAD
-        "Date": "Thu, 05 Mar 2020 21:21:49 GMT",
-        "ETag": "\u00220x8D7C14B377EBC77\u0022",
-        "Last-Modified": "Thu, 05 Mar 2020 21:21:49 GMT",
-=======
+      },
+      "RequestBody": null,
+      "StatusCode": 201,
+      "ResponseHeaders": {
+        "Content-Length": "0",
         "Date": "Fri, 03 Apr 2020 00:06:50 GMT",
         "ETag": "\u00220x8D7D762E8D853CE\u0022",
         "Last-Modified": "Fri, 03 Apr 2020 00:06:50 GMT",
->>>>>>> 32e373e2
         "Server": [
           "Windows-Azure-Blob/1.0",
           "Microsoft-HTTPAPI/2.0"
         ],
         "x-ms-client-request-id": "828e57d6-54e6-f0ef-fe4d-4b891605ff87",
-<<<<<<< HEAD
-        "x-ms-request-id": "5f19ffdc-901e-003b-3334-f3d79f000000",
-        "x-ms-version": "2019-10-10"
-=======
         "x-ms-request-id": "71b7d10c-901e-0076-774b-09c7e8000000",
         "x-ms-version": "2019-12-12"
->>>>>>> 32e373e2
-      },
-      "ResponseBody": []
-    },
-    {
-<<<<<<< HEAD
-      "RequestUri": "https://seanstagetest.blob.core.windows.net/test-container-daee8cbc-3320-7994-421e-aee884f0482d/test-blob-45951990-7d7e-e7d2-c5ad-1f6f0a4dbacd",
-=======
+      },
+      "ResponseBody": []
+    },
+    {
       "RequestUri": "https://seanmcccanary.blob.core.windows.net/test-container-daee8cbc-3320-7994-421e-aee884f0482d/test-blob-45951990-7d7e-e7d2-c5ad-1f6f0a4dbacd",
->>>>>>> 32e373e2
-      "RequestMethod": "PUT",
-      "RequestHeaders": {
-        "Authorization": "Sanitized",
-        "Content-Length": "0",
-<<<<<<< HEAD
-        "traceparent": "00-1eac13407ed37344b5dfaec8da1a5940-221ab58a23dfc54b-00",
-        "User-Agent": [
-          "azsdk-net-Storage.Blobs/12.4.0-dev.20200305.1",
-          "(.NET Core 4.6.28325.01; Microsoft Windows 10.0.18363 )"
-=======
+      "RequestMethod": "PUT",
+      "RequestHeaders": {
+        "Authorization": "Sanitized",
+        "Content-Length": "0",
         "traceparent": "00-1d07ca0c2227a94fba0753ebb58a07c3-da6689368f87eb40-00",
         "User-Agent": [
           "azsdk-net-Storage.Blobs/12.5.0-dev.20200402.1",
           "(.NET Core 4.6.28325.01; Microsoft Windows 10.0.18362 )"
->>>>>>> 32e373e2
         ],
         "x-ms-blob-content-length": "1024",
         "x-ms-blob-sequence-number": "0",
         "x-ms-blob-type": "PageBlob",
         "x-ms-client-request-id": "a4b5a1b1-6ce0-5916-85a7-bc38347fe5b0",
-<<<<<<< HEAD
-        "x-ms-date": "Thu, 05 Mar 2020 21:21:49 GMT",
-        "x-ms-return-client-request-id": "true",
-        "x-ms-version": "2019-10-10"
-=======
         "x-ms-date": "Fri, 03 Apr 2020 00:06:51 GMT",
         "x-ms-return-client-request-id": "true",
         "x-ms-version": "2019-12-12"
->>>>>>> 32e373e2
-      },
-      "RequestBody": null,
-      "StatusCode": 201,
-      "ResponseHeaders": {
-        "Content-Length": "0",
-<<<<<<< HEAD
-        "Date": "Thu, 05 Mar 2020 21:21:49 GMT",
-        "ETag": "\u00220x8D7C14B378C6D02\u0022",
-        "Last-Modified": "Thu, 05 Mar 2020 21:21:49 GMT",
-=======
+      },
+      "RequestBody": null,
+      "StatusCode": 201,
+      "ResponseHeaders": {
+        "Content-Length": "0",
         "Date": "Fri, 03 Apr 2020 00:06:50 GMT",
         "ETag": "\u00220x8D7D762E8E568A1\u0022",
         "Last-Modified": "Fri, 03 Apr 2020 00:06:51 GMT",
->>>>>>> 32e373e2
         "Server": [
           "Windows-Azure-Blob/1.0",
           "Microsoft-HTTPAPI/2.0"
         ],
         "x-ms-client-request-id": "a4b5a1b1-6ce0-5916-85a7-bc38347fe5b0",
-<<<<<<< HEAD
-        "x-ms-request-id": "5f19ffde-901e-003b-3434-f3d79f000000",
-        "x-ms-request-server-encrypted": "true",
-        "x-ms-version": "2019-10-10"
-=======
         "x-ms-request-id": "71b7d12a-901e-0076-0d4b-09c7e8000000",
         "x-ms-request-server-encrypted": "true",
         "x-ms-version": "2019-12-12"
->>>>>>> 32e373e2
-      },
-      "ResponseBody": []
-    },
-    {
-<<<<<<< HEAD
-      "RequestUri": "https://seanstagetest.blob.core.windows.net/test-container-daee8cbc-3320-7994-421e-aee884f0482d/test-blob-45951990-7d7e-e7d2-c5ad-1f6f0a4dbacd?comp=page",
-=======
+      },
+      "ResponseBody": []
+    },
+    {
       "RequestUri": "https://seanmcccanary.blob.core.windows.net/test-container-daee8cbc-3320-7994-421e-aee884f0482d/test-blob-45951990-7d7e-e7d2-c5ad-1f6f0a4dbacd?comp=page",
->>>>>>> 32e373e2
       "RequestMethod": "PUT",
       "RequestHeaders": {
         "Authorization": "Sanitized",
         "Content-Length": "0",
         "If-None-Match": "\u0022garbage\u0022",
-<<<<<<< HEAD
-        "traceparent": "00-4f7d64d83869e344ace1344426c414a2-39b7ccc1e79e4a42-00",
-        "User-Agent": [
-          "azsdk-net-Storage.Blobs/12.4.0-dev.20200305.1",
-          "(.NET Core 4.6.28325.01; Microsoft Windows 10.0.18363 )"
-        ],
-        "x-ms-client-request-id": "68be6a84-1598-00ed-03b9-a7bb090ed78a",
-        "x-ms-date": "Thu, 05 Mar 2020 21:21:49 GMT",
-        "x-ms-page-write": "clear",
-        "x-ms-range": "bytes=0-1023",
-        "x-ms-return-client-request-id": "true",
-        "x-ms-version": "2019-10-10"
-=======
         "traceparent": "00-02edeef39f450a4dba86c45db1d7f7e0-ae26b35a52cdb940-00",
         "User-Agent": [
           "azsdk-net-Storage.Blobs/12.5.0-dev.20200402.1",
@@ -1227,53 +675,26 @@
         "x-ms-range": "bytes=0-1023",
         "x-ms-return-client-request-id": "true",
         "x-ms-version": "2019-12-12"
->>>>>>> 32e373e2
-      },
-      "RequestBody": null,
-      "StatusCode": 201,
-      "ResponseHeaders": {
-        "Content-Length": "0",
-<<<<<<< HEAD
-        "Date": "Thu, 05 Mar 2020 21:21:49 GMT",
-        "ETag": "\u00220x8D7C14B37993E2B\u0022",
-        "Last-Modified": "Thu, 05 Mar 2020 21:21:49 GMT",
-=======
+      },
+      "RequestBody": null,
+      "StatusCode": 201,
+      "ResponseHeaders": {
+        "Content-Length": "0",
         "Date": "Fri, 03 Apr 2020 00:06:50 GMT",
         "ETag": "\u00220x8D7D762E8F9425C\u0022",
         "Last-Modified": "Fri, 03 Apr 2020 00:06:51 GMT",
->>>>>>> 32e373e2
         "Server": [
           "Windows-Azure-Blob/1.0",
           "Microsoft-HTTPAPI/2.0"
         ],
         "x-ms-blob-sequence-number": "0",
         "x-ms-client-request-id": "68be6a84-1598-00ed-03b9-a7bb090ed78a",
-<<<<<<< HEAD
-        "x-ms-request-id": "5f19ffe0-901e-003b-3634-f3d79f000000",
-        "x-ms-version": "2019-10-10"
-=======
         "x-ms-request-id": "71b7d14a-901e-0076-294b-09c7e8000000",
         "x-ms-version": "2019-12-12"
->>>>>>> 32e373e2
-      },
-      "ResponseBody": []
-    },
-    {
-<<<<<<< HEAD
-      "RequestUri": "https://seanstagetest.blob.core.windows.net/test-container-daee8cbc-3320-7994-421e-aee884f0482d?restype=container",
-      "RequestMethod": "DELETE",
-      "RequestHeaders": {
-        "Authorization": "Sanitized",
-        "traceparent": "00-164fdb04f7346e4780419c6163b115b1-85e41dd38cb6e94e-00",
-        "User-Agent": [
-          "azsdk-net-Storage.Blobs/12.4.0-dev.20200305.1",
-          "(.NET Core 4.6.28325.01; Microsoft Windows 10.0.18363 )"
-        ],
-        "x-ms-client-request-id": "c9b43649-7cc1-7c18-911b-fa392b69c1c3",
-        "x-ms-date": "Thu, 05 Mar 2020 21:21:49 GMT",
-        "x-ms-return-client-request-id": "true",
-        "x-ms-version": "2019-10-10"
-=======
+      },
+      "ResponseBody": []
+    },
+    {
       "RequestUri": "https://seanmcccanary.blob.core.windows.net/test-container-daee8cbc-3320-7994-421e-aee884f0482d?restype=container",
       "RequestMethod": "DELETE",
       "RequestHeaders": {
@@ -1287,49 +708,23 @@
         "x-ms-date": "Fri, 03 Apr 2020 00:06:52 GMT",
         "x-ms-return-client-request-id": "true",
         "x-ms-version": "2019-12-12"
->>>>>>> 32e373e2
       },
       "RequestBody": null,
       "StatusCode": 202,
       "ResponseHeaders": {
         "Content-Length": "0",
-<<<<<<< HEAD
-        "Date": "Thu, 05 Mar 2020 21:21:49 GMT",
-=======
         "Date": "Fri, 03 Apr 2020 00:06:50 GMT",
->>>>>>> 32e373e2
         "Server": [
           "Windows-Azure-Blob/1.0",
           "Microsoft-HTTPAPI/2.0"
         ],
         "x-ms-client-request-id": "c9b43649-7cc1-7c18-911b-fa392b69c1c3",
-<<<<<<< HEAD
-        "x-ms-request-id": "5f19ffe1-901e-003b-3734-f3d79f000000",
-        "x-ms-version": "2019-10-10"
-=======
         "x-ms-request-id": "71b7d162-901e-0076-3c4b-09c7e8000000",
         "x-ms-version": "2019-12-12"
->>>>>>> 32e373e2
-      },
-      "ResponseBody": []
-    },
-    {
-<<<<<<< HEAD
-      "RequestUri": "https://seanstagetest.blob.core.windows.net/test-container-6610b0b0-513f-5764-a8df-ecac4395d0c1?restype=container",
-      "RequestMethod": "PUT",
-      "RequestHeaders": {
-        "Authorization": "Sanitized",
-        "traceparent": "00-01b348cce5416644b4c1637ee2e5edd8-fab7633382512f42-00",
-        "User-Agent": [
-          "azsdk-net-Storage.Blobs/12.4.0-dev.20200305.1",
-          "(.NET Core 4.6.28325.01; Microsoft Windows 10.0.18363 )"
-        ],
-        "x-ms-blob-public-access": "container",
-        "x-ms-client-request-id": "80a70e29-d831-f785-d15c-21e1906b38fb",
-        "x-ms-date": "Thu, 05 Mar 2020 21:21:49 GMT",
-        "x-ms-return-client-request-id": "true",
-        "x-ms-version": "2019-10-10"
-=======
+      },
+      "ResponseBody": []
+    },
+    {
       "RequestUri": "https://seanmcccanary.blob.core.windows.net/test-container-6610b0b0-513f-5764-a8df-ecac4395d0c1?restype=container",
       "RequestMethod": "PUT",
       "RequestHeaders": {
@@ -1344,116 +739,62 @@
         "x-ms-date": "Fri, 03 Apr 2020 00:06:52 GMT",
         "x-ms-return-client-request-id": "true",
         "x-ms-version": "2019-12-12"
->>>>>>> 32e373e2
-      },
-      "RequestBody": null,
-      "StatusCode": 201,
-      "ResponseHeaders": {
-        "Content-Length": "0",
-<<<<<<< HEAD
-        "Date": "Thu, 05 Mar 2020 21:21:49 GMT",
-        "ETag": "\u00220x8D7C14B37D73643\u0022",
-        "Last-Modified": "Thu, 05 Mar 2020 21:21:49 GMT",
-=======
+      },
+      "RequestBody": null,
+      "StatusCode": 201,
+      "ResponseHeaders": {
+        "Content-Length": "0",
         "Date": "Fri, 03 Apr 2020 00:06:50 GMT",
         "ETag": "\u00220x8D7D762E93A0EFA\u0022",
         "Last-Modified": "Fri, 03 Apr 2020 00:06:51 GMT",
->>>>>>> 32e373e2
         "Server": [
           "Windows-Azure-Blob/1.0",
           "Microsoft-HTTPAPI/2.0"
         ],
         "x-ms-client-request-id": "80a70e29-d831-f785-d15c-21e1906b38fb",
-<<<<<<< HEAD
-        "x-ms-request-id": "1dfe9c49-501e-000b-6b34-f36950000000",
-        "x-ms-version": "2019-10-10"
-=======
         "x-ms-request-id": "587f058d-401e-0081-4f4b-09ed7a000000",
         "x-ms-version": "2019-12-12"
->>>>>>> 32e373e2
-      },
-      "ResponseBody": []
-    },
-    {
-<<<<<<< HEAD
-      "RequestUri": "https://seanstagetest.blob.core.windows.net/test-container-6610b0b0-513f-5764-a8df-ecac4395d0c1/test-blob-49c0384b-edf7-a269-e6c9-cb3bd75e2420",
-=======
+      },
+      "ResponseBody": []
+    },
+    {
       "RequestUri": "https://seanmcccanary.blob.core.windows.net/test-container-6610b0b0-513f-5764-a8df-ecac4395d0c1/test-blob-49c0384b-edf7-a269-e6c9-cb3bd75e2420",
->>>>>>> 32e373e2
-      "RequestMethod": "PUT",
-      "RequestHeaders": {
-        "Authorization": "Sanitized",
-        "Content-Length": "0",
-<<<<<<< HEAD
-        "traceparent": "00-21cfd29759bcb946b827ba5f9c09e209-234360424591b34f-00",
-        "User-Agent": [
-          "azsdk-net-Storage.Blobs/12.4.0-dev.20200305.1",
-          "(.NET Core 4.6.28325.01; Microsoft Windows 10.0.18363 )"
-=======
+      "RequestMethod": "PUT",
+      "RequestHeaders": {
+        "Authorization": "Sanitized",
+        "Content-Length": "0",
         "traceparent": "00-eeec762db1860c4a838cbb63ba5d4706-33c4ae7966789c4b-00",
         "User-Agent": [
           "azsdk-net-Storage.Blobs/12.5.0-dev.20200402.1",
           "(.NET Core 4.6.28325.01; Microsoft Windows 10.0.18362 )"
->>>>>>> 32e373e2
         ],
         "x-ms-blob-content-length": "1024",
         "x-ms-blob-sequence-number": "0",
         "x-ms-blob-type": "PageBlob",
         "x-ms-client-request-id": "f9bb7ecb-69c8-3c1a-a504-99670c492073",
-<<<<<<< HEAD
-        "x-ms-date": "Thu, 05 Mar 2020 21:21:50 GMT",
-        "x-ms-return-client-request-id": "true",
-        "x-ms-version": "2019-10-10"
-=======
         "x-ms-date": "Fri, 03 Apr 2020 00:06:52 GMT",
         "x-ms-return-client-request-id": "true",
         "x-ms-version": "2019-12-12"
->>>>>>> 32e373e2
-      },
-      "RequestBody": null,
-      "StatusCode": 201,
-      "ResponseHeaders": {
-        "Content-Length": "0",
-<<<<<<< HEAD
-        "Date": "Thu, 05 Mar 2020 21:21:49 GMT",
-        "ETag": "\u00220x8D7C14B37E53D22\u0022",
-        "Last-Modified": "Thu, 05 Mar 2020 21:21:50 GMT",
-=======
+      },
+      "RequestBody": null,
+      "StatusCode": 201,
+      "ResponseHeaders": {
+        "Content-Length": "0",
         "Date": "Fri, 03 Apr 2020 00:06:50 GMT",
         "ETag": "\u00220x8D7D762E94797BB\u0022",
         "Last-Modified": "Fri, 03 Apr 2020 00:06:51 GMT",
->>>>>>> 32e373e2
         "Server": [
           "Windows-Azure-Blob/1.0",
           "Microsoft-HTTPAPI/2.0"
         ],
         "x-ms-client-request-id": "f9bb7ecb-69c8-3c1a-a504-99670c492073",
-<<<<<<< HEAD
-        "x-ms-request-id": "1dfe9c4c-501e-000b-6c34-f36950000000",
-        "x-ms-request-server-encrypted": "true",
-        "x-ms-version": "2019-10-10"
-=======
         "x-ms-request-id": "587f05b9-401e-0081-734b-09ed7a000000",
         "x-ms-request-server-encrypted": "true",
         "x-ms-version": "2019-12-12"
->>>>>>> 32e373e2
-      },
-      "ResponseBody": []
-    },
-    {
-<<<<<<< HEAD
-      "RequestUri": "https://seanstagetest.blob.core.windows.net/test-container-6610b0b0-513f-5764-a8df-ecac4395d0c1/test-blob-49c0384b-edf7-a269-e6c9-cb3bd75e2420?comp=lease",
-      "RequestMethod": "PUT",
-      "RequestHeaders": {
-        "Authorization": "Sanitized",
-        "traceparent": "00-eba9d19bf4937e4fb02a599bf5d195e9-b5e30729f120e04a-00",
-        "User-Agent": [
-          "azsdk-net-Storage.Blobs/12.4.0-dev.20200305.1",
-          "(.NET Core 4.6.28325.01; Microsoft Windows 10.0.18363 )"
-        ],
-        "x-ms-client-request-id": "ebc58f59-ff32-c747-71bf-51a97b9c5039",
-        "x-ms-date": "Thu, 05 Mar 2020 21:21:50 GMT",
-=======
+      },
+      "ResponseBody": []
+    },
+    {
       "RequestUri": "https://seanmcccanary.blob.core.windows.net/test-container-6610b0b0-513f-5764-a8df-ecac4395d0c1/test-blob-49c0384b-edf7-a269-e6c9-cb3bd75e2420?comp=lease",
       "RequestMethod": "PUT",
       "RequestHeaders": {
@@ -1465,65 +806,36 @@
         ],
         "x-ms-client-request-id": "ebc58f59-ff32-c747-71bf-51a97b9c5039",
         "x-ms-date": "Fri, 03 Apr 2020 00:06:52 GMT",
->>>>>>> 32e373e2
         "x-ms-lease-action": "acquire",
         "x-ms-lease-duration": "-1",
         "x-ms-proposed-lease-id": "b6b50138-03e8-fb0d-a81f-ed7deb6bb6fe",
         "x-ms-return-client-request-id": "true",
-<<<<<<< HEAD
-        "x-ms-version": "2019-10-10"
-=======
-        "x-ms-version": "2019-12-12"
->>>>>>> 32e373e2
-      },
-      "RequestBody": null,
-      "StatusCode": 201,
-      "ResponseHeaders": {
-        "Content-Length": "0",
-<<<<<<< HEAD
-        "Date": "Thu, 05 Mar 2020 21:21:49 GMT",
-        "ETag": "\u00220x8D7C14B37E53D22\u0022",
-        "Last-Modified": "Thu, 05 Mar 2020 21:21:50 GMT",
-=======
+        "x-ms-version": "2019-12-12"
+      },
+      "RequestBody": null,
+      "StatusCode": 201,
+      "ResponseHeaders": {
+        "Content-Length": "0",
         "Date": "Fri, 03 Apr 2020 00:06:50 GMT",
         "ETag": "\u00220x8D7D762E94797BB\u0022",
         "Last-Modified": "Fri, 03 Apr 2020 00:06:51 GMT",
->>>>>>> 32e373e2
         "Server": [
           "Windows-Azure-Blob/1.0",
           "Microsoft-HTTPAPI/2.0"
         ],
         "x-ms-client-request-id": "ebc58f59-ff32-c747-71bf-51a97b9c5039",
         "x-ms-lease-id": "b6b50138-03e8-fb0d-a81f-ed7deb6bb6fe",
-<<<<<<< HEAD
-        "x-ms-request-id": "1dfe9c4d-501e-000b-6d34-f36950000000",
-        "x-ms-version": "2019-10-10"
-=======
         "x-ms-request-id": "587f05d4-401e-0081-0d4b-09ed7a000000",
         "x-ms-version": "2019-12-12"
->>>>>>> 32e373e2
-      },
-      "ResponseBody": []
-    },
-    {
-<<<<<<< HEAD
-      "RequestUri": "https://seanstagetest.blob.core.windows.net/test-container-6610b0b0-513f-5764-a8df-ecac4395d0c1/test-blob-49c0384b-edf7-a269-e6c9-cb3bd75e2420?comp=page",
-=======
+      },
+      "ResponseBody": []
+    },
+    {
       "RequestUri": "https://seanmcccanary.blob.core.windows.net/test-container-6610b0b0-513f-5764-a8df-ecac4395d0c1/test-blob-49c0384b-edf7-a269-e6c9-cb3bd75e2420?comp=page",
->>>>>>> 32e373e2
-      "RequestMethod": "PUT",
-      "RequestHeaders": {
-        "Authorization": "Sanitized",
-        "Content-Length": "0",
-<<<<<<< HEAD
-        "traceparent": "00-9f7564dd49df9c46a61d84e44d7866a2-2272230617279546-00",
-        "User-Agent": [
-          "azsdk-net-Storage.Blobs/12.4.0-dev.20200305.1",
-          "(.NET Core 4.6.28325.01; Microsoft Windows 10.0.18363 )"
-        ],
-        "x-ms-client-request-id": "5c24da8a-caa5-13cb-54a9-e6e2d9ae4722",
-        "x-ms-date": "Thu, 05 Mar 2020 21:21:50 GMT",
-=======
+      "RequestMethod": "PUT",
+      "RequestHeaders": {
+        "Authorization": "Sanitized",
+        "Content-Length": "0",
         "traceparent": "00-456b4c854488ce40b717defdbddec379-5a983ea97048e846-00",
         "User-Agent": [
           "azsdk-net-Storage.Blobs/12.5.0-dev.20200402.1",
@@ -1531,62 +843,31 @@
         ],
         "x-ms-client-request-id": "5c24da8a-caa5-13cb-54a9-e6e2d9ae4722",
         "x-ms-date": "Fri, 03 Apr 2020 00:06:52 GMT",
->>>>>>> 32e373e2
         "x-ms-lease-id": "b6b50138-03e8-fb0d-a81f-ed7deb6bb6fe",
         "x-ms-page-write": "clear",
         "x-ms-range": "bytes=0-1023",
         "x-ms-return-client-request-id": "true",
-<<<<<<< HEAD
-        "x-ms-version": "2019-10-10"
-=======
-        "x-ms-version": "2019-12-12"
->>>>>>> 32e373e2
-      },
-      "RequestBody": null,
-      "StatusCode": 201,
-      "ResponseHeaders": {
-        "Content-Length": "0",
-<<<<<<< HEAD
-        "Date": "Thu, 05 Mar 2020 21:21:49 GMT",
-        "ETag": "\u00220x8D7C14B3800B5B6\u0022",
-        "Last-Modified": "Thu, 05 Mar 2020 21:21:50 GMT",
-=======
+        "x-ms-version": "2019-12-12"
+      },
+      "RequestBody": null,
+      "StatusCode": 201,
+      "ResponseHeaders": {
+        "Content-Length": "0",
         "Date": "Fri, 03 Apr 2020 00:06:51 GMT",
         "ETag": "\u00220x8D7D762E964C1F9\u0022",
         "Last-Modified": "Fri, 03 Apr 2020 00:06:51 GMT",
->>>>>>> 32e373e2
         "Server": [
           "Windows-Azure-Blob/1.0",
           "Microsoft-HTTPAPI/2.0"
         ],
         "x-ms-blob-sequence-number": "0",
         "x-ms-client-request-id": "5c24da8a-caa5-13cb-54a9-e6e2d9ae4722",
-<<<<<<< HEAD
-        "x-ms-request-id": "1dfe9c4f-501e-000b-6f34-f36950000000",
-        "x-ms-version": "2019-10-10"
-=======
         "x-ms-request-id": "587f05f8-401e-0081-304b-09ed7a000000",
         "x-ms-version": "2019-12-12"
->>>>>>> 32e373e2
-      },
-      "ResponseBody": []
-    },
-    {
-<<<<<<< HEAD
-      "RequestUri": "https://seanstagetest.blob.core.windows.net/test-container-6610b0b0-513f-5764-a8df-ecac4395d0c1?restype=container",
-      "RequestMethod": "DELETE",
-      "RequestHeaders": {
-        "Authorization": "Sanitized",
-        "traceparent": "00-3ee2eb8dc1b2ce45a139b93a1bee60c4-bdc2c1e22fc8e349-00",
-        "User-Agent": [
-          "azsdk-net-Storage.Blobs/12.4.0-dev.20200305.1",
-          "(.NET Core 4.6.28325.01; Microsoft Windows 10.0.18363 )"
-        ],
-        "x-ms-client-request-id": "a11ed17a-f378-8393-d040-1b2fe2ed34fa",
-        "x-ms-date": "Thu, 05 Mar 2020 21:21:50 GMT",
-        "x-ms-return-client-request-id": "true",
-        "x-ms-version": "2019-10-10"
-=======
+      },
+      "ResponseBody": []
+    },
+    {
       "RequestUri": "https://seanmcccanary.blob.core.windows.net/test-container-6610b0b0-513f-5764-a8df-ecac4395d0c1?restype=container",
       "RequestMethod": "DELETE",
       "RequestHeaders": {
@@ -1600,49 +881,23 @@
         "x-ms-date": "Fri, 03 Apr 2020 00:06:52 GMT",
         "x-ms-return-client-request-id": "true",
         "x-ms-version": "2019-12-12"
->>>>>>> 32e373e2
       },
       "RequestBody": null,
       "StatusCode": 202,
       "ResponseHeaders": {
         "Content-Length": "0",
-<<<<<<< HEAD
-        "Date": "Thu, 05 Mar 2020 21:21:49 GMT",
-=======
         "Date": "Fri, 03 Apr 2020 00:06:51 GMT",
->>>>>>> 32e373e2
         "Server": [
           "Windows-Azure-Blob/1.0",
           "Microsoft-HTTPAPI/2.0"
         ],
         "x-ms-client-request-id": "a11ed17a-f378-8393-d040-1b2fe2ed34fa",
-<<<<<<< HEAD
-        "x-ms-request-id": "1dfe9c50-501e-000b-7034-f36950000000",
-        "x-ms-version": "2019-10-10"
-=======
         "x-ms-request-id": "587f0617-401e-0081-4c4b-09ed7a000000",
         "x-ms-version": "2019-12-12"
->>>>>>> 32e373e2
-      },
-      "ResponseBody": []
-    },
-    {
-<<<<<<< HEAD
-      "RequestUri": "https://seanstagetest.blob.core.windows.net/test-container-1daad5aa-2b87-67ab-a093-9ded888a0aae?restype=container",
-      "RequestMethod": "PUT",
-      "RequestHeaders": {
-        "Authorization": "Sanitized",
-        "traceparent": "00-f2153b49d90cc042b451315297cd6d07-8cab3491fc30ec43-00",
-        "User-Agent": [
-          "azsdk-net-Storage.Blobs/12.4.0-dev.20200305.1",
-          "(.NET Core 4.6.28325.01; Microsoft Windows 10.0.18363 )"
-        ],
-        "x-ms-blob-public-access": "container",
-        "x-ms-client-request-id": "33964883-35fb-4ec6-26b6-00e455a5fb45",
-        "x-ms-date": "Thu, 05 Mar 2020 21:21:50 GMT",
-        "x-ms-return-client-request-id": "true",
-        "x-ms-version": "2019-10-10"
-=======
+      },
+      "ResponseBody": []
+    },
+    {
       "RequestUri": "https://seanmcccanary.blob.core.windows.net/test-container-1daad5aa-2b87-67ab-a093-9ded888a0aae?restype=container",
       "RequestMethod": "PUT",
       "RequestHeaders": {
@@ -1657,121 +912,67 @@
         "x-ms-date": "Fri, 03 Apr 2020 00:06:52 GMT",
         "x-ms-return-client-request-id": "true",
         "x-ms-version": "2019-12-12"
->>>>>>> 32e373e2
-      },
-      "RequestBody": null,
-      "StatusCode": 201,
-      "ResponseHeaders": {
-        "Content-Length": "0",
-<<<<<<< HEAD
-        "Date": "Thu, 05 Mar 2020 21:21:50 GMT",
-        "ETag": "\u00220x8D7C14B383C1633\u0022",
-        "Last-Modified": "Thu, 05 Mar 2020 21:21:50 GMT",
-=======
+      },
+      "RequestBody": null,
+      "StatusCode": 201,
+      "ResponseHeaders": {
+        "Content-Length": "0",
         "Date": "Fri, 03 Apr 2020 00:06:51 GMT",
         "ETag": "\u00220x8D7D762E9A505A7\u0022",
         "Last-Modified": "Fri, 03 Apr 2020 00:06:52 GMT",
->>>>>>> 32e373e2
         "Server": [
           "Windows-Azure-Blob/1.0",
           "Microsoft-HTTPAPI/2.0"
         ],
         "x-ms-client-request-id": "33964883-35fb-4ec6-26b6-00e455a5fb45",
-<<<<<<< HEAD
-        "x-ms-request-id": "64e32284-b01e-0003-6334-f3735f000000",
-        "x-ms-version": "2019-10-10"
-=======
         "x-ms-request-id": "cd547597-601e-0000-784b-094da0000000",
         "x-ms-version": "2019-12-12"
->>>>>>> 32e373e2
-      },
-      "ResponseBody": []
-    },
-    {
-<<<<<<< HEAD
-      "RequestUri": "https://seanstagetest.blob.core.windows.net/test-container-1daad5aa-2b87-67ab-a093-9ded888a0aae/test-blob-49d96d35-2c84-0469-2ba7-5b6fe1175f96",
-=======
+      },
+      "ResponseBody": []
+    },
+    {
       "RequestUri": "https://seanmcccanary.blob.core.windows.net/test-container-1daad5aa-2b87-67ab-a093-9ded888a0aae/test-blob-49d96d35-2c84-0469-2ba7-5b6fe1175f96",
->>>>>>> 32e373e2
-      "RequestMethod": "PUT",
-      "RequestHeaders": {
-        "Authorization": "Sanitized",
-        "Content-Length": "0",
-<<<<<<< HEAD
-        "traceparent": "00-6c9bf894f5ad12489b55eb0f146647b6-f84fec220947d049-00",
-        "User-Agent": [
-          "azsdk-net-Storage.Blobs/12.4.0-dev.20200305.1",
-          "(.NET Core 4.6.28325.01; Microsoft Windows 10.0.18363 )"
-=======
+      "RequestMethod": "PUT",
+      "RequestHeaders": {
+        "Authorization": "Sanitized",
+        "Content-Length": "0",
         "traceparent": "00-c4cc1b1990a264419fb6e4f4ee12d2e0-9f17dde46b22fc4f-00",
         "User-Agent": [
           "azsdk-net-Storage.Blobs/12.5.0-dev.20200402.1",
           "(.NET Core 4.6.28325.01; Microsoft Windows 10.0.18362 )"
->>>>>>> 32e373e2
         ],
         "x-ms-blob-content-length": "1024",
         "x-ms-blob-sequence-number": "0",
         "x-ms-blob-type": "PageBlob",
         "x-ms-client-request-id": "995e041c-6530-574c-de92-0854d9566d0f",
-<<<<<<< HEAD
-        "x-ms-date": "Thu, 05 Mar 2020 21:21:50 GMT",
-        "x-ms-return-client-request-id": "true",
-        "x-ms-version": "2019-10-10"
-=======
         "x-ms-date": "Fri, 03 Apr 2020 00:06:53 GMT",
         "x-ms-return-client-request-id": "true",
         "x-ms-version": "2019-12-12"
->>>>>>> 32e373e2
-      },
-      "RequestBody": null,
-      "StatusCode": 201,
-      "ResponseHeaders": {
-        "Content-Length": "0",
-<<<<<<< HEAD
-        "Date": "Thu, 05 Mar 2020 21:21:50 GMT",
-        "ETag": "\u00220x8D7C14B38490626\u0022",
-        "Last-Modified": "Thu, 05 Mar 2020 21:21:50 GMT",
-=======
+      },
+      "RequestBody": null,
+      "StatusCode": 201,
+      "ResponseHeaders": {
+        "Content-Length": "0",
         "Date": "Fri, 03 Apr 2020 00:06:51 GMT",
         "ETag": "\u00220x8D7D762E9B2A20F\u0022",
         "Last-Modified": "Fri, 03 Apr 2020 00:06:52 GMT",
->>>>>>> 32e373e2
         "Server": [
           "Windows-Azure-Blob/1.0",
           "Microsoft-HTTPAPI/2.0"
         ],
         "x-ms-client-request-id": "995e041c-6530-574c-de92-0854d9566d0f",
-<<<<<<< HEAD
-        "x-ms-request-id": "64e32287-b01e-0003-6434-f3735f000000",
-        "x-ms-request-server-encrypted": "true",
-        "x-ms-version": "2019-10-10"
-=======
         "x-ms-request-id": "cd5475b2-601e-0000-0b4b-094da0000000",
         "x-ms-request-server-encrypted": "true",
         "x-ms-version": "2019-12-12"
->>>>>>> 32e373e2
-      },
-      "ResponseBody": []
-    },
-    {
-<<<<<<< HEAD
-      "RequestUri": "https://seanstagetest.blob.core.windows.net/test-container-1daad5aa-2b87-67ab-a093-9ded888a0aae/test-blob-49d96d35-2c84-0469-2ba7-5b6fe1175f96?comp=page",
-=======
+      },
+      "ResponseBody": []
+    },
+    {
       "RequestUri": "https://seanmcccanary.blob.core.windows.net/test-container-1daad5aa-2b87-67ab-a093-9ded888a0aae/test-blob-49d96d35-2c84-0469-2ba7-5b6fe1175f96?comp=page",
->>>>>>> 32e373e2
-      "RequestMethod": "PUT",
-      "RequestHeaders": {
-        "Authorization": "Sanitized",
-        "Content-Length": "0",
-<<<<<<< HEAD
-        "traceparent": "00-bc16c113c6e87949bbfaf1fa8cc3c31d-bda26618a59c5f4d-00",
-        "User-Agent": [
-          "azsdk-net-Storage.Blobs/12.4.0-dev.20200305.1",
-          "(.NET Core 4.6.28325.01; Microsoft Windows 10.0.18363 )"
-        ],
-        "x-ms-client-request-id": "dd533ffa-c5b9-7f66-8012-6161cf5e477b",
-        "x-ms-date": "Thu, 05 Mar 2020 21:21:50 GMT",
-=======
+      "RequestMethod": "PUT",
+      "RequestHeaders": {
+        "Authorization": "Sanitized",
+        "Content-Length": "0",
         "traceparent": "00-a8f8fe175b465549ba9a65e9aa73030f-139df2dd79d75847-00",
         "User-Agent": [
           "azsdk-net-Storage.Blobs/12.5.0-dev.20200402.1",
@@ -1779,62 +980,31 @@
         ],
         "x-ms-client-request-id": "dd533ffa-c5b9-7f66-8012-6161cf5e477b",
         "x-ms-date": "Fri, 03 Apr 2020 00:06:53 GMT",
->>>>>>> 32e373e2
         "x-ms-if-sequence-number-lt": "5",
         "x-ms-page-write": "clear",
         "x-ms-range": "bytes=0-1023",
         "x-ms-return-client-request-id": "true",
-<<<<<<< HEAD
-        "x-ms-version": "2019-10-10"
-=======
-        "x-ms-version": "2019-12-12"
->>>>>>> 32e373e2
-      },
-      "RequestBody": null,
-      "StatusCode": 201,
-      "ResponseHeaders": {
-        "Content-Length": "0",
-<<<<<<< HEAD
-        "Date": "Thu, 05 Mar 2020 21:21:50 GMT",
-        "ETag": "\u00220x8D7C14B38551429\u0022",
-        "Last-Modified": "Thu, 05 Mar 2020 21:21:50 GMT",
-=======
+        "x-ms-version": "2019-12-12"
+      },
+      "RequestBody": null,
+      "StatusCode": 201,
+      "ResponseHeaders": {
+        "Content-Length": "0",
         "Date": "Fri, 03 Apr 2020 00:06:51 GMT",
         "ETag": "\u00220x8D7D762E9BFC3D5\u0022",
         "Last-Modified": "Fri, 03 Apr 2020 00:06:52 GMT",
->>>>>>> 32e373e2
         "Server": [
           "Windows-Azure-Blob/1.0",
           "Microsoft-HTTPAPI/2.0"
         ],
         "x-ms-blob-sequence-number": "0",
         "x-ms-client-request-id": "dd533ffa-c5b9-7f66-8012-6161cf5e477b",
-<<<<<<< HEAD
-        "x-ms-request-id": "64e32288-b01e-0003-6534-f3735f000000",
-        "x-ms-version": "2019-10-10"
-=======
         "x-ms-request-id": "cd5475d5-601e-0000-2c4b-094da0000000",
         "x-ms-version": "2019-12-12"
->>>>>>> 32e373e2
-      },
-      "ResponseBody": []
-    },
-    {
-<<<<<<< HEAD
-      "RequestUri": "https://seanstagetest.blob.core.windows.net/test-container-1daad5aa-2b87-67ab-a093-9ded888a0aae?restype=container",
-      "RequestMethod": "DELETE",
-      "RequestHeaders": {
-        "Authorization": "Sanitized",
-        "traceparent": "00-7fcb256aca5825429a954bd1e6e74287-4d6aa0e6ad789d4f-00",
-        "User-Agent": [
-          "azsdk-net-Storage.Blobs/12.4.0-dev.20200305.1",
-          "(.NET Core 4.6.28325.01; Microsoft Windows 10.0.18363 )"
-        ],
-        "x-ms-client-request-id": "9a59a133-9003-9156-027f-08295af08e5c",
-        "x-ms-date": "Thu, 05 Mar 2020 21:21:50 GMT",
-        "x-ms-return-client-request-id": "true",
-        "x-ms-version": "2019-10-10"
-=======
+      },
+      "ResponseBody": []
+    },
+    {
       "RequestUri": "https://seanmcccanary.blob.core.windows.net/test-container-1daad5aa-2b87-67ab-a093-9ded888a0aae?restype=container",
       "RequestMethod": "DELETE",
       "RequestHeaders": {
@@ -1848,49 +1018,23 @@
         "x-ms-date": "Fri, 03 Apr 2020 00:06:53 GMT",
         "x-ms-return-client-request-id": "true",
         "x-ms-version": "2019-12-12"
->>>>>>> 32e373e2
       },
       "RequestBody": null,
       "StatusCode": 202,
       "ResponseHeaders": {
         "Content-Length": "0",
-<<<<<<< HEAD
-        "Date": "Thu, 05 Mar 2020 21:21:50 GMT",
-=======
         "Date": "Fri, 03 Apr 2020 00:06:51 GMT",
->>>>>>> 32e373e2
         "Server": [
           "Windows-Azure-Blob/1.0",
           "Microsoft-HTTPAPI/2.0"
         ],
         "x-ms-client-request-id": "9a59a133-9003-9156-027f-08295af08e5c",
-<<<<<<< HEAD
-        "x-ms-request-id": "64e3228a-b01e-0003-6634-f3735f000000",
-        "x-ms-version": "2019-10-10"
-=======
         "x-ms-request-id": "cd5475f0-601e-0000-414b-094da0000000",
         "x-ms-version": "2019-12-12"
->>>>>>> 32e373e2
-      },
-      "ResponseBody": []
-    },
-    {
-<<<<<<< HEAD
-      "RequestUri": "https://seanstagetest.blob.core.windows.net/test-container-79befb71-220d-d5a0-5ff1-2ab9e6ef929f?restype=container",
-      "RequestMethod": "PUT",
-      "RequestHeaders": {
-        "Authorization": "Sanitized",
-        "traceparent": "00-5dfcc20bc4fcb740aa48f510dcf96816-e353352dcfb9ca41-00",
-        "User-Agent": [
-          "azsdk-net-Storage.Blobs/12.4.0-dev.20200305.1",
-          "(.NET Core 4.6.28325.01; Microsoft Windows 10.0.18363 )"
-        ],
-        "x-ms-blob-public-access": "container",
-        "x-ms-client-request-id": "f2058271-9323-1040-0184-3b11659caa13",
-        "x-ms-date": "Thu, 05 Mar 2020 21:21:51 GMT",
-        "x-ms-return-client-request-id": "true",
-        "x-ms-version": "2019-10-10"
-=======
+      },
+      "ResponseBody": []
+    },
+    {
       "RequestUri": "https://seanmcccanary.blob.core.windows.net/test-container-79befb71-220d-d5a0-5ff1-2ab9e6ef929f?restype=container",
       "RequestMethod": "PUT",
       "RequestHeaders": {
@@ -1905,121 +1049,67 @@
         "x-ms-date": "Fri, 03 Apr 2020 00:06:53 GMT",
         "x-ms-return-client-request-id": "true",
         "x-ms-version": "2019-12-12"
->>>>>>> 32e373e2
-      },
-      "RequestBody": null,
-      "StatusCode": 201,
-      "ResponseHeaders": {
-        "Content-Length": "0",
-<<<<<<< HEAD
-        "Date": "Thu, 05 Mar 2020 21:21:50 GMT",
-        "ETag": "\u00220x8D7C14B3890AAB5\u0022",
-        "Last-Modified": "Thu, 05 Mar 2020 21:21:51 GMT",
-=======
+      },
+      "RequestBody": null,
+      "StatusCode": 201,
+      "ResponseHeaders": {
+        "Content-Length": "0",
         "Date": "Fri, 03 Apr 2020 00:06:52 GMT",
         "ETag": "\u00220x8D7D762EA02066A\u0022",
         "Last-Modified": "Fri, 03 Apr 2020 00:06:52 GMT",
->>>>>>> 32e373e2
         "Server": [
           "Windows-Azure-Blob/1.0",
           "Microsoft-HTTPAPI/2.0"
         ],
         "x-ms-client-request-id": "f2058271-9323-1040-0184-3b11659caa13",
-<<<<<<< HEAD
-        "x-ms-request-id": "9d51884c-c01e-0044-5734-f31804000000",
-        "x-ms-version": "2019-10-10"
-=======
         "x-ms-request-id": "2c1492e8-701e-0033-414b-09120b000000",
         "x-ms-version": "2019-12-12"
->>>>>>> 32e373e2
-      },
-      "ResponseBody": []
-    },
-    {
-<<<<<<< HEAD
-      "RequestUri": "https://seanstagetest.blob.core.windows.net/test-container-79befb71-220d-d5a0-5ff1-2ab9e6ef929f/test-blob-472368ed-60c2-c457-82a1-fd1ce95bb9a8",
-=======
+      },
+      "ResponseBody": []
+    },
+    {
       "RequestUri": "https://seanmcccanary.blob.core.windows.net/test-container-79befb71-220d-d5a0-5ff1-2ab9e6ef929f/test-blob-472368ed-60c2-c457-82a1-fd1ce95bb9a8",
->>>>>>> 32e373e2
-      "RequestMethod": "PUT",
-      "RequestHeaders": {
-        "Authorization": "Sanitized",
-        "Content-Length": "0",
-<<<<<<< HEAD
-        "traceparent": "00-aea58d1d694d894dab322c1cda628a9a-c0e10c51a0948d46-00",
-        "User-Agent": [
-          "azsdk-net-Storage.Blobs/12.4.0-dev.20200305.1",
-          "(.NET Core 4.6.28325.01; Microsoft Windows 10.0.18363 )"
-=======
+      "RequestMethod": "PUT",
+      "RequestHeaders": {
+        "Authorization": "Sanitized",
+        "Content-Length": "0",
         "traceparent": "00-dabfa3128e676841bae8188d4e136d53-8435920777d5b540-00",
         "User-Agent": [
           "azsdk-net-Storage.Blobs/12.5.0-dev.20200402.1",
           "(.NET Core 4.6.28325.01; Microsoft Windows 10.0.18362 )"
->>>>>>> 32e373e2
         ],
         "x-ms-blob-content-length": "1024",
         "x-ms-blob-sequence-number": "0",
         "x-ms-blob-type": "PageBlob",
         "x-ms-client-request-id": "b3572546-bf92-10ff-2b41-6f81962327a5",
-<<<<<<< HEAD
-        "x-ms-date": "Thu, 05 Mar 2020 21:21:51 GMT",
-        "x-ms-return-client-request-id": "true",
-        "x-ms-version": "2019-10-10"
-=======
         "x-ms-date": "Fri, 03 Apr 2020 00:06:53 GMT",
         "x-ms-return-client-request-id": "true",
         "x-ms-version": "2019-12-12"
->>>>>>> 32e373e2
-      },
-      "RequestBody": null,
-      "StatusCode": 201,
-      "ResponseHeaders": {
-        "Content-Length": "0",
-<<<<<<< HEAD
-        "Date": "Thu, 05 Mar 2020 21:21:50 GMT",
-        "ETag": "\u00220x8D7C14B389E0482\u0022",
-        "Last-Modified": "Thu, 05 Mar 2020 21:21:51 GMT",
-=======
+      },
+      "RequestBody": null,
+      "StatusCode": 201,
+      "ResponseHeaders": {
+        "Content-Length": "0",
         "Date": "Fri, 03 Apr 2020 00:06:52 GMT",
         "ETag": "\u00220x8D7D762EA0F7912\u0022",
         "Last-Modified": "Fri, 03 Apr 2020 00:06:52 GMT",
->>>>>>> 32e373e2
         "Server": [
           "Windows-Azure-Blob/1.0",
           "Microsoft-HTTPAPI/2.0"
         ],
         "x-ms-client-request-id": "b3572546-bf92-10ff-2b41-6f81962327a5",
-<<<<<<< HEAD
-        "x-ms-request-id": "9d518850-c01e-0044-5834-f31804000000",
-        "x-ms-request-server-encrypted": "true",
-        "x-ms-version": "2019-10-10"
-=======
         "x-ms-request-id": "2c149301-701e-0033-554b-09120b000000",
         "x-ms-request-server-encrypted": "true",
         "x-ms-version": "2019-12-12"
->>>>>>> 32e373e2
-      },
-      "ResponseBody": []
-    },
-    {
-<<<<<<< HEAD
-      "RequestUri": "https://seanstagetest.blob.core.windows.net/test-container-79befb71-220d-d5a0-5ff1-2ab9e6ef929f/test-blob-472368ed-60c2-c457-82a1-fd1ce95bb9a8?comp=page",
-=======
+      },
+      "ResponseBody": []
+    },
+    {
       "RequestUri": "https://seanmcccanary.blob.core.windows.net/test-container-79befb71-220d-d5a0-5ff1-2ab9e6ef929f/test-blob-472368ed-60c2-c457-82a1-fd1ce95bb9a8?comp=page",
->>>>>>> 32e373e2
-      "RequestMethod": "PUT",
-      "RequestHeaders": {
-        "Authorization": "Sanitized",
-        "Content-Length": "0",
-<<<<<<< HEAD
-        "traceparent": "00-e768d72819f8df42bc6d9064da7be7a7-8e950adc3c4f914c-00",
-        "User-Agent": [
-          "azsdk-net-Storage.Blobs/12.4.0-dev.20200305.1",
-          "(.NET Core 4.6.28325.01; Microsoft Windows 10.0.18363 )"
-        ],
-        "x-ms-client-request-id": "c4d61dea-0604-2b16-6837-38a82ffadcaf",
-        "x-ms-date": "Thu, 05 Mar 2020 21:21:51 GMT",
-=======
+      "RequestMethod": "PUT",
+      "RequestHeaders": {
+        "Authorization": "Sanitized",
+        "Content-Length": "0",
         "traceparent": "00-69bbd44bb2c8734f8d8249cfc0d45086-233ddc3af081f440-00",
         "User-Agent": [
           "azsdk-net-Storage.Blobs/12.5.0-dev.20200402.1",
@@ -2027,62 +1117,31 @@
         ],
         "x-ms-client-request-id": "c4d61dea-0604-2b16-6837-38a82ffadcaf",
         "x-ms-date": "Fri, 03 Apr 2020 00:06:53 GMT",
->>>>>>> 32e373e2
         "x-ms-if-sequence-number-le": "3",
         "x-ms-page-write": "clear",
         "x-ms-range": "bytes=0-1023",
         "x-ms-return-client-request-id": "true",
-<<<<<<< HEAD
-        "x-ms-version": "2019-10-10"
-=======
-        "x-ms-version": "2019-12-12"
->>>>>>> 32e373e2
-      },
-      "RequestBody": null,
-      "StatusCode": 201,
-      "ResponseHeaders": {
-        "Content-Length": "0",
-<<<<<<< HEAD
-        "Date": "Thu, 05 Mar 2020 21:21:50 GMT",
-        "ETag": "\u00220x8D7C14B38AA3B24\u0022",
-        "Last-Modified": "Thu, 05 Mar 2020 21:21:51 GMT",
-=======
+        "x-ms-version": "2019-12-12"
+      },
+      "RequestBody": null,
+      "StatusCode": 201,
+      "ResponseHeaders": {
+        "Content-Length": "0",
         "Date": "Fri, 03 Apr 2020 00:06:53 GMT",
         "ETag": "\u00220x8D7D762EA2352C4\u0022",
         "Last-Modified": "Fri, 03 Apr 2020 00:06:53 GMT",
->>>>>>> 32e373e2
         "Server": [
           "Windows-Azure-Blob/1.0",
           "Microsoft-HTTPAPI/2.0"
         ],
         "x-ms-blob-sequence-number": "0",
         "x-ms-client-request-id": "c4d61dea-0604-2b16-6837-38a82ffadcaf",
-<<<<<<< HEAD
-        "x-ms-request-id": "9d518855-c01e-0044-5c34-f31804000000",
-        "x-ms-version": "2019-10-10"
-=======
         "x-ms-request-id": "2c14931d-701e-0033-6d4b-09120b000000",
         "x-ms-version": "2019-12-12"
->>>>>>> 32e373e2
-      },
-      "ResponseBody": []
-    },
-    {
-<<<<<<< HEAD
-      "RequestUri": "https://seanstagetest.blob.core.windows.net/test-container-79befb71-220d-d5a0-5ff1-2ab9e6ef929f?restype=container",
-      "RequestMethod": "DELETE",
-      "RequestHeaders": {
-        "Authorization": "Sanitized",
-        "traceparent": "00-61c723086e0d214c83ea9e9e6539696c-5d39fe055327504c-00",
-        "User-Agent": [
-          "azsdk-net-Storage.Blobs/12.4.0-dev.20200305.1",
-          "(.NET Core 4.6.28325.01; Microsoft Windows 10.0.18363 )"
-        ],
-        "x-ms-client-request-id": "789754ee-634d-c4a1-7cfa-931d0d821ef1",
-        "x-ms-date": "Thu, 05 Mar 2020 21:21:51 GMT",
-        "x-ms-return-client-request-id": "true",
-        "x-ms-version": "2019-10-10"
-=======
+      },
+      "ResponseBody": []
+    },
+    {
       "RequestUri": "https://seanmcccanary.blob.core.windows.net/test-container-79befb71-220d-d5a0-5ff1-2ab9e6ef929f?restype=container",
       "RequestMethod": "DELETE",
       "RequestHeaders": {
@@ -2096,49 +1155,23 @@
         "x-ms-date": "Fri, 03 Apr 2020 00:06:54 GMT",
         "x-ms-return-client-request-id": "true",
         "x-ms-version": "2019-12-12"
->>>>>>> 32e373e2
       },
       "RequestBody": null,
       "StatusCode": 202,
       "ResponseHeaders": {
         "Content-Length": "0",
-<<<<<<< HEAD
-        "Date": "Thu, 05 Mar 2020 21:21:50 GMT",
-=======
         "Date": "Fri, 03 Apr 2020 00:06:53 GMT",
->>>>>>> 32e373e2
         "Server": [
           "Windows-Azure-Blob/1.0",
           "Microsoft-HTTPAPI/2.0"
         ],
         "x-ms-client-request-id": "789754ee-634d-c4a1-7cfa-931d0d821ef1",
-<<<<<<< HEAD
-        "x-ms-request-id": "9d518857-c01e-0044-5e34-f31804000000",
-        "x-ms-version": "2019-10-10"
-=======
         "x-ms-request-id": "2c149345-701e-0033-0d4b-09120b000000",
         "x-ms-version": "2019-12-12"
->>>>>>> 32e373e2
-      },
-      "ResponseBody": []
-    },
-    {
-<<<<<<< HEAD
-      "RequestUri": "https://seanstagetest.blob.core.windows.net/test-container-adaec5d4-7321-2fd9-93d6-c9fa3f35e00d?restype=container",
-      "RequestMethod": "PUT",
-      "RequestHeaders": {
-        "Authorization": "Sanitized",
-        "traceparent": "00-1261b5033067a24f9ed47b9720243e01-e7791e2f9782984a-00",
-        "User-Agent": [
-          "azsdk-net-Storage.Blobs/12.4.0-dev.20200305.1",
-          "(.NET Core 4.6.28325.01; Microsoft Windows 10.0.18363 )"
-        ],
-        "x-ms-blob-public-access": "container",
-        "x-ms-client-request-id": "850cd5ea-2eac-7b32-7a68-e47799a68446",
-        "x-ms-date": "Thu, 05 Mar 2020 21:21:51 GMT",
-        "x-ms-return-client-request-id": "true",
-        "x-ms-version": "2019-10-10"
-=======
+      },
+      "ResponseBody": []
+    },
+    {
       "RequestUri": "https://seanmcccanary.blob.core.windows.net/test-container-adaec5d4-7321-2fd9-93d6-c9fa3f35e00d?restype=container",
       "RequestMethod": "PUT",
       "RequestHeaders": {
@@ -2153,121 +1186,67 @@
         "x-ms-date": "Fri, 03 Apr 2020 00:06:54 GMT",
         "x-ms-return-client-request-id": "true",
         "x-ms-version": "2019-12-12"
->>>>>>> 32e373e2
-      },
-      "RequestBody": null,
-      "StatusCode": 201,
-      "ResponseHeaders": {
-        "Content-Length": "0",
-<<<<<<< HEAD
-        "Date": "Thu, 05 Mar 2020 21:21:50 GMT",
-        "ETag": "\u00220x8D7C14B38E4D594\u0022",
-        "Last-Modified": "Thu, 05 Mar 2020 21:21:51 GMT",
-=======
+      },
+      "RequestBody": null,
+      "StatusCode": 201,
+      "ResponseHeaders": {
+        "Content-Length": "0",
         "Date": "Fri, 03 Apr 2020 00:06:52 GMT",
         "ETag": "\u00220x8D7D762EA6454E8\u0022",
         "Last-Modified": "Fri, 03 Apr 2020 00:06:53 GMT",
->>>>>>> 32e373e2
         "Server": [
           "Windows-Azure-Blob/1.0",
           "Microsoft-HTTPAPI/2.0"
         ],
         "x-ms-client-request-id": "850cd5ea-2eac-7b32-7a68-e47799a68446",
-<<<<<<< HEAD
-        "x-ms-request-id": "d7148e9c-d01e-003a-3134-f38843000000",
-        "x-ms-version": "2019-10-10"
-=======
         "x-ms-request-id": "3ae242d4-501e-0034-414b-097e68000000",
         "x-ms-version": "2019-12-12"
->>>>>>> 32e373e2
-      },
-      "ResponseBody": []
-    },
-    {
-<<<<<<< HEAD
-      "RequestUri": "https://seanstagetest.blob.core.windows.net/test-container-adaec5d4-7321-2fd9-93d6-c9fa3f35e00d/test-blob-29c2851a-43c9-708e-641b-c82f0f930827",
-=======
+      },
+      "ResponseBody": []
+    },
+    {
       "RequestUri": "https://seanmcccanary.blob.core.windows.net/test-container-adaec5d4-7321-2fd9-93d6-c9fa3f35e00d/test-blob-29c2851a-43c9-708e-641b-c82f0f930827",
->>>>>>> 32e373e2
-      "RequestMethod": "PUT",
-      "RequestHeaders": {
-        "Authorization": "Sanitized",
-        "Content-Length": "0",
-<<<<<<< HEAD
-        "traceparent": "00-5567421b4945ca4597e24e7b4ec6a606-a3a2725237471449-00",
-        "User-Agent": [
-          "azsdk-net-Storage.Blobs/12.4.0-dev.20200305.1",
-          "(.NET Core 4.6.28325.01; Microsoft Windows 10.0.18363 )"
-=======
+      "RequestMethod": "PUT",
+      "RequestHeaders": {
+        "Authorization": "Sanitized",
+        "Content-Length": "0",
         "traceparent": "00-1117eaee8dd43841bc42aab145bb584d-34eb5ac365a0b94a-00",
         "User-Agent": [
           "azsdk-net-Storage.Blobs/12.5.0-dev.20200402.1",
           "(.NET Core 4.6.28325.01; Microsoft Windows 10.0.18362 )"
->>>>>>> 32e373e2
         ],
         "x-ms-blob-content-length": "1024",
         "x-ms-blob-sequence-number": "0",
         "x-ms-blob-type": "PageBlob",
         "x-ms-client-request-id": "a12c1c6c-c8aa-a7ae-469b-219066036ce7",
-<<<<<<< HEAD
-        "x-ms-date": "Thu, 05 Mar 2020 21:21:51 GMT",
-        "x-ms-return-client-request-id": "true",
-        "x-ms-version": "2019-10-10"
-=======
         "x-ms-date": "Fri, 03 Apr 2020 00:06:54 GMT",
         "x-ms-return-client-request-id": "true",
         "x-ms-version": "2019-12-12"
->>>>>>> 32e373e2
-      },
-      "RequestBody": null,
-      "StatusCode": 201,
-      "ResponseHeaders": {
-        "Content-Length": "0",
-<<<<<<< HEAD
-        "Date": "Thu, 05 Mar 2020 21:21:50 GMT",
-        "ETag": "\u00220x8D7C14B38F15406\u0022",
-        "Last-Modified": "Thu, 05 Mar 2020 21:21:51 GMT",
-=======
+      },
+      "RequestBody": null,
+      "StatusCode": 201,
+      "ResponseHeaders": {
+        "Content-Length": "0",
         "Date": "Fri, 03 Apr 2020 00:06:52 GMT",
         "ETag": "\u00220x8D7D762EA71A81F\u0022",
         "Last-Modified": "Fri, 03 Apr 2020 00:06:53 GMT",
->>>>>>> 32e373e2
         "Server": [
           "Windows-Azure-Blob/1.0",
           "Microsoft-HTTPAPI/2.0"
         ],
         "x-ms-client-request-id": "a12c1c6c-c8aa-a7ae-469b-219066036ce7",
-<<<<<<< HEAD
-        "x-ms-request-id": "d7148eb3-d01e-003a-4534-f38843000000",
-        "x-ms-request-server-encrypted": "true",
-        "x-ms-version": "2019-10-10"
-=======
         "x-ms-request-id": "3ae242f3-501e-0034-5b4b-097e68000000",
         "x-ms-request-server-encrypted": "true",
         "x-ms-version": "2019-12-12"
->>>>>>> 32e373e2
-      },
-      "ResponseBody": []
-    },
-    {
-<<<<<<< HEAD
-      "RequestUri": "https://seanstagetest.blob.core.windows.net/test-container-adaec5d4-7321-2fd9-93d6-c9fa3f35e00d/test-blob-29c2851a-43c9-708e-641b-c82f0f930827?comp=page",
-=======
+      },
+      "ResponseBody": []
+    },
+    {
       "RequestUri": "https://seanmcccanary.blob.core.windows.net/test-container-adaec5d4-7321-2fd9-93d6-c9fa3f35e00d/test-blob-29c2851a-43c9-708e-641b-c82f0f930827?comp=page",
->>>>>>> 32e373e2
-      "RequestMethod": "PUT",
-      "RequestHeaders": {
-        "Authorization": "Sanitized",
-        "Content-Length": "0",
-<<<<<<< HEAD
-        "traceparent": "00-b20961d1f6c6c147a092a759b65aa101-30620ab156d95f47-00",
-        "User-Agent": [
-          "azsdk-net-Storage.Blobs/12.4.0-dev.20200305.1",
-          "(.NET Core 4.6.28325.01; Microsoft Windows 10.0.18363 )"
-        ],
-        "x-ms-client-request-id": "f2c28922-6667-1b7d-a268-238d39d1c6ae",
-        "x-ms-date": "Thu, 05 Mar 2020 21:21:51 GMT",
-=======
+      "RequestMethod": "PUT",
+      "RequestHeaders": {
+        "Authorization": "Sanitized",
+        "Content-Length": "0",
         "traceparent": "00-1894a951f3323240a31c2d8328d10791-466f616f2b5ad949-00",
         "User-Agent": [
           "azsdk-net-Storage.Blobs/12.5.0-dev.20200402.1",
@@ -2275,62 +1254,31 @@
         ],
         "x-ms-client-request-id": "f2c28922-6667-1b7d-a268-238d39d1c6ae",
         "x-ms-date": "Fri, 03 Apr 2020 00:06:54 GMT",
->>>>>>> 32e373e2
         "x-ms-if-sequence-number-eq": "0",
         "x-ms-page-write": "clear",
         "x-ms-range": "bytes=0-1023",
         "x-ms-return-client-request-id": "true",
-<<<<<<< HEAD
-        "x-ms-version": "2019-10-10"
-=======
-        "x-ms-version": "2019-12-12"
->>>>>>> 32e373e2
-      },
-      "RequestBody": null,
-      "StatusCode": 201,
-      "ResponseHeaders": {
-        "Content-Length": "0",
-<<<<<<< HEAD
-        "Date": "Thu, 05 Mar 2020 21:21:50 GMT",
-        "ETag": "\u00220x8D7C14B38FD13B8\u0022",
-        "Last-Modified": "Thu, 05 Mar 2020 21:21:51 GMT",
-=======
+        "x-ms-version": "2019-12-12"
+      },
+      "RequestBody": null,
+      "StatusCode": 201,
+      "ResponseHeaders": {
+        "Content-Length": "0",
         "Date": "Fri, 03 Apr 2020 00:06:52 GMT",
         "ETag": "\u00220x8D7D762EA8029B9\u0022",
         "Last-Modified": "Fri, 03 Apr 2020 00:06:53 GMT",
->>>>>>> 32e373e2
         "Server": [
           "Windows-Azure-Blob/1.0",
           "Microsoft-HTTPAPI/2.0"
         ],
         "x-ms-blob-sequence-number": "0",
         "x-ms-client-request-id": "f2c28922-6667-1b7d-a268-238d39d1c6ae",
-<<<<<<< HEAD
-        "x-ms-request-id": "d7148ec7-d01e-003a-5934-f38843000000",
-        "x-ms-version": "2019-10-10"
-=======
         "x-ms-request-id": "3ae24311-501e-0034-6f4b-097e68000000",
         "x-ms-version": "2019-12-12"
->>>>>>> 32e373e2
-      },
-      "ResponseBody": []
-    },
-    {
-<<<<<<< HEAD
-      "RequestUri": "https://seanstagetest.blob.core.windows.net/test-container-adaec5d4-7321-2fd9-93d6-c9fa3f35e00d?restype=container",
-      "RequestMethod": "DELETE",
-      "RequestHeaders": {
-        "Authorization": "Sanitized",
-        "traceparent": "00-8f340d7075cfb1438c2ffc33ecf245f8-51f923741d160c4f-00",
-        "User-Agent": [
-          "azsdk-net-Storage.Blobs/12.4.0-dev.20200305.1",
-          "(.NET Core 4.6.28325.01; Microsoft Windows 10.0.18363 )"
-        ],
-        "x-ms-client-request-id": "dc6da7aa-7940-f97f-4078-a52ef7908653",
-        "x-ms-date": "Thu, 05 Mar 2020 21:21:52 GMT",
-        "x-ms-return-client-request-id": "true",
-        "x-ms-version": "2019-10-10"
-=======
+      },
+      "ResponseBody": []
+    },
+    {
       "RequestUri": "https://seanmcccanary.blob.core.windows.net/test-container-adaec5d4-7321-2fd9-93d6-c9fa3f35e00d?restype=container",
       "RequestMethod": "DELETE",
       "RequestHeaders": {
@@ -2344,42 +1292,26 @@
         "x-ms-date": "Fri, 03 Apr 2020 00:06:54 GMT",
         "x-ms-return-client-request-id": "true",
         "x-ms-version": "2019-12-12"
->>>>>>> 32e373e2
       },
       "RequestBody": null,
       "StatusCode": 202,
       "ResponseHeaders": {
         "Content-Length": "0",
-<<<<<<< HEAD
-        "Date": "Thu, 05 Mar 2020 21:21:51 GMT",
-=======
         "Date": "Fri, 03 Apr 2020 00:06:52 GMT",
->>>>>>> 32e373e2
         "Server": [
           "Windows-Azure-Blob/1.0",
           "Microsoft-HTTPAPI/2.0"
         ],
         "x-ms-client-request-id": "dc6da7aa-7940-f97f-4078-a52ef7908653",
-<<<<<<< HEAD
-        "x-ms-request-id": "d7148ed9-d01e-003a-6b34-f38843000000",
-        "x-ms-version": "2019-10-10"
-=======
         "x-ms-request-id": "3ae2432f-501e-0034-074b-097e68000000",
         "x-ms-version": "2019-12-12"
->>>>>>> 32e373e2
       },
       "ResponseBody": []
     }
   ],
   "Variables": {
-<<<<<<< HEAD
-    "DateTimeOffsetNow": "2020-03-05T13:21:46.9222439-08:00",
-    "RandomSeed": "1768463093",
-    "Storage_TestConfigDefault": "ProductionTenant\nseanstagetest\nU2FuaXRpemVk\nhttps://seanstagetest.blob.core.windows.net\nhttp://seanstagetest.file.core.windows.net\nhttp://seanstagetest.queue.core.windows.net\nhttp://seanstagetest.table.core.windows.net\n\n\n\n\nhttp://seanstagetest-secondary.blob.core.windows.net\nhttp://seanstagetest-secondary.file.core.windows.net\nhttp://seanstagetest-secondary.queue.core.windows.net\nhttp://seanstagetest-secondary.table.core.windows.net\n\nSanitized\n\n\nCloud\nBlobEndpoint=https://seanstagetest.blob.core.windows.net/;QueueEndpoint=http://seanstagetest.queue.core.windows.net/;FileEndpoint=http://seanstagetest.file.core.windows.net/;BlobSecondaryEndpoint=http://seanstagetest-secondary.blob.core.windows.net/;QueueSecondaryEndpoint=http://seanstagetest-secondary.queue.core.windows.net/;FileSecondaryEndpoint=http://seanstagetest-secondary.file.core.windows.net/;AccountName=seanstagetest;AccountKey=Sanitized\nseanscope1"
-=======
     "DateTimeOffsetNow": "2020-04-02T17:06:49.1233914-07:00",
     "RandomSeed": "1768463093",
     "Storage_TestConfigDefault": "ProductionTenant\nseanmcccanary\nU2FuaXRpemVk\nhttps://seanmcccanary.blob.core.windows.net\nhttps://seanmcccanary.file.core.windows.net\nhttps://seanmcccanary.queue.core.windows.net\nhttps://seanmcccanary.table.core.windows.net\n\n\n\n\nhttps://seanmcccanary-secondary.blob.core.windows.net\nhttps://seanmcccanary-secondary.file.core.windows.net\nhttps://seanmcccanary-secondary.queue.core.windows.net\nhttps://seanmcccanary-secondary.table.core.windows.net\n\nSanitized\n\n\nCloud\nBlobEndpoint=https://seanmcccanary.blob.core.windows.net/;QueueEndpoint=https://seanmcccanary.queue.core.windows.net/;FileEndpoint=https://seanmcccanary.file.core.windows.net/;BlobSecondaryEndpoint=https://seanmcccanary-secondary.blob.core.windows.net/;QueueSecondaryEndpoint=https://seanmcccanary-secondary.queue.core.windows.net/;FileSecondaryEndpoint=https://seanmcccanary-secondary.file.core.windows.net/;AccountName=seanmcccanary;AccountKey=Sanitized\nseanscope1"
->>>>>>> 32e373e2
   }
 }