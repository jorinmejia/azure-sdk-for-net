{
  "Entries": [
    {
<<<<<<< HEAD
      "RequestUri": "https://seanstagetest.blob.core.windows.net/test-container-4ae555d4-de2a-3773-92da-19421e756fa3?restype=container",
      "RequestMethod": "PUT",
      "RequestHeaders": {
        "Authorization": "Sanitized",
        "traceparent": "00-4b5f7a961d2ab142854e92a893cabfab-1399caaa948fbf4f-00",
        "User-Agent": [
          "azsdk-net-Storage.Blobs/12.4.0-dev.20200305.1",
          "(.NET Core 4.6.28325.01; Microsoft Windows 10.0.18363 )"
        ],
        "x-ms-blob-public-access": "container",
        "x-ms-client-request-id": "ffbf8958-785c-104d-6498-c7fc01b0b3fe",
        "x-ms-date": "Thu, 05 Mar 2020 21:18:40 GMT",
        "x-ms-return-client-request-id": "true",
        "x-ms-version": "2019-10-10"
=======
      "RequestUri": "https://seanmcccanary.blob.core.windows.net/test-container-4ae555d4-de2a-3773-92da-19421e756fa3?restype=container",
      "RequestMethod": "PUT",
      "RequestHeaders": {
        "Authorization": "Sanitized",
        "traceparent": "00-7455af7a0e7f514f84a011c83d6ca622-72cf060ac71df243-00",
        "User-Agent": [
          "azsdk-net-Storage.Blobs/12.5.0-dev.20200402.1",
          "(.NET Core 4.6.28325.01; Microsoft Windows 10.0.18362 )"
        ],
        "x-ms-blob-public-access": "container",
        "x-ms-client-request-id": "ffbf8958-785c-104d-6498-c7fc01b0b3fe",
        "x-ms-date": "Fri, 03 Apr 2020 00:03:29 GMT",
        "x-ms-return-client-request-id": "true",
        "x-ms-version": "2019-12-12"
>>>>>>> 32e373e2
      },
      "RequestBody": null,
      "StatusCode": 201,
      "ResponseHeaders": {
        "Content-Length": "0",
<<<<<<< HEAD
        "Date": "Thu, 05 Mar 2020 21:18:40 GMT",
        "ETag": "\u00220x8D7C14AC6FF6377\u0022",
        "Last-Modified": "Thu, 05 Mar 2020 21:18:40 GMT",
=======
        "Date": "Fri, 03 Apr 2020 00:03:28 GMT",
        "ETag": "\u00220x8D7D762706AFAD5\u0022",
        "Last-Modified": "Fri, 03 Apr 2020 00:03:28 GMT",
>>>>>>> 32e373e2
        "Server": [
          "Windows-Azure-Blob/1.0",
          "Microsoft-HTTPAPI/2.0"
        ],
        "x-ms-client-request-id": "ffbf8958-785c-104d-6498-c7fc01b0b3fe",
<<<<<<< HEAD
        "x-ms-request-id": "8de8c217-a01e-0042-5e33-f32bbb000000",
        "x-ms-version": "2019-10-10"
=======
        "x-ms-request-id": "83a07540-e01e-006c-094b-09a637000000",
        "x-ms-version": "2019-12-12"
>>>>>>> 32e373e2
      },
      "ResponseBody": []
    },
    {
<<<<<<< HEAD
      "RequestUri": "https://seanstagetest.blob.core.windows.net/test-container-4ae555d4-de2a-3773-92da-19421e756fa3/test-blob-1734b313-37f6-72d3-4268-697f2afcc215",
=======
      "RequestUri": "https://seanmcccanary.blob.core.windows.net/test-container-4ae555d4-de2a-3773-92da-19421e756fa3/test-blob-1734b313-37f6-72d3-4268-697f2afcc215",
>>>>>>> 32e373e2
      "RequestMethod": "PUT",
      "RequestHeaders": {
        "Authorization": "Sanitized",
        "Content-Length": "0",
<<<<<<< HEAD
        "traceparent": "00-11e6a186522dbe42afd1e6e206f6f09f-4b2db33a9ddd0b46-00",
        "User-Agent": [
          "azsdk-net-Storage.Blobs/12.4.0-dev.20200305.1",
          "(.NET Core 4.6.28325.01; Microsoft Windows 10.0.18363 )"
=======
        "traceparent": "00-616b8efc2851004ca3def9114a2a7183-99566bcfac12a64f-00",
        "User-Agent": [
          "azsdk-net-Storage.Blobs/12.5.0-dev.20200402.1",
          "(.NET Core 4.6.28325.01; Microsoft Windows 10.0.18362 )"
>>>>>>> 32e373e2
        ],
        "x-ms-blob-content-length": "4096",
        "x-ms-blob-sequence-number": "0",
        "x-ms-blob-type": "PageBlob",
        "x-ms-client-request-id": "c163b4f7-ca49-2020-b54c-bcf30fcee567",
<<<<<<< HEAD
        "x-ms-date": "Thu, 05 Mar 2020 21:18:40 GMT",
        "x-ms-return-client-request-id": "true",
        "x-ms-version": "2019-10-10"
=======
        "x-ms-date": "Fri, 03 Apr 2020 00:03:29 GMT",
        "x-ms-return-client-request-id": "true",
        "x-ms-version": "2019-12-12"
>>>>>>> 32e373e2
      },
      "RequestBody": null,
      "StatusCode": 201,
      "ResponseHeaders": {
        "Content-Length": "0",
<<<<<<< HEAD
        "Date": "Thu, 05 Mar 2020 21:18:40 GMT",
        "ETag": "\u00220x8D7C14AC70C7C47\u0022",
        "Last-Modified": "Thu, 05 Mar 2020 21:18:40 GMT",
=======
        "Date": "Fri, 03 Apr 2020 00:03:28 GMT",
        "ETag": "\u00220x8D7D7627077D190\u0022",
        "Last-Modified": "Fri, 03 Apr 2020 00:03:28 GMT",
>>>>>>> 32e373e2
        "Server": [
          "Windows-Azure-Blob/1.0",
          "Microsoft-HTTPAPI/2.0"
        ],
        "x-ms-client-request-id": "c163b4f7-ca49-2020-b54c-bcf30fcee567",
<<<<<<< HEAD
        "x-ms-request-id": "8de8c21e-a01e-0042-6433-f32bbb000000",
        "x-ms-request-server-encrypted": "true",
        "x-ms-version": "2019-10-10"
=======
        "x-ms-request-id": "83a07556-e01e-006c-1c4b-09a637000000",
        "x-ms-request-server-encrypted": "true",
        "x-ms-version": "2019-12-12"
>>>>>>> 32e373e2
      },
      "ResponseBody": []
    },
    {
<<<<<<< HEAD
      "RequestUri": "https://seanstagetest.blob.core.windows.net/test-container-4ae555d4-de2a-3773-92da-19421e756fa3/test-blob-1734b313-37f6-72d3-4268-697f2afcc215?comp=pagelist",
      "RequestMethod": "GET",
      "RequestHeaders": {
        "Authorization": "Sanitized",
        "traceparent": "00-89476a3459583849ae293848738b9ca5-12ac9d518fcb1945-00",
        "User-Agent": [
          "azsdk-net-Storage.Blobs/12.4.0-dev.20200305.1",
          "(.NET Core 4.6.28325.01; Microsoft Windows 10.0.18363 )"
        ],
        "x-ms-client-request-id": "768739ec-0199-2dcc-e1c9-de68b3536a17",
        "x-ms-date": "Thu, 05 Mar 2020 21:18:40 GMT",
        "x-ms-range": "bytes=0-1023",
        "x-ms-return-client-request-id": "true",
        "x-ms-version": "2019-10-10"
=======
      "RequestUri": "https://seanmcccanary.blob.core.windows.net/test-container-4ae555d4-de2a-3773-92da-19421e756fa3/test-blob-1734b313-37f6-72d3-4268-697f2afcc215?comp=pagelist",
      "RequestMethod": "GET",
      "RequestHeaders": {
        "Authorization": "Sanitized",
        "traceparent": "00-73f6dcbd0a79074ba2bd46a7142f5552-d3931fd4c07a1d48-00",
        "User-Agent": [
          "azsdk-net-Storage.Blobs/12.5.0-dev.20200402.1",
          "(.NET Core 4.6.28325.01; Microsoft Windows 10.0.18362 )"
        ],
        "x-ms-client-request-id": "768739ec-0199-2dcc-e1c9-de68b3536a17",
        "x-ms-date": "Fri, 03 Apr 2020 00:03:29 GMT",
        "x-ms-range": "bytes=0-1023",
        "x-ms-return-client-request-id": "true",
        "x-ms-version": "2019-12-12"
>>>>>>> 32e373e2
      },
      "RequestBody": null,
      "StatusCode": 200,
      "ResponseHeaders": {
        "Content-Type": "application/xml",
<<<<<<< HEAD
        "Date": "Thu, 05 Mar 2020 21:18:40 GMT",
        "ETag": "\u00220x8D7C14AC70C7C47\u0022",
        "Last-Modified": "Thu, 05 Mar 2020 21:18:40 GMT",
=======
        "Date": "Fri, 03 Apr 2020 00:03:28 GMT",
        "ETag": "\u00220x8D7D7627077D190\u0022",
        "Last-Modified": "Fri, 03 Apr 2020 00:03:28 GMT",
>>>>>>> 32e373e2
        "Server": [
          "Windows-Azure-Blob/1.0",
          "Microsoft-HTTPAPI/2.0"
        ],
        "Transfer-Encoding": "chunked",
        "x-ms-blob-content-length": "4096",
        "x-ms-client-request-id": "768739ec-0199-2dcc-e1c9-de68b3536a17",
<<<<<<< HEAD
        "x-ms-request-id": "8de8c225-a01e-0042-6b33-f32bbb000000",
        "x-ms-version": "2019-10-10"
=======
        "x-ms-request-id": "83a07579-e01e-006c-3d4b-09a637000000",
        "x-ms-version": "2019-12-12"
>>>>>>> 32e373e2
      },
      "ResponseBody": "\uFEFF\u003C?xml version=\u00221.0\u0022 encoding=\u0022utf-8\u0022?\u003E\u003CPageList /\u003E"
    },
    {
<<<<<<< HEAD
      "RequestUri": "https://seanstagetest.blob.core.windows.net/test-container-4ae555d4-de2a-3773-92da-19421e756fa3?restype=container",
      "RequestMethod": "DELETE",
      "RequestHeaders": {
        "Authorization": "Sanitized",
        "traceparent": "00-f76feda1c9ea2b48ac31779d42175ba6-4454b50bec0ea54c-00",
        "User-Agent": [
          "azsdk-net-Storage.Blobs/12.4.0-dev.20200305.1",
          "(.NET Core 4.6.28325.01; Microsoft Windows 10.0.18363 )"
        ],
        "x-ms-client-request-id": "d5079173-6f47-d4ce-e5d5-1efc40e1ef18",
        "x-ms-date": "Thu, 05 Mar 2020 21:18:40 GMT",
        "x-ms-return-client-request-id": "true",
        "x-ms-version": "2019-10-10"
=======
      "RequestUri": "https://seanmcccanary.blob.core.windows.net/test-container-4ae555d4-de2a-3773-92da-19421e756fa3?restype=container",
      "RequestMethod": "DELETE",
      "RequestHeaders": {
        "Authorization": "Sanitized",
        "traceparent": "00-fbe72d0034db8e408715f822534a9e10-3c81b4591cafc649-00",
        "User-Agent": [
          "azsdk-net-Storage.Blobs/12.5.0-dev.20200402.1",
          "(.NET Core 4.6.28325.01; Microsoft Windows 10.0.18362 )"
        ],
        "x-ms-client-request-id": "d5079173-6f47-d4ce-e5d5-1efc40e1ef18",
        "x-ms-date": "Fri, 03 Apr 2020 00:03:30 GMT",
        "x-ms-return-client-request-id": "true",
        "x-ms-version": "2019-12-12"
>>>>>>> 32e373e2
      },
      "RequestBody": null,
      "StatusCode": 202,
      "ResponseHeaders": {
        "Content-Length": "0",
<<<<<<< HEAD
        "Date": "Thu, 05 Mar 2020 21:18:40 GMT",
=======
        "Date": "Fri, 03 Apr 2020 00:03:28 GMT",
>>>>>>> 32e373e2
        "Server": [
          "Windows-Azure-Blob/1.0",
          "Microsoft-HTTPAPI/2.0"
        ],
        "x-ms-client-request-id": "d5079173-6f47-d4ce-e5d5-1efc40e1ef18",
<<<<<<< HEAD
        "x-ms-request-id": "8de8c22b-a01e-0042-7133-f32bbb000000",
        "x-ms-version": "2019-10-10"
=======
        "x-ms-request-id": "83a07590-e01e-006c-534b-09a637000000",
        "x-ms-version": "2019-12-12"
>>>>>>> 32e373e2
      },
      "ResponseBody": []
    },
    {
<<<<<<< HEAD
      "RequestUri": "https://seanstagetest.blob.core.windows.net/test-container-20711a4f-f140-7117-cfae-0ad9ac3d9401?restype=container",
      "RequestMethod": "PUT",
      "RequestHeaders": {
        "Authorization": "Sanitized",
        "traceparent": "00-75955b33b3a2f84b8a41d126b0ee5794-0e7307c31af80f48-00",
        "User-Agent": [
          "azsdk-net-Storage.Blobs/12.4.0-dev.20200305.1",
          "(.NET Core 4.6.28325.01; Microsoft Windows 10.0.18363 )"
        ],
        "x-ms-blob-public-access": "container",
        "x-ms-client-request-id": "7f3f3cd0-886e-82d5-7995-069865f528a7",
        "x-ms-date": "Thu, 05 Mar 2020 21:18:41 GMT",
        "x-ms-return-client-request-id": "true",
        "x-ms-version": "2019-10-10"
=======
      "RequestUri": "https://seanmcccanary.blob.core.windows.net/test-container-20711a4f-f140-7117-cfae-0ad9ac3d9401?restype=container",
      "RequestMethod": "PUT",
      "RequestHeaders": {
        "Authorization": "Sanitized",
        "traceparent": "00-3624c4252cc1cd4491769ac331dc3496-bbfca6eac31de247-00",
        "User-Agent": [
          "azsdk-net-Storage.Blobs/12.5.0-dev.20200402.1",
          "(.NET Core 4.6.28325.01; Microsoft Windows 10.0.18362 )"
        ],
        "x-ms-blob-public-access": "container",
        "x-ms-client-request-id": "7f3f3cd0-886e-82d5-7995-069865f528a7",
        "x-ms-date": "Fri, 03 Apr 2020 00:03:30 GMT",
        "x-ms-return-client-request-id": "true",
        "x-ms-version": "2019-12-12"
>>>>>>> 32e373e2
      },
      "RequestBody": null,
      "StatusCode": 201,
      "ResponseHeaders": {
        "Content-Length": "0",
<<<<<<< HEAD
        "Date": "Thu, 05 Mar 2020 21:18:40 GMT",
        "ETag": "\u00220x8D7C14AC752E807\u0022",
        "Last-Modified": "Thu, 05 Mar 2020 21:18:41 GMT",
=======
        "Date": "Fri, 03 Apr 2020 00:03:28 GMT",
        "ETag": "\u00220x8D7D76270C0CD75\u0022",
        "Last-Modified": "Fri, 03 Apr 2020 00:03:29 GMT",
>>>>>>> 32e373e2
        "Server": [
          "Windows-Azure-Blob/1.0",
          "Microsoft-HTTPAPI/2.0"
        ],
        "x-ms-client-request-id": "7f3f3cd0-886e-82d5-7995-069865f528a7",
<<<<<<< HEAD
        "x-ms-request-id": "0e693b11-201e-003e-0333-f30544000000",
        "x-ms-version": "2019-10-10"
=======
        "x-ms-request-id": "153354a5-e01e-0021-1b4b-0969db000000",
        "x-ms-version": "2019-12-12"
>>>>>>> 32e373e2
      },
      "ResponseBody": []
    },
    {
<<<<<<< HEAD
      "RequestUri": "https://seanstagetest.blob.core.windows.net/test-container-20711a4f-f140-7117-cfae-0ad9ac3d9401/test-blob-78dc1c40-cdec-bacc-4a11-97b7eed91362",
=======
      "RequestUri": "https://seanmcccanary.blob.core.windows.net/test-container-20711a4f-f140-7117-cfae-0ad9ac3d9401/test-blob-78dc1c40-cdec-bacc-4a11-97b7eed91362",
>>>>>>> 32e373e2
      "RequestMethod": "PUT",
      "RequestHeaders": {
        "Authorization": "Sanitized",
        "Content-Length": "0",
<<<<<<< HEAD
        "traceparent": "00-8da1e2665e4b0b4fa4767a63cd72765d-f5020b0eafd26a4f-00",
        "User-Agent": [
          "azsdk-net-Storage.Blobs/12.4.0-dev.20200305.1",
          "(.NET Core 4.6.28325.01; Microsoft Windows 10.0.18363 )"
=======
        "traceparent": "00-717f025b53a1c14b8fc45463458ee146-527da1c0bb5a7b4c-00",
        "User-Agent": [
          "azsdk-net-Storage.Blobs/12.5.0-dev.20200402.1",
          "(.NET Core 4.6.28325.01; Microsoft Windows 10.0.18362 )"
>>>>>>> 32e373e2
        ],
        "x-ms-blob-content-length": "4096",
        "x-ms-blob-sequence-number": "0",
        "x-ms-blob-type": "PageBlob",
        "x-ms-client-request-id": "40fc5a60-1e90-029d-6f85-345cf11e939f",
<<<<<<< HEAD
        "x-ms-date": "Thu, 05 Mar 2020 21:18:41 GMT",
        "x-ms-return-client-request-id": "true",
        "x-ms-version": "2019-10-10"
=======
        "x-ms-date": "Fri, 03 Apr 2020 00:03:30 GMT",
        "x-ms-return-client-request-id": "true",
        "x-ms-version": "2019-12-12"
>>>>>>> 32e373e2
      },
      "RequestBody": null,
      "StatusCode": 201,
      "ResponseHeaders": {
        "Content-Length": "0",
<<<<<<< HEAD
        "Date": "Thu, 05 Mar 2020 21:18:40 GMT",
        "ETag": "\u00220x8D7C14AC75FF1CA\u0022",
        "Last-Modified": "Thu, 05 Mar 2020 21:18:41 GMT",
=======
        "Date": "Fri, 03 Apr 2020 00:03:28 GMT",
        "ETag": "\u00220x8D7D76270CD2CF2\u0022",
        "Last-Modified": "Fri, 03 Apr 2020 00:03:29 GMT",
>>>>>>> 32e373e2
        "Server": [
          "Windows-Azure-Blob/1.0",
          "Microsoft-HTTPAPI/2.0"
        ],
        "x-ms-client-request-id": "40fc5a60-1e90-029d-6f85-345cf11e939f",
<<<<<<< HEAD
        "x-ms-request-id": "0e693b18-201e-003e-0833-f30544000000",
        "x-ms-request-server-encrypted": "true",
        "x-ms-version": "2019-10-10"
=======
        "x-ms-request-id": "153354bb-e01e-0021-2f4b-0969db000000",
        "x-ms-request-server-encrypted": "true",
        "x-ms-version": "2019-12-12"
>>>>>>> 32e373e2
      },
      "ResponseBody": []
    },
    {
<<<<<<< HEAD
      "RequestUri": "https://seanstagetest.blob.core.windows.net/test-container-20711a4f-f140-7117-cfae-0ad9ac3d9401/test-blob-78dc1c40-cdec-bacc-4a11-97b7eed91362?comp=pagelist",
      "RequestMethod": "GET",
      "RequestHeaders": {
        "Authorization": "Sanitized",
        "If-Modified-Since": "Wed, 04 Mar 2020 21:18:40 GMT",
        "traceparent": "00-8b3eddc4f4339e4ba451abeb1fc3958a-55c77c27f7644d49-00",
        "User-Agent": [
          "azsdk-net-Storage.Blobs/12.4.0-dev.20200305.1",
          "(.NET Core 4.6.28325.01; Microsoft Windows 10.0.18363 )"
        ],
        "x-ms-client-request-id": "93560417-d3dd-f7d2-e205-0078e036a5d3",
        "x-ms-date": "Thu, 05 Mar 2020 21:18:41 GMT",
        "x-ms-range": "bytes=0-1023",
        "x-ms-return-client-request-id": "true",
        "x-ms-version": "2019-10-10"
=======
      "RequestUri": "https://seanmcccanary.blob.core.windows.net/test-container-20711a4f-f140-7117-cfae-0ad9ac3d9401/test-blob-78dc1c40-cdec-bacc-4a11-97b7eed91362?comp=pagelist",
      "RequestMethod": "GET",
      "RequestHeaders": {
        "Authorization": "Sanitized",
        "If-Modified-Since": "Thu, 02 Apr 2020 00:03:29 GMT",
        "traceparent": "00-21fe21578c47794abf5ae2e134a1081a-8a82ac5255c32b4e-00",
        "User-Agent": [
          "azsdk-net-Storage.Blobs/12.5.0-dev.20200402.1",
          "(.NET Core 4.6.28325.01; Microsoft Windows 10.0.18362 )"
        ],
        "x-ms-client-request-id": "93560417-d3dd-f7d2-e205-0078e036a5d3",
        "x-ms-date": "Fri, 03 Apr 2020 00:03:30 GMT",
        "x-ms-range": "bytes=0-1023",
        "x-ms-return-client-request-id": "true",
        "x-ms-version": "2019-12-12"
>>>>>>> 32e373e2
      },
      "RequestBody": null,
      "StatusCode": 200,
      "ResponseHeaders": {
        "Content-Type": "application/xml",
<<<<<<< HEAD
        "Date": "Thu, 05 Mar 2020 21:18:40 GMT",
        "ETag": "\u00220x8D7C14AC75FF1CA\u0022",
        "Last-Modified": "Thu, 05 Mar 2020 21:18:41 GMT",
=======
        "Date": "Fri, 03 Apr 2020 00:03:29 GMT",
        "ETag": "\u00220x8D7D76270CD2CF2\u0022",
        "Last-Modified": "Fri, 03 Apr 2020 00:03:29 GMT",
>>>>>>> 32e373e2
        "Server": [
          "Windows-Azure-Blob/1.0",
          "Microsoft-HTTPAPI/2.0"
        ],
        "Transfer-Encoding": "chunked",
        "x-ms-blob-content-length": "4096",
        "x-ms-client-request-id": "93560417-d3dd-f7d2-e205-0078e036a5d3",
<<<<<<< HEAD
        "x-ms-request-id": "0e693b1c-201e-003e-0c33-f30544000000",
        "x-ms-version": "2019-10-10"
=======
        "x-ms-request-id": "153354d4-e01e-0021-474b-0969db000000",
        "x-ms-version": "2019-12-12"
>>>>>>> 32e373e2
      },
      "ResponseBody": "\uFEFF\u003C?xml version=\u00221.0\u0022 encoding=\u0022utf-8\u0022?\u003E\u003CPageList /\u003E"
    },
    {
<<<<<<< HEAD
      "RequestUri": "https://seanstagetest.blob.core.windows.net/test-container-20711a4f-f140-7117-cfae-0ad9ac3d9401?restype=container",
      "RequestMethod": "DELETE",
      "RequestHeaders": {
        "Authorization": "Sanitized",
        "traceparent": "00-6e1d3de298c6df46a98ae3c454891ec5-cc728253ee0ae14b-00",
        "User-Agent": [
          "azsdk-net-Storage.Blobs/12.4.0-dev.20200305.1",
          "(.NET Core 4.6.28325.01; Microsoft Windows 10.0.18363 )"
        ],
        "x-ms-client-request-id": "ed45205a-00c8-aec2-d18a-02e7b8314a52",
        "x-ms-date": "Thu, 05 Mar 2020 21:18:41 GMT",
        "x-ms-return-client-request-id": "true",
        "x-ms-version": "2019-10-10"
=======
      "RequestUri": "https://seanmcccanary.blob.core.windows.net/test-container-20711a4f-f140-7117-cfae-0ad9ac3d9401?restype=container",
      "RequestMethod": "DELETE",
      "RequestHeaders": {
        "Authorization": "Sanitized",
        "traceparent": "00-edf1e22b1d010b43bc8901e37dea5e4f-b01d6c9aefd94c44-00",
        "User-Agent": [
          "azsdk-net-Storage.Blobs/12.5.0-dev.20200402.1",
          "(.NET Core 4.6.28325.01; Microsoft Windows 10.0.18362 )"
        ],
        "x-ms-client-request-id": "ed45205a-00c8-aec2-d18a-02e7b8314a52",
        "x-ms-date": "Fri, 03 Apr 2020 00:03:30 GMT",
        "x-ms-return-client-request-id": "true",
        "x-ms-version": "2019-12-12"
>>>>>>> 32e373e2
      },
      "RequestBody": null,
      "StatusCode": 202,
      "ResponseHeaders": {
        "Content-Length": "0",
<<<<<<< HEAD
        "Date": "Thu, 05 Mar 2020 21:18:40 GMT",
=======
        "Date": "Fri, 03 Apr 2020 00:03:29 GMT",
>>>>>>> 32e373e2
        "Server": [
          "Windows-Azure-Blob/1.0",
          "Microsoft-HTTPAPI/2.0"
        ],
        "x-ms-client-request-id": "ed45205a-00c8-aec2-d18a-02e7b8314a52",
<<<<<<< HEAD
        "x-ms-request-id": "0e693b20-201e-003e-1033-f30544000000",
        "x-ms-version": "2019-10-10"
=======
        "x-ms-request-id": "153354e7-e01e-0021-5a4b-0969db000000",
        "x-ms-version": "2019-12-12"
>>>>>>> 32e373e2
      },
      "ResponseBody": []
    },
    {
<<<<<<< HEAD
      "RequestUri": "https://seanstagetest.blob.core.windows.net/test-container-1c9cb39f-3fe0-015e-5eae-e20b1c865fbf?restype=container",
      "RequestMethod": "PUT",
      "RequestHeaders": {
        "Authorization": "Sanitized",
        "traceparent": "00-649e1af968a0d847a98a4f16b029b01e-bb24ad6f1ad97643-00",
        "User-Agent": [
          "azsdk-net-Storage.Blobs/12.4.0-dev.20200305.1",
          "(.NET Core 4.6.28325.01; Microsoft Windows 10.0.18363 )"
        ],
        "x-ms-blob-public-access": "container",
        "x-ms-client-request-id": "e4ac6386-c186-1b79-c143-8f1a1db6914a",
        "x-ms-date": "Thu, 05 Mar 2020 21:18:41 GMT",
        "x-ms-return-client-request-id": "true",
        "x-ms-version": "2019-10-10"
=======
      "RequestUri": "https://seanmcccanary.blob.core.windows.net/test-container-1c9cb39f-3fe0-015e-5eae-e20b1c865fbf?restype=container",
      "RequestMethod": "PUT",
      "RequestHeaders": {
        "Authorization": "Sanitized",
        "traceparent": "00-e075542dbc23d5438a52f7eb8c474ec2-c099c3334e89ec4a-00",
        "User-Agent": [
          "azsdk-net-Storage.Blobs/12.5.0-dev.20200402.1",
          "(.NET Core 4.6.28325.01; Microsoft Windows 10.0.18362 )"
        ],
        "x-ms-blob-public-access": "container",
        "x-ms-client-request-id": "e4ac6386-c186-1b79-c143-8f1a1db6914a",
        "x-ms-date": "Fri, 03 Apr 2020 00:03:30 GMT",
        "x-ms-return-client-request-id": "true",
        "x-ms-version": "2019-12-12"
>>>>>>> 32e373e2
      },
      "RequestBody": null,
      "StatusCode": 201,
      "ResponseHeaders": {
        "Content-Length": "0",
<<<<<<< HEAD
        "Date": "Thu, 05 Mar 2020 21:18:41 GMT",
        "ETag": "\u00220x8D7C14AC7A82E32\u0022",
        "Last-Modified": "Thu, 05 Mar 2020 21:18:41 GMT",
=======
        "Date": "Fri, 03 Apr 2020 00:03:29 GMT",
        "ETag": "\u00220x8D7D762711959C2\u0022",
        "Last-Modified": "Fri, 03 Apr 2020 00:03:30 GMT",
>>>>>>> 32e373e2
        "Server": [
          "Windows-Azure-Blob/1.0",
          "Microsoft-HTTPAPI/2.0"
        ],
        "x-ms-client-request-id": "e4ac6386-c186-1b79-c143-8f1a1db6914a",
<<<<<<< HEAD
        "x-ms-request-id": "fa02ae62-101e-001a-1c33-f3f3e4000000",
        "x-ms-version": "2019-10-10"
=======
        "x-ms-request-id": "b42b164e-d01e-003a-154b-0957d8000000",
        "x-ms-version": "2019-12-12"
>>>>>>> 32e373e2
      },
      "ResponseBody": []
    },
    {
<<<<<<< HEAD
      "RequestUri": "https://seanstagetest.blob.core.windows.net/test-container-1c9cb39f-3fe0-015e-5eae-e20b1c865fbf/test-blob-13be432a-8a13-e661-a8be-d6592434ee9f",
=======
      "RequestUri": "https://seanmcccanary.blob.core.windows.net/test-container-1c9cb39f-3fe0-015e-5eae-e20b1c865fbf/test-blob-13be432a-8a13-e661-a8be-d6592434ee9f",
>>>>>>> 32e373e2
      "RequestMethod": "PUT",
      "RequestHeaders": {
        "Authorization": "Sanitized",
        "Content-Length": "0",
<<<<<<< HEAD
        "traceparent": "00-1b78ed57ed0610448034af10284cb812-e852cadfea457646-00",
        "User-Agent": [
          "azsdk-net-Storage.Blobs/12.4.0-dev.20200305.1",
          "(.NET Core 4.6.28325.01; Microsoft Windows 10.0.18363 )"
=======
        "traceparent": "00-64c46a0edb6a614cba39d828358c2973-eb691450a8de6a4f-00",
        "User-Agent": [
          "azsdk-net-Storage.Blobs/12.5.0-dev.20200402.1",
          "(.NET Core 4.6.28325.01; Microsoft Windows 10.0.18362 )"
>>>>>>> 32e373e2
        ],
        "x-ms-blob-content-length": "4096",
        "x-ms-blob-sequence-number": "0",
        "x-ms-blob-type": "PageBlob",
        "x-ms-client-request-id": "cf00cff5-dbff-fc6c-02c5-3bc7eb20f68d",
<<<<<<< HEAD
        "x-ms-date": "Thu, 05 Mar 2020 21:18:41 GMT",
        "x-ms-return-client-request-id": "true",
        "x-ms-version": "2019-10-10"
=======
        "x-ms-date": "Fri, 03 Apr 2020 00:03:30 GMT",
        "x-ms-return-client-request-id": "true",
        "x-ms-version": "2019-12-12"
>>>>>>> 32e373e2
      },
      "RequestBody": null,
      "StatusCode": 201,
      "ResponseHeaders": {
        "Content-Length": "0",
<<<<<<< HEAD
        "Date": "Thu, 05 Mar 2020 21:18:41 GMT",
        "ETag": "\u00220x8D7C14AC7B5B4BE\u0022",
        "Last-Modified": "Thu, 05 Mar 2020 21:18:41 GMT",
=======
        "Date": "Fri, 03 Apr 2020 00:03:29 GMT",
        "ETag": "\u00220x8D7D7627126CEF2\u0022",
        "Last-Modified": "Fri, 03 Apr 2020 00:03:30 GMT",
>>>>>>> 32e373e2
        "Server": [
          "Windows-Azure-Blob/1.0",
          "Microsoft-HTTPAPI/2.0"
        ],
        "x-ms-client-request-id": "cf00cff5-dbff-fc6c-02c5-3bc7eb20f68d",
<<<<<<< HEAD
        "x-ms-request-id": "fa02ae65-101e-001a-1d33-f3f3e4000000",
        "x-ms-request-server-encrypted": "true",
        "x-ms-version": "2019-10-10"
=======
        "x-ms-request-id": "b42b1676-d01e-003a-354b-0957d8000000",
        "x-ms-request-server-encrypted": "true",
        "x-ms-version": "2019-12-12"
>>>>>>> 32e373e2
      },
      "ResponseBody": []
    },
    {
<<<<<<< HEAD
      "RequestUri": "https://seanstagetest.blob.core.windows.net/test-container-1c9cb39f-3fe0-015e-5eae-e20b1c865fbf/test-blob-13be432a-8a13-e661-a8be-d6592434ee9f?comp=pagelist",
      "RequestMethod": "GET",
      "RequestHeaders": {
        "Authorization": "Sanitized",
        "If-Unmodified-Since": "Fri, 06 Mar 2020 21:18:40 GMT",
        "traceparent": "00-43271ea4a37d55498d04c6bc8a81df74-f6bae90f3cc5584f-00",
        "User-Agent": [
          "azsdk-net-Storage.Blobs/12.4.0-dev.20200305.1",
          "(.NET Core 4.6.28325.01; Microsoft Windows 10.0.18363 )"
        ],
        "x-ms-client-request-id": "546446fe-1f34-e39f-f588-b71440717b0b",
        "x-ms-date": "Thu, 05 Mar 2020 21:18:41 GMT",
        "x-ms-range": "bytes=0-1023",
        "x-ms-return-client-request-id": "true",
        "x-ms-version": "2019-10-10"
=======
      "RequestUri": "https://seanmcccanary.blob.core.windows.net/test-container-1c9cb39f-3fe0-015e-5eae-e20b1c865fbf/test-blob-13be432a-8a13-e661-a8be-d6592434ee9f?comp=pagelist",
      "RequestMethod": "GET",
      "RequestHeaders": {
        "Authorization": "Sanitized",
        "If-Unmodified-Since": "Sat, 04 Apr 2020 00:03:29 GMT",
        "traceparent": "00-623cda3a5ca37b459459de2ada9996ad-960b1e7f362eed42-00",
        "User-Agent": [
          "azsdk-net-Storage.Blobs/12.5.0-dev.20200402.1",
          "(.NET Core 4.6.28325.01; Microsoft Windows 10.0.18362 )"
        ],
        "x-ms-client-request-id": "546446fe-1f34-e39f-f588-b71440717b0b",
        "x-ms-date": "Fri, 03 Apr 2020 00:03:31 GMT",
        "x-ms-range": "bytes=0-1023",
        "x-ms-return-client-request-id": "true",
        "x-ms-version": "2019-12-12"
>>>>>>> 32e373e2
      },
      "RequestBody": null,
      "StatusCode": 200,
      "ResponseHeaders": {
        "Content-Type": "application/xml",
<<<<<<< HEAD
        "Date": "Thu, 05 Mar 2020 21:18:41 GMT",
        "ETag": "\u00220x8D7C14AC7B5B4BE\u0022",
        "Last-Modified": "Thu, 05 Mar 2020 21:18:41 GMT",
=======
        "Date": "Fri, 03 Apr 2020 00:03:29 GMT",
        "ETag": "\u00220x8D7D7627126CEF2\u0022",
        "Last-Modified": "Fri, 03 Apr 2020 00:03:30 GMT",
>>>>>>> 32e373e2
        "Server": [
          "Windows-Azure-Blob/1.0",
          "Microsoft-HTTPAPI/2.0"
        ],
        "Transfer-Encoding": "chunked",
        "x-ms-blob-content-length": "4096",
        "x-ms-client-request-id": "546446fe-1f34-e39f-f588-b71440717b0b",
<<<<<<< HEAD
        "x-ms-request-id": "fa02ae6a-101e-001a-2033-f3f3e4000000",
        "x-ms-version": "2019-10-10"
=======
        "x-ms-request-id": "b42b1687-d01e-003a-434b-0957d8000000",
        "x-ms-version": "2019-12-12"
>>>>>>> 32e373e2
      },
      "ResponseBody": "\uFEFF\u003C?xml version=\u00221.0\u0022 encoding=\u0022utf-8\u0022?\u003E\u003CPageList /\u003E"
    },
    {
<<<<<<< HEAD
      "RequestUri": "https://seanstagetest.blob.core.windows.net/test-container-1c9cb39f-3fe0-015e-5eae-e20b1c865fbf?restype=container",
      "RequestMethod": "DELETE",
      "RequestHeaders": {
        "Authorization": "Sanitized",
        "traceparent": "00-8bbafbe8505d694db2da3bba49a526cc-19e459fdb93baa49-00",
        "User-Agent": [
          "azsdk-net-Storage.Blobs/12.4.0-dev.20200305.1",
          "(.NET Core 4.6.28325.01; Microsoft Windows 10.0.18363 )"
        ],
        "x-ms-client-request-id": "a4c88207-a1bb-3558-5078-c5a9215b6e98",
        "x-ms-date": "Thu, 05 Mar 2020 21:18:42 GMT",
        "x-ms-return-client-request-id": "true",
        "x-ms-version": "2019-10-10"
=======
      "RequestUri": "https://seanmcccanary.blob.core.windows.net/test-container-1c9cb39f-3fe0-015e-5eae-e20b1c865fbf?restype=container",
      "RequestMethod": "DELETE",
      "RequestHeaders": {
        "Authorization": "Sanitized",
        "traceparent": "00-509c559b5891cc44a9b87b9afb38b624-6ea670ff09e4684e-00",
        "User-Agent": [
          "azsdk-net-Storage.Blobs/12.5.0-dev.20200402.1",
          "(.NET Core 4.6.28325.01; Microsoft Windows 10.0.18362 )"
        ],
        "x-ms-client-request-id": "a4c88207-a1bb-3558-5078-c5a9215b6e98",
        "x-ms-date": "Fri, 03 Apr 2020 00:03:31 GMT",
        "x-ms-return-client-request-id": "true",
        "x-ms-version": "2019-12-12"
>>>>>>> 32e373e2
      },
      "RequestBody": null,
      "StatusCode": 202,
      "ResponseHeaders": {
        "Content-Length": "0",
<<<<<<< HEAD
        "Date": "Thu, 05 Mar 2020 21:18:41 GMT",
=======
        "Date": "Fri, 03 Apr 2020 00:03:29 GMT",
>>>>>>> 32e373e2
        "Server": [
          "Windows-Azure-Blob/1.0",
          "Microsoft-HTTPAPI/2.0"
        ],
        "x-ms-client-request-id": "a4c88207-a1bb-3558-5078-c5a9215b6e98",
<<<<<<< HEAD
        "x-ms-request-id": "fa02ae6b-101e-001a-2133-f3f3e4000000",
        "x-ms-version": "2019-10-10"
=======
        "x-ms-request-id": "b42b1699-d01e-003a-544b-0957d8000000",
        "x-ms-version": "2019-12-12"
>>>>>>> 32e373e2
      },
      "ResponseBody": []
    },
    {
<<<<<<< HEAD
      "RequestUri": "https://seanstagetest.blob.core.windows.net/test-container-1b04dbdc-845a-f923-e946-f5e359f7ee99?restype=container",
      "RequestMethod": "PUT",
      "RequestHeaders": {
        "Authorization": "Sanitized",
        "traceparent": "00-8c01b030b0214845b72853d7c4464d4a-0b41cc1b0dff8147-00",
        "User-Agent": [
          "azsdk-net-Storage.Blobs/12.4.0-dev.20200305.1",
          "(.NET Core 4.6.28325.01; Microsoft Windows 10.0.18363 )"
        ],
        "x-ms-blob-public-access": "container",
        "x-ms-client-request-id": "19ca2ce2-5357-82f3-5ecf-ba75ac75db59",
        "x-ms-date": "Thu, 05 Mar 2020 21:18:42 GMT",
        "x-ms-return-client-request-id": "true",
        "x-ms-version": "2019-10-10"
=======
      "RequestUri": "https://seanmcccanary.blob.core.windows.net/test-container-1b04dbdc-845a-f923-e946-f5e359f7ee99?restype=container",
      "RequestMethod": "PUT",
      "RequestHeaders": {
        "Authorization": "Sanitized",
        "traceparent": "00-894964403145c64caedbd299d2a2e42e-35755cc18805774e-00",
        "User-Agent": [
          "azsdk-net-Storage.Blobs/12.5.0-dev.20200402.1",
          "(.NET Core 4.6.28325.01; Microsoft Windows 10.0.18362 )"
        ],
        "x-ms-blob-public-access": "container",
        "x-ms-client-request-id": "19ca2ce2-5357-82f3-5ecf-ba75ac75db59",
        "x-ms-date": "Fri, 03 Apr 2020 00:03:31 GMT",
        "x-ms-return-client-request-id": "true",
        "x-ms-version": "2019-12-12"
>>>>>>> 32e373e2
      },
      "RequestBody": null,
      "StatusCode": 201,
      "ResponseHeaders": {
        "Content-Length": "0",
<<<<<<< HEAD
        "Date": "Thu, 05 Mar 2020 21:18:41 GMT",
        "ETag": "\u00220x8D7C14AC7FCDB30\u0022",
        "Last-Modified": "Thu, 05 Mar 2020 21:18:42 GMT",
=======
        "Date": "Fri, 03 Apr 2020 00:03:29 GMT",
        "ETag": "\u00220x8D7D7627174FFE1\u0022",
        "Last-Modified": "Fri, 03 Apr 2020 00:03:30 GMT",
>>>>>>> 32e373e2
        "Server": [
          "Windows-Azure-Blob/1.0",
          "Microsoft-HTTPAPI/2.0"
        ],
        "x-ms-client-request-id": "19ca2ce2-5357-82f3-5ecf-ba75ac75db59",
<<<<<<< HEAD
        "x-ms-request-id": "c8d73501-701e-000c-4e33-f30533000000",
        "x-ms-version": "2019-10-10"
=======
        "x-ms-request-id": "d8ac7adc-801e-0018-284b-0992c7000000",
        "x-ms-version": "2019-12-12"
>>>>>>> 32e373e2
      },
      "ResponseBody": []
    },
    {
<<<<<<< HEAD
      "RequestUri": "https://seanstagetest.blob.core.windows.net/test-container-1b04dbdc-845a-f923-e946-f5e359f7ee99/test-blob-b88f2c89-b14e-06ef-8b99-04379c07ba35",
=======
      "RequestUri": "https://seanmcccanary.blob.core.windows.net/test-container-1b04dbdc-845a-f923-e946-f5e359f7ee99/test-blob-b88f2c89-b14e-06ef-8b99-04379c07ba35",
>>>>>>> 32e373e2
      "RequestMethod": "PUT",
      "RequestHeaders": {
        "Authorization": "Sanitized",
        "Content-Length": "0",
<<<<<<< HEAD
        "traceparent": "00-b4a6fb0f26557a4cbcff3b93cf592169-873e0db1e93d4c41-00",
        "User-Agent": [
          "azsdk-net-Storage.Blobs/12.4.0-dev.20200305.1",
          "(.NET Core 4.6.28325.01; Microsoft Windows 10.0.18363 )"
=======
        "traceparent": "00-b30b0baf13ff7147bb076890c014fdcd-426aa765db9e444e-00",
        "User-Agent": [
          "azsdk-net-Storage.Blobs/12.5.0-dev.20200402.1",
          "(.NET Core 4.6.28325.01; Microsoft Windows 10.0.18362 )"
>>>>>>> 32e373e2
        ],
        "x-ms-blob-content-length": "4096",
        "x-ms-blob-sequence-number": "0",
        "x-ms-blob-type": "PageBlob",
        "x-ms-client-request-id": "13928f47-4324-30b4-3dc4-8dbd4fbce657",
<<<<<<< HEAD
        "x-ms-date": "Thu, 05 Mar 2020 21:18:42 GMT",
        "x-ms-return-client-request-id": "true",
        "x-ms-version": "2019-10-10"
=======
        "x-ms-date": "Fri, 03 Apr 2020 00:03:31 GMT",
        "x-ms-return-client-request-id": "true",
        "x-ms-version": "2019-12-12"
>>>>>>> 32e373e2
      },
      "RequestBody": null,
      "StatusCode": 201,
      "ResponseHeaders": {
        "Content-Length": "0",
<<<<<<< HEAD
        "Date": "Thu, 05 Mar 2020 21:18:41 GMT",
        "ETag": "\u00220x8D7C14AC809C62A\u0022",
        "Last-Modified": "Thu, 05 Mar 2020 21:18:42 GMT",
=======
        "Date": "Fri, 03 Apr 2020 00:03:30 GMT",
        "ETag": "\u00220x8D7D7627182BB58\u0022",
        "Last-Modified": "Fri, 03 Apr 2020 00:03:30 GMT",
>>>>>>> 32e373e2
        "Server": [
          "Windows-Azure-Blob/1.0",
          "Microsoft-HTTPAPI/2.0"
        ],
        "x-ms-client-request-id": "13928f47-4324-30b4-3dc4-8dbd4fbce657",
<<<<<<< HEAD
        "x-ms-request-id": "c8d73503-701e-000c-4f33-f30533000000",
        "x-ms-request-server-encrypted": "true",
        "x-ms-version": "2019-10-10"
=======
        "x-ms-request-id": "d8ac7ae5-801e-0018-2f4b-0992c7000000",
        "x-ms-request-server-encrypted": "true",
        "x-ms-version": "2019-12-12"
>>>>>>> 32e373e2
      },
      "ResponseBody": []
    },
    {
<<<<<<< HEAD
      "RequestUri": "https://seanstagetest.blob.core.windows.net/test-container-1b04dbdc-845a-f923-e946-f5e359f7ee99/test-blob-b88f2c89-b14e-06ef-8b99-04379c07ba35",
      "RequestMethod": "HEAD",
      "RequestHeaders": {
        "Authorization": "Sanitized",
        "traceparent": "00-d76a68f4a6d0ba40b287b7036e071bac-d39b8a13cda11840-00",
        "User-Agent": [
          "azsdk-net-Storage.Blobs/12.4.0-dev.20200305.1",
          "(.NET Core 4.6.28325.01; Microsoft Windows 10.0.18363 )"
        ],
        "x-ms-client-request-id": "0def61db-a774-0610-3cd1-ef68478375b8",
        "x-ms-date": "Thu, 05 Mar 2020 21:18:42 GMT",
        "x-ms-return-client-request-id": "true",
        "x-ms-version": "2019-10-10"
=======
      "RequestUri": "https://seanmcccanary.blob.core.windows.net/test-container-1b04dbdc-845a-f923-e946-f5e359f7ee99/test-blob-b88f2c89-b14e-06ef-8b99-04379c07ba35",
      "RequestMethod": "HEAD",
      "RequestHeaders": {
        "Authorization": "Sanitized",
        "traceparent": "00-cd30ce40467e5442b79511400bdbd6f6-119873c2a90f0c4d-00",
        "User-Agent": [
          "azsdk-net-Storage.Blobs/12.5.0-dev.20200402.1",
          "(.NET Core 4.6.28325.01; Microsoft Windows 10.0.18362 )"
        ],
        "x-ms-client-request-id": "0def61db-a774-0610-3cd1-ef68478375b8",
        "x-ms-date": "Fri, 03 Apr 2020 00:03:31 GMT",
        "x-ms-return-client-request-id": "true",
        "x-ms-version": "2019-12-12"
>>>>>>> 32e373e2
      },
      "RequestBody": null,
      "StatusCode": 200,
      "ResponseHeaders": {
        "Accept-Ranges": "bytes",
        "Content-Length": "4096",
        "Content-Type": "application/octet-stream",
<<<<<<< HEAD
        "Date": "Thu, 05 Mar 2020 21:18:41 GMT",
        "ETag": "\u00220x8D7C14AC809C62A\u0022",
        "Last-Modified": "Thu, 05 Mar 2020 21:18:42 GMT",
=======
        "Date": "Fri, 03 Apr 2020 00:03:30 GMT",
        "ETag": "\u00220x8D7D7627182BB58\u0022",
        "Last-Modified": "Fri, 03 Apr 2020 00:03:30 GMT",
>>>>>>> 32e373e2
        "Server": [
          "Windows-Azure-Blob/1.0",
          "Microsoft-HTTPAPI/2.0"
        ],
        "x-ms-blob-sequence-number": "0",
        "x-ms-blob-type": "PageBlob",
        "x-ms-client-request-id": "0def61db-a774-0610-3cd1-ef68478375b8",
<<<<<<< HEAD
        "x-ms-creation-time": "Thu, 05 Mar 2020 21:18:42 GMT",
        "x-ms-lease-state": "available",
        "x-ms-lease-status": "unlocked",
        "x-ms-request-id": "c8d73505-701e-000c-5033-f30533000000",
        "x-ms-server-encrypted": "true",
        "x-ms-version": "2019-10-10"
=======
        "x-ms-creation-time": "Fri, 03 Apr 2020 00:03:30 GMT",
        "x-ms-lease-state": "available",
        "x-ms-lease-status": "unlocked",
        "x-ms-request-id": "d8ac7af1-801e-0018-3a4b-0992c7000000",
        "x-ms-server-encrypted": "true",
        "x-ms-version": "2019-12-12"
>>>>>>> 32e373e2
      },
      "ResponseBody": []
    },
    {
<<<<<<< HEAD
      "RequestUri": "https://seanstagetest.blob.core.windows.net/test-container-1b04dbdc-845a-f923-e946-f5e359f7ee99/test-blob-b88f2c89-b14e-06ef-8b99-04379c07ba35?comp=pagelist",
      "RequestMethod": "GET",
      "RequestHeaders": {
        "Authorization": "Sanitized",
        "If-Match": "\u00220x8D7C14AC809C62A\u0022",
        "traceparent": "00-e13c1a20c536d54880e0b908a40b7548-5435b73aa2d62f48-00",
        "User-Agent": [
          "azsdk-net-Storage.Blobs/12.4.0-dev.20200305.1",
          "(.NET Core 4.6.28325.01; Microsoft Windows 10.0.18363 )"
        ],
        "x-ms-client-request-id": "ede2ddda-d8cc-6de2-7424-7da2bfc46c66",
        "x-ms-date": "Thu, 05 Mar 2020 21:18:42 GMT",
        "x-ms-range": "bytes=0-1023",
        "x-ms-return-client-request-id": "true",
        "x-ms-version": "2019-10-10"
=======
      "RequestUri": "https://seanmcccanary.blob.core.windows.net/test-container-1b04dbdc-845a-f923-e946-f5e359f7ee99/test-blob-b88f2c89-b14e-06ef-8b99-04379c07ba35?comp=pagelist",
      "RequestMethod": "GET",
      "RequestHeaders": {
        "Authorization": "Sanitized",
        "If-Match": "\u00220x8D7D7627182BB58\u0022",
        "traceparent": "00-9665268086587347a8146070a2a63eb4-3bd975bceeb6d84c-00",
        "User-Agent": [
          "azsdk-net-Storage.Blobs/12.5.0-dev.20200402.1",
          "(.NET Core 4.6.28325.01; Microsoft Windows 10.0.18362 )"
        ],
        "x-ms-client-request-id": "ede2ddda-d8cc-6de2-7424-7da2bfc46c66",
        "x-ms-date": "Fri, 03 Apr 2020 00:03:31 GMT",
        "x-ms-range": "bytes=0-1023",
        "x-ms-return-client-request-id": "true",
        "x-ms-version": "2019-12-12"
>>>>>>> 32e373e2
      },
      "RequestBody": null,
      "StatusCode": 200,
      "ResponseHeaders": {
        "Content-Type": "application/xml",
<<<<<<< HEAD
        "Date": "Thu, 05 Mar 2020 21:18:41 GMT",
        "ETag": "\u00220x8D7C14AC809C62A\u0022",
        "Last-Modified": "Thu, 05 Mar 2020 21:18:42 GMT",
=======
        "Date": "Fri, 03 Apr 2020 00:03:30 GMT",
        "ETag": "\u00220x8D7D7627182BB58\u0022",
        "Last-Modified": "Fri, 03 Apr 2020 00:03:30 GMT",
>>>>>>> 32e373e2
        "Server": [
          "Windows-Azure-Blob/1.0",
          "Microsoft-HTTPAPI/2.0"
        ],
        "Transfer-Encoding": "chunked",
        "x-ms-blob-content-length": "4096",
        "x-ms-client-request-id": "ede2ddda-d8cc-6de2-7424-7da2bfc46c66",
<<<<<<< HEAD
        "x-ms-request-id": "c8d73508-701e-000c-5233-f30533000000",
        "x-ms-version": "2019-10-10"
=======
        "x-ms-request-id": "d8ac7b01-801e-0018-464b-0992c7000000",
        "x-ms-version": "2019-12-12"
>>>>>>> 32e373e2
      },
      "ResponseBody": "\uFEFF\u003C?xml version=\u00221.0\u0022 encoding=\u0022utf-8\u0022?\u003E\u003CPageList /\u003E"
    },
    {
<<<<<<< HEAD
      "RequestUri": "https://seanstagetest.blob.core.windows.net/test-container-1b04dbdc-845a-f923-e946-f5e359f7ee99?restype=container",
      "RequestMethod": "DELETE",
      "RequestHeaders": {
        "Authorization": "Sanitized",
        "traceparent": "00-fe7080ca01e8d844807f4ee8fece37b3-b550eb6f96be424a-00",
        "User-Agent": [
          "azsdk-net-Storage.Blobs/12.4.0-dev.20200305.1",
          "(.NET Core 4.6.28325.01; Microsoft Windows 10.0.18363 )"
        ],
        "x-ms-client-request-id": "698dc8f3-87a1-cbeb-2458-218c878bd99e",
        "x-ms-date": "Thu, 05 Mar 2020 21:18:42 GMT",
        "x-ms-return-client-request-id": "true",
        "x-ms-version": "2019-10-10"
=======
      "RequestUri": "https://seanmcccanary.blob.core.windows.net/test-container-1b04dbdc-845a-f923-e946-f5e359f7ee99?restype=container",
      "RequestMethod": "DELETE",
      "RequestHeaders": {
        "Authorization": "Sanitized",
        "traceparent": "00-2eb01d827519c04caab34f7f99ff2c7b-e6a40acb88726248-00",
        "User-Agent": [
          "azsdk-net-Storage.Blobs/12.5.0-dev.20200402.1",
          "(.NET Core 4.6.28325.01; Microsoft Windows 10.0.18362 )"
        ],
        "x-ms-client-request-id": "698dc8f3-87a1-cbeb-2458-218c878bd99e",
        "x-ms-date": "Fri, 03 Apr 2020 00:03:31 GMT",
        "x-ms-return-client-request-id": "true",
        "x-ms-version": "2019-12-12"
>>>>>>> 32e373e2
      },
      "RequestBody": null,
      "StatusCode": 202,
      "ResponseHeaders": {
        "Content-Length": "0",
<<<<<<< HEAD
        "Date": "Thu, 05 Mar 2020 21:18:41 GMT",
=======
        "Date": "Fri, 03 Apr 2020 00:03:30 GMT",
>>>>>>> 32e373e2
        "Server": [
          "Windows-Azure-Blob/1.0",
          "Microsoft-HTTPAPI/2.0"
        ],
        "x-ms-client-request-id": "698dc8f3-87a1-cbeb-2458-218c878bd99e",
<<<<<<< HEAD
        "x-ms-request-id": "c8d73509-701e-000c-5333-f30533000000",
        "x-ms-version": "2019-10-10"
=======
        "x-ms-request-id": "d8ac7b0e-801e-0018-4f4b-0992c7000000",
        "x-ms-version": "2019-12-12"
>>>>>>> 32e373e2
      },
      "ResponseBody": []
    },
    {
<<<<<<< HEAD
      "RequestUri": "https://seanstagetest.blob.core.windows.net/test-container-7505c272-91cf-86d6-dd0b-ba762d4ceebe?restype=container",
      "RequestMethod": "PUT",
      "RequestHeaders": {
        "Authorization": "Sanitized",
        "traceparent": "00-da9eabb2ca7e3841a2eba452772852a7-98f311b0073a7d43-00",
        "User-Agent": [
          "azsdk-net-Storage.Blobs/12.4.0-dev.20200305.1",
          "(.NET Core 4.6.28325.01; Microsoft Windows 10.0.18363 )"
        ],
        "x-ms-blob-public-access": "container",
        "x-ms-client-request-id": "bb230c7d-90b0-627c-f106-8c95cd759dd7",
        "x-ms-date": "Thu, 05 Mar 2020 21:18:42 GMT",
        "x-ms-return-client-request-id": "true",
        "x-ms-version": "2019-10-10"
=======
      "RequestUri": "https://seanmcccanary.blob.core.windows.net/test-container-7505c272-91cf-86d6-dd0b-ba762d4ceebe?restype=container",
      "RequestMethod": "PUT",
      "RequestHeaders": {
        "Authorization": "Sanitized",
        "traceparent": "00-98d7a4264d601141920cfb7a73cee7da-6e655b5d7f485b44-00",
        "User-Agent": [
          "azsdk-net-Storage.Blobs/12.5.0-dev.20200402.1",
          "(.NET Core 4.6.28325.01; Microsoft Windows 10.0.18362 )"
        ],
        "x-ms-blob-public-access": "container",
        "x-ms-client-request-id": "bb230c7d-90b0-627c-f106-8c95cd759dd7",
        "x-ms-date": "Fri, 03 Apr 2020 00:03:31 GMT",
        "x-ms-return-client-request-id": "true",
        "x-ms-version": "2019-12-12"
>>>>>>> 32e373e2
      },
      "RequestBody": null,
      "StatusCode": 201,
      "ResponseHeaders": {
        "Content-Length": "0",
<<<<<<< HEAD
        "Date": "Thu, 05 Mar 2020 21:18:42 GMT",
        "ETag": "\u00220x8D7C14AC85AAB9C\u0022",
        "Last-Modified": "Thu, 05 Mar 2020 21:18:42 GMT",
=======
        "Date": "Fri, 03 Apr 2020 00:03:30 GMT",
        "ETag": "\u00220x8D7D76271DA3567\u0022",
        "Last-Modified": "Fri, 03 Apr 2020 00:03:31 GMT",
>>>>>>> 32e373e2
        "Server": [
          "Windows-Azure-Blob/1.0",
          "Microsoft-HTTPAPI/2.0"
        ],
        "x-ms-client-request-id": "bb230c7d-90b0-627c-f106-8c95cd759dd7",
<<<<<<< HEAD
        "x-ms-request-id": "2c490efb-c01e-0019-7733-f31280000000",
        "x-ms-version": "2019-10-10"
=======
        "x-ms-request-id": "587e00f9-401e-0081-524b-09ed7a000000",
        "x-ms-version": "2019-12-12"
>>>>>>> 32e373e2
      },
      "ResponseBody": []
    },
    {
<<<<<<< HEAD
      "RequestUri": "https://seanstagetest.blob.core.windows.net/test-container-7505c272-91cf-86d6-dd0b-ba762d4ceebe/test-blob-566e6369-e3db-6f68-fd39-d67b6ade546a",
=======
      "RequestUri": "https://seanmcccanary.blob.core.windows.net/test-container-7505c272-91cf-86d6-dd0b-ba762d4ceebe/test-blob-566e6369-e3db-6f68-fd39-d67b6ade546a",
>>>>>>> 32e373e2
      "RequestMethod": "PUT",
      "RequestHeaders": {
        "Authorization": "Sanitized",
        "Content-Length": "0",
<<<<<<< HEAD
        "traceparent": "00-2519e6f8e22c3d44a437eb8831a75f94-ecd33b062f7d1a40-00",
        "User-Agent": [
          "azsdk-net-Storage.Blobs/12.4.0-dev.20200305.1",
          "(.NET Core 4.6.28325.01; Microsoft Windows 10.0.18363 )"
=======
        "traceparent": "00-1b1eda5d5958a04a9e0e064799d0c886-d600ec8ef2274043-00",
        "User-Agent": [
          "azsdk-net-Storage.Blobs/12.5.0-dev.20200402.1",
          "(.NET Core 4.6.28325.01; Microsoft Windows 10.0.18362 )"
>>>>>>> 32e373e2
        ],
        "x-ms-blob-content-length": "4096",
        "x-ms-blob-sequence-number": "0",
        "x-ms-blob-type": "PageBlob",
        "x-ms-client-request-id": "ce8f4fb6-f905-99cc-a3b3-be77b901f713",
<<<<<<< HEAD
        "x-ms-date": "Thu, 05 Mar 2020 21:18:43 GMT",
        "x-ms-return-client-request-id": "true",
        "x-ms-version": "2019-10-10"
=======
        "x-ms-date": "Fri, 03 Apr 2020 00:03:32 GMT",
        "x-ms-return-client-request-id": "true",
        "x-ms-version": "2019-12-12"
>>>>>>> 32e373e2
      },
      "RequestBody": null,
      "StatusCode": 201,
      "ResponseHeaders": {
        "Content-Length": "0",
<<<<<<< HEAD
        "Date": "Thu, 05 Mar 2020 21:18:42 GMT",
        "ETag": "\u00220x8D7C14AC8679DC4\u0022",
        "Last-Modified": "Thu, 05 Mar 2020 21:18:43 GMT",
=======
        "Date": "Fri, 03 Apr 2020 00:03:31 GMT",
        "ETag": "\u00220x8D7D76271E782FC\u0022",
        "Last-Modified": "Fri, 03 Apr 2020 00:03:31 GMT",
>>>>>>> 32e373e2
        "Server": [
          "Windows-Azure-Blob/1.0",
          "Microsoft-HTTPAPI/2.0"
        ],
        "x-ms-client-request-id": "ce8f4fb6-f905-99cc-a3b3-be77b901f713",
<<<<<<< HEAD
        "x-ms-request-id": "2c490eff-c01e-0019-7933-f31280000000",
        "x-ms-request-server-encrypted": "true",
        "x-ms-version": "2019-10-10"
=======
        "x-ms-request-id": "587e010d-401e-0081-634b-09ed7a000000",
        "x-ms-request-server-encrypted": "true",
        "x-ms-version": "2019-12-12"
>>>>>>> 32e373e2
      },
      "ResponseBody": []
    },
    {
<<<<<<< HEAD
      "RequestUri": "https://seanstagetest.blob.core.windows.net/test-container-7505c272-91cf-86d6-dd0b-ba762d4ceebe/test-blob-566e6369-e3db-6f68-fd39-d67b6ade546a?comp=pagelist",
=======
      "RequestUri": "https://seanmcccanary.blob.core.windows.net/test-container-7505c272-91cf-86d6-dd0b-ba762d4ceebe/test-blob-566e6369-e3db-6f68-fd39-d67b6ade546a?comp=pagelist",
>>>>>>> 32e373e2
      "RequestMethod": "GET",
      "RequestHeaders": {
        "Authorization": "Sanitized",
        "If-None-Match": "\u0022garbage\u0022",
<<<<<<< HEAD
        "traceparent": "00-d74fed049c4cb043b31761f26e2438a4-b9e4b3920f00d44e-00",
        "User-Agent": [
          "azsdk-net-Storage.Blobs/12.4.0-dev.20200305.1",
          "(.NET Core 4.6.28325.01; Microsoft Windows 10.0.18363 )"
        ],
        "x-ms-client-request-id": "1ac4ac3a-864e-c265-455f-7d757595d4b2",
        "x-ms-date": "Thu, 05 Mar 2020 21:18:43 GMT",
        "x-ms-range": "bytes=0-1023",
        "x-ms-return-client-request-id": "true",
        "x-ms-version": "2019-10-10"
=======
        "traceparent": "00-f06b0b4b5776614a8a67eaf73e178bec-fde028b842560f45-00",
        "User-Agent": [
          "azsdk-net-Storage.Blobs/12.5.0-dev.20200402.1",
          "(.NET Core 4.6.28325.01; Microsoft Windows 10.0.18362 )"
        ],
        "x-ms-client-request-id": "1ac4ac3a-864e-c265-455f-7d757595d4b2",
        "x-ms-date": "Fri, 03 Apr 2020 00:03:32 GMT",
        "x-ms-range": "bytes=0-1023",
        "x-ms-return-client-request-id": "true",
        "x-ms-version": "2019-12-12"
>>>>>>> 32e373e2
      },
      "RequestBody": null,
      "StatusCode": 200,
      "ResponseHeaders": {
        "Content-Type": "application/xml",
<<<<<<< HEAD
        "Date": "Thu, 05 Mar 2020 21:18:42 GMT",
        "ETag": "\u00220x8D7C14AC8679DC4\u0022",
        "Last-Modified": "Thu, 05 Mar 2020 21:18:43 GMT",
=======
        "Date": "Fri, 03 Apr 2020 00:03:31 GMT",
        "ETag": "\u00220x8D7D76271E782FC\u0022",
        "Last-Modified": "Fri, 03 Apr 2020 00:03:31 GMT",
>>>>>>> 32e373e2
        "Server": [
          "Windows-Azure-Blob/1.0",
          "Microsoft-HTTPAPI/2.0"
        ],
        "Transfer-Encoding": "chunked",
        "x-ms-blob-content-length": "4096",
        "x-ms-client-request-id": "1ac4ac3a-864e-c265-455f-7d757595d4b2",
<<<<<<< HEAD
        "x-ms-request-id": "2c490f03-c01e-0019-7c33-f31280000000",
        "x-ms-version": "2019-10-10"
=======
        "x-ms-request-id": "587e012f-401e-0081-7c4b-09ed7a000000",
        "x-ms-version": "2019-12-12"
>>>>>>> 32e373e2
      },
      "ResponseBody": "\uFEFF\u003C?xml version=\u00221.0\u0022 encoding=\u0022utf-8\u0022?\u003E\u003CPageList /\u003E"
    },
    {
<<<<<<< HEAD
      "RequestUri": "https://seanstagetest.blob.core.windows.net/test-container-7505c272-91cf-86d6-dd0b-ba762d4ceebe?restype=container",
      "RequestMethod": "DELETE",
      "RequestHeaders": {
        "Authorization": "Sanitized",
        "traceparent": "00-b8dbde5242f9544582dae64d7ded8f06-d2ed2276f348134e-00",
        "User-Agent": [
          "azsdk-net-Storage.Blobs/12.4.0-dev.20200305.1",
          "(.NET Core 4.6.28325.01; Microsoft Windows 10.0.18363 )"
        ],
        "x-ms-client-request-id": "0c3df1ba-dd3d-2bc5-bc16-761dfe38c0c0",
        "x-ms-date": "Thu, 05 Mar 2020 21:18:43 GMT",
        "x-ms-return-client-request-id": "true",
        "x-ms-version": "2019-10-10"
=======
      "RequestUri": "https://seanmcccanary.blob.core.windows.net/test-container-7505c272-91cf-86d6-dd0b-ba762d4ceebe?restype=container",
      "RequestMethod": "DELETE",
      "RequestHeaders": {
        "Authorization": "Sanitized",
        "traceparent": "00-7303cc3e3336ca4492f1f0913d5dba36-f90c36730f9f8542-00",
        "User-Agent": [
          "azsdk-net-Storage.Blobs/12.5.0-dev.20200402.1",
          "(.NET Core 4.6.28325.01; Microsoft Windows 10.0.18362 )"
        ],
        "x-ms-client-request-id": "0c3df1ba-dd3d-2bc5-bc16-761dfe38c0c0",
        "x-ms-date": "Fri, 03 Apr 2020 00:03:32 GMT",
        "x-ms-return-client-request-id": "true",
        "x-ms-version": "2019-12-12"
>>>>>>> 32e373e2
      },
      "RequestBody": null,
      "StatusCode": 202,
      "ResponseHeaders": {
        "Content-Length": "0",
<<<<<<< HEAD
        "Date": "Thu, 05 Mar 2020 21:18:42 GMT",
=======
        "Date": "Fri, 03 Apr 2020 00:03:31 GMT",
>>>>>>> 32e373e2
        "Server": [
          "Windows-Azure-Blob/1.0",
          "Microsoft-HTTPAPI/2.0"
        ],
        "x-ms-client-request-id": "0c3df1ba-dd3d-2bc5-bc16-761dfe38c0c0",
<<<<<<< HEAD
        "x-ms-request-id": "2c490f06-c01e-0019-7e33-f31280000000",
        "x-ms-version": "2019-10-10"
=======
        "x-ms-request-id": "587e0149-401e-0081-114b-09ed7a000000",
        "x-ms-version": "2019-12-12"
>>>>>>> 32e373e2
      },
      "ResponseBody": []
    },
    {
<<<<<<< HEAD
      "RequestUri": "https://seanstagetest.blob.core.windows.net/test-container-ee39ef0c-a4ba-f775-ff89-78f40d406b07?restype=container",
      "RequestMethod": "PUT",
      "RequestHeaders": {
        "Authorization": "Sanitized",
        "traceparent": "00-48dbeaa6ec632842b641f5ae50747d82-b4c5f8b284d7d642-00",
        "User-Agent": [
          "azsdk-net-Storage.Blobs/12.4.0-dev.20200305.1",
          "(.NET Core 4.6.28325.01; Microsoft Windows 10.0.18363 )"
        ],
        "x-ms-blob-public-access": "container",
        "x-ms-client-request-id": "6618b799-cd04-16b1-7b45-0db364d01d7b",
        "x-ms-date": "Thu, 05 Mar 2020 21:18:43 GMT",
        "x-ms-return-client-request-id": "true",
        "x-ms-version": "2019-10-10"
=======
      "RequestUri": "https://seanmcccanary.blob.core.windows.net/test-container-ee39ef0c-a4ba-f775-ff89-78f40d406b07?restype=container",
      "RequestMethod": "PUT",
      "RequestHeaders": {
        "Authorization": "Sanitized",
        "traceparent": "00-3240f7e0285431408eb669c6556550a7-c34afa5311c8fa4c-00",
        "User-Agent": [
          "azsdk-net-Storage.Blobs/12.5.0-dev.20200402.1",
          "(.NET Core 4.6.28325.01; Microsoft Windows 10.0.18362 )"
        ],
        "x-ms-blob-public-access": "container",
        "x-ms-client-request-id": "6618b799-cd04-16b1-7b45-0db364d01d7b",
        "x-ms-date": "Fri, 03 Apr 2020 00:03:32 GMT",
        "x-ms-return-client-request-id": "true",
        "x-ms-version": "2019-12-12"
>>>>>>> 32e373e2
      },
      "RequestBody": null,
      "StatusCode": 201,
      "ResponseHeaders": {
        "Content-Length": "0",
<<<<<<< HEAD
        "Date": "Thu, 05 Mar 2020 21:18:43 GMT",
        "ETag": "\u00220x8D7C14AC8B05B65\u0022",
        "Last-Modified": "Thu, 05 Mar 2020 21:18:43 GMT",
=======
        "Date": "Fri, 03 Apr 2020 00:03:31 GMT",
        "ETag": "\u00220x8D7D762723175FD\u0022",
        "Last-Modified": "Fri, 03 Apr 2020 00:03:31 GMT",
>>>>>>> 32e373e2
        "Server": [
          "Windows-Azure-Blob/1.0",
          "Microsoft-HTTPAPI/2.0"
        ],
        "x-ms-client-request-id": "6618b799-cd04-16b1-7b45-0db364d01d7b",
<<<<<<< HEAD
        "x-ms-request-id": "608e272c-901e-0049-6633-f3d0d0000000",
        "x-ms-version": "2019-10-10"
=======
        "x-ms-request-id": "122fdc32-601e-0072-064b-094aef000000",
        "x-ms-version": "2019-12-12"
>>>>>>> 32e373e2
      },
      "ResponseBody": []
    },
    {
<<<<<<< HEAD
      "RequestUri": "https://seanstagetest.blob.core.windows.net/test-container-ee39ef0c-a4ba-f775-ff89-78f40d406b07/test-blob-ec796faa-3c7e-4469-7ac1-c2670b342b70",
=======
      "RequestUri": "https://seanmcccanary.blob.core.windows.net/test-container-ee39ef0c-a4ba-f775-ff89-78f40d406b07/test-blob-ec796faa-3c7e-4469-7ac1-c2670b342b70",
>>>>>>> 32e373e2
      "RequestMethod": "PUT",
      "RequestHeaders": {
        "Authorization": "Sanitized",
        "Content-Length": "0",
<<<<<<< HEAD
        "traceparent": "00-ab55a7e4e352e747875de651112d291f-b7378032036fb149-00",
        "User-Agent": [
          "azsdk-net-Storage.Blobs/12.4.0-dev.20200305.1",
          "(.NET Core 4.6.28325.01; Microsoft Windows 10.0.18363 )"
=======
        "traceparent": "00-d4b6065c3aec0647ac4eb7c8c3072d34-ed0678921801db4e-00",
        "User-Agent": [
          "azsdk-net-Storage.Blobs/12.5.0-dev.20200402.1",
          "(.NET Core 4.6.28325.01; Microsoft Windows 10.0.18362 )"
>>>>>>> 32e373e2
        ],
        "x-ms-blob-content-length": "4096",
        "x-ms-blob-sequence-number": "0",
        "x-ms-blob-type": "PageBlob",
        "x-ms-client-request-id": "5c961c35-4e15-5cea-4ed3-ec430a4a0b46",
<<<<<<< HEAD
        "x-ms-date": "Thu, 05 Mar 2020 21:18:43 GMT",
        "x-ms-return-client-request-id": "true",
        "x-ms-version": "2019-10-10"
=======
        "x-ms-date": "Fri, 03 Apr 2020 00:03:32 GMT",
        "x-ms-return-client-request-id": "true",
        "x-ms-version": "2019-12-12"
>>>>>>> 32e373e2
      },
      "RequestBody": null,
      "StatusCode": 201,
      "ResponseHeaders": {
        "Content-Length": "0",
<<<<<<< HEAD
        "Date": "Thu, 05 Mar 2020 21:18:43 GMT",
        "ETag": "\u00220x8D7C14AC8BDD559\u0022",
        "Last-Modified": "Thu, 05 Mar 2020 21:18:43 GMT",
=======
        "Date": "Fri, 03 Apr 2020 00:03:31 GMT",
        "ETag": "\u00220x8D7D762723E3E50\u0022",
        "Last-Modified": "Fri, 03 Apr 2020 00:03:31 GMT",
>>>>>>> 32e373e2
        "Server": [
          "Windows-Azure-Blob/1.0",
          "Microsoft-HTTPAPI/2.0"
        ],
        "x-ms-client-request-id": "5c961c35-4e15-5cea-4ed3-ec430a4a0b46",
<<<<<<< HEAD
        "x-ms-request-id": "608e2730-901e-0049-6933-f3d0d0000000",
        "x-ms-request-server-encrypted": "true",
        "x-ms-version": "2019-10-10"
=======
        "x-ms-request-id": "122fdc4f-601e-0072-1e4b-094aef000000",
        "x-ms-request-server-encrypted": "true",
        "x-ms-version": "2019-12-12"
>>>>>>> 32e373e2
      },
      "ResponseBody": []
    },
    {
<<<<<<< HEAD
      "RequestUri": "https://seanstagetest.blob.core.windows.net/test-container-ee39ef0c-a4ba-f775-ff89-78f40d406b07/test-blob-ec796faa-3c7e-4469-7ac1-c2670b342b70?comp=lease",
      "RequestMethod": "PUT",
      "RequestHeaders": {
        "Authorization": "Sanitized",
        "traceparent": "00-8a43ff1d7b1e9a4a8da012a2c78d3810-8b307470b3bb7149-00",
        "User-Agent": [
          "azsdk-net-Storage.Blobs/12.4.0-dev.20200305.1",
          "(.NET Core 4.6.28325.01; Microsoft Windows 10.0.18363 )"
        ],
        "x-ms-client-request-id": "1df7c299-bf5c-6de5-c8f0-f072c21128f7",
        "x-ms-date": "Thu, 05 Mar 2020 21:18:43 GMT",
=======
      "RequestUri": "https://seanmcccanary.blob.core.windows.net/test-container-ee39ef0c-a4ba-f775-ff89-78f40d406b07/test-blob-ec796faa-3c7e-4469-7ac1-c2670b342b70?comp=lease",
      "RequestMethod": "PUT",
      "RequestHeaders": {
        "Authorization": "Sanitized",
        "traceparent": "00-de9ec47384e51b4abe6c51ff09c61257-278aa43f991ad94b-00",
        "User-Agent": [
          "azsdk-net-Storage.Blobs/12.5.0-dev.20200402.1",
          "(.NET Core 4.6.28325.01; Microsoft Windows 10.0.18362 )"
        ],
        "x-ms-client-request-id": "1df7c299-bf5c-6de5-c8f0-f072c21128f7",
        "x-ms-date": "Fri, 03 Apr 2020 00:03:32 GMT",
>>>>>>> 32e373e2
        "x-ms-lease-action": "acquire",
        "x-ms-lease-duration": "-1",
        "x-ms-proposed-lease-id": "54659c1a-c775-a554-6ca3-8cd934578ab8",
        "x-ms-return-client-request-id": "true",
<<<<<<< HEAD
        "x-ms-version": "2019-10-10"
=======
        "x-ms-version": "2019-12-12"
>>>>>>> 32e373e2
      },
      "RequestBody": null,
      "StatusCode": 201,
      "ResponseHeaders": {
        "Content-Length": "0",
<<<<<<< HEAD
        "Date": "Thu, 05 Mar 2020 21:18:43 GMT",
        "ETag": "\u00220x8D7C14AC8BDD559\u0022",
        "Last-Modified": "Thu, 05 Mar 2020 21:18:43 GMT",
=======
        "Date": "Fri, 03 Apr 2020 00:03:31 GMT",
        "ETag": "\u00220x8D7D762723E3E50\u0022",
        "Last-Modified": "Fri, 03 Apr 2020 00:03:31 GMT",
>>>>>>> 32e373e2
        "Server": [
          "Windows-Azure-Blob/1.0",
          "Microsoft-HTTPAPI/2.0"
        ],
        "x-ms-client-request-id": "1df7c299-bf5c-6de5-c8f0-f072c21128f7",
        "x-ms-lease-id": "54659c1a-c775-a554-6ca3-8cd934578ab8",
<<<<<<< HEAD
        "x-ms-request-id": "608e2732-901e-0049-6b33-f3d0d0000000",
        "x-ms-version": "2019-10-10"
=======
        "x-ms-request-id": "122fdc67-601e-0072-324b-094aef000000",
        "x-ms-version": "2019-12-12"
>>>>>>> 32e373e2
      },
      "ResponseBody": []
    },
    {
<<<<<<< HEAD
      "RequestUri": "https://seanstagetest.blob.core.windows.net/test-container-ee39ef0c-a4ba-f775-ff89-78f40d406b07/test-blob-ec796faa-3c7e-4469-7ac1-c2670b342b70?comp=pagelist",
      "RequestMethod": "GET",
      "RequestHeaders": {
        "Authorization": "Sanitized",
        "traceparent": "00-e5b722b535541a47b82daab42dad2626-6efb0f359b7ccd46-00",
        "User-Agent": [
          "azsdk-net-Storage.Blobs/12.4.0-dev.20200305.1",
          "(.NET Core 4.6.28325.01; Microsoft Windows 10.0.18363 )"
        ],
        "x-ms-client-request-id": "714076d7-6d5f-ed5b-82c4-25addfe73d13",
        "x-ms-date": "Thu, 05 Mar 2020 21:18:43 GMT",
        "x-ms-lease-id": "54659c1a-c775-a554-6ca3-8cd934578ab8",
        "x-ms-range": "bytes=0-1023",
        "x-ms-return-client-request-id": "true",
        "x-ms-version": "2019-10-10"
=======
      "RequestUri": "https://seanmcccanary.blob.core.windows.net/test-container-ee39ef0c-a4ba-f775-ff89-78f40d406b07/test-blob-ec796faa-3c7e-4469-7ac1-c2670b342b70?comp=pagelist",
      "RequestMethod": "GET",
      "RequestHeaders": {
        "Authorization": "Sanitized",
        "traceparent": "00-775a99d35fb32b4585789ff58287c21c-05496d1fe1bc8b4d-00",
        "User-Agent": [
          "azsdk-net-Storage.Blobs/12.5.0-dev.20200402.1",
          "(.NET Core 4.6.28325.01; Microsoft Windows 10.0.18362 )"
        ],
        "x-ms-client-request-id": "714076d7-6d5f-ed5b-82c4-25addfe73d13",
        "x-ms-date": "Fri, 03 Apr 2020 00:03:32 GMT",
        "x-ms-lease-id": "54659c1a-c775-a554-6ca3-8cd934578ab8",
        "x-ms-range": "bytes=0-1023",
        "x-ms-return-client-request-id": "true",
        "x-ms-version": "2019-12-12"
>>>>>>> 32e373e2
      },
      "RequestBody": null,
      "StatusCode": 200,
      "ResponseHeaders": {
        "Content-Type": "application/xml",
<<<<<<< HEAD
        "Date": "Thu, 05 Mar 2020 21:18:43 GMT",
        "ETag": "\u00220x8D7C14AC8BDD559\u0022",
        "Last-Modified": "Thu, 05 Mar 2020 21:18:43 GMT",
=======
        "Date": "Fri, 03 Apr 2020 00:03:31 GMT",
        "ETag": "\u00220x8D7D762723E3E50\u0022",
        "Last-Modified": "Fri, 03 Apr 2020 00:03:31 GMT",
>>>>>>> 32e373e2
        "Server": [
          "Windows-Azure-Blob/1.0",
          "Microsoft-HTTPAPI/2.0"
        ],
        "Transfer-Encoding": "chunked",
        "x-ms-blob-content-length": "4096",
        "x-ms-client-request-id": "714076d7-6d5f-ed5b-82c4-25addfe73d13",
<<<<<<< HEAD
        "x-ms-request-id": "608e2733-901e-0049-6c33-f3d0d0000000",
        "x-ms-version": "2019-10-10"
=======
        "x-ms-request-id": "122fdc8e-601e-0072-594b-094aef000000",
        "x-ms-version": "2019-12-12"
>>>>>>> 32e373e2
      },
      "ResponseBody": "\uFEFF\u003C?xml version=\u00221.0\u0022 encoding=\u0022utf-8\u0022?\u003E\u003CPageList /\u003E"
    },
    {
<<<<<<< HEAD
      "RequestUri": "https://seanstagetest.blob.core.windows.net/test-container-ee39ef0c-a4ba-f775-ff89-78f40d406b07?restype=container",
      "RequestMethod": "DELETE",
      "RequestHeaders": {
        "Authorization": "Sanitized",
        "traceparent": "00-24f80d7fbdd15041a12d829b810a6056-1bd9f99620cf7a4a-00",
        "User-Agent": [
          "azsdk-net-Storage.Blobs/12.4.0-dev.20200305.1",
          "(.NET Core 4.6.28325.01; Microsoft Windows 10.0.18363 )"
        ],
        "x-ms-client-request-id": "4b9b4363-b6d0-db97-d7a8-1f54f6f96b5b",
        "x-ms-date": "Thu, 05 Mar 2020 21:18:43 GMT",
        "x-ms-return-client-request-id": "true",
        "x-ms-version": "2019-10-10"
=======
      "RequestUri": "https://seanmcccanary.blob.core.windows.net/test-container-ee39ef0c-a4ba-f775-ff89-78f40d406b07?restype=container",
      "RequestMethod": "DELETE",
      "RequestHeaders": {
        "Authorization": "Sanitized",
        "traceparent": "00-329ec9cde670af498e8c9903c6fef73a-9e8ff073cbb18c4a-00",
        "User-Agent": [
          "azsdk-net-Storage.Blobs/12.5.0-dev.20200402.1",
          "(.NET Core 4.6.28325.01; Microsoft Windows 10.0.18362 )"
        ],
        "x-ms-client-request-id": "4b9b4363-b6d0-db97-d7a8-1f54f6f96b5b",
        "x-ms-date": "Fri, 03 Apr 2020 00:03:33 GMT",
        "x-ms-return-client-request-id": "true",
        "x-ms-version": "2019-12-12"
>>>>>>> 32e373e2
      },
      "RequestBody": null,
      "StatusCode": 202,
      "ResponseHeaders": {
        "Content-Length": "0",
<<<<<<< HEAD
        "Date": "Thu, 05 Mar 2020 21:18:43 GMT",
=======
        "Date": "Fri, 03 Apr 2020 00:03:31 GMT",
>>>>>>> 32e373e2
        "Server": [
          "Windows-Azure-Blob/1.0",
          "Microsoft-HTTPAPI/2.0"
        ],
        "x-ms-client-request-id": "4b9b4363-b6d0-db97-d7a8-1f54f6f96b5b",
<<<<<<< HEAD
        "x-ms-request-id": "608e2736-901e-0049-6f33-f3d0d0000000",
        "x-ms-version": "2019-10-10"
=======
        "x-ms-request-id": "122fdcb1-601e-0072-7c4b-094aef000000",
        "x-ms-version": "2019-12-12"
>>>>>>> 32e373e2
      },
      "ResponseBody": []
    }
  ],
  "Variables": {
<<<<<<< HEAD
    "DateTimeOffsetNow": "2020-03-05T13:18:40.4956015-08:00",
    "RandomSeed": "272415200",
    "Storage_TestConfigDefault": "ProductionTenant\nseanstagetest\nU2FuaXRpemVk\nhttps://seanstagetest.blob.core.windows.net\nhttp://seanstagetest.file.core.windows.net\nhttp://seanstagetest.queue.core.windows.net\nhttp://seanstagetest.table.core.windows.net\n\n\n\n\nhttp://seanstagetest-secondary.blob.core.windows.net\nhttp://seanstagetest-secondary.file.core.windows.net\nhttp://seanstagetest-secondary.queue.core.windows.net\nhttp://seanstagetest-secondary.table.core.windows.net\n\nSanitized\n\n\nCloud\nBlobEndpoint=https://seanstagetest.blob.core.windows.net/;QueueEndpoint=http://seanstagetest.queue.core.windows.net/;FileEndpoint=http://seanstagetest.file.core.windows.net/;BlobSecondaryEndpoint=http://seanstagetest-secondary.blob.core.windows.net/;QueueSecondaryEndpoint=http://seanstagetest-secondary.queue.core.windows.net/;FileSecondaryEndpoint=http://seanstagetest-secondary.file.core.windows.net/;AccountName=seanstagetest;AccountKey=Sanitized\nseanscope1"
=======
    "DateTimeOffsetNow": "2020-04-02T17:03:29.5290023-07:00",
    "RandomSeed": "272415200",
    "Storage_TestConfigDefault": "ProductionTenant\nseanmcccanary\nU2FuaXRpemVk\nhttps://seanmcccanary.blob.core.windows.net\nhttps://seanmcccanary.file.core.windows.net\nhttps://seanmcccanary.queue.core.windows.net\nhttps://seanmcccanary.table.core.windows.net\n\n\n\n\nhttps://seanmcccanary-secondary.blob.core.windows.net\nhttps://seanmcccanary-secondary.file.core.windows.net\nhttps://seanmcccanary-secondary.queue.core.windows.net\nhttps://seanmcccanary-secondary.table.core.windows.net\n\nSanitized\n\n\nCloud\nBlobEndpoint=https://seanmcccanary.blob.core.windows.net/;QueueEndpoint=https://seanmcccanary.queue.core.windows.net/;FileEndpoint=https://seanmcccanary.file.core.windows.net/;BlobSecondaryEndpoint=https://seanmcccanary-secondary.blob.core.windows.net/;QueueSecondaryEndpoint=https://seanmcccanary-secondary.queue.core.windows.net/;FileSecondaryEndpoint=https://seanmcccanary-secondary.file.core.windows.net/;AccountName=seanmcccanary;AccountKey=Sanitized\nseanscope1"
>>>>>>> 32e373e2
  }
}<|MERGE_RESOLUTION|>--- conflicted
+++ resolved
@@ -1,22 +1,6 @@
 {
   "Entries": [
     {
-<<<<<<< HEAD
-      "RequestUri": "https://seanstagetest.blob.core.windows.net/test-container-4ae555d4-de2a-3773-92da-19421e756fa3?restype=container",
-      "RequestMethod": "PUT",
-      "RequestHeaders": {
-        "Authorization": "Sanitized",
-        "traceparent": "00-4b5f7a961d2ab142854e92a893cabfab-1399caaa948fbf4f-00",
-        "User-Agent": [
-          "azsdk-net-Storage.Blobs/12.4.0-dev.20200305.1",
-          "(.NET Core 4.6.28325.01; Microsoft Windows 10.0.18363 )"
-        ],
-        "x-ms-blob-public-access": "container",
-        "x-ms-client-request-id": "ffbf8958-785c-104d-6498-c7fc01b0b3fe",
-        "x-ms-date": "Thu, 05 Mar 2020 21:18:40 GMT",
-        "x-ms-return-client-request-id": "true",
-        "x-ms-version": "2019-10-10"
-=======
       "RequestUri": "https://seanmcccanary.blob.core.windows.net/test-container-4ae555d4-de2a-3773-92da-19421e756fa3?restype=container",
       "RequestMethod": "PUT",
       "RequestHeaders": {
@@ -31,119 +15,62 @@
         "x-ms-date": "Fri, 03 Apr 2020 00:03:29 GMT",
         "x-ms-return-client-request-id": "true",
         "x-ms-version": "2019-12-12"
->>>>>>> 32e373e2
-      },
-      "RequestBody": null,
-      "StatusCode": 201,
-      "ResponseHeaders": {
-        "Content-Length": "0",
-<<<<<<< HEAD
-        "Date": "Thu, 05 Mar 2020 21:18:40 GMT",
-        "ETag": "\u00220x8D7C14AC6FF6377\u0022",
-        "Last-Modified": "Thu, 05 Mar 2020 21:18:40 GMT",
-=======
+      },
+      "RequestBody": null,
+      "StatusCode": 201,
+      "ResponseHeaders": {
+        "Content-Length": "0",
         "Date": "Fri, 03 Apr 2020 00:03:28 GMT",
         "ETag": "\u00220x8D7D762706AFAD5\u0022",
         "Last-Modified": "Fri, 03 Apr 2020 00:03:28 GMT",
->>>>>>> 32e373e2
         "Server": [
           "Windows-Azure-Blob/1.0",
           "Microsoft-HTTPAPI/2.0"
         ],
         "x-ms-client-request-id": "ffbf8958-785c-104d-6498-c7fc01b0b3fe",
-<<<<<<< HEAD
-        "x-ms-request-id": "8de8c217-a01e-0042-5e33-f32bbb000000",
-        "x-ms-version": "2019-10-10"
-=======
         "x-ms-request-id": "83a07540-e01e-006c-094b-09a637000000",
         "x-ms-version": "2019-12-12"
->>>>>>> 32e373e2
-      },
-      "ResponseBody": []
-    },
-    {
-<<<<<<< HEAD
-      "RequestUri": "https://seanstagetest.blob.core.windows.net/test-container-4ae555d4-de2a-3773-92da-19421e756fa3/test-blob-1734b313-37f6-72d3-4268-697f2afcc215",
-=======
+      },
+      "ResponseBody": []
+    },
+    {
       "RequestUri": "https://seanmcccanary.blob.core.windows.net/test-container-4ae555d4-de2a-3773-92da-19421e756fa3/test-blob-1734b313-37f6-72d3-4268-697f2afcc215",
->>>>>>> 32e373e2
-      "RequestMethod": "PUT",
-      "RequestHeaders": {
-        "Authorization": "Sanitized",
-        "Content-Length": "0",
-<<<<<<< HEAD
-        "traceparent": "00-11e6a186522dbe42afd1e6e206f6f09f-4b2db33a9ddd0b46-00",
-        "User-Agent": [
-          "azsdk-net-Storage.Blobs/12.4.0-dev.20200305.1",
-          "(.NET Core 4.6.28325.01; Microsoft Windows 10.0.18363 )"
-=======
+      "RequestMethod": "PUT",
+      "RequestHeaders": {
+        "Authorization": "Sanitized",
+        "Content-Length": "0",
         "traceparent": "00-616b8efc2851004ca3def9114a2a7183-99566bcfac12a64f-00",
         "User-Agent": [
           "azsdk-net-Storage.Blobs/12.5.0-dev.20200402.1",
           "(.NET Core 4.6.28325.01; Microsoft Windows 10.0.18362 )"
->>>>>>> 32e373e2
         ],
         "x-ms-blob-content-length": "4096",
         "x-ms-blob-sequence-number": "0",
         "x-ms-blob-type": "PageBlob",
         "x-ms-client-request-id": "c163b4f7-ca49-2020-b54c-bcf30fcee567",
-<<<<<<< HEAD
-        "x-ms-date": "Thu, 05 Mar 2020 21:18:40 GMT",
-        "x-ms-return-client-request-id": "true",
-        "x-ms-version": "2019-10-10"
-=======
         "x-ms-date": "Fri, 03 Apr 2020 00:03:29 GMT",
         "x-ms-return-client-request-id": "true",
         "x-ms-version": "2019-12-12"
->>>>>>> 32e373e2
-      },
-      "RequestBody": null,
-      "StatusCode": 201,
-      "ResponseHeaders": {
-        "Content-Length": "0",
-<<<<<<< HEAD
-        "Date": "Thu, 05 Mar 2020 21:18:40 GMT",
-        "ETag": "\u00220x8D7C14AC70C7C47\u0022",
-        "Last-Modified": "Thu, 05 Mar 2020 21:18:40 GMT",
-=======
+      },
+      "RequestBody": null,
+      "StatusCode": 201,
+      "ResponseHeaders": {
+        "Content-Length": "0",
         "Date": "Fri, 03 Apr 2020 00:03:28 GMT",
         "ETag": "\u00220x8D7D7627077D190\u0022",
         "Last-Modified": "Fri, 03 Apr 2020 00:03:28 GMT",
->>>>>>> 32e373e2
         "Server": [
           "Windows-Azure-Blob/1.0",
           "Microsoft-HTTPAPI/2.0"
         ],
         "x-ms-client-request-id": "c163b4f7-ca49-2020-b54c-bcf30fcee567",
-<<<<<<< HEAD
-        "x-ms-request-id": "8de8c21e-a01e-0042-6433-f32bbb000000",
-        "x-ms-request-server-encrypted": "true",
-        "x-ms-version": "2019-10-10"
-=======
         "x-ms-request-id": "83a07556-e01e-006c-1c4b-09a637000000",
         "x-ms-request-server-encrypted": "true",
         "x-ms-version": "2019-12-12"
->>>>>>> 32e373e2
-      },
-      "ResponseBody": []
-    },
-    {
-<<<<<<< HEAD
-      "RequestUri": "https://seanstagetest.blob.core.windows.net/test-container-4ae555d4-de2a-3773-92da-19421e756fa3/test-blob-1734b313-37f6-72d3-4268-697f2afcc215?comp=pagelist",
-      "RequestMethod": "GET",
-      "RequestHeaders": {
-        "Authorization": "Sanitized",
-        "traceparent": "00-89476a3459583849ae293848738b9ca5-12ac9d518fcb1945-00",
-        "User-Agent": [
-          "azsdk-net-Storage.Blobs/12.4.0-dev.20200305.1",
-          "(.NET Core 4.6.28325.01; Microsoft Windows 10.0.18363 )"
-        ],
-        "x-ms-client-request-id": "768739ec-0199-2dcc-e1c9-de68b3536a17",
-        "x-ms-date": "Thu, 05 Mar 2020 21:18:40 GMT",
-        "x-ms-range": "bytes=0-1023",
-        "x-ms-return-client-request-id": "true",
-        "x-ms-version": "2019-10-10"
-=======
+      },
+      "ResponseBody": []
+    },
+    {
       "RequestUri": "https://seanmcccanary.blob.core.windows.net/test-container-4ae555d4-de2a-3773-92da-19421e756fa3/test-blob-1734b313-37f6-72d3-4268-697f2afcc215?comp=pagelist",
       "RequestMethod": "GET",
       "RequestHeaders": {
@@ -158,21 +85,14 @@
         "x-ms-range": "bytes=0-1023",
         "x-ms-return-client-request-id": "true",
         "x-ms-version": "2019-12-12"
->>>>>>> 32e373e2
       },
       "RequestBody": null,
       "StatusCode": 200,
       "ResponseHeaders": {
         "Content-Type": "application/xml",
-<<<<<<< HEAD
-        "Date": "Thu, 05 Mar 2020 21:18:40 GMT",
-        "ETag": "\u00220x8D7C14AC70C7C47\u0022",
-        "Last-Modified": "Thu, 05 Mar 2020 21:18:40 GMT",
-=======
         "Date": "Fri, 03 Apr 2020 00:03:28 GMT",
         "ETag": "\u00220x8D7D7627077D190\u0022",
         "Last-Modified": "Fri, 03 Apr 2020 00:03:28 GMT",
->>>>>>> 32e373e2
         "Server": [
           "Windows-Azure-Blob/1.0",
           "Microsoft-HTTPAPI/2.0"
@@ -180,32 +100,12 @@
         "Transfer-Encoding": "chunked",
         "x-ms-blob-content-length": "4096",
         "x-ms-client-request-id": "768739ec-0199-2dcc-e1c9-de68b3536a17",
-<<<<<<< HEAD
-        "x-ms-request-id": "8de8c225-a01e-0042-6b33-f32bbb000000",
-        "x-ms-version": "2019-10-10"
-=======
         "x-ms-request-id": "83a07579-e01e-006c-3d4b-09a637000000",
         "x-ms-version": "2019-12-12"
->>>>>>> 32e373e2
       },
       "ResponseBody": "\uFEFF\u003C?xml version=\u00221.0\u0022 encoding=\u0022utf-8\u0022?\u003E\u003CPageList /\u003E"
     },
     {
-<<<<<<< HEAD
-      "RequestUri": "https://seanstagetest.blob.core.windows.net/test-container-4ae555d4-de2a-3773-92da-19421e756fa3?restype=container",
-      "RequestMethod": "DELETE",
-      "RequestHeaders": {
-        "Authorization": "Sanitized",
-        "traceparent": "00-f76feda1c9ea2b48ac31779d42175ba6-4454b50bec0ea54c-00",
-        "User-Agent": [
-          "azsdk-net-Storage.Blobs/12.4.0-dev.20200305.1",
-          "(.NET Core 4.6.28325.01; Microsoft Windows 10.0.18363 )"
-        ],
-        "x-ms-client-request-id": "d5079173-6f47-d4ce-e5d5-1efc40e1ef18",
-        "x-ms-date": "Thu, 05 Mar 2020 21:18:40 GMT",
-        "x-ms-return-client-request-id": "true",
-        "x-ms-version": "2019-10-10"
-=======
       "RequestUri": "https://seanmcccanary.blob.core.windows.net/test-container-4ae555d4-de2a-3773-92da-19421e756fa3?restype=container",
       "RequestMethod": "DELETE",
       "RequestHeaders": {
@@ -219,49 +119,23 @@
         "x-ms-date": "Fri, 03 Apr 2020 00:03:30 GMT",
         "x-ms-return-client-request-id": "true",
         "x-ms-version": "2019-12-12"
->>>>>>> 32e373e2
       },
       "RequestBody": null,
       "StatusCode": 202,
       "ResponseHeaders": {
         "Content-Length": "0",
-<<<<<<< HEAD
-        "Date": "Thu, 05 Mar 2020 21:18:40 GMT",
-=======
         "Date": "Fri, 03 Apr 2020 00:03:28 GMT",
->>>>>>> 32e373e2
         "Server": [
           "Windows-Azure-Blob/1.0",
           "Microsoft-HTTPAPI/2.0"
         ],
         "x-ms-client-request-id": "d5079173-6f47-d4ce-e5d5-1efc40e1ef18",
-<<<<<<< HEAD
-        "x-ms-request-id": "8de8c22b-a01e-0042-7133-f32bbb000000",
-        "x-ms-version": "2019-10-10"
-=======
         "x-ms-request-id": "83a07590-e01e-006c-534b-09a637000000",
         "x-ms-version": "2019-12-12"
->>>>>>> 32e373e2
-      },
-      "ResponseBody": []
-    },
-    {
-<<<<<<< HEAD
-      "RequestUri": "https://seanstagetest.blob.core.windows.net/test-container-20711a4f-f140-7117-cfae-0ad9ac3d9401?restype=container",
-      "RequestMethod": "PUT",
-      "RequestHeaders": {
-        "Authorization": "Sanitized",
-        "traceparent": "00-75955b33b3a2f84b8a41d126b0ee5794-0e7307c31af80f48-00",
-        "User-Agent": [
-          "azsdk-net-Storage.Blobs/12.4.0-dev.20200305.1",
-          "(.NET Core 4.6.28325.01; Microsoft Windows 10.0.18363 )"
-        ],
-        "x-ms-blob-public-access": "container",
-        "x-ms-client-request-id": "7f3f3cd0-886e-82d5-7995-069865f528a7",
-        "x-ms-date": "Thu, 05 Mar 2020 21:18:41 GMT",
-        "x-ms-return-client-request-id": "true",
-        "x-ms-version": "2019-10-10"
-=======
+      },
+      "ResponseBody": []
+    },
+    {
       "RequestUri": "https://seanmcccanary.blob.core.windows.net/test-container-20711a4f-f140-7117-cfae-0ad9ac3d9401?restype=container",
       "RequestMethod": "PUT",
       "RequestHeaders": {
@@ -276,120 +150,62 @@
         "x-ms-date": "Fri, 03 Apr 2020 00:03:30 GMT",
         "x-ms-return-client-request-id": "true",
         "x-ms-version": "2019-12-12"
->>>>>>> 32e373e2
-      },
-      "RequestBody": null,
-      "StatusCode": 201,
-      "ResponseHeaders": {
-        "Content-Length": "0",
-<<<<<<< HEAD
-        "Date": "Thu, 05 Mar 2020 21:18:40 GMT",
-        "ETag": "\u00220x8D7C14AC752E807\u0022",
-        "Last-Modified": "Thu, 05 Mar 2020 21:18:41 GMT",
-=======
+      },
+      "RequestBody": null,
+      "StatusCode": 201,
+      "ResponseHeaders": {
+        "Content-Length": "0",
         "Date": "Fri, 03 Apr 2020 00:03:28 GMT",
         "ETag": "\u00220x8D7D76270C0CD75\u0022",
         "Last-Modified": "Fri, 03 Apr 2020 00:03:29 GMT",
->>>>>>> 32e373e2
         "Server": [
           "Windows-Azure-Blob/1.0",
           "Microsoft-HTTPAPI/2.0"
         ],
         "x-ms-client-request-id": "7f3f3cd0-886e-82d5-7995-069865f528a7",
-<<<<<<< HEAD
-        "x-ms-request-id": "0e693b11-201e-003e-0333-f30544000000",
-        "x-ms-version": "2019-10-10"
-=======
         "x-ms-request-id": "153354a5-e01e-0021-1b4b-0969db000000",
         "x-ms-version": "2019-12-12"
->>>>>>> 32e373e2
-      },
-      "ResponseBody": []
-    },
-    {
-<<<<<<< HEAD
-      "RequestUri": "https://seanstagetest.blob.core.windows.net/test-container-20711a4f-f140-7117-cfae-0ad9ac3d9401/test-blob-78dc1c40-cdec-bacc-4a11-97b7eed91362",
-=======
+      },
+      "ResponseBody": []
+    },
+    {
       "RequestUri": "https://seanmcccanary.blob.core.windows.net/test-container-20711a4f-f140-7117-cfae-0ad9ac3d9401/test-blob-78dc1c40-cdec-bacc-4a11-97b7eed91362",
->>>>>>> 32e373e2
-      "RequestMethod": "PUT",
-      "RequestHeaders": {
-        "Authorization": "Sanitized",
-        "Content-Length": "0",
-<<<<<<< HEAD
-        "traceparent": "00-8da1e2665e4b0b4fa4767a63cd72765d-f5020b0eafd26a4f-00",
-        "User-Agent": [
-          "azsdk-net-Storage.Blobs/12.4.0-dev.20200305.1",
-          "(.NET Core 4.6.28325.01; Microsoft Windows 10.0.18363 )"
-=======
+      "RequestMethod": "PUT",
+      "RequestHeaders": {
+        "Authorization": "Sanitized",
+        "Content-Length": "0",
         "traceparent": "00-717f025b53a1c14b8fc45463458ee146-527da1c0bb5a7b4c-00",
         "User-Agent": [
           "azsdk-net-Storage.Blobs/12.5.0-dev.20200402.1",
           "(.NET Core 4.6.28325.01; Microsoft Windows 10.0.18362 )"
->>>>>>> 32e373e2
         ],
         "x-ms-blob-content-length": "4096",
         "x-ms-blob-sequence-number": "0",
         "x-ms-blob-type": "PageBlob",
         "x-ms-client-request-id": "40fc5a60-1e90-029d-6f85-345cf11e939f",
-<<<<<<< HEAD
-        "x-ms-date": "Thu, 05 Mar 2020 21:18:41 GMT",
-        "x-ms-return-client-request-id": "true",
-        "x-ms-version": "2019-10-10"
-=======
         "x-ms-date": "Fri, 03 Apr 2020 00:03:30 GMT",
         "x-ms-return-client-request-id": "true",
         "x-ms-version": "2019-12-12"
->>>>>>> 32e373e2
-      },
-      "RequestBody": null,
-      "StatusCode": 201,
-      "ResponseHeaders": {
-        "Content-Length": "0",
-<<<<<<< HEAD
-        "Date": "Thu, 05 Mar 2020 21:18:40 GMT",
-        "ETag": "\u00220x8D7C14AC75FF1CA\u0022",
-        "Last-Modified": "Thu, 05 Mar 2020 21:18:41 GMT",
-=======
+      },
+      "RequestBody": null,
+      "StatusCode": 201,
+      "ResponseHeaders": {
+        "Content-Length": "0",
         "Date": "Fri, 03 Apr 2020 00:03:28 GMT",
         "ETag": "\u00220x8D7D76270CD2CF2\u0022",
         "Last-Modified": "Fri, 03 Apr 2020 00:03:29 GMT",
->>>>>>> 32e373e2
         "Server": [
           "Windows-Azure-Blob/1.0",
           "Microsoft-HTTPAPI/2.0"
         ],
         "x-ms-client-request-id": "40fc5a60-1e90-029d-6f85-345cf11e939f",
-<<<<<<< HEAD
-        "x-ms-request-id": "0e693b18-201e-003e-0833-f30544000000",
-        "x-ms-request-server-encrypted": "true",
-        "x-ms-version": "2019-10-10"
-=======
         "x-ms-request-id": "153354bb-e01e-0021-2f4b-0969db000000",
         "x-ms-request-server-encrypted": "true",
         "x-ms-version": "2019-12-12"
->>>>>>> 32e373e2
-      },
-      "ResponseBody": []
-    },
-    {
-<<<<<<< HEAD
-      "RequestUri": "https://seanstagetest.blob.core.windows.net/test-container-20711a4f-f140-7117-cfae-0ad9ac3d9401/test-blob-78dc1c40-cdec-bacc-4a11-97b7eed91362?comp=pagelist",
-      "RequestMethod": "GET",
-      "RequestHeaders": {
-        "Authorization": "Sanitized",
-        "If-Modified-Since": "Wed, 04 Mar 2020 21:18:40 GMT",
-        "traceparent": "00-8b3eddc4f4339e4ba451abeb1fc3958a-55c77c27f7644d49-00",
-        "User-Agent": [
-          "azsdk-net-Storage.Blobs/12.4.0-dev.20200305.1",
-          "(.NET Core 4.6.28325.01; Microsoft Windows 10.0.18363 )"
-        ],
-        "x-ms-client-request-id": "93560417-d3dd-f7d2-e205-0078e036a5d3",
-        "x-ms-date": "Thu, 05 Mar 2020 21:18:41 GMT",
-        "x-ms-range": "bytes=0-1023",
-        "x-ms-return-client-request-id": "true",
-        "x-ms-version": "2019-10-10"
-=======
+      },
+      "ResponseBody": []
+    },
+    {
       "RequestUri": "https://seanmcccanary.blob.core.windows.net/test-container-20711a4f-f140-7117-cfae-0ad9ac3d9401/test-blob-78dc1c40-cdec-bacc-4a11-97b7eed91362?comp=pagelist",
       "RequestMethod": "GET",
       "RequestHeaders": {
@@ -405,21 +221,14 @@
         "x-ms-range": "bytes=0-1023",
         "x-ms-return-client-request-id": "true",
         "x-ms-version": "2019-12-12"
->>>>>>> 32e373e2
       },
       "RequestBody": null,
       "StatusCode": 200,
       "ResponseHeaders": {
         "Content-Type": "application/xml",
-<<<<<<< HEAD
-        "Date": "Thu, 05 Mar 2020 21:18:40 GMT",
-        "ETag": "\u00220x8D7C14AC75FF1CA\u0022",
-        "Last-Modified": "Thu, 05 Mar 2020 21:18:41 GMT",
-=======
         "Date": "Fri, 03 Apr 2020 00:03:29 GMT",
         "ETag": "\u00220x8D7D76270CD2CF2\u0022",
         "Last-Modified": "Fri, 03 Apr 2020 00:03:29 GMT",
->>>>>>> 32e373e2
         "Server": [
           "Windows-Azure-Blob/1.0",
           "Microsoft-HTTPAPI/2.0"
@@ -427,32 +236,12 @@
         "Transfer-Encoding": "chunked",
         "x-ms-blob-content-length": "4096",
         "x-ms-client-request-id": "93560417-d3dd-f7d2-e205-0078e036a5d3",
-<<<<<<< HEAD
-        "x-ms-request-id": "0e693b1c-201e-003e-0c33-f30544000000",
-        "x-ms-version": "2019-10-10"
-=======
         "x-ms-request-id": "153354d4-e01e-0021-474b-0969db000000",
         "x-ms-version": "2019-12-12"
->>>>>>> 32e373e2
       },
       "ResponseBody": "\uFEFF\u003C?xml version=\u00221.0\u0022 encoding=\u0022utf-8\u0022?\u003E\u003CPageList /\u003E"
     },
     {
-<<<<<<< HEAD
-      "RequestUri": "https://seanstagetest.blob.core.windows.net/test-container-20711a4f-f140-7117-cfae-0ad9ac3d9401?restype=container",
-      "RequestMethod": "DELETE",
-      "RequestHeaders": {
-        "Authorization": "Sanitized",
-        "traceparent": "00-6e1d3de298c6df46a98ae3c454891ec5-cc728253ee0ae14b-00",
-        "User-Agent": [
-          "azsdk-net-Storage.Blobs/12.4.0-dev.20200305.1",
-          "(.NET Core 4.6.28325.01; Microsoft Windows 10.0.18363 )"
-        ],
-        "x-ms-client-request-id": "ed45205a-00c8-aec2-d18a-02e7b8314a52",
-        "x-ms-date": "Thu, 05 Mar 2020 21:18:41 GMT",
-        "x-ms-return-client-request-id": "true",
-        "x-ms-version": "2019-10-10"
-=======
       "RequestUri": "https://seanmcccanary.blob.core.windows.net/test-container-20711a4f-f140-7117-cfae-0ad9ac3d9401?restype=container",
       "RequestMethod": "DELETE",
       "RequestHeaders": {
@@ -466,49 +255,23 @@
         "x-ms-date": "Fri, 03 Apr 2020 00:03:30 GMT",
         "x-ms-return-client-request-id": "true",
         "x-ms-version": "2019-12-12"
->>>>>>> 32e373e2
       },
       "RequestBody": null,
       "StatusCode": 202,
       "ResponseHeaders": {
         "Content-Length": "0",
-<<<<<<< HEAD
-        "Date": "Thu, 05 Mar 2020 21:18:40 GMT",
-=======
         "Date": "Fri, 03 Apr 2020 00:03:29 GMT",
->>>>>>> 32e373e2
         "Server": [
           "Windows-Azure-Blob/1.0",
           "Microsoft-HTTPAPI/2.0"
         ],
         "x-ms-client-request-id": "ed45205a-00c8-aec2-d18a-02e7b8314a52",
-<<<<<<< HEAD
-        "x-ms-request-id": "0e693b20-201e-003e-1033-f30544000000",
-        "x-ms-version": "2019-10-10"
-=======
         "x-ms-request-id": "153354e7-e01e-0021-5a4b-0969db000000",
         "x-ms-version": "2019-12-12"
->>>>>>> 32e373e2
-      },
-      "ResponseBody": []
-    },
-    {
-<<<<<<< HEAD
-      "RequestUri": "https://seanstagetest.blob.core.windows.net/test-container-1c9cb39f-3fe0-015e-5eae-e20b1c865fbf?restype=container",
-      "RequestMethod": "PUT",
-      "RequestHeaders": {
-        "Authorization": "Sanitized",
-        "traceparent": "00-649e1af968a0d847a98a4f16b029b01e-bb24ad6f1ad97643-00",
-        "User-Agent": [
-          "azsdk-net-Storage.Blobs/12.4.0-dev.20200305.1",
-          "(.NET Core 4.6.28325.01; Microsoft Windows 10.0.18363 )"
-        ],
-        "x-ms-blob-public-access": "container",
-        "x-ms-client-request-id": "e4ac6386-c186-1b79-c143-8f1a1db6914a",
-        "x-ms-date": "Thu, 05 Mar 2020 21:18:41 GMT",
-        "x-ms-return-client-request-id": "true",
-        "x-ms-version": "2019-10-10"
-=======
+      },
+      "ResponseBody": []
+    },
+    {
       "RequestUri": "https://seanmcccanary.blob.core.windows.net/test-container-1c9cb39f-3fe0-015e-5eae-e20b1c865fbf?restype=container",
       "RequestMethod": "PUT",
       "RequestHeaders": {
@@ -523,120 +286,62 @@
         "x-ms-date": "Fri, 03 Apr 2020 00:03:30 GMT",
         "x-ms-return-client-request-id": "true",
         "x-ms-version": "2019-12-12"
->>>>>>> 32e373e2
-      },
-      "RequestBody": null,
-      "StatusCode": 201,
-      "ResponseHeaders": {
-        "Content-Length": "0",
-<<<<<<< HEAD
-        "Date": "Thu, 05 Mar 2020 21:18:41 GMT",
-        "ETag": "\u00220x8D7C14AC7A82E32\u0022",
-        "Last-Modified": "Thu, 05 Mar 2020 21:18:41 GMT",
-=======
+      },
+      "RequestBody": null,
+      "StatusCode": 201,
+      "ResponseHeaders": {
+        "Content-Length": "0",
         "Date": "Fri, 03 Apr 2020 00:03:29 GMT",
         "ETag": "\u00220x8D7D762711959C2\u0022",
         "Last-Modified": "Fri, 03 Apr 2020 00:03:30 GMT",
->>>>>>> 32e373e2
         "Server": [
           "Windows-Azure-Blob/1.0",
           "Microsoft-HTTPAPI/2.0"
         ],
         "x-ms-client-request-id": "e4ac6386-c186-1b79-c143-8f1a1db6914a",
-<<<<<<< HEAD
-        "x-ms-request-id": "fa02ae62-101e-001a-1c33-f3f3e4000000",
-        "x-ms-version": "2019-10-10"
-=======
         "x-ms-request-id": "b42b164e-d01e-003a-154b-0957d8000000",
         "x-ms-version": "2019-12-12"
->>>>>>> 32e373e2
-      },
-      "ResponseBody": []
-    },
-    {
-<<<<<<< HEAD
-      "RequestUri": "https://seanstagetest.blob.core.windows.net/test-container-1c9cb39f-3fe0-015e-5eae-e20b1c865fbf/test-blob-13be432a-8a13-e661-a8be-d6592434ee9f",
-=======
+      },
+      "ResponseBody": []
+    },
+    {
       "RequestUri": "https://seanmcccanary.blob.core.windows.net/test-container-1c9cb39f-3fe0-015e-5eae-e20b1c865fbf/test-blob-13be432a-8a13-e661-a8be-d6592434ee9f",
->>>>>>> 32e373e2
-      "RequestMethod": "PUT",
-      "RequestHeaders": {
-        "Authorization": "Sanitized",
-        "Content-Length": "0",
-<<<<<<< HEAD
-        "traceparent": "00-1b78ed57ed0610448034af10284cb812-e852cadfea457646-00",
-        "User-Agent": [
-          "azsdk-net-Storage.Blobs/12.4.0-dev.20200305.1",
-          "(.NET Core 4.6.28325.01; Microsoft Windows 10.0.18363 )"
-=======
+      "RequestMethod": "PUT",
+      "RequestHeaders": {
+        "Authorization": "Sanitized",
+        "Content-Length": "0",
         "traceparent": "00-64c46a0edb6a614cba39d828358c2973-eb691450a8de6a4f-00",
         "User-Agent": [
           "azsdk-net-Storage.Blobs/12.5.0-dev.20200402.1",
           "(.NET Core 4.6.28325.01; Microsoft Windows 10.0.18362 )"
->>>>>>> 32e373e2
         ],
         "x-ms-blob-content-length": "4096",
         "x-ms-blob-sequence-number": "0",
         "x-ms-blob-type": "PageBlob",
         "x-ms-client-request-id": "cf00cff5-dbff-fc6c-02c5-3bc7eb20f68d",
-<<<<<<< HEAD
-        "x-ms-date": "Thu, 05 Mar 2020 21:18:41 GMT",
-        "x-ms-return-client-request-id": "true",
-        "x-ms-version": "2019-10-10"
-=======
         "x-ms-date": "Fri, 03 Apr 2020 00:03:30 GMT",
         "x-ms-return-client-request-id": "true",
         "x-ms-version": "2019-12-12"
->>>>>>> 32e373e2
-      },
-      "RequestBody": null,
-      "StatusCode": 201,
-      "ResponseHeaders": {
-        "Content-Length": "0",
-<<<<<<< HEAD
-        "Date": "Thu, 05 Mar 2020 21:18:41 GMT",
-        "ETag": "\u00220x8D7C14AC7B5B4BE\u0022",
-        "Last-Modified": "Thu, 05 Mar 2020 21:18:41 GMT",
-=======
+      },
+      "RequestBody": null,
+      "StatusCode": 201,
+      "ResponseHeaders": {
+        "Content-Length": "0",
         "Date": "Fri, 03 Apr 2020 00:03:29 GMT",
         "ETag": "\u00220x8D7D7627126CEF2\u0022",
         "Last-Modified": "Fri, 03 Apr 2020 00:03:30 GMT",
->>>>>>> 32e373e2
         "Server": [
           "Windows-Azure-Blob/1.0",
           "Microsoft-HTTPAPI/2.0"
         ],
         "x-ms-client-request-id": "cf00cff5-dbff-fc6c-02c5-3bc7eb20f68d",
-<<<<<<< HEAD
-        "x-ms-request-id": "fa02ae65-101e-001a-1d33-f3f3e4000000",
-        "x-ms-request-server-encrypted": "true",
-        "x-ms-version": "2019-10-10"
-=======
         "x-ms-request-id": "b42b1676-d01e-003a-354b-0957d8000000",
         "x-ms-request-server-encrypted": "true",
         "x-ms-version": "2019-12-12"
->>>>>>> 32e373e2
-      },
-      "ResponseBody": []
-    },
-    {
-<<<<<<< HEAD
-      "RequestUri": "https://seanstagetest.blob.core.windows.net/test-container-1c9cb39f-3fe0-015e-5eae-e20b1c865fbf/test-blob-13be432a-8a13-e661-a8be-d6592434ee9f?comp=pagelist",
-      "RequestMethod": "GET",
-      "RequestHeaders": {
-        "Authorization": "Sanitized",
-        "If-Unmodified-Since": "Fri, 06 Mar 2020 21:18:40 GMT",
-        "traceparent": "00-43271ea4a37d55498d04c6bc8a81df74-f6bae90f3cc5584f-00",
-        "User-Agent": [
-          "azsdk-net-Storage.Blobs/12.4.0-dev.20200305.1",
-          "(.NET Core 4.6.28325.01; Microsoft Windows 10.0.18363 )"
-        ],
-        "x-ms-client-request-id": "546446fe-1f34-e39f-f588-b71440717b0b",
-        "x-ms-date": "Thu, 05 Mar 2020 21:18:41 GMT",
-        "x-ms-range": "bytes=0-1023",
-        "x-ms-return-client-request-id": "true",
-        "x-ms-version": "2019-10-10"
-=======
+      },
+      "ResponseBody": []
+    },
+    {
       "RequestUri": "https://seanmcccanary.blob.core.windows.net/test-container-1c9cb39f-3fe0-015e-5eae-e20b1c865fbf/test-blob-13be432a-8a13-e661-a8be-d6592434ee9f?comp=pagelist",
       "RequestMethod": "GET",
       "RequestHeaders": {
@@ -652,21 +357,14 @@
         "x-ms-range": "bytes=0-1023",
         "x-ms-return-client-request-id": "true",
         "x-ms-version": "2019-12-12"
->>>>>>> 32e373e2
       },
       "RequestBody": null,
       "StatusCode": 200,
       "ResponseHeaders": {
         "Content-Type": "application/xml",
-<<<<<<< HEAD
-        "Date": "Thu, 05 Mar 2020 21:18:41 GMT",
-        "ETag": "\u00220x8D7C14AC7B5B4BE\u0022",
-        "Last-Modified": "Thu, 05 Mar 2020 21:18:41 GMT",
-=======
         "Date": "Fri, 03 Apr 2020 00:03:29 GMT",
         "ETag": "\u00220x8D7D7627126CEF2\u0022",
         "Last-Modified": "Fri, 03 Apr 2020 00:03:30 GMT",
->>>>>>> 32e373e2
         "Server": [
           "Windows-Azure-Blob/1.0",
           "Microsoft-HTTPAPI/2.0"
@@ -674,32 +372,12 @@
         "Transfer-Encoding": "chunked",
         "x-ms-blob-content-length": "4096",
         "x-ms-client-request-id": "546446fe-1f34-e39f-f588-b71440717b0b",
-<<<<<<< HEAD
-        "x-ms-request-id": "fa02ae6a-101e-001a-2033-f3f3e4000000",
-        "x-ms-version": "2019-10-10"
-=======
         "x-ms-request-id": "b42b1687-d01e-003a-434b-0957d8000000",
         "x-ms-version": "2019-12-12"
->>>>>>> 32e373e2
       },
       "ResponseBody": "\uFEFF\u003C?xml version=\u00221.0\u0022 encoding=\u0022utf-8\u0022?\u003E\u003CPageList /\u003E"
     },
     {
-<<<<<<< HEAD
-      "RequestUri": "https://seanstagetest.blob.core.windows.net/test-container-1c9cb39f-3fe0-015e-5eae-e20b1c865fbf?restype=container",
-      "RequestMethod": "DELETE",
-      "RequestHeaders": {
-        "Authorization": "Sanitized",
-        "traceparent": "00-8bbafbe8505d694db2da3bba49a526cc-19e459fdb93baa49-00",
-        "User-Agent": [
-          "azsdk-net-Storage.Blobs/12.4.0-dev.20200305.1",
-          "(.NET Core 4.6.28325.01; Microsoft Windows 10.0.18363 )"
-        ],
-        "x-ms-client-request-id": "a4c88207-a1bb-3558-5078-c5a9215b6e98",
-        "x-ms-date": "Thu, 05 Mar 2020 21:18:42 GMT",
-        "x-ms-return-client-request-id": "true",
-        "x-ms-version": "2019-10-10"
-=======
       "RequestUri": "https://seanmcccanary.blob.core.windows.net/test-container-1c9cb39f-3fe0-015e-5eae-e20b1c865fbf?restype=container",
       "RequestMethod": "DELETE",
       "RequestHeaders": {
@@ -713,49 +391,23 @@
         "x-ms-date": "Fri, 03 Apr 2020 00:03:31 GMT",
         "x-ms-return-client-request-id": "true",
         "x-ms-version": "2019-12-12"
->>>>>>> 32e373e2
       },
       "RequestBody": null,
       "StatusCode": 202,
       "ResponseHeaders": {
         "Content-Length": "0",
-<<<<<<< HEAD
-        "Date": "Thu, 05 Mar 2020 21:18:41 GMT",
-=======
         "Date": "Fri, 03 Apr 2020 00:03:29 GMT",
->>>>>>> 32e373e2
         "Server": [
           "Windows-Azure-Blob/1.0",
           "Microsoft-HTTPAPI/2.0"
         ],
         "x-ms-client-request-id": "a4c88207-a1bb-3558-5078-c5a9215b6e98",
-<<<<<<< HEAD
-        "x-ms-request-id": "fa02ae6b-101e-001a-2133-f3f3e4000000",
-        "x-ms-version": "2019-10-10"
-=======
         "x-ms-request-id": "b42b1699-d01e-003a-544b-0957d8000000",
         "x-ms-version": "2019-12-12"
->>>>>>> 32e373e2
-      },
-      "ResponseBody": []
-    },
-    {
-<<<<<<< HEAD
-      "RequestUri": "https://seanstagetest.blob.core.windows.net/test-container-1b04dbdc-845a-f923-e946-f5e359f7ee99?restype=container",
-      "RequestMethod": "PUT",
-      "RequestHeaders": {
-        "Authorization": "Sanitized",
-        "traceparent": "00-8c01b030b0214845b72853d7c4464d4a-0b41cc1b0dff8147-00",
-        "User-Agent": [
-          "azsdk-net-Storage.Blobs/12.4.0-dev.20200305.1",
-          "(.NET Core 4.6.28325.01; Microsoft Windows 10.0.18363 )"
-        ],
-        "x-ms-blob-public-access": "container",
-        "x-ms-client-request-id": "19ca2ce2-5357-82f3-5ecf-ba75ac75db59",
-        "x-ms-date": "Thu, 05 Mar 2020 21:18:42 GMT",
-        "x-ms-return-client-request-id": "true",
-        "x-ms-version": "2019-10-10"
-=======
+      },
+      "ResponseBody": []
+    },
+    {
       "RequestUri": "https://seanmcccanary.blob.core.windows.net/test-container-1b04dbdc-845a-f923-e946-f5e359f7ee99?restype=container",
       "RequestMethod": "PUT",
       "RequestHeaders": {
@@ -770,118 +422,62 @@
         "x-ms-date": "Fri, 03 Apr 2020 00:03:31 GMT",
         "x-ms-return-client-request-id": "true",
         "x-ms-version": "2019-12-12"
->>>>>>> 32e373e2
-      },
-      "RequestBody": null,
-      "StatusCode": 201,
-      "ResponseHeaders": {
-        "Content-Length": "0",
-<<<<<<< HEAD
-        "Date": "Thu, 05 Mar 2020 21:18:41 GMT",
-        "ETag": "\u00220x8D7C14AC7FCDB30\u0022",
-        "Last-Modified": "Thu, 05 Mar 2020 21:18:42 GMT",
-=======
+      },
+      "RequestBody": null,
+      "StatusCode": 201,
+      "ResponseHeaders": {
+        "Content-Length": "0",
         "Date": "Fri, 03 Apr 2020 00:03:29 GMT",
         "ETag": "\u00220x8D7D7627174FFE1\u0022",
         "Last-Modified": "Fri, 03 Apr 2020 00:03:30 GMT",
->>>>>>> 32e373e2
         "Server": [
           "Windows-Azure-Blob/1.0",
           "Microsoft-HTTPAPI/2.0"
         ],
         "x-ms-client-request-id": "19ca2ce2-5357-82f3-5ecf-ba75ac75db59",
-<<<<<<< HEAD
-        "x-ms-request-id": "c8d73501-701e-000c-4e33-f30533000000",
-        "x-ms-version": "2019-10-10"
-=======
         "x-ms-request-id": "d8ac7adc-801e-0018-284b-0992c7000000",
         "x-ms-version": "2019-12-12"
->>>>>>> 32e373e2
-      },
-      "ResponseBody": []
-    },
-    {
-<<<<<<< HEAD
-      "RequestUri": "https://seanstagetest.blob.core.windows.net/test-container-1b04dbdc-845a-f923-e946-f5e359f7ee99/test-blob-b88f2c89-b14e-06ef-8b99-04379c07ba35",
-=======
+      },
+      "ResponseBody": []
+    },
+    {
       "RequestUri": "https://seanmcccanary.blob.core.windows.net/test-container-1b04dbdc-845a-f923-e946-f5e359f7ee99/test-blob-b88f2c89-b14e-06ef-8b99-04379c07ba35",
->>>>>>> 32e373e2
-      "RequestMethod": "PUT",
-      "RequestHeaders": {
-        "Authorization": "Sanitized",
-        "Content-Length": "0",
-<<<<<<< HEAD
-        "traceparent": "00-b4a6fb0f26557a4cbcff3b93cf592169-873e0db1e93d4c41-00",
-        "User-Agent": [
-          "azsdk-net-Storage.Blobs/12.4.0-dev.20200305.1",
-          "(.NET Core 4.6.28325.01; Microsoft Windows 10.0.18363 )"
-=======
+      "RequestMethod": "PUT",
+      "RequestHeaders": {
+        "Authorization": "Sanitized",
+        "Content-Length": "0",
         "traceparent": "00-b30b0baf13ff7147bb076890c014fdcd-426aa765db9e444e-00",
         "User-Agent": [
           "azsdk-net-Storage.Blobs/12.5.0-dev.20200402.1",
           "(.NET Core 4.6.28325.01; Microsoft Windows 10.0.18362 )"
->>>>>>> 32e373e2
         ],
         "x-ms-blob-content-length": "4096",
         "x-ms-blob-sequence-number": "0",
         "x-ms-blob-type": "PageBlob",
         "x-ms-client-request-id": "13928f47-4324-30b4-3dc4-8dbd4fbce657",
-<<<<<<< HEAD
-        "x-ms-date": "Thu, 05 Mar 2020 21:18:42 GMT",
-        "x-ms-return-client-request-id": "true",
-        "x-ms-version": "2019-10-10"
-=======
         "x-ms-date": "Fri, 03 Apr 2020 00:03:31 GMT",
         "x-ms-return-client-request-id": "true",
         "x-ms-version": "2019-12-12"
->>>>>>> 32e373e2
-      },
-      "RequestBody": null,
-      "StatusCode": 201,
-      "ResponseHeaders": {
-        "Content-Length": "0",
-<<<<<<< HEAD
-        "Date": "Thu, 05 Mar 2020 21:18:41 GMT",
-        "ETag": "\u00220x8D7C14AC809C62A\u0022",
-        "Last-Modified": "Thu, 05 Mar 2020 21:18:42 GMT",
-=======
+      },
+      "RequestBody": null,
+      "StatusCode": 201,
+      "ResponseHeaders": {
+        "Content-Length": "0",
         "Date": "Fri, 03 Apr 2020 00:03:30 GMT",
         "ETag": "\u00220x8D7D7627182BB58\u0022",
         "Last-Modified": "Fri, 03 Apr 2020 00:03:30 GMT",
->>>>>>> 32e373e2
         "Server": [
           "Windows-Azure-Blob/1.0",
           "Microsoft-HTTPAPI/2.0"
         ],
         "x-ms-client-request-id": "13928f47-4324-30b4-3dc4-8dbd4fbce657",
-<<<<<<< HEAD
-        "x-ms-request-id": "c8d73503-701e-000c-4f33-f30533000000",
-        "x-ms-request-server-encrypted": "true",
-        "x-ms-version": "2019-10-10"
-=======
         "x-ms-request-id": "d8ac7ae5-801e-0018-2f4b-0992c7000000",
         "x-ms-request-server-encrypted": "true",
         "x-ms-version": "2019-12-12"
->>>>>>> 32e373e2
-      },
-      "ResponseBody": []
-    },
-    {
-<<<<<<< HEAD
-      "RequestUri": "https://seanstagetest.blob.core.windows.net/test-container-1b04dbdc-845a-f923-e946-f5e359f7ee99/test-blob-b88f2c89-b14e-06ef-8b99-04379c07ba35",
-      "RequestMethod": "HEAD",
-      "RequestHeaders": {
-        "Authorization": "Sanitized",
-        "traceparent": "00-d76a68f4a6d0ba40b287b7036e071bac-d39b8a13cda11840-00",
-        "User-Agent": [
-          "azsdk-net-Storage.Blobs/12.4.0-dev.20200305.1",
-          "(.NET Core 4.6.28325.01; Microsoft Windows 10.0.18363 )"
-        ],
-        "x-ms-client-request-id": "0def61db-a774-0610-3cd1-ef68478375b8",
-        "x-ms-date": "Thu, 05 Mar 2020 21:18:42 GMT",
-        "x-ms-return-client-request-id": "true",
-        "x-ms-version": "2019-10-10"
-=======
+      },
+      "ResponseBody": []
+    },
+    {
       "RequestUri": "https://seanmcccanary.blob.core.windows.net/test-container-1b04dbdc-845a-f923-e946-f5e359f7ee99/test-blob-b88f2c89-b14e-06ef-8b99-04379c07ba35",
       "RequestMethod": "HEAD",
       "RequestHeaders": {
@@ -895,7 +491,6 @@
         "x-ms-date": "Fri, 03 Apr 2020 00:03:31 GMT",
         "x-ms-return-client-request-id": "true",
         "x-ms-version": "2019-12-12"
->>>>>>> 32e373e2
       },
       "RequestBody": null,
       "StatusCode": 200,
@@ -903,15 +498,9 @@
         "Accept-Ranges": "bytes",
         "Content-Length": "4096",
         "Content-Type": "application/octet-stream",
-<<<<<<< HEAD
-        "Date": "Thu, 05 Mar 2020 21:18:41 GMT",
-        "ETag": "\u00220x8D7C14AC809C62A\u0022",
-        "Last-Modified": "Thu, 05 Mar 2020 21:18:42 GMT",
-=======
         "Date": "Fri, 03 Apr 2020 00:03:30 GMT",
         "ETag": "\u00220x8D7D7627182BB58\u0022",
         "Last-Modified": "Fri, 03 Apr 2020 00:03:30 GMT",
->>>>>>> 32e373e2
         "Server": [
           "Windows-Azure-Blob/1.0",
           "Microsoft-HTTPAPI/2.0"
@@ -919,42 +508,16 @@
         "x-ms-blob-sequence-number": "0",
         "x-ms-blob-type": "PageBlob",
         "x-ms-client-request-id": "0def61db-a774-0610-3cd1-ef68478375b8",
-<<<<<<< HEAD
-        "x-ms-creation-time": "Thu, 05 Mar 2020 21:18:42 GMT",
-        "x-ms-lease-state": "available",
-        "x-ms-lease-status": "unlocked",
-        "x-ms-request-id": "c8d73505-701e-000c-5033-f30533000000",
-        "x-ms-server-encrypted": "true",
-        "x-ms-version": "2019-10-10"
-=======
         "x-ms-creation-time": "Fri, 03 Apr 2020 00:03:30 GMT",
         "x-ms-lease-state": "available",
         "x-ms-lease-status": "unlocked",
         "x-ms-request-id": "d8ac7af1-801e-0018-3a4b-0992c7000000",
         "x-ms-server-encrypted": "true",
         "x-ms-version": "2019-12-12"
->>>>>>> 32e373e2
-      },
-      "ResponseBody": []
-    },
-    {
-<<<<<<< HEAD
-      "RequestUri": "https://seanstagetest.blob.core.windows.net/test-container-1b04dbdc-845a-f923-e946-f5e359f7ee99/test-blob-b88f2c89-b14e-06ef-8b99-04379c07ba35?comp=pagelist",
-      "RequestMethod": "GET",
-      "RequestHeaders": {
-        "Authorization": "Sanitized",
-        "If-Match": "\u00220x8D7C14AC809C62A\u0022",
-        "traceparent": "00-e13c1a20c536d54880e0b908a40b7548-5435b73aa2d62f48-00",
-        "User-Agent": [
-          "azsdk-net-Storage.Blobs/12.4.0-dev.20200305.1",
-          "(.NET Core 4.6.28325.01; Microsoft Windows 10.0.18363 )"
-        ],
-        "x-ms-client-request-id": "ede2ddda-d8cc-6de2-7424-7da2bfc46c66",
-        "x-ms-date": "Thu, 05 Mar 2020 21:18:42 GMT",
-        "x-ms-range": "bytes=0-1023",
-        "x-ms-return-client-request-id": "true",
-        "x-ms-version": "2019-10-10"
-=======
+      },
+      "ResponseBody": []
+    },
+    {
       "RequestUri": "https://seanmcccanary.blob.core.windows.net/test-container-1b04dbdc-845a-f923-e946-f5e359f7ee99/test-blob-b88f2c89-b14e-06ef-8b99-04379c07ba35?comp=pagelist",
       "RequestMethod": "GET",
       "RequestHeaders": {
@@ -970,21 +533,14 @@
         "x-ms-range": "bytes=0-1023",
         "x-ms-return-client-request-id": "true",
         "x-ms-version": "2019-12-12"
->>>>>>> 32e373e2
       },
       "RequestBody": null,
       "StatusCode": 200,
       "ResponseHeaders": {
         "Content-Type": "application/xml",
-<<<<<<< HEAD
-        "Date": "Thu, 05 Mar 2020 21:18:41 GMT",
-        "ETag": "\u00220x8D7C14AC809C62A\u0022",
-        "Last-Modified": "Thu, 05 Mar 2020 21:18:42 GMT",
-=======
         "Date": "Fri, 03 Apr 2020 00:03:30 GMT",
         "ETag": "\u00220x8D7D7627182BB58\u0022",
         "Last-Modified": "Fri, 03 Apr 2020 00:03:30 GMT",
->>>>>>> 32e373e2
         "Server": [
           "Windows-Azure-Blob/1.0",
           "Microsoft-HTTPAPI/2.0"
@@ -992,32 +548,12 @@
         "Transfer-Encoding": "chunked",
         "x-ms-blob-content-length": "4096",
         "x-ms-client-request-id": "ede2ddda-d8cc-6de2-7424-7da2bfc46c66",
-<<<<<<< HEAD
-        "x-ms-request-id": "c8d73508-701e-000c-5233-f30533000000",
-        "x-ms-version": "2019-10-10"
-=======
         "x-ms-request-id": "d8ac7b01-801e-0018-464b-0992c7000000",
         "x-ms-version": "2019-12-12"
->>>>>>> 32e373e2
       },
       "ResponseBody": "\uFEFF\u003C?xml version=\u00221.0\u0022 encoding=\u0022utf-8\u0022?\u003E\u003CPageList /\u003E"
     },
     {
-<<<<<<< HEAD
-      "RequestUri": "https://seanstagetest.blob.core.windows.net/test-container-1b04dbdc-845a-f923-e946-f5e359f7ee99?restype=container",
-      "RequestMethod": "DELETE",
-      "RequestHeaders": {
-        "Authorization": "Sanitized",
-        "traceparent": "00-fe7080ca01e8d844807f4ee8fece37b3-b550eb6f96be424a-00",
-        "User-Agent": [
-          "azsdk-net-Storage.Blobs/12.4.0-dev.20200305.1",
-          "(.NET Core 4.6.28325.01; Microsoft Windows 10.0.18363 )"
-        ],
-        "x-ms-client-request-id": "698dc8f3-87a1-cbeb-2458-218c878bd99e",
-        "x-ms-date": "Thu, 05 Mar 2020 21:18:42 GMT",
-        "x-ms-return-client-request-id": "true",
-        "x-ms-version": "2019-10-10"
-=======
       "RequestUri": "https://seanmcccanary.blob.core.windows.net/test-container-1b04dbdc-845a-f923-e946-f5e359f7ee99?restype=container",
       "RequestMethod": "DELETE",
       "RequestHeaders": {
@@ -1031,49 +567,23 @@
         "x-ms-date": "Fri, 03 Apr 2020 00:03:31 GMT",
         "x-ms-return-client-request-id": "true",
         "x-ms-version": "2019-12-12"
->>>>>>> 32e373e2
       },
       "RequestBody": null,
       "StatusCode": 202,
       "ResponseHeaders": {
         "Content-Length": "0",
-<<<<<<< HEAD
-        "Date": "Thu, 05 Mar 2020 21:18:41 GMT",
-=======
         "Date": "Fri, 03 Apr 2020 00:03:30 GMT",
->>>>>>> 32e373e2
         "Server": [
           "Windows-Azure-Blob/1.0",
           "Microsoft-HTTPAPI/2.0"
         ],
         "x-ms-client-request-id": "698dc8f3-87a1-cbeb-2458-218c878bd99e",
-<<<<<<< HEAD
-        "x-ms-request-id": "c8d73509-701e-000c-5333-f30533000000",
-        "x-ms-version": "2019-10-10"
-=======
         "x-ms-request-id": "d8ac7b0e-801e-0018-4f4b-0992c7000000",
         "x-ms-version": "2019-12-12"
->>>>>>> 32e373e2
-      },
-      "ResponseBody": []
-    },
-    {
-<<<<<<< HEAD
-      "RequestUri": "https://seanstagetest.blob.core.windows.net/test-container-7505c272-91cf-86d6-dd0b-ba762d4ceebe?restype=container",
-      "RequestMethod": "PUT",
-      "RequestHeaders": {
-        "Authorization": "Sanitized",
-        "traceparent": "00-da9eabb2ca7e3841a2eba452772852a7-98f311b0073a7d43-00",
-        "User-Agent": [
-          "azsdk-net-Storage.Blobs/12.4.0-dev.20200305.1",
-          "(.NET Core 4.6.28325.01; Microsoft Windows 10.0.18363 )"
-        ],
-        "x-ms-blob-public-access": "container",
-        "x-ms-client-request-id": "bb230c7d-90b0-627c-f106-8c95cd759dd7",
-        "x-ms-date": "Thu, 05 Mar 2020 21:18:42 GMT",
-        "x-ms-return-client-request-id": "true",
-        "x-ms-version": "2019-10-10"
-=======
+      },
+      "ResponseBody": []
+    },
+    {
       "RequestUri": "https://seanmcccanary.blob.core.windows.net/test-container-7505c272-91cf-86d6-dd0b-ba762d4ceebe?restype=container",
       "RequestMethod": "PUT",
       "RequestHeaders": {
@@ -1088,124 +598,67 @@
         "x-ms-date": "Fri, 03 Apr 2020 00:03:31 GMT",
         "x-ms-return-client-request-id": "true",
         "x-ms-version": "2019-12-12"
->>>>>>> 32e373e2
-      },
-      "RequestBody": null,
-      "StatusCode": 201,
-      "ResponseHeaders": {
-        "Content-Length": "0",
-<<<<<<< HEAD
-        "Date": "Thu, 05 Mar 2020 21:18:42 GMT",
-        "ETag": "\u00220x8D7C14AC85AAB9C\u0022",
-        "Last-Modified": "Thu, 05 Mar 2020 21:18:42 GMT",
-=======
+      },
+      "RequestBody": null,
+      "StatusCode": 201,
+      "ResponseHeaders": {
+        "Content-Length": "0",
         "Date": "Fri, 03 Apr 2020 00:03:30 GMT",
         "ETag": "\u00220x8D7D76271DA3567\u0022",
         "Last-Modified": "Fri, 03 Apr 2020 00:03:31 GMT",
->>>>>>> 32e373e2
         "Server": [
           "Windows-Azure-Blob/1.0",
           "Microsoft-HTTPAPI/2.0"
         ],
         "x-ms-client-request-id": "bb230c7d-90b0-627c-f106-8c95cd759dd7",
-<<<<<<< HEAD
-        "x-ms-request-id": "2c490efb-c01e-0019-7733-f31280000000",
-        "x-ms-version": "2019-10-10"
-=======
         "x-ms-request-id": "587e00f9-401e-0081-524b-09ed7a000000",
         "x-ms-version": "2019-12-12"
->>>>>>> 32e373e2
-      },
-      "ResponseBody": []
-    },
-    {
-<<<<<<< HEAD
-      "RequestUri": "https://seanstagetest.blob.core.windows.net/test-container-7505c272-91cf-86d6-dd0b-ba762d4ceebe/test-blob-566e6369-e3db-6f68-fd39-d67b6ade546a",
-=======
+      },
+      "ResponseBody": []
+    },
+    {
       "RequestUri": "https://seanmcccanary.blob.core.windows.net/test-container-7505c272-91cf-86d6-dd0b-ba762d4ceebe/test-blob-566e6369-e3db-6f68-fd39-d67b6ade546a",
->>>>>>> 32e373e2
-      "RequestMethod": "PUT",
-      "RequestHeaders": {
-        "Authorization": "Sanitized",
-        "Content-Length": "0",
-<<<<<<< HEAD
-        "traceparent": "00-2519e6f8e22c3d44a437eb8831a75f94-ecd33b062f7d1a40-00",
-        "User-Agent": [
-          "azsdk-net-Storage.Blobs/12.4.0-dev.20200305.1",
-          "(.NET Core 4.6.28325.01; Microsoft Windows 10.0.18363 )"
-=======
+      "RequestMethod": "PUT",
+      "RequestHeaders": {
+        "Authorization": "Sanitized",
+        "Content-Length": "0",
         "traceparent": "00-1b1eda5d5958a04a9e0e064799d0c886-d600ec8ef2274043-00",
         "User-Agent": [
           "azsdk-net-Storage.Blobs/12.5.0-dev.20200402.1",
           "(.NET Core 4.6.28325.01; Microsoft Windows 10.0.18362 )"
->>>>>>> 32e373e2
         ],
         "x-ms-blob-content-length": "4096",
         "x-ms-blob-sequence-number": "0",
         "x-ms-blob-type": "PageBlob",
         "x-ms-client-request-id": "ce8f4fb6-f905-99cc-a3b3-be77b901f713",
-<<<<<<< HEAD
-        "x-ms-date": "Thu, 05 Mar 2020 21:18:43 GMT",
-        "x-ms-return-client-request-id": "true",
-        "x-ms-version": "2019-10-10"
-=======
         "x-ms-date": "Fri, 03 Apr 2020 00:03:32 GMT",
         "x-ms-return-client-request-id": "true",
         "x-ms-version": "2019-12-12"
->>>>>>> 32e373e2
-      },
-      "RequestBody": null,
-      "StatusCode": 201,
-      "ResponseHeaders": {
-        "Content-Length": "0",
-<<<<<<< HEAD
-        "Date": "Thu, 05 Mar 2020 21:18:42 GMT",
-        "ETag": "\u00220x8D7C14AC8679DC4\u0022",
-        "Last-Modified": "Thu, 05 Mar 2020 21:18:43 GMT",
-=======
+      },
+      "RequestBody": null,
+      "StatusCode": 201,
+      "ResponseHeaders": {
+        "Content-Length": "0",
         "Date": "Fri, 03 Apr 2020 00:03:31 GMT",
         "ETag": "\u00220x8D7D76271E782FC\u0022",
         "Last-Modified": "Fri, 03 Apr 2020 00:03:31 GMT",
->>>>>>> 32e373e2
         "Server": [
           "Windows-Azure-Blob/1.0",
           "Microsoft-HTTPAPI/2.0"
         ],
         "x-ms-client-request-id": "ce8f4fb6-f905-99cc-a3b3-be77b901f713",
-<<<<<<< HEAD
-        "x-ms-request-id": "2c490eff-c01e-0019-7933-f31280000000",
-        "x-ms-request-server-encrypted": "true",
-        "x-ms-version": "2019-10-10"
-=======
         "x-ms-request-id": "587e010d-401e-0081-634b-09ed7a000000",
         "x-ms-request-server-encrypted": "true",
         "x-ms-version": "2019-12-12"
->>>>>>> 32e373e2
-      },
-      "ResponseBody": []
-    },
-    {
-<<<<<<< HEAD
-      "RequestUri": "https://seanstagetest.blob.core.windows.net/test-container-7505c272-91cf-86d6-dd0b-ba762d4ceebe/test-blob-566e6369-e3db-6f68-fd39-d67b6ade546a?comp=pagelist",
-=======
+      },
+      "ResponseBody": []
+    },
+    {
       "RequestUri": "https://seanmcccanary.blob.core.windows.net/test-container-7505c272-91cf-86d6-dd0b-ba762d4ceebe/test-blob-566e6369-e3db-6f68-fd39-d67b6ade546a?comp=pagelist",
->>>>>>> 32e373e2
       "RequestMethod": "GET",
       "RequestHeaders": {
         "Authorization": "Sanitized",
         "If-None-Match": "\u0022garbage\u0022",
-<<<<<<< HEAD
-        "traceparent": "00-d74fed049c4cb043b31761f26e2438a4-b9e4b3920f00d44e-00",
-        "User-Agent": [
-          "azsdk-net-Storage.Blobs/12.4.0-dev.20200305.1",
-          "(.NET Core 4.6.28325.01; Microsoft Windows 10.0.18363 )"
-        ],
-        "x-ms-client-request-id": "1ac4ac3a-864e-c265-455f-7d757595d4b2",
-        "x-ms-date": "Thu, 05 Mar 2020 21:18:43 GMT",
-        "x-ms-range": "bytes=0-1023",
-        "x-ms-return-client-request-id": "true",
-        "x-ms-version": "2019-10-10"
-=======
         "traceparent": "00-f06b0b4b5776614a8a67eaf73e178bec-fde028b842560f45-00",
         "User-Agent": [
           "azsdk-net-Storage.Blobs/12.5.0-dev.20200402.1",
@@ -1216,21 +669,14 @@
         "x-ms-range": "bytes=0-1023",
         "x-ms-return-client-request-id": "true",
         "x-ms-version": "2019-12-12"
->>>>>>> 32e373e2
       },
       "RequestBody": null,
       "StatusCode": 200,
       "ResponseHeaders": {
         "Content-Type": "application/xml",
-<<<<<<< HEAD
-        "Date": "Thu, 05 Mar 2020 21:18:42 GMT",
-        "ETag": "\u00220x8D7C14AC8679DC4\u0022",
-        "Last-Modified": "Thu, 05 Mar 2020 21:18:43 GMT",
-=======
         "Date": "Fri, 03 Apr 2020 00:03:31 GMT",
         "ETag": "\u00220x8D7D76271E782FC\u0022",
         "Last-Modified": "Fri, 03 Apr 2020 00:03:31 GMT",
->>>>>>> 32e373e2
         "Server": [
           "Windows-Azure-Blob/1.0",
           "Microsoft-HTTPAPI/2.0"
@@ -1238,32 +684,12 @@
         "Transfer-Encoding": "chunked",
         "x-ms-blob-content-length": "4096",
         "x-ms-client-request-id": "1ac4ac3a-864e-c265-455f-7d757595d4b2",
-<<<<<<< HEAD
-        "x-ms-request-id": "2c490f03-c01e-0019-7c33-f31280000000",
-        "x-ms-version": "2019-10-10"
-=======
         "x-ms-request-id": "587e012f-401e-0081-7c4b-09ed7a000000",
         "x-ms-version": "2019-12-12"
->>>>>>> 32e373e2
       },
       "ResponseBody": "\uFEFF\u003C?xml version=\u00221.0\u0022 encoding=\u0022utf-8\u0022?\u003E\u003CPageList /\u003E"
     },
     {
-<<<<<<< HEAD
-      "RequestUri": "https://seanstagetest.blob.core.windows.net/test-container-7505c272-91cf-86d6-dd0b-ba762d4ceebe?restype=container",
-      "RequestMethod": "DELETE",
-      "RequestHeaders": {
-        "Authorization": "Sanitized",
-        "traceparent": "00-b8dbde5242f9544582dae64d7ded8f06-d2ed2276f348134e-00",
-        "User-Agent": [
-          "azsdk-net-Storage.Blobs/12.4.0-dev.20200305.1",
-          "(.NET Core 4.6.28325.01; Microsoft Windows 10.0.18363 )"
-        ],
-        "x-ms-client-request-id": "0c3df1ba-dd3d-2bc5-bc16-761dfe38c0c0",
-        "x-ms-date": "Thu, 05 Mar 2020 21:18:43 GMT",
-        "x-ms-return-client-request-id": "true",
-        "x-ms-version": "2019-10-10"
-=======
       "RequestUri": "https://seanmcccanary.blob.core.windows.net/test-container-7505c272-91cf-86d6-dd0b-ba762d4ceebe?restype=container",
       "RequestMethod": "DELETE",
       "RequestHeaders": {
@@ -1277,49 +703,23 @@
         "x-ms-date": "Fri, 03 Apr 2020 00:03:32 GMT",
         "x-ms-return-client-request-id": "true",
         "x-ms-version": "2019-12-12"
->>>>>>> 32e373e2
       },
       "RequestBody": null,
       "StatusCode": 202,
       "ResponseHeaders": {
         "Content-Length": "0",
-<<<<<<< HEAD
-        "Date": "Thu, 05 Mar 2020 21:18:42 GMT",
-=======
         "Date": "Fri, 03 Apr 2020 00:03:31 GMT",
->>>>>>> 32e373e2
         "Server": [
           "Windows-Azure-Blob/1.0",
           "Microsoft-HTTPAPI/2.0"
         ],
         "x-ms-client-request-id": "0c3df1ba-dd3d-2bc5-bc16-761dfe38c0c0",
-<<<<<<< HEAD
-        "x-ms-request-id": "2c490f06-c01e-0019-7e33-f31280000000",
-        "x-ms-version": "2019-10-10"
-=======
         "x-ms-request-id": "587e0149-401e-0081-114b-09ed7a000000",
         "x-ms-version": "2019-12-12"
->>>>>>> 32e373e2
-      },
-      "ResponseBody": []
-    },
-    {
-<<<<<<< HEAD
-      "RequestUri": "https://seanstagetest.blob.core.windows.net/test-container-ee39ef0c-a4ba-f775-ff89-78f40d406b07?restype=container",
-      "RequestMethod": "PUT",
-      "RequestHeaders": {
-        "Authorization": "Sanitized",
-        "traceparent": "00-48dbeaa6ec632842b641f5ae50747d82-b4c5f8b284d7d642-00",
-        "User-Agent": [
-          "azsdk-net-Storage.Blobs/12.4.0-dev.20200305.1",
-          "(.NET Core 4.6.28325.01; Microsoft Windows 10.0.18363 )"
-        ],
-        "x-ms-blob-public-access": "container",
-        "x-ms-client-request-id": "6618b799-cd04-16b1-7b45-0db364d01d7b",
-        "x-ms-date": "Thu, 05 Mar 2020 21:18:43 GMT",
-        "x-ms-return-client-request-id": "true",
-        "x-ms-version": "2019-10-10"
-=======
+      },
+      "ResponseBody": []
+    },
+    {
       "RequestUri": "https://seanmcccanary.blob.core.windows.net/test-container-ee39ef0c-a4ba-f775-ff89-78f40d406b07?restype=container",
       "RequestMethod": "PUT",
       "RequestHeaders": {
@@ -1334,116 +734,62 @@
         "x-ms-date": "Fri, 03 Apr 2020 00:03:32 GMT",
         "x-ms-return-client-request-id": "true",
         "x-ms-version": "2019-12-12"
->>>>>>> 32e373e2
-      },
-      "RequestBody": null,
-      "StatusCode": 201,
-      "ResponseHeaders": {
-        "Content-Length": "0",
-<<<<<<< HEAD
-        "Date": "Thu, 05 Mar 2020 21:18:43 GMT",
-        "ETag": "\u00220x8D7C14AC8B05B65\u0022",
-        "Last-Modified": "Thu, 05 Mar 2020 21:18:43 GMT",
-=======
+      },
+      "RequestBody": null,
+      "StatusCode": 201,
+      "ResponseHeaders": {
+        "Content-Length": "0",
         "Date": "Fri, 03 Apr 2020 00:03:31 GMT",
         "ETag": "\u00220x8D7D762723175FD\u0022",
         "Last-Modified": "Fri, 03 Apr 2020 00:03:31 GMT",
->>>>>>> 32e373e2
         "Server": [
           "Windows-Azure-Blob/1.0",
           "Microsoft-HTTPAPI/2.0"
         ],
         "x-ms-client-request-id": "6618b799-cd04-16b1-7b45-0db364d01d7b",
-<<<<<<< HEAD
-        "x-ms-request-id": "608e272c-901e-0049-6633-f3d0d0000000",
-        "x-ms-version": "2019-10-10"
-=======
         "x-ms-request-id": "122fdc32-601e-0072-064b-094aef000000",
         "x-ms-version": "2019-12-12"
->>>>>>> 32e373e2
-      },
-      "ResponseBody": []
-    },
-    {
-<<<<<<< HEAD
-      "RequestUri": "https://seanstagetest.blob.core.windows.net/test-container-ee39ef0c-a4ba-f775-ff89-78f40d406b07/test-blob-ec796faa-3c7e-4469-7ac1-c2670b342b70",
-=======
+      },
+      "ResponseBody": []
+    },
+    {
       "RequestUri": "https://seanmcccanary.blob.core.windows.net/test-container-ee39ef0c-a4ba-f775-ff89-78f40d406b07/test-blob-ec796faa-3c7e-4469-7ac1-c2670b342b70",
->>>>>>> 32e373e2
-      "RequestMethod": "PUT",
-      "RequestHeaders": {
-        "Authorization": "Sanitized",
-        "Content-Length": "0",
-<<<<<<< HEAD
-        "traceparent": "00-ab55a7e4e352e747875de651112d291f-b7378032036fb149-00",
-        "User-Agent": [
-          "azsdk-net-Storage.Blobs/12.4.0-dev.20200305.1",
-          "(.NET Core 4.6.28325.01; Microsoft Windows 10.0.18363 )"
-=======
+      "RequestMethod": "PUT",
+      "RequestHeaders": {
+        "Authorization": "Sanitized",
+        "Content-Length": "0",
         "traceparent": "00-d4b6065c3aec0647ac4eb7c8c3072d34-ed0678921801db4e-00",
         "User-Agent": [
           "azsdk-net-Storage.Blobs/12.5.0-dev.20200402.1",
           "(.NET Core 4.6.28325.01; Microsoft Windows 10.0.18362 )"
->>>>>>> 32e373e2
         ],
         "x-ms-blob-content-length": "4096",
         "x-ms-blob-sequence-number": "0",
         "x-ms-blob-type": "PageBlob",
         "x-ms-client-request-id": "5c961c35-4e15-5cea-4ed3-ec430a4a0b46",
-<<<<<<< HEAD
-        "x-ms-date": "Thu, 05 Mar 2020 21:18:43 GMT",
-        "x-ms-return-client-request-id": "true",
-        "x-ms-version": "2019-10-10"
-=======
         "x-ms-date": "Fri, 03 Apr 2020 00:03:32 GMT",
         "x-ms-return-client-request-id": "true",
         "x-ms-version": "2019-12-12"
->>>>>>> 32e373e2
-      },
-      "RequestBody": null,
-      "StatusCode": 201,
-      "ResponseHeaders": {
-        "Content-Length": "0",
-<<<<<<< HEAD
-        "Date": "Thu, 05 Mar 2020 21:18:43 GMT",
-        "ETag": "\u00220x8D7C14AC8BDD559\u0022",
-        "Last-Modified": "Thu, 05 Mar 2020 21:18:43 GMT",
-=======
+      },
+      "RequestBody": null,
+      "StatusCode": 201,
+      "ResponseHeaders": {
+        "Content-Length": "0",
         "Date": "Fri, 03 Apr 2020 00:03:31 GMT",
         "ETag": "\u00220x8D7D762723E3E50\u0022",
         "Last-Modified": "Fri, 03 Apr 2020 00:03:31 GMT",
->>>>>>> 32e373e2
         "Server": [
           "Windows-Azure-Blob/1.0",
           "Microsoft-HTTPAPI/2.0"
         ],
         "x-ms-client-request-id": "5c961c35-4e15-5cea-4ed3-ec430a4a0b46",
-<<<<<<< HEAD
-        "x-ms-request-id": "608e2730-901e-0049-6933-f3d0d0000000",
-        "x-ms-request-server-encrypted": "true",
-        "x-ms-version": "2019-10-10"
-=======
         "x-ms-request-id": "122fdc4f-601e-0072-1e4b-094aef000000",
         "x-ms-request-server-encrypted": "true",
         "x-ms-version": "2019-12-12"
->>>>>>> 32e373e2
-      },
-      "ResponseBody": []
-    },
-    {
-<<<<<<< HEAD
-      "RequestUri": "https://seanstagetest.blob.core.windows.net/test-container-ee39ef0c-a4ba-f775-ff89-78f40d406b07/test-blob-ec796faa-3c7e-4469-7ac1-c2670b342b70?comp=lease",
-      "RequestMethod": "PUT",
-      "RequestHeaders": {
-        "Authorization": "Sanitized",
-        "traceparent": "00-8a43ff1d7b1e9a4a8da012a2c78d3810-8b307470b3bb7149-00",
-        "User-Agent": [
-          "azsdk-net-Storage.Blobs/12.4.0-dev.20200305.1",
-          "(.NET Core 4.6.28325.01; Microsoft Windows 10.0.18363 )"
-        ],
-        "x-ms-client-request-id": "1df7c299-bf5c-6de5-c8f0-f072c21128f7",
-        "x-ms-date": "Thu, 05 Mar 2020 21:18:43 GMT",
-=======
+      },
+      "ResponseBody": []
+    },
+    {
       "RequestUri": "https://seanmcccanary.blob.core.windows.net/test-container-ee39ef0c-a4ba-f775-ff89-78f40d406b07/test-blob-ec796faa-3c7e-4469-7ac1-c2670b342b70?comp=lease",
       "RequestMethod": "PUT",
       "RequestHeaders": {
@@ -1455,64 +801,31 @@
         ],
         "x-ms-client-request-id": "1df7c299-bf5c-6de5-c8f0-f072c21128f7",
         "x-ms-date": "Fri, 03 Apr 2020 00:03:32 GMT",
->>>>>>> 32e373e2
         "x-ms-lease-action": "acquire",
         "x-ms-lease-duration": "-1",
         "x-ms-proposed-lease-id": "54659c1a-c775-a554-6ca3-8cd934578ab8",
         "x-ms-return-client-request-id": "true",
-<<<<<<< HEAD
-        "x-ms-version": "2019-10-10"
-=======
-        "x-ms-version": "2019-12-12"
->>>>>>> 32e373e2
-      },
-      "RequestBody": null,
-      "StatusCode": 201,
-      "ResponseHeaders": {
-        "Content-Length": "0",
-<<<<<<< HEAD
-        "Date": "Thu, 05 Mar 2020 21:18:43 GMT",
-        "ETag": "\u00220x8D7C14AC8BDD559\u0022",
-        "Last-Modified": "Thu, 05 Mar 2020 21:18:43 GMT",
-=======
+        "x-ms-version": "2019-12-12"
+      },
+      "RequestBody": null,
+      "StatusCode": 201,
+      "ResponseHeaders": {
+        "Content-Length": "0",
         "Date": "Fri, 03 Apr 2020 00:03:31 GMT",
         "ETag": "\u00220x8D7D762723E3E50\u0022",
         "Last-Modified": "Fri, 03 Apr 2020 00:03:31 GMT",
->>>>>>> 32e373e2
         "Server": [
           "Windows-Azure-Blob/1.0",
           "Microsoft-HTTPAPI/2.0"
         ],
         "x-ms-client-request-id": "1df7c299-bf5c-6de5-c8f0-f072c21128f7",
         "x-ms-lease-id": "54659c1a-c775-a554-6ca3-8cd934578ab8",
-<<<<<<< HEAD
-        "x-ms-request-id": "608e2732-901e-0049-6b33-f3d0d0000000",
-        "x-ms-version": "2019-10-10"
-=======
         "x-ms-request-id": "122fdc67-601e-0072-324b-094aef000000",
         "x-ms-version": "2019-12-12"
->>>>>>> 32e373e2
-      },
-      "ResponseBody": []
-    },
-    {
-<<<<<<< HEAD
-      "RequestUri": "https://seanstagetest.blob.core.windows.net/test-container-ee39ef0c-a4ba-f775-ff89-78f40d406b07/test-blob-ec796faa-3c7e-4469-7ac1-c2670b342b70?comp=pagelist",
-      "RequestMethod": "GET",
-      "RequestHeaders": {
-        "Authorization": "Sanitized",
-        "traceparent": "00-e5b722b535541a47b82daab42dad2626-6efb0f359b7ccd46-00",
-        "User-Agent": [
-          "azsdk-net-Storage.Blobs/12.4.0-dev.20200305.1",
-          "(.NET Core 4.6.28325.01; Microsoft Windows 10.0.18363 )"
-        ],
-        "x-ms-client-request-id": "714076d7-6d5f-ed5b-82c4-25addfe73d13",
-        "x-ms-date": "Thu, 05 Mar 2020 21:18:43 GMT",
-        "x-ms-lease-id": "54659c1a-c775-a554-6ca3-8cd934578ab8",
-        "x-ms-range": "bytes=0-1023",
-        "x-ms-return-client-request-id": "true",
-        "x-ms-version": "2019-10-10"
-=======
+      },
+      "ResponseBody": []
+    },
+    {
       "RequestUri": "https://seanmcccanary.blob.core.windows.net/test-container-ee39ef0c-a4ba-f775-ff89-78f40d406b07/test-blob-ec796faa-3c7e-4469-7ac1-c2670b342b70?comp=pagelist",
       "RequestMethod": "GET",
       "RequestHeaders": {
@@ -1528,21 +841,14 @@
         "x-ms-range": "bytes=0-1023",
         "x-ms-return-client-request-id": "true",
         "x-ms-version": "2019-12-12"
->>>>>>> 32e373e2
       },
       "RequestBody": null,
       "StatusCode": 200,
       "ResponseHeaders": {
         "Content-Type": "application/xml",
-<<<<<<< HEAD
-        "Date": "Thu, 05 Mar 2020 21:18:43 GMT",
-        "ETag": "\u00220x8D7C14AC8BDD559\u0022",
-        "Last-Modified": "Thu, 05 Mar 2020 21:18:43 GMT",
-=======
         "Date": "Fri, 03 Apr 2020 00:03:31 GMT",
         "ETag": "\u00220x8D7D762723E3E50\u0022",
         "Last-Modified": "Fri, 03 Apr 2020 00:03:31 GMT",
->>>>>>> 32e373e2
         "Server": [
           "Windows-Azure-Blob/1.0",
           "Microsoft-HTTPAPI/2.0"
@@ -1550,32 +856,12 @@
         "Transfer-Encoding": "chunked",
         "x-ms-blob-content-length": "4096",
         "x-ms-client-request-id": "714076d7-6d5f-ed5b-82c4-25addfe73d13",
-<<<<<<< HEAD
-        "x-ms-request-id": "608e2733-901e-0049-6c33-f3d0d0000000",
-        "x-ms-version": "2019-10-10"
-=======
         "x-ms-request-id": "122fdc8e-601e-0072-594b-094aef000000",
         "x-ms-version": "2019-12-12"
->>>>>>> 32e373e2
       },
       "ResponseBody": "\uFEFF\u003C?xml version=\u00221.0\u0022 encoding=\u0022utf-8\u0022?\u003E\u003CPageList /\u003E"
     },
     {
-<<<<<<< HEAD
-      "RequestUri": "https://seanstagetest.blob.core.windows.net/test-container-ee39ef0c-a4ba-f775-ff89-78f40d406b07?restype=container",
-      "RequestMethod": "DELETE",
-      "RequestHeaders": {
-        "Authorization": "Sanitized",
-        "traceparent": "00-24f80d7fbdd15041a12d829b810a6056-1bd9f99620cf7a4a-00",
-        "User-Agent": [
-          "azsdk-net-Storage.Blobs/12.4.0-dev.20200305.1",
-          "(.NET Core 4.6.28325.01; Microsoft Windows 10.0.18363 )"
-        ],
-        "x-ms-client-request-id": "4b9b4363-b6d0-db97-d7a8-1f54f6f96b5b",
-        "x-ms-date": "Thu, 05 Mar 2020 21:18:43 GMT",
-        "x-ms-return-client-request-id": "true",
-        "x-ms-version": "2019-10-10"
-=======
       "RequestUri": "https://seanmcccanary.blob.core.windows.net/test-container-ee39ef0c-a4ba-f775-ff89-78f40d406b07?restype=container",
       "RequestMethod": "DELETE",
       "RequestHeaders": {
@@ -1589,42 +875,26 @@
         "x-ms-date": "Fri, 03 Apr 2020 00:03:33 GMT",
         "x-ms-return-client-request-id": "true",
         "x-ms-version": "2019-12-12"
->>>>>>> 32e373e2
       },
       "RequestBody": null,
       "StatusCode": 202,
       "ResponseHeaders": {
         "Content-Length": "0",
-<<<<<<< HEAD
-        "Date": "Thu, 05 Mar 2020 21:18:43 GMT",
-=======
         "Date": "Fri, 03 Apr 2020 00:03:31 GMT",
->>>>>>> 32e373e2
         "Server": [
           "Windows-Azure-Blob/1.0",
           "Microsoft-HTTPAPI/2.0"
         ],
         "x-ms-client-request-id": "4b9b4363-b6d0-db97-d7a8-1f54f6f96b5b",
-<<<<<<< HEAD
-        "x-ms-request-id": "608e2736-901e-0049-6f33-f3d0d0000000",
-        "x-ms-version": "2019-10-10"
-=======
         "x-ms-request-id": "122fdcb1-601e-0072-7c4b-094aef000000",
         "x-ms-version": "2019-12-12"
->>>>>>> 32e373e2
       },
       "ResponseBody": []
     }
   ],
   "Variables": {
-<<<<<<< HEAD
-    "DateTimeOffsetNow": "2020-03-05T13:18:40.4956015-08:00",
-    "RandomSeed": "272415200",
-    "Storage_TestConfigDefault": "ProductionTenant\nseanstagetest\nU2FuaXRpemVk\nhttps://seanstagetest.blob.core.windows.net\nhttp://seanstagetest.file.core.windows.net\nhttp://seanstagetest.queue.core.windows.net\nhttp://seanstagetest.table.core.windows.net\n\n\n\n\nhttp://seanstagetest-secondary.blob.core.windows.net\nhttp://seanstagetest-secondary.file.core.windows.net\nhttp://seanstagetest-secondary.queue.core.windows.net\nhttp://seanstagetest-secondary.table.core.windows.net\n\nSanitized\n\n\nCloud\nBlobEndpoint=https://seanstagetest.blob.core.windows.net/;QueueEndpoint=http://seanstagetest.queue.core.windows.net/;FileEndpoint=http://seanstagetest.file.core.windows.net/;BlobSecondaryEndpoint=http://seanstagetest-secondary.blob.core.windows.net/;QueueSecondaryEndpoint=http://seanstagetest-secondary.queue.core.windows.net/;FileSecondaryEndpoint=http://seanstagetest-secondary.file.core.windows.net/;AccountName=seanstagetest;AccountKey=Sanitized\nseanscope1"
-=======
     "DateTimeOffsetNow": "2020-04-02T17:03:29.5290023-07:00",
     "RandomSeed": "272415200",
     "Storage_TestConfigDefault": "ProductionTenant\nseanmcccanary\nU2FuaXRpemVk\nhttps://seanmcccanary.blob.core.windows.net\nhttps://seanmcccanary.file.core.windows.net\nhttps://seanmcccanary.queue.core.windows.net\nhttps://seanmcccanary.table.core.windows.net\n\n\n\n\nhttps://seanmcccanary-secondary.blob.core.windows.net\nhttps://seanmcccanary-secondary.file.core.windows.net\nhttps://seanmcccanary-secondary.queue.core.windows.net\nhttps://seanmcccanary-secondary.table.core.windows.net\n\nSanitized\n\n\nCloud\nBlobEndpoint=https://seanmcccanary.blob.core.windows.net/;QueueEndpoint=https://seanmcccanary.queue.core.windows.net/;FileEndpoint=https://seanmcccanary.file.core.windows.net/;BlobSecondaryEndpoint=https://seanmcccanary-secondary.blob.core.windows.net/;QueueSecondaryEndpoint=https://seanmcccanary-secondary.queue.core.windows.net/;FileSecondaryEndpoint=https://seanmcccanary-secondary.file.core.windows.net/;AccountName=seanmcccanary;AccountKey=Sanitized\nseanscope1"
->>>>>>> 32e373e2
   }
 }