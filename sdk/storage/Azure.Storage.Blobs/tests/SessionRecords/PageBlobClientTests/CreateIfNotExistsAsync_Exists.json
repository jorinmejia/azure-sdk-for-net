{
  "Entries": [
    {
<<<<<<< HEAD
      "RequestUri": "https://seanstagetest.blob.core.windows.net/test-container-59c60408-7dbf-7bbb-0451-6c186fd4f19a?restype=container",
      "RequestMethod": "PUT",
      "RequestHeaders": {
        "Authorization": "Sanitized",
        "traceparent": "00-77a9b79ca9ee0f4aa044f02bf40e0984-d29a68742d035242-00",
        "User-Agent": [
          "azsdk-net-Storage.Blobs/12.4.0-dev.20200305.1",
          "(.NET Core 4.6.28325.01; Microsoft Windows 10.0.18363 )"
        ],
        "x-ms-blob-public-access": "container",
        "x-ms-client-request-id": "e2ffbdc6-d6e4-e7e5-ca82-04f4283f79a4",
        "x-ms-date": "Thu, 05 Mar 2020 21:18:39 GMT",
        "x-ms-return-client-request-id": "true",
        "x-ms-version": "2019-10-10"
=======
      "RequestUri": "https://seanmcccanary.blob.core.windows.net/test-container-59c60408-7dbf-7bbb-0451-6c186fd4f19a?restype=container",
      "RequestMethod": "PUT",
      "RequestHeaders": {
        "Authorization": "Sanitized",
        "traceparent": "00-1ff395afb4593546be5f81ae47bd7d9e-1631008fdade0c4b-00",
        "User-Agent": [
          "azsdk-net-Storage.Blobs/12.5.0-dev.20200402.1",
          "(.NET Core 4.6.28325.01; Microsoft Windows 10.0.18362 )"
        ],
        "x-ms-blob-public-access": "container",
        "x-ms-client-request-id": "e2ffbdc6-d6e4-e7e5-ca82-04f4283f79a4",
        "x-ms-date": "Fri, 03 Apr 2020 00:03:28 GMT",
        "x-ms-return-client-request-id": "true",
        "x-ms-version": "2019-12-12"
>>>>>>> 32e373e2
      },
      "RequestBody": null,
      "StatusCode": 201,
      "ResponseHeaders": {
        "Content-Length": "0",
<<<<<<< HEAD
        "Date": "Thu, 05 Mar 2020 21:18:38 GMT",
        "ETag": "\u00220x8D7C14AC633BB06\u0022",
        "Last-Modified": "Thu, 05 Mar 2020 21:18:39 GMT",
=======
        "Date": "Fri, 03 Apr 2020 00:03:26 GMT",
        "ETag": "\u00220x8D7D7626F948EA7\u0022",
        "Last-Modified": "Fri, 03 Apr 2020 00:03:27 GMT",
>>>>>>> 32e373e2
        "Server": [
          "Windows-Azure-Blob/1.0",
          "Microsoft-HTTPAPI/2.0"
        ],
        "x-ms-client-request-id": "e2ffbdc6-d6e4-e7e5-ca82-04f4283f79a4",
<<<<<<< HEAD
        "x-ms-request-id": "959e6bba-b01e-003c-5333-f3bbfc000000",
        "x-ms-version": "2019-10-10"
=======
        "x-ms-request-id": "d3c11cef-f01e-0012-354b-093670000000",
        "x-ms-version": "2019-12-12"
>>>>>>> 32e373e2
      },
      "ResponseBody": []
    },
    {
<<<<<<< HEAD
      "RequestUri": "https://seanstagetest.blob.core.windows.net/test-container-59c60408-7dbf-7bbb-0451-6c186fd4f19a/test-blob-14000e24-3d12-3099-87b6-9de5b389493f",
=======
      "RequestUri": "https://seanmcccanary.blob.core.windows.net/test-container-59c60408-7dbf-7bbb-0451-6c186fd4f19a/test-blob-14000e24-3d12-3099-87b6-9de5b389493f",
>>>>>>> 32e373e2
      "RequestMethod": "PUT",
      "RequestHeaders": {
        "Authorization": "Sanitized",
        "Content-Length": "0",
<<<<<<< HEAD
        "traceparent": "00-b92459e0d3c07d408f7f716c98c73f80-6935a635b940db4b-00",
        "User-Agent": [
          "azsdk-net-Storage.Blobs/12.4.0-dev.20200305.1",
          "(.NET Core 4.6.28325.01; Microsoft Windows 10.0.18363 )"
=======
        "traceparent": "00-26f81414c800504ea61144655c96bd02-67f82b8961d7fd4a-00",
        "User-Agent": [
          "azsdk-net-Storage.Blobs/12.5.0-dev.20200402.1",
          "(.NET Core 4.6.28325.01; Microsoft Windows 10.0.18362 )"
>>>>>>> 32e373e2
        ],
        "x-ms-blob-content-length": "1024",
        "x-ms-blob-type": "PageBlob",
        "x-ms-client-request-id": "240c2561-49c4-89bb-23ce-5b2d39003440",
<<<<<<< HEAD
        "x-ms-date": "Thu, 05 Mar 2020 21:18:39 GMT",
        "x-ms-return-client-request-id": "true",
        "x-ms-version": "2019-10-10"
=======
        "x-ms-date": "Fri, 03 Apr 2020 00:03:28 GMT",
        "x-ms-return-client-request-id": "true",
        "x-ms-version": "2019-12-12"
>>>>>>> 32e373e2
      },
      "RequestBody": null,
      "StatusCode": 201,
      "ResponseHeaders": {
        "Content-Length": "0",
<<<<<<< HEAD
        "Date": "Thu, 05 Mar 2020 21:18:38 GMT",
        "ETag": "\u00220x8D7C14AC640EDC8\u0022",
        "Last-Modified": "Thu, 05 Mar 2020 21:18:39 GMT",
=======
        "Date": "Fri, 03 Apr 2020 00:03:26 GMT",
        "ETag": "\u00220x8D7D7626FA20B1C\u0022",
        "Last-Modified": "Fri, 03 Apr 2020 00:03:27 GMT",
>>>>>>> 32e373e2
        "Server": [
          "Windows-Azure-Blob/1.0",
          "Microsoft-HTTPAPI/2.0"
        ],
        "x-ms-client-request-id": "240c2561-49c4-89bb-23ce-5b2d39003440",
<<<<<<< HEAD
        "x-ms-request-id": "959e6bbe-b01e-003c-5633-f3bbfc000000",
        "x-ms-request-server-encrypted": "true",
        "x-ms-version": "2019-10-10"
=======
        "x-ms-request-id": "d3c11cfd-f01e-0012-404b-093670000000",
        "x-ms-request-server-encrypted": "true",
        "x-ms-version": "2019-12-12"
>>>>>>> 32e373e2
      },
      "ResponseBody": []
    },
    {
<<<<<<< HEAD
      "RequestUri": "https://seanstagetest.blob.core.windows.net/test-container-59c60408-7dbf-7bbb-0451-6c186fd4f19a/test-blob-14000e24-3d12-3099-87b6-9de5b389493f",
=======
      "RequestUri": "https://seanmcccanary.blob.core.windows.net/test-container-59c60408-7dbf-7bbb-0451-6c186fd4f19a/test-blob-14000e24-3d12-3099-87b6-9de5b389493f",
>>>>>>> 32e373e2
      "RequestMethod": "PUT",
      "RequestHeaders": {
        "Authorization": "Sanitized",
        "Content-Length": "0",
        "If-None-Match": "*",
<<<<<<< HEAD
        "traceparent": "00-02d7919da3d2d84281777bd69e391dc7-ad1eecde73b63241-00",
        "User-Agent": [
          "azsdk-net-Storage.Blobs/12.4.0-dev.20200305.1",
          "(.NET Core 4.6.28325.01; Microsoft Windows 10.0.18363 )"
=======
        "traceparent": "00-b86f72fb6447ed42a80d5ae48ed94009-206803b012084c43-00",
        "User-Agent": [
          "azsdk-net-Storage.Blobs/12.5.0-dev.20200402.1",
          "(.NET Core 4.6.28325.01; Microsoft Windows 10.0.18362 )"
>>>>>>> 32e373e2
        ],
        "x-ms-blob-content-length": "1024",
        "x-ms-blob-type": "PageBlob",
        "x-ms-client-request-id": "8d8320cf-257c-a97a-e3c9-8e05b3873c1e",
<<<<<<< HEAD
        "x-ms-date": "Thu, 05 Mar 2020 21:18:39 GMT",
        "x-ms-return-client-request-id": "true",
        "x-ms-version": "2019-10-10"
=======
        "x-ms-date": "Fri, 03 Apr 2020 00:03:28 GMT",
        "x-ms-return-client-request-id": "true",
        "x-ms-version": "2019-12-12"
>>>>>>> 32e373e2
      },
      "RequestBody": null,
      "StatusCode": 409,
      "ResponseHeaders": {
        "Content-Length": "220",
        "Content-Type": "application/xml",
<<<<<<< HEAD
        "Date": "Thu, 05 Mar 2020 21:18:38 GMT",
=======
        "Date": "Fri, 03 Apr 2020 00:03:26 GMT",
>>>>>>> 32e373e2
        "Server": [
          "Windows-Azure-Blob/1.0",
          "Microsoft-HTTPAPI/2.0"
        ],
        "x-ms-client-request-id": "8d8320cf-257c-a97a-e3c9-8e05b3873c1e",
        "x-ms-error-code": "BlobAlreadyExists",
<<<<<<< HEAD
        "x-ms-request-id": "959e6bc1-b01e-003c-5933-f3bbfc000000",
        "x-ms-version": "2019-10-10"
      },
      "ResponseBody": [
        "\uFEFF\u003C?xml version=\u00221.0\u0022 encoding=\u0022utf-8\u0022?\u003E\u003CError\u003E\u003CCode\u003EBlobAlreadyExists\u003C/Code\u003E\u003CMessage\u003EThe specified blob already exists.\n",
        "RequestId:959e6bc1-b01e-003c-5933-f3bbfc000000\n",
        "Time:2020-03-05T21:18:39.4964203Z\u003C/Message\u003E\u003C/Error\u003E"
      ]
    },
    {
      "RequestUri": "https://seanstagetest.blob.core.windows.net/test-container-59c60408-7dbf-7bbb-0451-6c186fd4f19a?restype=container",
      "RequestMethod": "DELETE",
      "RequestHeaders": {
        "Authorization": "Sanitized",
        "traceparent": "00-4f52b37b28f179429ac97318c30aa576-02403ae5eea9bc4b-00",
        "User-Agent": [
          "azsdk-net-Storage.Blobs/12.4.0-dev.20200305.1",
          "(.NET Core 4.6.28325.01; Microsoft Windows 10.0.18363 )"
        ],
        "x-ms-client-request-id": "185e5c72-a77c-13c3-4a57-a62338c962d1",
        "x-ms-date": "Thu, 05 Mar 2020 21:18:39 GMT",
        "x-ms-return-client-request-id": "true",
        "x-ms-version": "2019-10-10"
=======
        "x-ms-request-id": "d3c11d10-f01e-0012-4f4b-093670000000",
        "x-ms-version": "2019-12-12"
      },
      "ResponseBody": [
        "\uFEFF\u003C?xml version=\u00221.0\u0022 encoding=\u0022utf-8\u0022?\u003E\u003CError\u003E\u003CCode\u003EBlobAlreadyExists\u003C/Code\u003E\u003CMessage\u003EThe specified blob already exists.\n",
        "RequestId:d3c11d10-f01e-0012-4f4b-093670000000\n",
        "Time:2020-04-03T00:03:27.6729445Z\u003C/Message\u003E\u003C/Error\u003E"
      ]
    },
    {
      "RequestUri": "https://seanmcccanary.blob.core.windows.net/test-container-59c60408-7dbf-7bbb-0451-6c186fd4f19a?restype=container",
      "RequestMethod": "DELETE",
      "RequestHeaders": {
        "Authorization": "Sanitized",
        "traceparent": "00-380d63e5af418e4194b0f73264ef7c0f-7e360d1f0bdf7a42-00",
        "User-Agent": [
          "azsdk-net-Storage.Blobs/12.5.0-dev.20200402.1",
          "(.NET Core 4.6.28325.01; Microsoft Windows 10.0.18362 )"
        ],
        "x-ms-client-request-id": "185e5c72-a77c-13c3-4a57-a62338c962d1",
        "x-ms-date": "Fri, 03 Apr 2020 00:03:28 GMT",
        "x-ms-return-client-request-id": "true",
        "x-ms-version": "2019-12-12"
>>>>>>> 32e373e2
      },
      "RequestBody": null,
      "StatusCode": 202,
      "ResponseHeaders": {
        "Content-Length": "0",
<<<<<<< HEAD
        "Date": "Thu, 05 Mar 2020 21:18:38 GMT",
=======
        "Date": "Fri, 03 Apr 2020 00:03:27 GMT",
>>>>>>> 32e373e2
        "Server": [
          "Windows-Azure-Blob/1.0",
          "Microsoft-HTTPAPI/2.0"
        ],
        "x-ms-client-request-id": "185e5c72-a77c-13c3-4a57-a62338c962d1",
<<<<<<< HEAD
        "x-ms-request-id": "959e6bc5-b01e-003c-5d33-f3bbfc000000",
        "x-ms-version": "2019-10-10"
=======
        "x-ms-request-id": "d3c11d2a-f01e-0012-684b-093670000000",
        "x-ms-version": "2019-12-12"
>>>>>>> 32e373e2
      },
      "ResponseBody": []
    }
  ],
  "Variables": {
    "RandomSeed": "983910991",
<<<<<<< HEAD
    "Storage_TestConfigDefault": "ProductionTenant\nseanstagetest\nU2FuaXRpemVk\nhttps://seanstagetest.blob.core.windows.net\nhttp://seanstagetest.file.core.windows.net\nhttp://seanstagetest.queue.core.windows.net\nhttp://seanstagetest.table.core.windows.net\n\n\n\n\nhttp://seanstagetest-secondary.blob.core.windows.net\nhttp://seanstagetest-secondary.file.core.windows.net\nhttp://seanstagetest-secondary.queue.core.windows.net\nhttp://seanstagetest-secondary.table.core.windows.net\n\nSanitized\n\n\nCloud\nBlobEndpoint=https://seanstagetest.blob.core.windows.net/;QueueEndpoint=http://seanstagetest.queue.core.windows.net/;FileEndpoint=http://seanstagetest.file.core.windows.net/;BlobSecondaryEndpoint=http://seanstagetest-secondary.blob.core.windows.net/;QueueSecondaryEndpoint=http://seanstagetest-secondary.queue.core.windows.net/;FileSecondaryEndpoint=http://seanstagetest-secondary.file.core.windows.net/;AccountName=seanstagetest;AccountKey=Sanitized\nseanscope1"
=======
    "Storage_TestConfigDefault": "ProductionTenant\nseanmcccanary\nU2FuaXRpemVk\nhttps://seanmcccanary.blob.core.windows.net\nhttps://seanmcccanary.file.core.windows.net\nhttps://seanmcccanary.queue.core.windows.net\nhttps://seanmcccanary.table.core.windows.net\n\n\n\n\nhttps://seanmcccanary-secondary.blob.core.windows.net\nhttps://seanmcccanary-secondary.file.core.windows.net\nhttps://seanmcccanary-secondary.queue.core.windows.net\nhttps://seanmcccanary-secondary.table.core.windows.net\n\nSanitized\n\n\nCloud\nBlobEndpoint=https://seanmcccanary.blob.core.windows.net/;QueueEndpoint=https://seanmcccanary.queue.core.windows.net/;FileEndpoint=https://seanmcccanary.file.core.windows.net/;BlobSecondaryEndpoint=https://seanmcccanary-secondary.blob.core.windows.net/;QueueSecondaryEndpoint=https://seanmcccanary-secondary.queue.core.windows.net/;FileSecondaryEndpoint=https://seanmcccanary-secondary.file.core.windows.net/;AccountName=seanmcccanary;AccountKey=Sanitized\nseanscope1"
>>>>>>> 32e373e2
  }
}<|MERGE_RESOLUTION|>--- conflicted
+++ resolved
@@ -1,22 +1,6 @@
 {
   "Entries": [
     {
-<<<<<<< HEAD
-      "RequestUri": "https://seanstagetest.blob.core.windows.net/test-container-59c60408-7dbf-7bbb-0451-6c186fd4f19a?restype=container",
-      "RequestMethod": "PUT",
-      "RequestHeaders": {
-        "Authorization": "Sanitized",
-        "traceparent": "00-77a9b79ca9ee0f4aa044f02bf40e0984-d29a68742d035242-00",
-        "User-Agent": [
-          "azsdk-net-Storage.Blobs/12.4.0-dev.20200305.1",
-          "(.NET Core 4.6.28325.01; Microsoft Windows 10.0.18363 )"
-        ],
-        "x-ms-blob-public-access": "container",
-        "x-ms-client-request-id": "e2ffbdc6-d6e4-e7e5-ca82-04f4283f79a4",
-        "x-ms-date": "Thu, 05 Mar 2020 21:18:39 GMT",
-        "x-ms-return-client-request-id": "true",
-        "x-ms-version": "2019-10-10"
-=======
       "RequestUri": "https://seanmcccanary.blob.core.windows.net/test-container-59c60408-7dbf-7bbb-0451-6c186fd4f19a?restype=container",
       "RequestMethod": "PUT",
       "RequestHeaders": {
@@ -31,178 +15,91 @@
         "x-ms-date": "Fri, 03 Apr 2020 00:03:28 GMT",
         "x-ms-return-client-request-id": "true",
         "x-ms-version": "2019-12-12"
->>>>>>> 32e373e2
       },
       "RequestBody": null,
       "StatusCode": 201,
       "ResponseHeaders": {
         "Content-Length": "0",
-<<<<<<< HEAD
-        "Date": "Thu, 05 Mar 2020 21:18:38 GMT",
-        "ETag": "\u00220x8D7C14AC633BB06\u0022",
-        "Last-Modified": "Thu, 05 Mar 2020 21:18:39 GMT",
-=======
         "Date": "Fri, 03 Apr 2020 00:03:26 GMT",
         "ETag": "\u00220x8D7D7626F948EA7\u0022",
         "Last-Modified": "Fri, 03 Apr 2020 00:03:27 GMT",
->>>>>>> 32e373e2
         "Server": [
           "Windows-Azure-Blob/1.0",
           "Microsoft-HTTPAPI/2.0"
         ],
         "x-ms-client-request-id": "e2ffbdc6-d6e4-e7e5-ca82-04f4283f79a4",
-<<<<<<< HEAD
-        "x-ms-request-id": "959e6bba-b01e-003c-5333-f3bbfc000000",
-        "x-ms-version": "2019-10-10"
-=======
         "x-ms-request-id": "d3c11cef-f01e-0012-354b-093670000000",
         "x-ms-version": "2019-12-12"
->>>>>>> 32e373e2
       },
       "ResponseBody": []
     },
     {
-<<<<<<< HEAD
-      "RequestUri": "https://seanstagetest.blob.core.windows.net/test-container-59c60408-7dbf-7bbb-0451-6c186fd4f19a/test-blob-14000e24-3d12-3099-87b6-9de5b389493f",
-=======
       "RequestUri": "https://seanmcccanary.blob.core.windows.net/test-container-59c60408-7dbf-7bbb-0451-6c186fd4f19a/test-blob-14000e24-3d12-3099-87b6-9de5b389493f",
->>>>>>> 32e373e2
       "RequestMethod": "PUT",
       "RequestHeaders": {
         "Authorization": "Sanitized",
         "Content-Length": "0",
-<<<<<<< HEAD
-        "traceparent": "00-b92459e0d3c07d408f7f716c98c73f80-6935a635b940db4b-00",
-        "User-Agent": [
-          "azsdk-net-Storage.Blobs/12.4.0-dev.20200305.1",
-          "(.NET Core 4.6.28325.01; Microsoft Windows 10.0.18363 )"
-=======
         "traceparent": "00-26f81414c800504ea61144655c96bd02-67f82b8961d7fd4a-00",
         "User-Agent": [
           "azsdk-net-Storage.Blobs/12.5.0-dev.20200402.1",
           "(.NET Core 4.6.28325.01; Microsoft Windows 10.0.18362 )"
->>>>>>> 32e373e2
         ],
         "x-ms-blob-content-length": "1024",
         "x-ms-blob-type": "PageBlob",
         "x-ms-client-request-id": "240c2561-49c4-89bb-23ce-5b2d39003440",
-<<<<<<< HEAD
-        "x-ms-date": "Thu, 05 Mar 2020 21:18:39 GMT",
-        "x-ms-return-client-request-id": "true",
-        "x-ms-version": "2019-10-10"
-=======
         "x-ms-date": "Fri, 03 Apr 2020 00:03:28 GMT",
         "x-ms-return-client-request-id": "true",
         "x-ms-version": "2019-12-12"
->>>>>>> 32e373e2
       },
       "RequestBody": null,
       "StatusCode": 201,
       "ResponseHeaders": {
         "Content-Length": "0",
-<<<<<<< HEAD
-        "Date": "Thu, 05 Mar 2020 21:18:38 GMT",
-        "ETag": "\u00220x8D7C14AC640EDC8\u0022",
-        "Last-Modified": "Thu, 05 Mar 2020 21:18:39 GMT",
-=======
         "Date": "Fri, 03 Apr 2020 00:03:26 GMT",
         "ETag": "\u00220x8D7D7626FA20B1C\u0022",
         "Last-Modified": "Fri, 03 Apr 2020 00:03:27 GMT",
->>>>>>> 32e373e2
         "Server": [
           "Windows-Azure-Blob/1.0",
           "Microsoft-HTTPAPI/2.0"
         ],
         "x-ms-client-request-id": "240c2561-49c4-89bb-23ce-5b2d39003440",
-<<<<<<< HEAD
-        "x-ms-request-id": "959e6bbe-b01e-003c-5633-f3bbfc000000",
-        "x-ms-request-server-encrypted": "true",
-        "x-ms-version": "2019-10-10"
-=======
         "x-ms-request-id": "d3c11cfd-f01e-0012-404b-093670000000",
         "x-ms-request-server-encrypted": "true",
         "x-ms-version": "2019-12-12"
->>>>>>> 32e373e2
       },
       "ResponseBody": []
     },
     {
-<<<<<<< HEAD
-      "RequestUri": "https://seanstagetest.blob.core.windows.net/test-container-59c60408-7dbf-7bbb-0451-6c186fd4f19a/test-blob-14000e24-3d12-3099-87b6-9de5b389493f",
-=======
       "RequestUri": "https://seanmcccanary.blob.core.windows.net/test-container-59c60408-7dbf-7bbb-0451-6c186fd4f19a/test-blob-14000e24-3d12-3099-87b6-9de5b389493f",
->>>>>>> 32e373e2
       "RequestMethod": "PUT",
       "RequestHeaders": {
         "Authorization": "Sanitized",
         "Content-Length": "0",
         "If-None-Match": "*",
-<<<<<<< HEAD
-        "traceparent": "00-02d7919da3d2d84281777bd69e391dc7-ad1eecde73b63241-00",
-        "User-Agent": [
-          "azsdk-net-Storage.Blobs/12.4.0-dev.20200305.1",
-          "(.NET Core 4.6.28325.01; Microsoft Windows 10.0.18363 )"
-=======
         "traceparent": "00-b86f72fb6447ed42a80d5ae48ed94009-206803b012084c43-00",
         "User-Agent": [
           "azsdk-net-Storage.Blobs/12.5.0-dev.20200402.1",
           "(.NET Core 4.6.28325.01; Microsoft Windows 10.0.18362 )"
->>>>>>> 32e373e2
         ],
         "x-ms-blob-content-length": "1024",
         "x-ms-blob-type": "PageBlob",
         "x-ms-client-request-id": "8d8320cf-257c-a97a-e3c9-8e05b3873c1e",
-<<<<<<< HEAD
-        "x-ms-date": "Thu, 05 Mar 2020 21:18:39 GMT",
-        "x-ms-return-client-request-id": "true",
-        "x-ms-version": "2019-10-10"
-=======
         "x-ms-date": "Fri, 03 Apr 2020 00:03:28 GMT",
         "x-ms-return-client-request-id": "true",
         "x-ms-version": "2019-12-12"
->>>>>>> 32e373e2
       },
       "RequestBody": null,
       "StatusCode": 409,
       "ResponseHeaders": {
         "Content-Length": "220",
         "Content-Type": "application/xml",
-<<<<<<< HEAD
-        "Date": "Thu, 05 Mar 2020 21:18:38 GMT",
-=======
         "Date": "Fri, 03 Apr 2020 00:03:26 GMT",
->>>>>>> 32e373e2
         "Server": [
           "Windows-Azure-Blob/1.0",
           "Microsoft-HTTPAPI/2.0"
         ],
         "x-ms-client-request-id": "8d8320cf-257c-a97a-e3c9-8e05b3873c1e",
         "x-ms-error-code": "BlobAlreadyExists",
-<<<<<<< HEAD
-        "x-ms-request-id": "959e6bc1-b01e-003c-5933-f3bbfc000000",
-        "x-ms-version": "2019-10-10"
-      },
-      "ResponseBody": [
-        "\uFEFF\u003C?xml version=\u00221.0\u0022 encoding=\u0022utf-8\u0022?\u003E\u003CError\u003E\u003CCode\u003EBlobAlreadyExists\u003C/Code\u003E\u003CMessage\u003EThe specified blob already exists.\n",
-        "RequestId:959e6bc1-b01e-003c-5933-f3bbfc000000\n",
-        "Time:2020-03-05T21:18:39.4964203Z\u003C/Message\u003E\u003C/Error\u003E"
-      ]
-    },
-    {
-      "RequestUri": "https://seanstagetest.blob.core.windows.net/test-container-59c60408-7dbf-7bbb-0451-6c186fd4f19a?restype=container",
-      "RequestMethod": "DELETE",
-      "RequestHeaders": {
-        "Authorization": "Sanitized",
-        "traceparent": "00-4f52b37b28f179429ac97318c30aa576-02403ae5eea9bc4b-00",
-        "User-Agent": [
-          "azsdk-net-Storage.Blobs/12.4.0-dev.20200305.1",
-          "(.NET Core 4.6.28325.01; Microsoft Windows 10.0.18363 )"
-        ],
-        "x-ms-client-request-id": "185e5c72-a77c-13c3-4a57-a62338c962d1",
-        "x-ms-date": "Thu, 05 Mar 2020 21:18:39 GMT",
-        "x-ms-return-client-request-id": "true",
-        "x-ms-version": "2019-10-10"
-=======
         "x-ms-request-id": "d3c11d10-f01e-0012-4f4b-093670000000",
         "x-ms-version": "2019-12-12"
       },
@@ -226,39 +123,25 @@
         "x-ms-date": "Fri, 03 Apr 2020 00:03:28 GMT",
         "x-ms-return-client-request-id": "true",
         "x-ms-version": "2019-12-12"
->>>>>>> 32e373e2
       },
       "RequestBody": null,
       "StatusCode": 202,
       "ResponseHeaders": {
         "Content-Length": "0",
-<<<<<<< HEAD
-        "Date": "Thu, 05 Mar 2020 21:18:38 GMT",
-=======
         "Date": "Fri, 03 Apr 2020 00:03:27 GMT",
->>>>>>> 32e373e2
         "Server": [
           "Windows-Azure-Blob/1.0",
           "Microsoft-HTTPAPI/2.0"
         ],
         "x-ms-client-request-id": "185e5c72-a77c-13c3-4a57-a62338c962d1",
-<<<<<<< HEAD
-        "x-ms-request-id": "959e6bc5-b01e-003c-5d33-f3bbfc000000",
-        "x-ms-version": "2019-10-10"
-=======
         "x-ms-request-id": "d3c11d2a-f01e-0012-684b-093670000000",
         "x-ms-version": "2019-12-12"
->>>>>>> 32e373e2
       },
       "ResponseBody": []
     }
   ],
   "Variables": {
     "RandomSeed": "983910991",
-<<<<<<< HEAD
-    "Storage_TestConfigDefault": "ProductionTenant\nseanstagetest\nU2FuaXRpemVk\nhttps://seanstagetest.blob.core.windows.net\nhttp://seanstagetest.file.core.windows.net\nhttp://seanstagetest.queue.core.windows.net\nhttp://seanstagetest.table.core.windows.net\n\n\n\n\nhttp://seanstagetest-secondary.blob.core.windows.net\nhttp://seanstagetest-secondary.file.core.windows.net\nhttp://seanstagetest-secondary.queue.core.windows.net\nhttp://seanstagetest-secondary.table.core.windows.net\n\nSanitized\n\n\nCloud\nBlobEndpoint=https://seanstagetest.blob.core.windows.net/;QueueEndpoint=http://seanstagetest.queue.core.windows.net/;FileEndpoint=http://seanstagetest.file.core.windows.net/;BlobSecondaryEndpoint=http://seanstagetest-secondary.blob.core.windows.net/;QueueSecondaryEndpoint=http://seanstagetest-secondary.queue.core.windows.net/;FileSecondaryEndpoint=http://seanstagetest-secondary.file.core.windows.net/;AccountName=seanstagetest;AccountKey=Sanitized\nseanscope1"
-=======
     "Storage_TestConfigDefault": "ProductionTenant\nseanmcccanary\nU2FuaXRpemVk\nhttps://seanmcccanary.blob.core.windows.net\nhttps://seanmcccanary.file.core.windows.net\nhttps://seanmcccanary.queue.core.windows.net\nhttps://seanmcccanary.table.core.windows.net\n\n\n\n\nhttps://seanmcccanary-secondary.blob.core.windows.net\nhttps://seanmcccanary-secondary.file.core.windows.net\nhttps://seanmcccanary-secondary.queue.core.windows.net\nhttps://seanmcccanary-secondary.table.core.windows.net\n\nSanitized\n\n\nCloud\nBlobEndpoint=https://seanmcccanary.blob.core.windows.net/;QueueEndpoint=https://seanmcccanary.queue.core.windows.net/;FileEndpoint=https://seanmcccanary.file.core.windows.net/;BlobSecondaryEndpoint=https://seanmcccanary-secondary.blob.core.windows.net/;QueueSecondaryEndpoint=https://seanmcccanary-secondary.queue.core.windows.net/;FileSecondaryEndpoint=https://seanmcccanary-secondary.file.core.windows.net/;AccountName=seanmcccanary;AccountKey=Sanitized\nseanscope1"
->>>>>>> 32e373e2
   }
 }