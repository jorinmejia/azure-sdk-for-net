{
  "Entries": [
    {
<<<<<<< HEAD
      "RequestUri": "https://seanstagetest.blob.core.windows.net/test-container-9875e26a-4c78-d8b8-1920-ed552ff0e9d7?restype=container",
      "RequestMethod": "PUT",
      "RequestHeaders": {
        "Authorization": "Sanitized",
        "traceparent": "00-2c75c6ffb5e3624cbac8df482cb4de17-4e70e4e5a10ab440-00",
        "User-Agent": [
          "azsdk-net-Storage.Blobs/12.4.0-dev.20200305.1",
          "(.NET Core 4.6.28325.01; Microsoft Windows 10.0.18363 )"
        ],
        "x-ms-blob-public-access": "container",
        "x-ms-client-request-id": "de75941a-ba52-cccb-76a5-848d49bfea70",
        "x-ms-date": "Thu, 05 Mar 2020 21:22:01 GMT",
        "x-ms-return-client-request-id": "true",
        "x-ms-version": "2019-10-10"
=======
      "RequestUri": "https://seanmcccanary.blob.core.windows.net/test-container-9875e26a-4c78-d8b8-1920-ed552ff0e9d7?restype=container",
      "RequestMethod": "PUT",
      "RequestHeaders": {
        "Authorization": "Sanitized",
        "traceparent": "00-30c1d324c93e1a449631b0ef814e83c4-aac259bd2ea1db4e-00",
        "User-Agent": [
          "azsdk-net-Storage.Blobs/12.5.0-dev.20200402.1",
          "(.NET Core 4.6.28325.01; Microsoft Windows 10.0.18362 )"
        ],
        "x-ms-blob-public-access": "container",
        "x-ms-client-request-id": "de75941a-ba52-cccb-76a5-848d49bfea70",
        "x-ms-date": "Fri, 03 Apr 2020 00:07:04 GMT",
        "x-ms-return-client-request-id": "true",
        "x-ms-version": "2019-12-12"
>>>>>>> 32e373e2
      },
      "RequestBody": null,
      "StatusCode": 201,
      "ResponseHeaders": {
        "Content-Length": "0",
<<<<<<< HEAD
        "Date": "Thu, 05 Mar 2020 21:22:01 GMT",
        "ETag": "\u00220x8D7C14B3EEB340A\u0022",
        "Last-Modified": "Thu, 05 Mar 2020 21:22:01 GMT",
=======
        "Date": "Fri, 03 Apr 2020 00:07:03 GMT",
        "ETag": "\u00220x8D7D762F093A4DB\u0022",
        "Last-Modified": "Fri, 03 Apr 2020 00:07:03 GMT",
>>>>>>> 32e373e2
        "Server": [
          "Windows-Azure-Blob/1.0",
          "Microsoft-HTTPAPI/2.0"
        ],
        "x-ms-client-request-id": "de75941a-ba52-cccb-76a5-848d49bfea70",
<<<<<<< HEAD
        "x-ms-request-id": "5f1a00c8-901e-003b-7334-f3d79f000000",
        "x-ms-version": "2019-10-10"
=======
        "x-ms-request-id": "d8ad48ee-801e-0018-184b-0992c7000000",
        "x-ms-version": "2019-12-12"
>>>>>>> 32e373e2
      },
      "ResponseBody": []
    },
    {
<<<<<<< HEAD
      "RequestUri": "https://seanstagetest.blob.core.windows.net/test-container-9875e26a-4c78-d8b8-1920-ed552ff0e9d7/test-blob-9458cf9a-aa41-bb57-09ef-a10458af8ad4",
=======
      "RequestUri": "https://seanmcccanary.blob.core.windows.net/test-container-9875e26a-4c78-d8b8-1920-ed552ff0e9d7/test-blob-9458cf9a-aa41-bb57-09ef-a10458af8ad4",
>>>>>>> 32e373e2
      "RequestMethod": "PUT",
      "RequestHeaders": {
        "Authorization": "Sanitized",
        "Content-Length": "0",
<<<<<<< HEAD
        "traceparent": "00-7388a7199eff4f40a2981329ac9e615e-91b6a244be550947-00",
        "User-Agent": [
          "azsdk-net-Storage.Blobs/12.4.0-dev.20200305.1",
          "(.NET Core 4.6.28325.01; Microsoft Windows 10.0.18363 )"
=======
        "traceparent": "00-3ed11664597d384f8edcb24ea16ac0e6-f1da4f991b630e4b-00",
        "User-Agent": [
          "azsdk-net-Storage.Blobs/12.5.0-dev.20200402.1",
          "(.NET Core 4.6.28325.01; Microsoft Windows 10.0.18362 )"
>>>>>>> 32e373e2
        ],
        "x-ms-blob-cache-control": "control",
        "x-ms-blob-content-disposition": "disposition",
        "x-ms-blob-content-encoding": "encoding",
        "x-ms-blob-content-language": "language",
        "x-ms-blob-content-length": "1024",
        "x-ms-blob-content-md5": "JgxVBL7q\u002Bu3dqBTex5pFqw==",
        "x-ms-blob-content-type": "type",
        "x-ms-blob-type": "PageBlob",
        "x-ms-client-request-id": "7e6e8489-04eb-705d-3cb9-d46318c674c6",
<<<<<<< HEAD
        "x-ms-date": "Thu, 05 Mar 2020 21:22:01 GMT",
        "x-ms-return-client-request-id": "true",
        "x-ms-version": "2019-10-10"
=======
        "x-ms-date": "Fri, 03 Apr 2020 00:07:04 GMT",
        "x-ms-return-client-request-id": "true",
        "x-ms-version": "2019-12-12"
>>>>>>> 32e373e2
      },
      "RequestBody": null,
      "StatusCode": 201,
      "ResponseHeaders": {
        "Content-Length": "0",
<<<<<<< HEAD
        "Date": "Thu, 05 Mar 2020 21:22:01 GMT",
        "ETag": "\u00220x8D7C14B3EF95D14\u0022",
        "Last-Modified": "Thu, 05 Mar 2020 21:22:01 GMT",
=======
        "Date": "Fri, 03 Apr 2020 00:07:03 GMT",
        "ETag": "\u00220x8D7D762F0A16CE6\u0022",
        "Last-Modified": "Fri, 03 Apr 2020 00:07:04 GMT",
>>>>>>> 32e373e2
        "Server": [
          "Windows-Azure-Blob/1.0",
          "Microsoft-HTTPAPI/2.0"
        ],
        "x-ms-client-request-id": "7e6e8489-04eb-705d-3cb9-d46318c674c6",
<<<<<<< HEAD
        "x-ms-request-id": "5f1a00ca-901e-003b-7434-f3d79f000000",
        "x-ms-request-server-encrypted": "true",
        "x-ms-version": "2019-10-10"
=======
        "x-ms-request-id": "d8ad490c-801e-0018-2f4b-0992c7000000",
        "x-ms-request-server-encrypted": "true",
        "x-ms-version": "2019-12-12"
>>>>>>> 32e373e2
      },
      "ResponseBody": []
    },
    {
<<<<<<< HEAD
      "RequestUri": "https://seanstagetest.blob.core.windows.net/test-container-9875e26a-4c78-d8b8-1920-ed552ff0e9d7/test-blob-9458cf9a-aa41-bb57-09ef-a10458af8ad4",
      "RequestMethod": "HEAD",
      "RequestHeaders": {
        "Authorization": "Sanitized",
        "traceparent": "00-2d03de8f3e486d47b673a708285d4661-d8c62848b1bc5d43-00",
        "User-Agent": [
          "azsdk-net-Storage.Blobs/12.4.0-dev.20200305.1",
          "(.NET Core 4.6.28325.01; Microsoft Windows 10.0.18363 )"
        ],
        "x-ms-client-request-id": "d37b6ab2-0b41-83e9-f1cb-5ec03620ee35",
        "x-ms-date": "Thu, 05 Mar 2020 21:22:02 GMT",
        "x-ms-return-client-request-id": "true",
        "x-ms-version": "2019-10-10"
=======
      "RequestUri": "https://seanmcccanary.blob.core.windows.net/test-container-9875e26a-4c78-d8b8-1920-ed552ff0e9d7/test-blob-9458cf9a-aa41-bb57-09ef-a10458af8ad4",
      "RequestMethod": "HEAD",
      "RequestHeaders": {
        "Authorization": "Sanitized",
        "traceparent": "00-2bc61c0b27ad014fa8ae8620f0070bf0-253e98ea4b3ac241-00",
        "User-Agent": [
          "azsdk-net-Storage.Blobs/12.5.0-dev.20200402.1",
          "(.NET Core 4.6.28325.01; Microsoft Windows 10.0.18362 )"
        ],
        "x-ms-client-request-id": "d37b6ab2-0b41-83e9-f1cb-5ec03620ee35",
        "x-ms-date": "Fri, 03 Apr 2020 00:07:04 GMT",
        "x-ms-return-client-request-id": "true",
        "x-ms-version": "2019-12-12"
>>>>>>> 32e373e2
      },
      "RequestBody": null,
      "StatusCode": 200,
      "ResponseHeaders": {
        "Accept-Ranges": "bytes",
        "Cache-Control": "control",
        "Content-Disposition": "disposition",
        "Content-Encoding": "encoding",
        "Content-Language": "language",
        "Content-Length": "1024",
        "Content-MD5": "JgxVBL7q\u002Bu3dqBTex5pFqw==",
        "Content-Type": "type",
<<<<<<< HEAD
        "Date": "Thu, 05 Mar 2020 21:22:01 GMT",
        "ETag": "\u00220x8D7C14B3EF95D14\u0022",
        "Last-Modified": "Thu, 05 Mar 2020 21:22:01 GMT",
=======
        "Date": "Fri, 03 Apr 2020 00:07:03 GMT",
        "ETag": "\u00220x8D7D762F0A16CE6\u0022",
        "Last-Modified": "Fri, 03 Apr 2020 00:07:04 GMT",
>>>>>>> 32e373e2
        "Server": [
          "Windows-Azure-Blob/1.0",
          "Microsoft-HTTPAPI/2.0"
        ],
        "x-ms-blob-sequence-number": "0",
        "x-ms-blob-type": "PageBlob",
        "x-ms-client-request-id": "d37b6ab2-0b41-83e9-f1cb-5ec03620ee35",
<<<<<<< HEAD
        "x-ms-creation-time": "Thu, 05 Mar 2020 21:22:01 GMT",
        "x-ms-lease-state": "available",
        "x-ms-lease-status": "unlocked",
        "x-ms-request-id": "5f1a00cc-901e-003b-7634-f3d79f000000",
        "x-ms-server-encrypted": "true",
        "x-ms-version": "2019-10-10"
=======
        "x-ms-creation-time": "Fri, 03 Apr 2020 00:07:04 GMT",
        "x-ms-lease-state": "available",
        "x-ms-lease-status": "unlocked",
        "x-ms-request-id": "d8ad492c-801e-0018-444b-0992c7000000",
        "x-ms-server-encrypted": "true",
        "x-ms-version": "2019-12-12"
>>>>>>> 32e373e2
      },
      "ResponseBody": []
    },
    {
<<<<<<< HEAD
      "RequestUri": "https://seanstagetest.blob.core.windows.net/test-container-9875e26a-4c78-d8b8-1920-ed552ff0e9d7?restype=container",
      "RequestMethod": "DELETE",
      "RequestHeaders": {
        "Authorization": "Sanitized",
        "traceparent": "00-2ac04c7534a186438023af1c9c7f9bba-d1aa0fa6665c4f4b-00",
        "User-Agent": [
          "azsdk-net-Storage.Blobs/12.4.0-dev.20200305.1",
          "(.NET Core 4.6.28325.01; Microsoft Windows 10.0.18363 )"
        ],
        "x-ms-client-request-id": "aeb11528-a14b-1084-c682-08b8f034572a",
        "x-ms-date": "Thu, 05 Mar 2020 21:22:02 GMT",
        "x-ms-return-client-request-id": "true",
        "x-ms-version": "2019-10-10"
=======
      "RequestUri": "https://seanmcccanary.blob.core.windows.net/test-container-9875e26a-4c78-d8b8-1920-ed552ff0e9d7?restype=container",
      "RequestMethod": "DELETE",
      "RequestHeaders": {
        "Authorization": "Sanitized",
        "traceparent": "00-63c7b4d1bec0fe49835fa51b922d380f-0229dd6ae0de7e4f-00",
        "User-Agent": [
          "azsdk-net-Storage.Blobs/12.5.0-dev.20200402.1",
          "(.NET Core 4.6.28325.01; Microsoft Windows 10.0.18362 )"
        ],
        "x-ms-client-request-id": "aeb11528-a14b-1084-c682-08b8f034572a",
        "x-ms-date": "Fri, 03 Apr 2020 00:07:05 GMT",
        "x-ms-return-client-request-id": "true",
        "x-ms-version": "2019-12-12"
>>>>>>> 32e373e2
      },
      "RequestBody": null,
      "StatusCode": 202,
      "ResponseHeaders": {
        "Content-Length": "0",
<<<<<<< HEAD
        "Date": "Thu, 05 Mar 2020 21:22:01 GMT",
=======
        "Date": "Fri, 03 Apr 2020 00:07:04 GMT",
>>>>>>> 32e373e2
        "Server": [
          "Windows-Azure-Blob/1.0",
          "Microsoft-HTTPAPI/2.0"
        ],
        "x-ms-client-request-id": "aeb11528-a14b-1084-c682-08b8f034572a",
<<<<<<< HEAD
        "x-ms-request-id": "5f1a00ce-901e-003b-7834-f3d79f000000",
        "x-ms-version": "2019-10-10"
=======
        "x-ms-request-id": "d8ad494b-801e-0018-5a4b-0992c7000000",
        "x-ms-version": "2019-12-12"
>>>>>>> 32e373e2
      },
      "ResponseBody": []
    }
  ],
  "Variables": {
    "RandomSeed": "44151463",
<<<<<<< HEAD
    "Storage_TestConfigDefault": "ProductionTenant\nseanstagetest\nU2FuaXRpemVk\nhttps://seanstagetest.blob.core.windows.net\nhttp://seanstagetest.file.core.windows.net\nhttp://seanstagetest.queue.core.windows.net\nhttp://seanstagetest.table.core.windows.net\n\n\n\n\nhttp://seanstagetest-secondary.blob.core.windows.net\nhttp://seanstagetest-secondary.file.core.windows.net\nhttp://seanstagetest-secondary.queue.core.windows.net\nhttp://seanstagetest-secondary.table.core.windows.net\n\nSanitized\n\n\nCloud\nBlobEndpoint=https://seanstagetest.blob.core.windows.net/;QueueEndpoint=http://seanstagetest.queue.core.windows.net/;FileEndpoint=http://seanstagetest.file.core.windows.net/;BlobSecondaryEndpoint=http://seanstagetest-secondary.blob.core.windows.net/;QueueSecondaryEndpoint=http://seanstagetest-secondary.queue.core.windows.net/;FileSecondaryEndpoint=http://seanstagetest-secondary.file.core.windows.net/;AccountName=seanstagetest;AccountKey=Sanitized\nseanscope1"
=======
    "Storage_TestConfigDefault": "ProductionTenant\nseanmcccanary\nU2FuaXRpemVk\nhttps://seanmcccanary.blob.core.windows.net\nhttps://seanmcccanary.file.core.windows.net\nhttps://seanmcccanary.queue.core.windows.net\nhttps://seanmcccanary.table.core.windows.net\n\n\n\n\nhttps://seanmcccanary-secondary.blob.core.windows.net\nhttps://seanmcccanary-secondary.file.core.windows.net\nhttps://seanmcccanary-secondary.queue.core.windows.net\nhttps://seanmcccanary-secondary.table.core.windows.net\n\nSanitized\n\n\nCloud\nBlobEndpoint=https://seanmcccanary.blob.core.windows.net/;QueueEndpoint=https://seanmcccanary.queue.core.windows.net/;FileEndpoint=https://seanmcccanary.file.core.windows.net/;BlobSecondaryEndpoint=https://seanmcccanary-secondary.blob.core.windows.net/;QueueSecondaryEndpoint=https://seanmcccanary-secondary.queue.core.windows.net/;FileSecondaryEndpoint=https://seanmcccanary-secondary.file.core.windows.net/;AccountName=seanmcccanary;AccountKey=Sanitized\nseanscope1"
>>>>>>> 32e373e2
  }
}<|MERGE_RESOLUTION|>--- conflicted
+++ resolved
@@ -1,22 +1,6 @@
 {
   "Entries": [
     {
-<<<<<<< HEAD
-      "RequestUri": "https://seanstagetest.blob.core.windows.net/test-container-9875e26a-4c78-d8b8-1920-ed552ff0e9d7?restype=container",
-      "RequestMethod": "PUT",
-      "RequestHeaders": {
-        "Authorization": "Sanitized",
-        "traceparent": "00-2c75c6ffb5e3624cbac8df482cb4de17-4e70e4e5a10ab440-00",
-        "User-Agent": [
-          "azsdk-net-Storage.Blobs/12.4.0-dev.20200305.1",
-          "(.NET Core 4.6.28325.01; Microsoft Windows 10.0.18363 )"
-        ],
-        "x-ms-blob-public-access": "container",
-        "x-ms-client-request-id": "de75941a-ba52-cccb-76a5-848d49bfea70",
-        "x-ms-date": "Thu, 05 Mar 2020 21:22:01 GMT",
-        "x-ms-return-client-request-id": "true",
-        "x-ms-version": "2019-10-10"
-=======
       "RequestUri": "https://seanmcccanary.blob.core.windows.net/test-container-9875e26a-4c78-d8b8-1920-ed552ff0e9d7?restype=container",
       "RequestMethod": "PUT",
       "RequestHeaders": {
@@ -31,57 +15,34 @@
         "x-ms-date": "Fri, 03 Apr 2020 00:07:04 GMT",
         "x-ms-return-client-request-id": "true",
         "x-ms-version": "2019-12-12"
->>>>>>> 32e373e2
       },
       "RequestBody": null,
       "StatusCode": 201,
       "ResponseHeaders": {
         "Content-Length": "0",
-<<<<<<< HEAD
-        "Date": "Thu, 05 Mar 2020 21:22:01 GMT",
-        "ETag": "\u00220x8D7C14B3EEB340A\u0022",
-        "Last-Modified": "Thu, 05 Mar 2020 21:22:01 GMT",
-=======
         "Date": "Fri, 03 Apr 2020 00:07:03 GMT",
         "ETag": "\u00220x8D7D762F093A4DB\u0022",
         "Last-Modified": "Fri, 03 Apr 2020 00:07:03 GMT",
->>>>>>> 32e373e2
         "Server": [
           "Windows-Azure-Blob/1.0",
           "Microsoft-HTTPAPI/2.0"
         ],
         "x-ms-client-request-id": "de75941a-ba52-cccb-76a5-848d49bfea70",
-<<<<<<< HEAD
-        "x-ms-request-id": "5f1a00c8-901e-003b-7334-f3d79f000000",
-        "x-ms-version": "2019-10-10"
-=======
         "x-ms-request-id": "d8ad48ee-801e-0018-184b-0992c7000000",
         "x-ms-version": "2019-12-12"
->>>>>>> 32e373e2
       },
       "ResponseBody": []
     },
     {
-<<<<<<< HEAD
-      "RequestUri": "https://seanstagetest.blob.core.windows.net/test-container-9875e26a-4c78-d8b8-1920-ed552ff0e9d7/test-blob-9458cf9a-aa41-bb57-09ef-a10458af8ad4",
-=======
       "RequestUri": "https://seanmcccanary.blob.core.windows.net/test-container-9875e26a-4c78-d8b8-1920-ed552ff0e9d7/test-blob-9458cf9a-aa41-bb57-09ef-a10458af8ad4",
->>>>>>> 32e373e2
       "RequestMethod": "PUT",
       "RequestHeaders": {
         "Authorization": "Sanitized",
         "Content-Length": "0",
-<<<<<<< HEAD
-        "traceparent": "00-7388a7199eff4f40a2981329ac9e615e-91b6a244be550947-00",
-        "User-Agent": [
-          "azsdk-net-Storage.Blobs/12.4.0-dev.20200305.1",
-          "(.NET Core 4.6.28325.01; Microsoft Windows 10.0.18363 )"
-=======
         "traceparent": "00-3ed11664597d384f8edcb24ea16ac0e6-f1da4f991b630e4b-00",
         "User-Agent": [
           "azsdk-net-Storage.Blobs/12.5.0-dev.20200402.1",
           "(.NET Core 4.6.28325.01; Microsoft Windows 10.0.18362 )"
->>>>>>> 32e373e2
         ],
         "x-ms-blob-cache-control": "control",
         "x-ms-blob-content-disposition": "disposition",
@@ -92,62 +53,29 @@
         "x-ms-blob-content-type": "type",
         "x-ms-blob-type": "PageBlob",
         "x-ms-client-request-id": "7e6e8489-04eb-705d-3cb9-d46318c674c6",
-<<<<<<< HEAD
-        "x-ms-date": "Thu, 05 Mar 2020 21:22:01 GMT",
-        "x-ms-return-client-request-id": "true",
-        "x-ms-version": "2019-10-10"
-=======
         "x-ms-date": "Fri, 03 Apr 2020 00:07:04 GMT",
         "x-ms-return-client-request-id": "true",
         "x-ms-version": "2019-12-12"
->>>>>>> 32e373e2
       },
       "RequestBody": null,
       "StatusCode": 201,
       "ResponseHeaders": {
         "Content-Length": "0",
-<<<<<<< HEAD
-        "Date": "Thu, 05 Mar 2020 21:22:01 GMT",
-        "ETag": "\u00220x8D7C14B3EF95D14\u0022",
-        "Last-Modified": "Thu, 05 Mar 2020 21:22:01 GMT",
-=======
         "Date": "Fri, 03 Apr 2020 00:07:03 GMT",
         "ETag": "\u00220x8D7D762F0A16CE6\u0022",
         "Last-Modified": "Fri, 03 Apr 2020 00:07:04 GMT",
->>>>>>> 32e373e2
         "Server": [
           "Windows-Azure-Blob/1.0",
           "Microsoft-HTTPAPI/2.0"
         ],
         "x-ms-client-request-id": "7e6e8489-04eb-705d-3cb9-d46318c674c6",
-<<<<<<< HEAD
-        "x-ms-request-id": "5f1a00ca-901e-003b-7434-f3d79f000000",
-        "x-ms-request-server-encrypted": "true",
-        "x-ms-version": "2019-10-10"
-=======
         "x-ms-request-id": "d8ad490c-801e-0018-2f4b-0992c7000000",
         "x-ms-request-server-encrypted": "true",
         "x-ms-version": "2019-12-12"
->>>>>>> 32e373e2
       },
       "ResponseBody": []
     },
     {
-<<<<<<< HEAD
-      "RequestUri": "https://seanstagetest.blob.core.windows.net/test-container-9875e26a-4c78-d8b8-1920-ed552ff0e9d7/test-blob-9458cf9a-aa41-bb57-09ef-a10458af8ad4",
-      "RequestMethod": "HEAD",
-      "RequestHeaders": {
-        "Authorization": "Sanitized",
-        "traceparent": "00-2d03de8f3e486d47b673a708285d4661-d8c62848b1bc5d43-00",
-        "User-Agent": [
-          "azsdk-net-Storage.Blobs/12.4.0-dev.20200305.1",
-          "(.NET Core 4.6.28325.01; Microsoft Windows 10.0.18363 )"
-        ],
-        "x-ms-client-request-id": "d37b6ab2-0b41-83e9-f1cb-5ec03620ee35",
-        "x-ms-date": "Thu, 05 Mar 2020 21:22:02 GMT",
-        "x-ms-return-client-request-id": "true",
-        "x-ms-version": "2019-10-10"
-=======
       "RequestUri": "https://seanmcccanary.blob.core.windows.net/test-container-9875e26a-4c78-d8b8-1920-ed552ff0e9d7/test-blob-9458cf9a-aa41-bb57-09ef-a10458af8ad4",
       "RequestMethod": "HEAD",
       "RequestHeaders": {
@@ -161,7 +89,6 @@
         "x-ms-date": "Fri, 03 Apr 2020 00:07:04 GMT",
         "x-ms-return-client-request-id": "true",
         "x-ms-version": "2019-12-12"
->>>>>>> 32e373e2
       },
       "RequestBody": null,
       "StatusCode": 200,
@@ -174,15 +101,9 @@
         "Content-Length": "1024",
         "Content-MD5": "JgxVBL7q\u002Bu3dqBTex5pFqw==",
         "Content-Type": "type",
-<<<<<<< HEAD
-        "Date": "Thu, 05 Mar 2020 21:22:01 GMT",
-        "ETag": "\u00220x8D7C14B3EF95D14\u0022",
-        "Last-Modified": "Thu, 05 Mar 2020 21:22:01 GMT",
-=======
         "Date": "Fri, 03 Apr 2020 00:07:03 GMT",
         "ETag": "\u00220x8D7D762F0A16CE6\u0022",
         "Last-Modified": "Fri, 03 Apr 2020 00:07:04 GMT",
->>>>>>> 32e373e2
         "Server": [
           "Windows-Azure-Blob/1.0",
           "Microsoft-HTTPAPI/2.0"
@@ -190,40 +111,16 @@
         "x-ms-blob-sequence-number": "0",
         "x-ms-blob-type": "PageBlob",
         "x-ms-client-request-id": "d37b6ab2-0b41-83e9-f1cb-5ec03620ee35",
-<<<<<<< HEAD
-        "x-ms-creation-time": "Thu, 05 Mar 2020 21:22:01 GMT",
-        "x-ms-lease-state": "available",
-        "x-ms-lease-status": "unlocked",
-        "x-ms-request-id": "5f1a00cc-901e-003b-7634-f3d79f000000",
-        "x-ms-server-encrypted": "true",
-        "x-ms-version": "2019-10-10"
-=======
         "x-ms-creation-time": "Fri, 03 Apr 2020 00:07:04 GMT",
         "x-ms-lease-state": "available",
         "x-ms-lease-status": "unlocked",
         "x-ms-request-id": "d8ad492c-801e-0018-444b-0992c7000000",
         "x-ms-server-encrypted": "true",
         "x-ms-version": "2019-12-12"
->>>>>>> 32e373e2
       },
       "ResponseBody": []
     },
     {
-<<<<<<< HEAD
-      "RequestUri": "https://seanstagetest.blob.core.windows.net/test-container-9875e26a-4c78-d8b8-1920-ed552ff0e9d7?restype=container",
-      "RequestMethod": "DELETE",
-      "RequestHeaders": {
-        "Authorization": "Sanitized",
-        "traceparent": "00-2ac04c7534a186438023af1c9c7f9bba-d1aa0fa6665c4f4b-00",
-        "User-Agent": [
-          "azsdk-net-Storage.Blobs/12.4.0-dev.20200305.1",
-          "(.NET Core 4.6.28325.01; Microsoft Windows 10.0.18363 )"
-        ],
-        "x-ms-client-request-id": "aeb11528-a14b-1084-c682-08b8f034572a",
-        "x-ms-date": "Thu, 05 Mar 2020 21:22:02 GMT",
-        "x-ms-return-client-request-id": "true",
-        "x-ms-version": "2019-10-10"
-=======
       "RequestUri": "https://seanmcccanary.blob.core.windows.net/test-container-9875e26a-4c78-d8b8-1920-ed552ff0e9d7?restype=container",
       "RequestMethod": "DELETE",
       "RequestHeaders": {
@@ -237,39 +134,25 @@
         "x-ms-date": "Fri, 03 Apr 2020 00:07:05 GMT",
         "x-ms-return-client-request-id": "true",
         "x-ms-version": "2019-12-12"
->>>>>>> 32e373e2
       },
       "RequestBody": null,
       "StatusCode": 202,
       "ResponseHeaders": {
         "Content-Length": "0",
-<<<<<<< HEAD
-        "Date": "Thu, 05 Mar 2020 21:22:01 GMT",
-=======
         "Date": "Fri, 03 Apr 2020 00:07:04 GMT",
->>>>>>> 32e373e2
         "Server": [
           "Windows-Azure-Blob/1.0",
           "Microsoft-HTTPAPI/2.0"
         ],
         "x-ms-client-request-id": "aeb11528-a14b-1084-c682-08b8f034572a",
-<<<<<<< HEAD
-        "x-ms-request-id": "5f1a00ce-901e-003b-7834-f3d79f000000",
-        "x-ms-version": "2019-10-10"
-=======
         "x-ms-request-id": "d8ad494b-801e-0018-5a4b-0992c7000000",
         "x-ms-version": "2019-12-12"
->>>>>>> 32e373e2
       },
       "ResponseBody": []
     }
   ],
   "Variables": {
     "RandomSeed": "44151463",
-<<<<<<< HEAD
-    "Storage_TestConfigDefault": "ProductionTenant\nseanstagetest\nU2FuaXRpemVk\nhttps://seanstagetest.blob.core.windows.net\nhttp://seanstagetest.file.core.windows.net\nhttp://seanstagetest.queue.core.windows.net\nhttp://seanstagetest.table.core.windows.net\n\n\n\n\nhttp://seanstagetest-secondary.blob.core.windows.net\nhttp://seanstagetest-secondary.file.core.windows.net\nhttp://seanstagetest-secondary.queue.core.windows.net\nhttp://seanstagetest-secondary.table.core.windows.net\n\nSanitized\n\n\nCloud\nBlobEndpoint=https://seanstagetest.blob.core.windows.net/;QueueEndpoint=http://seanstagetest.queue.core.windows.net/;FileEndpoint=http://seanstagetest.file.core.windows.net/;BlobSecondaryEndpoint=http://seanstagetest-secondary.blob.core.windows.net/;QueueSecondaryEndpoint=http://seanstagetest-secondary.queue.core.windows.net/;FileSecondaryEndpoint=http://seanstagetest-secondary.file.core.windows.net/;AccountName=seanstagetest;AccountKey=Sanitized\nseanscope1"
-=======
     "Storage_TestConfigDefault": "ProductionTenant\nseanmcccanary\nU2FuaXRpemVk\nhttps://seanmcccanary.blob.core.windows.net\nhttps://seanmcccanary.file.core.windows.net\nhttps://seanmcccanary.queue.core.windows.net\nhttps://seanmcccanary.table.core.windows.net\n\n\n\n\nhttps://seanmcccanary-secondary.blob.core.windows.net\nhttps://seanmcccanary-secondary.file.core.windows.net\nhttps://seanmcccanary-secondary.queue.core.windows.net\nhttps://seanmcccanary-secondary.table.core.windows.net\n\nSanitized\n\n\nCloud\nBlobEndpoint=https://seanmcccanary.blob.core.windows.net/;QueueEndpoint=https://seanmcccanary.queue.core.windows.net/;FileEndpoint=https://seanmcccanary.file.core.windows.net/;BlobSecondaryEndpoint=https://seanmcccanary-secondary.blob.core.windows.net/;QueueSecondaryEndpoint=https://seanmcccanary-secondary.queue.core.windows.net/;FileSecondaryEndpoint=https://seanmcccanary-secondary.file.core.windows.net/;AccountName=seanmcccanary;AccountKey=Sanitized\nseanscope1"
->>>>>>> 32e373e2
   }
 }