--- conflicted
+++ resolved
@@ -1,22 +1,6 @@
 {
   "Entries": [
     {
-<<<<<<< HEAD
-      "RequestUri": "https://seanstagetest.blob.core.windows.net/test-container-7c3da21b-81ec-9317-c38d-a88950abb5cf?restype=container",
-      "RequestMethod": "PUT",
-      "RequestHeaders": {
-        "Authorization": "Sanitized",
-        "traceparent": "00-43397ed63471a34cb590c96608068cf5-9eaaa1eeebc97644-00",
-        "User-Agent": [
-          "azsdk-net-Storage.Blobs/12.4.0-dev.20200305.1",
-          "(.NET Core 4.6.28325.01; Microsoft Windows 10.0.18363 )"
-        ],
-        "x-ms-blob-public-access": "container",
-        "x-ms-client-request-id": "de0f2e55-6218-ead4-105b-ff82ef89c0b2",
-        "x-ms-date": "Thu, 05 Mar 2020 21:24:09 GMT",
-        "x-ms-return-client-request-id": "true",
-        "x-ms-version": "2019-10-10"
-=======
       "RequestUri": "https://seanmcccanary.blob.core.windows.net/test-container-7c3da21b-81ec-9317-c38d-a88950abb5cf?restype=container",
       "RequestMethod": "PUT",
       "RequestHeaders": {
@@ -31,125 +15,67 @@
         "x-ms-date": "Fri, 03 Apr 2020 00:09:11 GMT",
         "x-ms-return-client-request-id": "true",
         "x-ms-version": "2019-12-12"
->>>>>>> 32e373e2
       },
       "RequestBody": null,
       "StatusCode": 201,
       "ResponseHeaders": {
         "Content-Length": "0",
-<<<<<<< HEAD
-        "Date": "Thu, 05 Mar 2020 21:24:08 GMT",
-        "ETag": "\u00220x8D7C14B8ACD0296\u0022",
-        "Last-Modified": "Thu, 05 Mar 2020 21:24:09 GMT",
-=======
         "Date": "Fri, 03 Apr 2020 00:09:10 GMT",
         "ETag": "\u00220x8D7D7633C5F2510\u0022",
         "Last-Modified": "Fri, 03 Apr 2020 00:09:11 GMT",
->>>>>>> 32e373e2
         "Server": [
           "Windows-Azure-Blob/1.0",
           "Microsoft-HTTPAPI/2.0"
         ],
         "x-ms-client-request-id": "de0f2e55-6218-ead4-105b-ff82ef89c0b2",
-<<<<<<< HEAD
-        "x-ms-request-id": "8de8fd21-a01e-0042-6134-f32bbb000000",
-        "x-ms-version": "2019-10-10"
-=======
         "x-ms-request-id": "45fd284e-a01e-0099-014c-09321d000000",
         "x-ms-version": "2019-12-12"
->>>>>>> 32e373e2
       },
       "ResponseBody": []
     },
     {
-<<<<<<< HEAD
-      "RequestUri": "https://seanstagetest.blob.core.windows.net/test-container-7c3da21b-81ec-9317-c38d-a88950abb5cf/test-blob-ca7234fe-8420-77a5-6f6b-aebe75fb76b0",
-=======
       "RequestUri": "https://seanmcccanary.blob.core.windows.net/test-container-7c3da21b-81ec-9317-c38d-a88950abb5cf/test-blob-ca7234fe-8420-77a5-6f6b-aebe75fb76b0",
->>>>>>> 32e373e2
       "RequestMethod": "PUT",
       "RequestHeaders": {
         "Authorization": "Sanitized",
         "Content-Length": "0",
-<<<<<<< HEAD
-        "traceparent": "00-888f99faebfa224785cfc0db0eb0dce9-ce543d1a20987e4d-00",
-        "User-Agent": [
-          "azsdk-net-Storage.Blobs/12.4.0-dev.20200305.1",
-          "(.NET Core 4.6.28325.01; Microsoft Windows 10.0.18363 )"
-=======
         "traceparent": "00-ca8dacdb322ff14b95111bf1738a94c5-996279d66937124d-00",
         "User-Agent": [
           "azsdk-net-Storage.Blobs/12.5.0-dev.20200402.1",
           "(.NET Core 4.6.28325.01; Microsoft Windows 10.0.18362 )"
->>>>>>> 32e373e2
         ],
         "x-ms-blob-content-length": "4096",
         "x-ms-blob-sequence-number": "0",
         "x-ms-blob-type": "PageBlob",
         "x-ms-client-request-id": "e81c596e-0ba0-d133-8898-6eacb3157415",
-<<<<<<< HEAD
-        "x-ms-date": "Thu, 05 Mar 2020 21:24:09 GMT",
-        "x-ms-return-client-request-id": "true",
-        "x-ms-version": "2019-10-10"
-=======
         "x-ms-date": "Fri, 03 Apr 2020 00:09:12 GMT",
         "x-ms-return-client-request-id": "true",
         "x-ms-version": "2019-12-12"
->>>>>>> 32e373e2
       },
       "RequestBody": null,
       "StatusCode": 201,
       "ResponseHeaders": {
         "Content-Length": "0",
-<<<<<<< HEAD
-        "Date": "Thu, 05 Mar 2020 21:24:08 GMT",
-        "ETag": "\u00220x8D7C14B8AD9B29B\u0022",
-        "Last-Modified": "Thu, 05 Mar 2020 21:24:09 GMT",
-=======
         "Date": "Fri, 03 Apr 2020 00:09:10 GMT",
         "ETag": "\u00220x8D7D7633C6C941F\u0022",
         "Last-Modified": "Fri, 03 Apr 2020 00:09:11 GMT",
->>>>>>> 32e373e2
         "Server": [
           "Windows-Azure-Blob/1.0",
           "Microsoft-HTTPAPI/2.0"
         ],
         "x-ms-client-request-id": "e81c596e-0ba0-d133-8898-6eacb3157415",
-<<<<<<< HEAD
-        "x-ms-request-id": "8de8fd2c-a01e-0042-6934-f32bbb000000",
-        "x-ms-request-server-encrypted": "true",
-        "x-ms-version": "2019-10-10"
-=======
         "x-ms-request-id": "45fd287e-a01e-0099-284c-09321d000000",
         "x-ms-request-server-encrypted": "true",
         "x-ms-version": "2019-12-12"
->>>>>>> 32e373e2
       },
       "ResponseBody": []
     },
     {
-<<<<<<< HEAD
-      "RequestUri": "https://seanstagetest.blob.core.windows.net/test-container-7c3da21b-81ec-9317-c38d-a88950abb5cf/test-blob-ca7234fe-8420-77a5-6f6b-aebe75fb76b0?comp=page",
-=======
       "RequestUri": "https://seanmcccanary.blob.core.windows.net/test-container-7c3da21b-81ec-9317-c38d-a88950abb5cf/test-blob-ca7234fe-8420-77a5-6f6b-aebe75fb76b0?comp=page",
->>>>>>> 32e373e2
       "RequestMethod": "PUT",
       "RequestHeaders": {
         "Authorization": "Sanitized",
         "Content-Length": "1024",
-<<<<<<< HEAD
-        "traceparent": "00-b0979124a9b2a94db20c98ddfc911e9d-de33c44c5322bc4d-00",
-        "User-Agent": [
-          "azsdk-net-Storage.Blobs/12.4.0-dev.20200305.1",
-          "(.NET Core 4.6.28325.01; Microsoft Windows 10.0.18363 )"
-        ],
-        "x-ms-client-request-id": "e4cd170a-80b6-d6bc-cc94-99fccd02784b",
-        "x-ms-date": "Thu, 05 Mar 2020 21:24:09 GMT",
-        "x-ms-page-write": "update",
-        "x-ms-range": "bytes=1024-2047",
-        "x-ms-return-client-request-id": "true",
-        "x-ms-version": "2019-10-10"
-=======
         "traceparent": "00-11f962913b92a84eb2eac93f71c8ec50-8efe9e5579862148-00",
         "User-Agent": [
           "azsdk-net-Storage.Blobs/12.5.0-dev.20200402.1",
@@ -161,57 +87,28 @@
         "x-ms-range": "bytes=1024-2047",
         "x-ms-return-client-request-id": "true",
         "x-ms-version": "2019-12-12"
->>>>>>> 32e373e2
       },
       "RequestBody": "5U7KmlSeFid9ITNvlsPSv4ppUBzejQ\u002BsIWOYA2gKnYE71/1W5kbwz0L1an/YwzrFxa8iScVYNlc\u002BHXjwBRK\u002Bc4OyM7/GfNhDeYHZ6SOQ1F4p0z6551O746GlF8nO/8kwNvb7JY97/0nW39BEfkwzrUgaxzLUBYww9lAdIGQPdXq3qbMsla/OrtP04geDd2RUcWmAszeXWzBqyy8/Xd/kxmpVjNWZBxiZTBle3yOErH7ryK76j8FCIE6Cwsp/j1D0DxudLuuPumpR5mceOHsN5R\u002BwU5Uw6TeoE2yGF0VNGbzIatAH536TWw1EqahaI\u002BjSddyrzzu7xCXk9Bp/CKMkBMyqVs2rBf6gHPeH60COTfCDtKJpokqBDKaqI/JjFFNpH6TbsMwaJ2/dCrJDNNjlVaYq\u002B1QBu2KCKEonAeIMPQikHcybsp0jaI0yjJeYPdjOxM1LORn\u002BaGRCWYeC8yWN0M2pnhYLSaIJBpLHzy/K6etxWTwUwQPvprVoWVkWoXVnpLvK7p/BwnsrQjKGN5k0eG\u002BcEJrpeQ/Juvhho/BJ82UdYCp0APtLsJfA6H7RaW4cM\u002BDpeZDbfiurADSmXx6L4k7MaNduwHd0UGADKJCQ\u002BFGJRXAPYHnVQuH\u002ByADHpVB4NQYvBACXrXJodCkw2FWaGgfiHBmtfILV9yb1cPh3raoPivOKYPRQ8Zj\u002BputQpGqLY6345Ig3y7mEWgzaojx68MZ\u002BIU1iELkTkSqBr9WWhVK7aQxKf8kh1745BQbodk9bhLUl0YMcKVPz5VJetRzj7tS5HjkwL3H9XEmPKQuzKxvbJSofcbPPn0C4Vpl2wyKiVhcxLlgVK1REJ3U5jf9HQLo3gpDxxH0h6X/5d9jXhpgn7NP0gfzCxfrV20k\u002BlRJAcBbfP0GRsJGaEETZHLN7bKHcEqAsU769dLyVG\u002Bkz4lRtuAbC90dXlTxBWnG36alHWW6oYYJxEx1XIsqE/JSoZi3wa2OsuXRZhX1k6/lNBYoTTsF7i4HR\u002B6Xpa9V805mnmfNDx35FmqD5TtwFDSgjCRw/cK3TLdusHnC\u002Bw02f3LLkvFEGCT0MzrMggT2ky\u002B19xmG5PGLr02wYl6gNhtdTWnEqIVDWHP/eM6L5squeB1KCQfzs5aBP\u002BOjl7nKV/0fczSfLeqqcpqlh2gnA8iHAeo9VikXaZnTR2iln8C6NSTRaHeSE0oyo5ppTiguWjwbHJXPjP3QBAWez\u002BqCBNLZ61JHVZdQ9PKcCraSqh9tpOkoioMu6qQq/WRt90NjsJ7Hk2bZ5wSoxiujM4JHQVnqLSr9VXpTqvyqHFQy4v2vPFoXzxq4l73kg8Rbj7sh47wKh8YYYlsgc\u002BhmL8qseeMp8/Q==",
       "StatusCode": 201,
       "ResponseHeaders": {
         "Content-Length": "0",
         "Content-MD5": "WCRsVnsO6xBjmV1Laox/ZA==",
-<<<<<<< HEAD
-        "Date": "Thu, 05 Mar 2020 21:24:08 GMT",
-        "ETag": "\u00220x8D7C14B8AE5C3D3\u0022",
-        "Last-Modified": "Thu, 05 Mar 2020 21:24:09 GMT",
-=======
         "Date": "Fri, 03 Apr 2020 00:09:10 GMT",
         "ETag": "\u00220x8D7D7633C79B5E9\u0022",
         "Last-Modified": "Fri, 03 Apr 2020 00:09:11 GMT",
->>>>>>> 32e373e2
         "Server": [
           "Windows-Azure-Blob/1.0",
           "Microsoft-HTTPAPI/2.0"
         ],
         "x-ms-blob-sequence-number": "0",
         "x-ms-client-request-id": "e4cd170a-80b6-d6bc-cc94-99fccd02784b",
-<<<<<<< HEAD
-        "x-ms-request-id": "8de8fd32-a01e-0042-6e34-f32bbb000000",
-        "x-ms-request-server-encrypted": "true",
-        "x-ms-version": "2019-10-10"
-=======
         "x-ms-request-id": "45fd28ab-a01e-0099-514c-09321d000000",
         "x-ms-request-server-encrypted": "true",
         "x-ms-version": "2019-12-12"
->>>>>>> 32e373e2
       },
       "ResponseBody": []
     },
     {
-<<<<<<< HEAD
-      "RequestUri": "https://seanstagetest.blob.core.windows.net/test-container-7c3da21b-81ec-9317-c38d-a88950abb5cf/test-blob-ca7234fe-8420-77a5-6f6b-aebe75fb76b0",
-      "RequestMethod": "GET",
-      "RequestHeaders": {
-        "Authorization": "Sanitized",
-        "traceparent": "00-812c419bfc20d54b87031c45b337bf62-1e33108d4bcfb44b-00",
-        "User-Agent": [
-          "azsdk-net-Storage.Blobs/12.4.0-dev.20200305.1",
-          "(.NET Core 4.6.28325.01; Microsoft Windows 10.0.18363 )"
-        ],
-        "x-ms-client-request-id": "611484e3-98fc-4946-4f06-c437cc5e7833",
-        "x-ms-date": "Thu, 05 Mar 2020 21:24:09 GMT",
-        "x-ms-range": "bytes=0-4095",
-        "x-ms-return-client-request-id": "true",
-        "x-ms-version": "2019-10-10"
-=======
       "RequestUri": "https://seanmcccanary.blob.core.windows.net/test-container-7c3da21b-81ec-9317-c38d-a88950abb5cf/test-blob-ca7234fe-8420-77a5-6f6b-aebe75fb76b0",
       "RequestMethod": "GET",
       "RequestHeaders": {
@@ -226,7 +123,6 @@
         "x-ms-range": "bytes=0-4095",
         "x-ms-return-client-request-id": "true",
         "x-ms-version": "2019-12-12"
->>>>>>> 32e373e2
       },
       "RequestBody": null,
       "StatusCode": 206,
@@ -235,15 +131,9 @@
         "Content-Length": "4096",
         "Content-Range": "bytes 0-4095/4096",
         "Content-Type": "application/octet-stream",
-<<<<<<< HEAD
-        "Date": "Thu, 05 Mar 2020 21:24:08 GMT",
-        "ETag": "\u00220x8D7C14B8AE5C3D3\u0022",
-        "Last-Modified": "Thu, 05 Mar 2020 21:24:09 GMT",
-=======
         "Date": "Fri, 03 Apr 2020 00:09:10 GMT",
         "ETag": "\u00220x8D7D7633C79B5E9\u0022",
         "Last-Modified": "Fri, 03 Apr 2020 00:09:11 GMT",
->>>>>>> 32e373e2
         "Server": [
           "Windows-Azure-Blob/1.0",
           "Microsoft-HTTPAPI/2.0"
@@ -251,40 +141,16 @@
         "x-ms-blob-sequence-number": "0",
         "x-ms-blob-type": "PageBlob",
         "x-ms-client-request-id": "611484e3-98fc-4946-4f06-c437cc5e7833",
-<<<<<<< HEAD
-        "x-ms-creation-time": "Thu, 05 Mar 2020 21:24:09 GMT",
-        "x-ms-lease-state": "available",
-        "x-ms-lease-status": "unlocked",
-        "x-ms-request-id": "8de8fd3a-a01e-0042-7434-f32bbb000000",
-        "x-ms-server-encrypted": "true",
-        "x-ms-version": "2019-10-10"
-=======
         "x-ms-creation-time": "Fri, 03 Apr 2020 00:09:11 GMT",
         "x-ms-lease-state": "available",
         "x-ms-lease-status": "unlocked",
         "x-ms-request-id": "45fd28d3-a01e-0099-744c-09321d000000",
         "x-ms-server-encrypted": "true",
         "x-ms-version": "2019-12-12"
->>>>>>> 32e373e2
       },
       "ResponseBody": "AAAAAAAAAAAAAAAAAAAAAAAAAAAAAAAAAAAAAAAAAAAAAAAAAAAAAAAAAAAAAAAAAAAAAAAAAAAAAAAAAAAAAAAAAAAAAAAAAAAAAAAAAAAAAAAAAAAAAAAAAAAAAAAAAAAAAAAAAAAAAAAAAAAAAAAAAAAAAAAAAAAAAAAAAAAAAAAAAAAAAAAAAAAAAAAAAAAAAAAAAAAAAAAAAAAAAAAAAAAAAAAAAAAAAAAAAAAAAAAAAAAAAAAAAAAAAAAAAAAAAAAAAAAAAAAAAAAAAAAAAAAAAAAAAAAAAAAAAAAAAAAAAAAAAAAAAAAAAAAAAAAAAAAAAAAAAAAAAAAAAAAAAAAAAAAAAAAAAAAAAAAAAAAAAAAAAAAAAAAAAAAAAAAAAAAAAAAAAAAAAAAAAAAAAAAAAAAAAAAAAAAAAAAAAAAAAAAAAAAAAAAAAAAAAAAAAAAAAAAAAAAAAAAAAAAAAAAAAAAAAAAAAAAAAAAAAAAAAAAAAAAAAAAAAAAAAAAAAAAAAAAAAAAAAAAAAAAAAAAAAAAAAAAAAAAAAAAAAAAAAAAAAAAAAAAAAAAAAAAAAAAAAAAAAAAAAAAAAAAAAAAAAAAAAAAAAAAAAAAAAAAAAAAAAAAAAAAAAAAAAAAAAAAAAAAAAAAAAAAAAAAAAAAAAAAAAAAAAAAAAAAAAAAAAAAAAAAAAAAAAAAAAAAAAAAAAAAAAAAAAAAAAAAAAAAAAAAAAAAAAAAAAAAAAAAAAAAAAAAAAAAAAAAAAAAAAAAAAAAAAAAAAAAAAAAAAAAAAAAAAAAAAAAAAAAAAAAAAAAAAAAAAAAAAAAAAAAAAAAAAAAAAAAAAAAAAAAAAAAAAAAAAAAAAAAAAAAAAAAAAAAAAAAAAAAAAAAAAAAAAAAAAAAAAAAAAAAAAAAAAAAAAAAAAAAAAAAAAAAAAAAAAAAAAAAAAAAAAAAAAAAAAAAAAAAAAAAAAAAAAAAAAAAAAAAAAAAAAAAAAAAAAAAAAAAAAAAAAAAAAAAAAAAAAAAAAAAAAAAAAAAAAAAAAAAAAAAAAAAAAAAAAAAAAAAAAAAAAAAAAAAAAAAAAAAAAAAAAAAAAAAAAAAAAAAAAAAAAAAAAAAAAAAAAAAAAAAAAAAAAAAAAAAAAAAAAAAAAAAAAAAAAAAAAAAAAAAAAAAAAAAAAAAAAAAAAAAAAAAAAAAAAAAAAAAAAAAAAAAAAAAAAAAAAAAAAAAAAAAAAAAAAAAAAAAAAAAAAAAAAAAAAAAAAAAAAAAAAAAAAAAAAAAAAAAAAAAAAAAAAAAAAAAAAAAAAAAAAAAAAAAAAAAAAAAAAAAAAAAAAAAAAAAAAAAAAAAAAAAAAAAAAOVOyppUnhYnfSEzb5bD0r\u002BKaVAc3o0PrCFjmANoCp2BO9f9VuZG8M9C9Wp/2MM6xcWvIknFWDZXPh148AUSvnODsjO/xnzYQ3mB2ekjkNReKdM\u002BuedTu\u002BOhpRfJzv/JMDb2\u002ByWPe/9J1t/QRH5MM61IGscy1AWMMPZQHSBkD3V6t6mzLJWvzq7T9OIHg3dkVHFpgLM3l1swassvP13f5MZqVYzVmQcYmUwZXt8jhKx\u002B68iu\u002Bo/BQiBOgsLKf49Q9A8bnS7rj7pqUeZnHjh7DeUfsFOVMOk3qBNshhdFTRm8yGrQB\u002Bd\u002Bk1sNRKmoWiPo0nXcq887u8Ql5PQafwijJATMqlbNqwX\u002BoBz3h\u002BtAjk3wg7SiaaJKgQymqiPyYxRTaR\u002Bk27DMGidv3QqyQzTY5VWmKvtUAbtigihKJwHiDD0IpB3Mm7KdI2iNMoyXmD3YzsTNSzkZ/mhkQlmHgvMljdDNqZ4WC0miCQaSx88vyunrcVk8FMED76a1aFlZFqF1Z6S7yu6fwcJ7K0IyhjeZNHhvnBCa6XkPybr4YaPwSfNlHWAqdAD7S7CXwOh\u002B0WluHDPg6XmQ234rqwA0pl8ei\u002BJOzGjXbsB3dFBgAyiQkPhRiUVwD2B51ULh/sgAx6VQeDUGLwQAl61yaHQpMNhVmhoH4hwZrXyC1fcm9XD4d62qD4rzimD0UPGY/qbrUKRqi2Ot\u002BOSIN8u5hFoM2qI8evDGfiFNYhC5E5Eqga/VloVSu2kMSn/JIde\u002BOQUG6HZPW4S1JdGDHClT8\u002BVSXrUc4\u002B7UuR45MC9x/VxJjykLsysb2yUqH3Gzz59AuFaZdsMiolYXMS5YFStURCd1OY3/R0C6N4KQ8cR9Iel/\u002BXfY14aYJ\u002BzT9IH8wsX61dtJPpUSQHAW3z9BkbCRmhBE2Ryze2yh3BKgLFO\u002BvXS8lRvpM\u002BJUbbgGwvdHV5U8QVpxt\u002BmpR1luqGGCcRMdVyLKhPyUqGYt8GtjrLl0WYV9ZOv5TQWKE07Be4uB0ful6WvVfNOZp5nzQ8d\u002BRZqg\u002BU7cBQ0oIwkcP3Ct0y3brB5wvsNNn9yy5LxRBgk9DM6zIIE9pMvtfcZhuTxi69NsGJeoDYbXU1pxKiFQ1hz/3jOi\u002BbKrngdSgkH87OWgT/jo5e5ylf9H3M0ny3qqnKapYdoJwPIhwHqPVYpF2mZ00dopZ/AujUk0Wh3khNKMqOaaU4oLlo8GxyVz4z90AQFns/qggTS2etSR1WXUPTynAq2kqofbaTpKIqDLuqkKv1kbfdDY7Cex5Nm2ecEqMYrozOCR0FZ6i0q/VV6U6r8qhxUMuL9rzxaF88auJe95IPEW4\u002B7IeO8CofGGGJbIHPoZi/KrHnjKfP0AAAAAAAAAAAAAAAAAAAAAAAAAAAAAAAAAAAAAAAAAAAAAAAAAAAAAAAAAAAAAAAAAAAAAAAAAAAAAAAAAAAAAAAAAAAAAAAAAAAAAAAAAAAAAAAAAAAAAAAAAAAAAAAAAAAAAAAAAAAAAAAAAAAAAAAAAAAAAAAAAAAAAAAAAAAAAAAAAAAAAAAAAAAAAAAAAAAAAAAAAAAAAAAAAAAAAAAAAAAAAAAAAAAAAAAAAAAAAAAAAAAAAAAAAAAAAAAAAAAAAAAAAAAAAAAAAAAAAAAAAAAAAAAAAAAAAAAAAAAAAAAAAAAAAAAAAAAAAAAAAAAAAAAAAAAAAAAAAAAAAAAAAAAAAAAAAAAAAAAAAAAAAAAAAAAAAAAAAAAAAAAAAAAAAAAAAAAAAAAAAAAAAAAAAAAAAAAAAAAAAAAAAAAAAAAAAAAAAAAAAAAAAAAAAAAAAAAAAAAAAAAAAAAAAAAAAAAAAAAAAAAAAAAAAAAAAAAAAAAAAAAAAAAAAAAAAAAAAAAAAAAAAAAAAAAAAAAAAAAAAAAAAAAAAAAAAAAAAAAAAAAAAAAAAAAAAAAAAAAAAAAAAAAAAAAAAAAAAAAAAAAAAAAAAAAAAAAAAAAAAAAAAAAAAAAAAAAAAAAAAAAAAAAAAAAAAAAAAAAAAAAAAAAAAAAAAAAAAAAAAAAAAAAAAAAAAAAAAAAAAAAAAAAAAAAAAAAAAAAAAAAAAAAAAAAAAAAAAAAAAAAAAAAAAAAAAAAAAAAAAAAAAAAAAAAAAAAAAAAAAAAAAAAAAAAAAAAAAAAAAAAAAAAAAAAAAAAAAAAAAAAAAAAAAAAAAAAAAAAAAAAAAAAAAAAAAAAAAAAAAAAAAAAAAAAAAAAAAAAAAAAAAAAAAAAAAAAAAAAAAAAAAAAAAAAAAAAAAAAAAAAAAAAAAAAAAAAAAAAAAAAAAAAAAAAAAAAAAAAAAAAAAAAAAAAAAAAAAAAAAAAAAAAAAAAAAAAAAAAAAAAAAAAAAAAAAAAAAAAAAAAAAAAAAAAAAAAAAAAAAAAAAAAAAAAAAAAAAAAAAAAAAAAAAAAAAAAAAAAAAAAAAAAAAAAAAAAAAAAAAAAAAAAAAAAAAAAAAAAAAAAAAAAAAAAAAAAAAAAAAAAAAAAAAAAAAAAAAAAAAAAAAAAAAAAAAAAAAAAAAAAAAAAAAAAAAAAAAAAAAAAAAAAAAAAAAAAAAAAAAAAAAAAAAAAAAAAAAAAAAAAAAAAAAAAAAAAAAAAAAAAAAAAAAAAAAAAAAAAAAAAAAAAAAAAAAAAAAAAAAAAAAAAAAAAAAAAAAAAAAAAAAAAAAAAAAAAAAAAAAAAAAAAAAAAAAAAAAAAAAAAAAAAAAAAAAAAAAAAAAAAAAAAAAAAAAAAAAAAAAAAAAAAAAAAAAAAAAAAAAAAAAAAAAAAAAAAAAAAAAAAAAAAAAAAAAAAAAAAAAAAAAAAAAAAAAAAAAAAAAAAAAAAAAAAAAAAAAAAAAAAAAAAAAAAAAAAAAAAAAAAAAAAAAAAAAAAAAAAAAAAAAAAAAAAAAAAAAAAAAAAAAAAAAAAAAAAAAAAAAAAAAAAAAAAAAAAAAAAAAAAAAAAAAAAAAAAAAAAAAAAAAAAAAAAAAAAAAAAAAAAAAAAAAAAAAAAAAAAAAAAAAAAAAAAAAAAAAAAAAAAAAAAAAAAAAAAAAAAAAAAAAAAAAAAAAAAAAAAAAAAAAAAAAAAAAAAAAAAAAAAAAAAAAAAAAAAAAAAAAAAAAAAAAAAAAAAAAAAAAAAAAAAAAAAAAAAAAAAAAAAAAAAAAAAAAAAAAAAAAAAAAAAAAAAAAAAAAAAAAAAAAAAAAAAAAAAAAAAAAAAAAAAAAAAAAAAAAAAAAAAAAAAAAAAAAAAAAAAAAAAAAAAAAAAAAAAAAAAAAAAAAAAAAAAAAAAAAAAAAAAAAAAAAAAAAAAAAAAAAAAAAAAAAAAAAAAAAAAAAAAAAAAAAAAAAAAAAAAAAAAAAAAAAAAAAAAAAAAAAAAAAAAAAAAAAAAAAAAAAAAAAAAAAAAAAAAAAAAAAAAAAAAAAAAAAAAAAAAAAAAAAAAAAAAAAAAAAAAAAAAAAAAAAAAAAAAAAAAAAAAAAAAAAAAAAAAAAAAAAAAAAAAAAAAAAAAAAAAAAAAAAAAAAAAAAAAAAAAAAAAAAAAAAAAAAAAAAAAAAAAAAAAAAAAAAAAAAAAAAAAAAAAAAAAAAAAAAAAAAAAAAAAAAAAAAAAAAAAAAAAAAAAAAAAAAAAAAAAAAAAAAAAAAAAAAAAAAAAAAAAAAAAAAAAAAAAAAAAAAAAAAAAAAAAAAAAAAAAAAAAAAAAAAAAAAAAAAAAAAAAAAAAAAAAAAAAAAAAAAAAAAAAAAAAAAAAAAAAAAAAAAAAAAAAAAAAAAAAAAAAAAAAAAAAAAAAAAAAAAAAAAAAAAAAAAAAAAAAAAAAAAAAAAAAAAAAAAAAAAAAAAAAAAAAAAAAAAAAAAAAAAAAAAAAAAAAAAAAAAAAAAAAAAAAAAAAAAAAAAAAAAAAAAAAAAAAAAAAAAAAAAAAAAAAAAAAAAAAAAAAAAAAAAAAAAAAAAAAAAAAAAAAAAAAAAAAAAAAAAAAAAAAAAAAAAAAAAAAAAAAAAAAAAAAAAAAAAAAAAAAAAAAAAAAAAAAAAAAAAAAAAAAAAAAAAAAAAAAAAAAAAAAAAAAAAAAAAAAAAAAAAAAAAAA=="
     },
     {
-<<<<<<< HEAD
-      "RequestUri": "https://seanstagetest.blob.core.windows.net/test-container-7c3da21b-81ec-9317-c38d-a88950abb5cf?restype=container",
-      "RequestMethod": "DELETE",
-      "RequestHeaders": {
-        "Authorization": "Sanitized",
-        "traceparent": "00-63a8e9d132e20d4b9dc37bfb3425d53a-70f328f718a6cb42-00",
-        "User-Agent": [
-          "azsdk-net-Storage.Blobs/12.4.0-dev.20200305.1",
-          "(.NET Core 4.6.28325.01; Microsoft Windows 10.0.18363 )"
-        ],
-        "x-ms-client-request-id": "4819704b-16ee-ce4f-abb4-1c0bad9dbfcd",
-        "x-ms-date": "Thu, 05 Mar 2020 21:24:09 GMT",
-        "x-ms-return-client-request-id": "true",
-        "x-ms-version": "2019-10-10"
-=======
       "RequestUri": "https://seanmcccanary.blob.core.windows.net/test-container-7c3da21b-81ec-9317-c38d-a88950abb5cf?restype=container",
       "RequestMethod": "DELETE",
       "RequestHeaders": {
@@ -298,39 +164,25 @@
         "x-ms-date": "Fri, 03 Apr 2020 00:09:12 GMT",
         "x-ms-return-client-request-id": "true",
         "x-ms-version": "2019-12-12"
->>>>>>> 32e373e2
       },
       "RequestBody": null,
       "StatusCode": 202,
       "ResponseHeaders": {
         "Content-Length": "0",
-<<<<<<< HEAD
-        "Date": "Thu, 05 Mar 2020 21:24:08 GMT",
-=======
         "Date": "Fri, 03 Apr 2020 00:09:10 GMT",
->>>>>>> 32e373e2
         "Server": [
           "Windows-Azure-Blob/1.0",
           "Microsoft-HTTPAPI/2.0"
         ],
         "x-ms-client-request-id": "4819704b-16ee-ce4f-abb4-1c0bad9dbfcd",
-<<<<<<< HEAD
-        "x-ms-request-id": "8de8fd44-a01e-0042-7d34-f32bbb000000",
-        "x-ms-version": "2019-10-10"
-=======
         "x-ms-request-id": "45fd28f1-a01e-0099-0d4c-09321d000000",
         "x-ms-version": "2019-12-12"
->>>>>>> 32e373e2
       },
       "ResponseBody": []
     }
   ],
   "Variables": {
     "RandomSeed": "22022808",
-<<<<<<< HEAD
-    "Storage_TestConfigDefault": "ProductionTenant\nseanstagetest\nU2FuaXRpemVk\nhttps://seanstagetest.blob.core.windows.net\nhttp://seanstagetest.file.core.windows.net\nhttp://seanstagetest.queue.core.windows.net\nhttp://seanstagetest.table.core.windows.net\n\n\n\n\nhttp://seanstagetest-secondary.blob.core.windows.net\nhttp://seanstagetest-secondary.file.core.windows.net\nhttp://seanstagetest-secondary.queue.core.windows.net\nhttp://seanstagetest-secondary.table.core.windows.net\n\nSanitized\n\n\nCloud\nBlobEndpoint=https://seanstagetest.blob.core.windows.net/;QueueEndpoint=http://seanstagetest.queue.core.windows.net/;FileEndpoint=http://seanstagetest.file.core.windows.net/;BlobSecondaryEndpoint=http://seanstagetest-secondary.blob.core.windows.net/;QueueSecondaryEndpoint=http://seanstagetest-secondary.queue.core.windows.net/;FileSecondaryEndpoint=http://seanstagetest-secondary.file.core.windows.net/;AccountName=seanstagetest;AccountKey=Sanitized\nseanscope1"
-=======
     "Storage_TestConfigDefault": "ProductionTenant\nseanmcccanary\nU2FuaXRpemVk\nhttps://seanmcccanary.blob.core.windows.net\nhttps://seanmcccanary.file.core.windows.net\nhttps://seanmcccanary.queue.core.windows.net\nhttps://seanmcccanary.table.core.windows.net\n\n\n\n\nhttps://seanmcccanary-secondary.blob.core.windows.net\nhttps://seanmcccanary-secondary.file.core.windows.net\nhttps://seanmcccanary-secondary.queue.core.windows.net\nhttps://seanmcccanary-secondary.table.core.windows.net\n\nSanitized\n\n\nCloud\nBlobEndpoint=https://seanmcccanary.blob.core.windows.net/;QueueEndpoint=https://seanmcccanary.queue.core.windows.net/;FileEndpoint=https://seanmcccanary.file.core.windows.net/;BlobSecondaryEndpoint=https://seanmcccanary-secondary.blob.core.windows.net/;QueueSecondaryEndpoint=https://seanmcccanary-secondary.queue.core.windows.net/;FileSecondaryEndpoint=https://seanmcccanary-secondary.file.core.windows.net/;AccountName=seanmcccanary;AccountKey=Sanitized\nseanscope1"
->>>>>>> 32e373e2
   }
 }