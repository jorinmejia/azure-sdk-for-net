--- conflicted
+++ resolved
@@ -1,22 +1,6 @@
 {
   "Entries": [
     {
-<<<<<<< HEAD
-      "RequestUri": "https://seanstagetest.blob.core.windows.net/test-container-728f09a5-b7c2-5264-3688-28b068cd08c9?restype=container",
-      "RequestMethod": "PUT",
-      "RequestHeaders": {
-        "Authorization": "Sanitized",
-        "traceparent": "00-b923a827e76be14a88f6733b95b4f80a-9d0580a1e08c9941-00",
-        "User-Agent": [
-          "azsdk-net-Storage.Blobs/12.4.0-dev.20200305.1",
-          "(.NET Core 4.6.28325.01; Microsoft Windows 10.0.18363 )"
-        ],
-        "x-ms-blob-public-access": "container",
-        "x-ms-client-request-id": "846ef1eb-f295-f489-5186-645aecdb1f83",
-        "x-ms-date": "Thu, 05 Mar 2020 21:22:10 GMT",
-        "x-ms-return-client-request-id": "true",
-        "x-ms-version": "2019-10-10"
-=======
       "RequestUri": "https://seanmcccanary.blob.core.windows.net/test-container-728f09a5-b7c2-5264-3688-28b068cd08c9?restype=container",
       "RequestMethod": "PUT",
       "RequestHeaders": {
@@ -31,120 +15,62 @@
         "x-ms-date": "Fri, 03 Apr 2020 00:07:12 GMT",
         "x-ms-return-client-request-id": "true",
         "x-ms-version": "2019-12-12"
->>>>>>> 32e373e2
-      },
-      "RequestBody": null,
-      "StatusCode": 201,
-      "ResponseHeaders": {
-        "Content-Length": "0",
-<<<<<<< HEAD
-        "Date": "Thu, 05 Mar 2020 21:22:09 GMT",
-        "ETag": "\u00220x8D7C14B444E627A\u0022",
-        "Last-Modified": "Thu, 05 Mar 2020 21:22:10 GMT",
-=======
+      },
+      "RequestBody": null,
+      "StatusCode": 201,
+      "ResponseHeaders": {
+        "Content-Length": "0",
         "Date": "Fri, 03 Apr 2020 00:07:11 GMT",
         "ETag": "\u00220x8D7D762F573B582\u0022",
         "Last-Modified": "Fri, 03 Apr 2020 00:07:12 GMT",
->>>>>>> 32e373e2
         "Server": [
           "Windows-Azure-Blob/1.0",
           "Microsoft-HTTPAPI/2.0"
         ],
         "x-ms-client-request-id": "846ef1eb-f295-f489-5186-645aecdb1f83",
-<<<<<<< HEAD
-        "x-ms-request-id": "8d51afa9-d01e-0048-1734-f38f0c000000",
-        "x-ms-version": "2019-10-10"
-=======
         "x-ms-request-id": "10763350-101e-0025-3f4b-09e4dc000000",
         "x-ms-version": "2019-12-12"
->>>>>>> 32e373e2
-      },
-      "ResponseBody": []
-    },
-    {
-<<<<<<< HEAD
-      "RequestUri": "https://seanstagetest.blob.core.windows.net/test-container-728f09a5-b7c2-5264-3688-28b068cd08c9/test-blob-abab3d1a-e29a-4d27-3d3c-9bf37b2099ac",
-=======
+      },
+      "ResponseBody": []
+    },
+    {
       "RequestUri": "https://seanmcccanary.blob.core.windows.net/test-container-728f09a5-b7c2-5264-3688-28b068cd08c9/test-blob-abab3d1a-e29a-4d27-3d3c-9bf37b2099ac",
->>>>>>> 32e373e2
-      "RequestMethod": "PUT",
-      "RequestHeaders": {
-        "Authorization": "Sanitized",
-        "Content-Length": "0",
-<<<<<<< HEAD
-        "traceparent": "00-b98dca71345e9b4abbf017b2358054f6-9098a4748c118d4c-00",
-        "User-Agent": [
-          "azsdk-net-Storage.Blobs/12.4.0-dev.20200305.1",
-          "(.NET Core 4.6.28325.01; Microsoft Windows 10.0.18363 )"
-=======
+      "RequestMethod": "PUT",
+      "RequestHeaders": {
+        "Authorization": "Sanitized",
+        "Content-Length": "0",
         "traceparent": "00-a002b83b005b3d46842381fcd5383b80-2d9210ed52337f43-00",
         "User-Agent": [
           "azsdk-net-Storage.Blobs/12.5.0-dev.20200402.1",
           "(.NET Core 4.6.28325.01; Microsoft Windows 10.0.18362 )"
->>>>>>> 32e373e2
         ],
         "x-ms-blob-content-length": "4096",
         "x-ms-blob-sequence-number": "0",
         "x-ms-blob-type": "PageBlob",
         "x-ms-client-request-id": "7b29b9af-33dd-08c0-ca20-475857957930",
-<<<<<<< HEAD
-        "x-ms-date": "Thu, 05 Mar 2020 21:22:11 GMT",
-        "x-ms-return-client-request-id": "true",
-        "x-ms-version": "2019-10-10"
-=======
         "x-ms-date": "Fri, 03 Apr 2020 00:07:13 GMT",
         "x-ms-return-client-request-id": "true",
         "x-ms-version": "2019-12-12"
->>>>>>> 32e373e2
-      },
-      "RequestBody": null,
-      "StatusCode": 201,
-      "ResponseHeaders": {
-        "Content-Length": "0",
-<<<<<<< HEAD
-        "Date": "Thu, 05 Mar 2020 21:22:10 GMT",
-        "ETag": "\u00220x8D7C14B445AC46E\u0022",
-        "Last-Modified": "Thu, 05 Mar 2020 21:22:10 GMT",
-=======
+      },
+      "RequestBody": null,
+      "StatusCode": 201,
+      "ResponseHeaders": {
+        "Content-Length": "0",
         "Date": "Fri, 03 Apr 2020 00:07:11 GMT",
         "ETag": "\u00220x8D7D762F5803181\u0022",
         "Last-Modified": "Fri, 03 Apr 2020 00:07:12 GMT",
->>>>>>> 32e373e2
         "Server": [
           "Windows-Azure-Blob/1.0",
           "Microsoft-HTTPAPI/2.0"
         ],
         "x-ms-client-request-id": "7b29b9af-33dd-08c0-ca20-475857957930",
-<<<<<<< HEAD
-        "x-ms-request-id": "8d51afb0-d01e-0048-1c34-f38f0c000000",
-        "x-ms-request-server-encrypted": "true",
-        "x-ms-version": "2019-10-10"
-=======
         "x-ms-request-id": "1076336f-101e-0025-594b-09e4dc000000",
         "x-ms-request-server-encrypted": "true",
         "x-ms-version": "2019-12-12"
->>>>>>> 32e373e2
-      },
-      "ResponseBody": []
-    },
-    {
-<<<<<<< HEAD
-      "RequestUri": "https://seanstagetest.blob.core.windows.net/test-container-728f09a5-b7c2-5264-3688-28b068cd08c9/test-blob-abab3d1a-e29a-4d27-3d3c-9bf37b2099ac?comp=pagelist",
-      "RequestMethod": "GET",
-      "RequestHeaders": {
-        "Authorization": "Sanitized",
-        "If-Modified-Since": "Fri, 06 Mar 2020 21:22:10 GMT",
-        "traceparent": "00-a8c091a755b0d045861aa34af03c9c70-34232b6bcdfdc14c-00",
-        "User-Agent": [
-          "azsdk-net-Storage.Blobs/12.4.0-dev.20200305.1",
-          "(.NET Core 4.6.28325.01; Microsoft Windows 10.0.18363 )"
-        ],
-        "x-ms-client-request-id": "c1449fd7-1df7-75cf-0dbc-ad3e3bdcef99",
-        "x-ms-date": "Thu, 05 Mar 2020 21:22:11 GMT",
-        "x-ms-range": "bytes=0-1023",
-        "x-ms-return-client-request-id": "true",
-        "x-ms-version": "2019-10-10"
-=======
+      },
+      "ResponseBody": []
+    },
+    {
       "RequestUri": "https://seanmcccanary.blob.core.windows.net/test-container-728f09a5-b7c2-5264-3688-28b068cd08c9/test-blob-abab3d1a-e29a-4d27-3d3c-9bf37b2099ac?comp=pagelist",
       "RequestMethod": "GET",
       "RequestHeaders": {
@@ -160,50 +86,25 @@
         "x-ms-range": "bytes=0-1023",
         "x-ms-return-client-request-id": "true",
         "x-ms-version": "2019-12-12"
->>>>>>> 32e373e2
       },
       "RequestBody": null,
       "StatusCode": 304,
       "ResponseHeaders": {
         "Content-Length": "0",
         "Content-Type": "application/xml",
-<<<<<<< HEAD
-        "Date": "Thu, 05 Mar 2020 21:22:10 GMT",
-=======
         "Date": "Fri, 03 Apr 2020 00:07:11 GMT",
->>>>>>> 32e373e2
         "Server": [
           "Windows-Azure-Blob/1.0",
           "Microsoft-HTTPAPI/2.0"
         ],
         "x-ms-client-request-id": "c1449fd7-1df7-75cf-0dbc-ad3e3bdcef99",
         "x-ms-error-code": "ConditionNotMet",
-<<<<<<< HEAD
-        "x-ms-request-id": "8d51afb2-d01e-0048-1e34-f38f0c000000",
-        "x-ms-version": "2019-10-10"
-=======
         "x-ms-request-id": "10763387-101e-0025-684b-09e4dc000000",
         "x-ms-version": "2019-12-12"
->>>>>>> 32e373e2
-      },
-      "ResponseBody": []
-    },
-    {
-<<<<<<< HEAD
-      "RequestUri": "https://seanstagetest.blob.core.windows.net/test-container-728f09a5-b7c2-5264-3688-28b068cd08c9?restype=container",
-      "RequestMethod": "DELETE",
-      "RequestHeaders": {
-        "Authorization": "Sanitized",
-        "traceparent": "00-945458f914e06b4793802e3e24145281-ecf8486268bbf344-00",
-        "User-Agent": [
-          "azsdk-net-Storage.Blobs/12.4.0-dev.20200305.1",
-          "(.NET Core 4.6.28325.01; Microsoft Windows 10.0.18363 )"
-        ],
-        "x-ms-client-request-id": "b7807dc6-b851-cf38-e83b-1159fae45b2c",
-        "x-ms-date": "Thu, 05 Mar 2020 21:22:11 GMT",
-        "x-ms-return-client-request-id": "true",
-        "x-ms-version": "2019-10-10"
-=======
+      },
+      "ResponseBody": []
+    },
+    {
       "RequestUri": "https://seanmcccanary.blob.core.windows.net/test-container-728f09a5-b7c2-5264-3688-28b068cd08c9?restype=container",
       "RequestMethod": "DELETE",
       "RequestHeaders": {
@@ -217,49 +118,23 @@
         "x-ms-date": "Fri, 03 Apr 2020 00:07:13 GMT",
         "x-ms-return-client-request-id": "true",
         "x-ms-version": "2019-12-12"
->>>>>>> 32e373e2
       },
       "RequestBody": null,
       "StatusCode": 202,
       "ResponseHeaders": {
         "Content-Length": "0",
-<<<<<<< HEAD
-        "Date": "Thu, 05 Mar 2020 21:22:10 GMT",
-=======
         "Date": "Fri, 03 Apr 2020 00:07:11 GMT",
->>>>>>> 32e373e2
         "Server": [
           "Windows-Azure-Blob/1.0",
           "Microsoft-HTTPAPI/2.0"
         ],
         "x-ms-client-request-id": "b7807dc6-b851-cf38-e83b-1159fae45b2c",
-<<<<<<< HEAD
-        "x-ms-request-id": "8d51afb4-d01e-0048-2034-f38f0c000000",
-        "x-ms-version": "2019-10-10"
-=======
         "x-ms-request-id": "10763398-101e-0025-764b-09e4dc000000",
         "x-ms-version": "2019-12-12"
->>>>>>> 32e373e2
-      },
-      "ResponseBody": []
-    },
-    {
-<<<<<<< HEAD
-      "RequestUri": "https://seanstagetest.blob.core.windows.net/test-container-1ef0e374-1e1f-9108-ba3d-2b65ab55bed6?restype=container",
-      "RequestMethod": "PUT",
-      "RequestHeaders": {
-        "Authorization": "Sanitized",
-        "traceparent": "00-0420377c39299643ac9c8185d9549dbb-22ea18868319ae48-00",
-        "User-Agent": [
-          "azsdk-net-Storage.Blobs/12.4.0-dev.20200305.1",
-          "(.NET Core 4.6.28325.01; Microsoft Windows 10.0.18363 )"
-        ],
-        "x-ms-blob-public-access": "container",
-        "x-ms-client-request-id": "d3044536-0146-a7fe-75ef-fd138cd22492",
-        "x-ms-date": "Thu, 05 Mar 2020 21:22:11 GMT",
-        "x-ms-return-client-request-id": "true",
-        "x-ms-version": "2019-10-10"
-=======
+      },
+      "ResponseBody": []
+    },
+    {
       "RequestUri": "https://seanmcccanary.blob.core.windows.net/test-container-1ef0e374-1e1f-9108-ba3d-2b65ab55bed6?restype=container",
       "RequestMethod": "PUT",
       "RequestHeaders": {
@@ -274,120 +149,62 @@
         "x-ms-date": "Fri, 03 Apr 2020 00:07:13 GMT",
         "x-ms-return-client-request-id": "true",
         "x-ms-version": "2019-12-12"
->>>>>>> 32e373e2
-      },
-      "RequestBody": null,
-      "StatusCode": 201,
-      "ResponseHeaders": {
-        "Content-Length": "0",
-<<<<<<< HEAD
-        "Date": "Thu, 05 Mar 2020 21:22:10 GMT",
-        "ETag": "\u00220x8D7C14B44A2479A\u0022",
-        "Last-Modified": "Thu, 05 Mar 2020 21:22:11 GMT",
-=======
+      },
+      "RequestBody": null,
+      "StatusCode": 201,
+      "ResponseHeaders": {
+        "Content-Length": "0",
         "Date": "Fri, 03 Apr 2020 00:07:12 GMT",
         "ETag": "\u00220x8D7D762F5C88A74\u0022",
         "Last-Modified": "Fri, 03 Apr 2020 00:07:12 GMT",
->>>>>>> 32e373e2
         "Server": [
           "Windows-Azure-Blob/1.0",
           "Microsoft-HTTPAPI/2.0"
         ],
         "x-ms-client-request-id": "d3044536-0146-a7fe-75ef-fd138cd22492",
-<<<<<<< HEAD
-        "x-ms-request-id": "ffaa901e-301e-0040-7e34-f39503000000",
-        "x-ms-version": "2019-10-10"
-=======
         "x-ms-request-id": "ad0f51ee-901e-0059-6e4b-09ca23000000",
         "x-ms-version": "2019-12-12"
->>>>>>> 32e373e2
-      },
-      "ResponseBody": []
-    },
-    {
-<<<<<<< HEAD
-      "RequestUri": "https://seanstagetest.blob.core.windows.net/test-container-1ef0e374-1e1f-9108-ba3d-2b65ab55bed6/test-blob-6bbc3a7c-9d6c-3cd1-9b0f-8d60cb815c2d",
-=======
+      },
+      "ResponseBody": []
+    },
+    {
       "RequestUri": "https://seanmcccanary.blob.core.windows.net/test-container-1ef0e374-1e1f-9108-ba3d-2b65ab55bed6/test-blob-6bbc3a7c-9d6c-3cd1-9b0f-8d60cb815c2d",
->>>>>>> 32e373e2
-      "RequestMethod": "PUT",
-      "RequestHeaders": {
-        "Authorization": "Sanitized",
-        "Content-Length": "0",
-<<<<<<< HEAD
-        "traceparent": "00-df5e9237af0f8c46ba0f4ea806c219c6-b84766d17d6ee64f-00",
-        "User-Agent": [
-          "azsdk-net-Storage.Blobs/12.4.0-dev.20200305.1",
-          "(.NET Core 4.6.28325.01; Microsoft Windows 10.0.18363 )"
-=======
+      "RequestMethod": "PUT",
+      "RequestHeaders": {
+        "Authorization": "Sanitized",
+        "Content-Length": "0",
         "traceparent": "00-fc5cd7a9ef97bf4890f7c9e0014ee3f6-6c61defa07ad714b-00",
         "User-Agent": [
           "azsdk-net-Storage.Blobs/12.5.0-dev.20200402.1",
           "(.NET Core 4.6.28325.01; Microsoft Windows 10.0.18362 )"
->>>>>>> 32e373e2
         ],
         "x-ms-blob-content-length": "4096",
         "x-ms-blob-sequence-number": "0",
         "x-ms-blob-type": "PageBlob",
         "x-ms-client-request-id": "fa0ac09a-a1d0-9845-73c8-3837749ddcf3",
-<<<<<<< HEAD
-        "x-ms-date": "Thu, 05 Mar 2020 21:22:11 GMT",
-        "x-ms-return-client-request-id": "true",
-        "x-ms-version": "2019-10-10"
-=======
         "x-ms-date": "Fri, 03 Apr 2020 00:07:13 GMT",
         "x-ms-return-client-request-id": "true",
         "x-ms-version": "2019-12-12"
->>>>>>> 32e373e2
-      },
-      "RequestBody": null,
-      "StatusCode": 201,
-      "ResponseHeaders": {
-        "Content-Length": "0",
-<<<<<<< HEAD
-        "Date": "Thu, 05 Mar 2020 21:22:10 GMT",
-        "ETag": "\u00220x8D7C14B44AEFD34\u0022",
-        "Last-Modified": "Thu, 05 Mar 2020 21:22:11 GMT",
-=======
+      },
+      "RequestBody": null,
+      "StatusCode": 201,
+      "ResponseHeaders": {
+        "Content-Length": "0",
         "Date": "Fri, 03 Apr 2020 00:07:12 GMT",
         "ETag": "\u00220x8D7D762F5D53ED2\u0022",
         "Last-Modified": "Fri, 03 Apr 2020 00:07:12 GMT",
->>>>>>> 32e373e2
         "Server": [
           "Windows-Azure-Blob/1.0",
           "Microsoft-HTTPAPI/2.0"
         ],
         "x-ms-client-request-id": "fa0ac09a-a1d0-9845-73c8-3837749ddcf3",
-<<<<<<< HEAD
-        "x-ms-request-id": "ffaa9023-301e-0040-8034-f39503000000",
-        "x-ms-request-server-encrypted": "true",
-        "x-ms-version": "2019-10-10"
-=======
         "x-ms-request-id": "ad0f5202-901e-0059-7a4b-09ca23000000",
         "x-ms-request-server-encrypted": "true",
         "x-ms-version": "2019-12-12"
->>>>>>> 32e373e2
-      },
-      "ResponseBody": []
-    },
-    {
-<<<<<<< HEAD
-      "RequestUri": "https://seanstagetest.blob.core.windows.net/test-container-1ef0e374-1e1f-9108-ba3d-2b65ab55bed6/test-blob-6bbc3a7c-9d6c-3cd1-9b0f-8d60cb815c2d?comp=pagelist",
-      "RequestMethod": "GET",
-      "RequestHeaders": {
-        "Authorization": "Sanitized",
-        "If-Unmodified-Since": "Wed, 04 Mar 2020 21:22:10 GMT",
-        "traceparent": "00-c0c458546cebd846bb6dcde91e0eaf72-4d31a860e7886245-00",
-        "User-Agent": [
-          "azsdk-net-Storage.Blobs/12.4.0-dev.20200305.1",
-          "(.NET Core 4.6.28325.01; Microsoft Windows 10.0.18363 )"
-        ],
-        "x-ms-client-request-id": "0bc6cdbb-6277-8f5d-3497-f288b25827f4",
-        "x-ms-date": "Thu, 05 Mar 2020 21:22:11 GMT",
-        "x-ms-range": "bytes=0-1023",
-        "x-ms-return-client-request-id": "true",
-        "x-ms-version": "2019-10-10"
-=======
+      },
+      "ResponseBody": []
+    },
+    {
       "RequestUri": "https://seanmcccanary.blob.core.windows.net/test-container-1ef0e374-1e1f-9108-ba3d-2b65ab55bed6/test-blob-6bbc3a7c-9d6c-3cd1-9b0f-8d60cb815c2d?comp=pagelist",
       "RequestMethod": "GET",
       "RequestHeaders": {
@@ -403,49 +220,19 @@
         "x-ms-range": "bytes=0-1023",
         "x-ms-return-client-request-id": "true",
         "x-ms-version": "2019-12-12"
->>>>>>> 32e373e2
       },
       "RequestBody": null,
       "StatusCode": 412,
       "ResponseHeaders": {
         "Content-Length": "252",
         "Content-Type": "application/xml",
-<<<<<<< HEAD
-        "Date": "Thu, 05 Mar 2020 21:22:10 GMT",
-=======
         "Date": "Fri, 03 Apr 2020 00:07:12 GMT",
->>>>>>> 32e373e2
         "Server": [
           "Windows-Azure-Blob/1.0",
           "Microsoft-HTTPAPI/2.0"
         ],
         "x-ms-client-request-id": "0bc6cdbb-6277-8f5d-3497-f288b25827f4",
         "x-ms-error-code": "ConditionNotMet",
-<<<<<<< HEAD
-        "x-ms-request-id": "ffaa9026-301e-0040-0334-f39503000000",
-        "x-ms-version": "2019-10-10"
-      },
-      "ResponseBody": [
-        "\uFEFF\u003C?xml version=\u00221.0\u0022 encoding=\u0022utf-8\u0022?\u003E\u003CError\u003E\u003CCode\u003EConditionNotMet\u003C/Code\u003E\u003CMessage\u003EThe condition specified using HTTP conditional header(s) is not met.\n",
-        "RequestId:ffaa9026-301e-0040-0334-f39503000000\n",
-        "Time:2020-03-05T21:22:11.6078370Z\u003C/Message\u003E\u003C/Error\u003E"
-      ]
-    },
-    {
-      "RequestUri": "https://seanstagetest.blob.core.windows.net/test-container-1ef0e374-1e1f-9108-ba3d-2b65ab55bed6?restype=container",
-      "RequestMethod": "DELETE",
-      "RequestHeaders": {
-        "Authorization": "Sanitized",
-        "traceparent": "00-f1347632382bbb4d994933058c8a17ba-672e560231811045-00",
-        "User-Agent": [
-          "azsdk-net-Storage.Blobs/12.4.0-dev.20200305.1",
-          "(.NET Core 4.6.28325.01; Microsoft Windows 10.0.18363 )"
-        ],
-        "x-ms-client-request-id": "a67bd1c7-d1d6-317c-7253-df0bccb9df52",
-        "x-ms-date": "Thu, 05 Mar 2020 21:22:11 GMT",
-        "x-ms-return-client-request-id": "true",
-        "x-ms-version": "2019-10-10"
-=======
         "x-ms-request-id": "ad0f521e-901e-0059-114b-09ca23000000",
         "x-ms-version": "2019-12-12"
       },
@@ -469,49 +256,23 @@
         "x-ms-date": "Fri, 03 Apr 2020 00:07:13 GMT",
         "x-ms-return-client-request-id": "true",
         "x-ms-version": "2019-12-12"
->>>>>>> 32e373e2
       },
       "RequestBody": null,
       "StatusCode": 202,
       "ResponseHeaders": {
         "Content-Length": "0",
-<<<<<<< HEAD
-        "Date": "Thu, 05 Mar 2020 21:22:11 GMT",
-=======
         "Date": "Fri, 03 Apr 2020 00:07:12 GMT",
->>>>>>> 32e373e2
         "Server": [
           "Windows-Azure-Blob/1.0",
           "Microsoft-HTTPAPI/2.0"
         ],
         "x-ms-client-request-id": "a67bd1c7-d1d6-317c-7253-df0bccb9df52",
-<<<<<<< HEAD
-        "x-ms-request-id": "ffaa9028-301e-0040-0534-f39503000000",
-        "x-ms-version": "2019-10-10"
-=======
         "x-ms-request-id": "ad0f522a-901e-0059-1b4b-09ca23000000",
         "x-ms-version": "2019-12-12"
->>>>>>> 32e373e2
-      },
-      "ResponseBody": []
-    },
-    {
-<<<<<<< HEAD
-      "RequestUri": "https://seanstagetest.blob.core.windows.net/test-container-00a8e5f9-958e-7b15-b1eb-8cff12aec78b?restype=container",
-      "RequestMethod": "PUT",
-      "RequestHeaders": {
-        "Authorization": "Sanitized",
-        "traceparent": "00-b802952e9b9d124384d4b22a7368323a-6ddfc25f257dc84e-00",
-        "User-Agent": [
-          "azsdk-net-Storage.Blobs/12.4.0-dev.20200305.1",
-          "(.NET Core 4.6.28325.01; Microsoft Windows 10.0.18363 )"
-        ],
-        "x-ms-blob-public-access": "container",
-        "x-ms-client-request-id": "e2b6fc98-4201-317e-bcff-f4eb447c1ec3",
-        "x-ms-date": "Thu, 05 Mar 2020 21:22:11 GMT",
-        "x-ms-return-client-request-id": "true",
-        "x-ms-version": "2019-10-10"
-=======
+      },
+      "ResponseBody": []
+    },
+    {
       "RequestUri": "https://seanmcccanary.blob.core.windows.net/test-container-00a8e5f9-958e-7b15-b1eb-8cff12aec78b?restype=container",
       "RequestMethod": "PUT",
       "RequestHeaders": {
@@ -526,124 +287,67 @@
         "x-ms-date": "Fri, 03 Apr 2020 00:07:13 GMT",
         "x-ms-return-client-request-id": "true",
         "x-ms-version": "2019-12-12"
->>>>>>> 32e373e2
-      },
-      "RequestBody": null,
-      "StatusCode": 201,
-      "ResponseHeaders": {
-        "Content-Length": "0",
-<<<<<<< HEAD
-        "Date": "Thu, 05 Mar 2020 21:22:12 GMT",
-        "ETag": "\u00220x8D7C14B44F740E5\u0022",
-        "Last-Modified": "Thu, 05 Mar 2020 21:22:11 GMT",
-=======
+      },
+      "RequestBody": null,
+      "StatusCode": 201,
+      "ResponseHeaders": {
+        "Content-Length": "0",
         "Date": "Fri, 03 Apr 2020 00:07:13 GMT",
         "ETag": "\u00220x8D7D762F6211407\u0022",
         "Last-Modified": "Fri, 03 Apr 2020 00:07:13 GMT",
->>>>>>> 32e373e2
         "Server": [
           "Windows-Azure-Blob/1.0",
           "Microsoft-HTTPAPI/2.0"
         ],
         "x-ms-client-request-id": "e2b6fc98-4201-317e-bcff-f4eb447c1ec3",
-<<<<<<< HEAD
-        "x-ms-request-id": "728bac81-801e-0018-4134-f34d5c000000",
-        "x-ms-version": "2019-10-10"
-=======
         "x-ms-request-id": "ab789c36-b01e-0013-544b-0969ac000000",
         "x-ms-version": "2019-12-12"
->>>>>>> 32e373e2
-      },
-      "ResponseBody": []
-    },
-    {
-<<<<<<< HEAD
-      "RequestUri": "https://seanstagetest.blob.core.windows.net/test-container-00a8e5f9-958e-7b15-b1eb-8cff12aec78b/test-blob-e7b7548b-fff8-7875-c785-28e89c161aa0",
-=======
+      },
+      "ResponseBody": []
+    },
+    {
       "RequestUri": "https://seanmcccanary.blob.core.windows.net/test-container-00a8e5f9-958e-7b15-b1eb-8cff12aec78b/test-blob-e7b7548b-fff8-7875-c785-28e89c161aa0",
->>>>>>> 32e373e2
-      "RequestMethod": "PUT",
-      "RequestHeaders": {
-        "Authorization": "Sanitized",
-        "Content-Length": "0",
-<<<<<<< HEAD
-        "traceparent": "00-905c84d52084bd42af60a0794b7878e5-300508c2736f1242-00",
-        "User-Agent": [
-          "azsdk-net-Storage.Blobs/12.4.0-dev.20200305.1",
-          "(.NET Core 4.6.28325.01; Microsoft Windows 10.0.18363 )"
-=======
+      "RequestMethod": "PUT",
+      "RequestHeaders": {
+        "Authorization": "Sanitized",
+        "Content-Length": "0",
         "traceparent": "00-d5c8d9ca11e72b43ad41a34980a56780-9128df5e8b1a004f-00",
         "User-Agent": [
           "azsdk-net-Storage.Blobs/12.5.0-dev.20200402.1",
           "(.NET Core 4.6.28325.01; Microsoft Windows 10.0.18362 )"
->>>>>>> 32e373e2
         ],
         "x-ms-blob-content-length": "4096",
         "x-ms-blob-sequence-number": "0",
         "x-ms-blob-type": "PageBlob",
         "x-ms-client-request-id": "0c733588-2858-98cc-873e-1b7b1a9694a6",
-<<<<<<< HEAD
-        "x-ms-date": "Thu, 05 Mar 2020 21:22:12 GMT",
-        "x-ms-return-client-request-id": "true",
-        "x-ms-version": "2019-10-10"
-=======
         "x-ms-date": "Fri, 03 Apr 2020 00:07:14 GMT",
         "x-ms-return-client-request-id": "true",
         "x-ms-version": "2019-12-12"
->>>>>>> 32e373e2
-      },
-      "RequestBody": null,
-      "StatusCode": 201,
-      "ResponseHeaders": {
-        "Content-Length": "0",
-<<<<<<< HEAD
-        "Date": "Thu, 05 Mar 2020 21:22:12 GMT",
-        "ETag": "\u00220x8D7C14B450448CC\u0022",
-        "Last-Modified": "Thu, 05 Mar 2020 21:22:12 GMT",
-=======
+      },
+      "RequestBody": null,
+      "StatusCode": 201,
+      "ResponseHeaders": {
+        "Content-Length": "0",
         "Date": "Fri, 03 Apr 2020 00:07:13 GMT",
         "ETag": "\u00220x8D7D762F62E6B83\u0022",
         "Last-Modified": "Fri, 03 Apr 2020 00:07:13 GMT",
->>>>>>> 32e373e2
         "Server": [
           "Windows-Azure-Blob/1.0",
           "Microsoft-HTTPAPI/2.0"
         ],
         "x-ms-client-request-id": "0c733588-2858-98cc-873e-1b7b1a9694a6",
-<<<<<<< HEAD
-        "x-ms-request-id": "728bac83-801e-0018-4234-f34d5c000000",
-        "x-ms-request-server-encrypted": "true",
-        "x-ms-version": "2019-10-10"
-=======
         "x-ms-request-id": "ab789c63-b01e-0013-774b-0969ac000000",
         "x-ms-request-server-encrypted": "true",
         "x-ms-version": "2019-12-12"
->>>>>>> 32e373e2
-      },
-      "ResponseBody": []
-    },
-    {
-<<<<<<< HEAD
-      "RequestUri": "https://seanstagetest.blob.core.windows.net/test-container-00a8e5f9-958e-7b15-b1eb-8cff12aec78b/test-blob-e7b7548b-fff8-7875-c785-28e89c161aa0?comp=pagelist",
-=======
+      },
+      "ResponseBody": []
+    },
+    {
       "RequestUri": "https://seanmcccanary.blob.core.windows.net/test-container-00a8e5f9-958e-7b15-b1eb-8cff12aec78b/test-blob-e7b7548b-fff8-7875-c785-28e89c161aa0?comp=pagelist",
->>>>>>> 32e373e2
       "RequestMethod": "GET",
       "RequestHeaders": {
         "Authorization": "Sanitized",
         "If-Match": "\u0022garbage\u0022",
-<<<<<<< HEAD
-        "traceparent": "00-146a52f54bb3d0429c68b0bb868289a7-69a7224d2f7b7342-00",
-        "User-Agent": [
-          "azsdk-net-Storage.Blobs/12.4.0-dev.20200305.1",
-          "(.NET Core 4.6.28325.01; Microsoft Windows 10.0.18363 )"
-        ],
-        "x-ms-client-request-id": "675fcca7-0ea3-b348-fbce-8eb9c90ef7cf",
-        "x-ms-date": "Thu, 05 Mar 2020 21:22:12 GMT",
-        "x-ms-range": "bytes=0-1023",
-        "x-ms-return-client-request-id": "true",
-        "x-ms-version": "2019-10-10"
-=======
         "traceparent": "00-62a7a9e20eed6a498bf0c4fd7818cf4c-c63c23ad2f5f2842-00",
         "User-Agent": [
           "azsdk-net-Storage.Blobs/12.5.0-dev.20200402.1",
@@ -654,49 +358,19 @@
         "x-ms-range": "bytes=0-1023",
         "x-ms-return-client-request-id": "true",
         "x-ms-version": "2019-12-12"
->>>>>>> 32e373e2
       },
       "RequestBody": null,
       "StatusCode": 412,
       "ResponseHeaders": {
         "Content-Length": "252",
         "Content-Type": "application/xml",
-<<<<<<< HEAD
-        "Date": "Thu, 05 Mar 2020 21:22:12 GMT",
-=======
-        "Date": "Fri, 03 Apr 2020 00:07:13 GMT",
->>>>>>> 32e373e2
+        "Date": "Fri, 03 Apr 2020 00:07:13 GMT",
         "Server": [
           "Windows-Azure-Blob/1.0",
           "Microsoft-HTTPAPI/2.0"
         ],
         "x-ms-client-request-id": "675fcca7-0ea3-b348-fbce-8eb9c90ef7cf",
         "x-ms-error-code": "ConditionNotMet",
-<<<<<<< HEAD
-        "x-ms-request-id": "728bac86-801e-0018-4534-f34d5c000000",
-        "x-ms-version": "2019-10-10"
-      },
-      "ResponseBody": [
-        "\uFEFF\u003C?xml version=\u00221.0\u0022 encoding=\u0022utf-8\u0022?\u003E\u003CError\u003E\u003CCode\u003EConditionNotMet\u003C/Code\u003E\u003CMessage\u003EThe condition specified using HTTP conditional header(s) is not met.\n",
-        "RequestId:728bac86-801e-0018-4534-f34d5c000000\n",
-        "Time:2020-03-05T21:22:12.1777867Z\u003C/Message\u003E\u003C/Error\u003E"
-      ]
-    },
-    {
-      "RequestUri": "https://seanstagetest.blob.core.windows.net/test-container-00a8e5f9-958e-7b15-b1eb-8cff12aec78b?restype=container",
-      "RequestMethod": "DELETE",
-      "RequestHeaders": {
-        "Authorization": "Sanitized",
-        "traceparent": "00-c82174a3a1ac9b46a1e57431013f4faa-9391ff11df52a146-00",
-        "User-Agent": [
-          "azsdk-net-Storage.Blobs/12.4.0-dev.20200305.1",
-          "(.NET Core 4.6.28325.01; Microsoft Windows 10.0.18363 )"
-        ],
-        "x-ms-client-request-id": "4dd48652-2d36-d602-0b5b-81467a12ddbb",
-        "x-ms-date": "Thu, 05 Mar 2020 21:22:12 GMT",
-        "x-ms-return-client-request-id": "true",
-        "x-ms-version": "2019-10-10"
-=======
         "x-ms-request-id": "ab789c8b-b01e-0013-184b-0969ac000000",
         "x-ms-version": "2019-12-12"
       },
@@ -720,49 +394,23 @@
         "x-ms-date": "Fri, 03 Apr 2020 00:07:14 GMT",
         "x-ms-return-client-request-id": "true",
         "x-ms-version": "2019-12-12"
->>>>>>> 32e373e2
       },
       "RequestBody": null,
       "StatusCode": 202,
       "ResponseHeaders": {
         "Content-Length": "0",
-<<<<<<< HEAD
-        "Date": "Thu, 05 Mar 2020 21:22:12 GMT",
-=======
-        "Date": "Fri, 03 Apr 2020 00:07:13 GMT",
->>>>>>> 32e373e2
+        "Date": "Fri, 03 Apr 2020 00:07:13 GMT",
         "Server": [
           "Windows-Azure-Blob/1.0",
           "Microsoft-HTTPAPI/2.0"
         ],
         "x-ms-client-request-id": "4dd48652-2d36-d602-0b5b-81467a12ddbb",
-<<<<<<< HEAD
-        "x-ms-request-id": "728bac87-801e-0018-4634-f34d5c000000",
-        "x-ms-version": "2019-10-10"
-=======
         "x-ms-request-id": "ab789cb2-b01e-0013-3d4b-0969ac000000",
         "x-ms-version": "2019-12-12"
->>>>>>> 32e373e2
-      },
-      "ResponseBody": []
-    },
-    {
-<<<<<<< HEAD
-      "RequestUri": "https://seanstagetest.blob.core.windows.net/test-container-5c6fb0ae-b29e-4671-86e0-fed6cb950c99?restype=container",
-      "RequestMethod": "PUT",
-      "RequestHeaders": {
-        "Authorization": "Sanitized",
-        "traceparent": "00-bcbefcb1fa1f6e4093f5511885f093e0-24ee257581b84943-00",
-        "User-Agent": [
-          "azsdk-net-Storage.Blobs/12.4.0-dev.20200305.1",
-          "(.NET Core 4.6.28325.01; Microsoft Windows 10.0.18363 )"
-        ],
-        "x-ms-blob-public-access": "container",
-        "x-ms-client-request-id": "f60487ef-60f2-a052-158d-c7562e2c0b76",
-        "x-ms-date": "Thu, 05 Mar 2020 21:22:12 GMT",
-        "x-ms-return-client-request-id": "true",
-        "x-ms-version": "2019-10-10"
-=======
+      },
+      "ResponseBody": []
+    },
+    {
       "RequestUri": "https://seanmcccanary.blob.core.windows.net/test-container-5c6fb0ae-b29e-4671-86e0-fed6cb950c99?restype=container",
       "RequestMethod": "PUT",
       "RequestHeaders": {
@@ -777,118 +425,62 @@
         "x-ms-date": "Fri, 03 Apr 2020 00:07:14 GMT",
         "x-ms-return-client-request-id": "true",
         "x-ms-version": "2019-12-12"
->>>>>>> 32e373e2
-      },
-      "RequestBody": null,
-      "StatusCode": 201,
-      "ResponseHeaders": {
-        "Content-Length": "0",
-<<<<<<< HEAD
-        "Date": "Thu, 05 Mar 2020 21:22:12 GMT",
-        "ETag": "\u00220x8D7C14B454E847A\u0022",
-        "Last-Modified": "Thu, 05 Mar 2020 21:22:12 GMT",
-=======
+      },
+      "RequestBody": null,
+      "StatusCode": 201,
+      "ResponseHeaders": {
+        "Content-Length": "0",
         "Date": "Fri, 03 Apr 2020 00:07:13 GMT",
         "ETag": "\u00220x8D7D762F67B6E66\u0022",
         "Last-Modified": "Fri, 03 Apr 2020 00:07:13 GMT",
->>>>>>> 32e373e2
         "Server": [
           "Windows-Azure-Blob/1.0",
           "Microsoft-HTTPAPI/2.0"
         ],
         "x-ms-client-request-id": "f60487ef-60f2-a052-158d-c7562e2c0b76",
-<<<<<<< HEAD
-        "x-ms-request-id": "c74ded8b-a01e-000f-2534-f3e457000000",
-        "x-ms-version": "2019-10-10"
-=======
         "x-ms-request-id": "c4806b9d-701e-006e-4c4b-09188f000000",
         "x-ms-version": "2019-12-12"
->>>>>>> 32e373e2
-      },
-      "ResponseBody": []
-    },
-    {
-<<<<<<< HEAD
-      "RequestUri": "https://seanstagetest.blob.core.windows.net/test-container-5c6fb0ae-b29e-4671-86e0-fed6cb950c99/test-blob-dc35e84f-9aaa-0481-17a2-e17b85a96786",
-=======
+      },
+      "ResponseBody": []
+    },
+    {
       "RequestUri": "https://seanmcccanary.blob.core.windows.net/test-container-5c6fb0ae-b29e-4671-86e0-fed6cb950c99/test-blob-dc35e84f-9aaa-0481-17a2-e17b85a96786",
->>>>>>> 32e373e2
-      "RequestMethod": "PUT",
-      "RequestHeaders": {
-        "Authorization": "Sanitized",
-        "Content-Length": "0",
-<<<<<<< HEAD
-        "traceparent": "00-309555ad8816944c91cce736e48a465c-70d0c6f2a150b141-00",
-        "User-Agent": [
-          "azsdk-net-Storage.Blobs/12.4.0-dev.20200305.1",
-          "(.NET Core 4.6.28325.01; Microsoft Windows 10.0.18363 )"
-=======
+      "RequestMethod": "PUT",
+      "RequestHeaders": {
+        "Authorization": "Sanitized",
+        "Content-Length": "0",
         "traceparent": "00-37652d2c15d66b4e911241016916971c-2bee69e961cbd245-00",
         "User-Agent": [
           "azsdk-net-Storage.Blobs/12.5.0-dev.20200402.1",
           "(.NET Core 4.6.28325.01; Microsoft Windows 10.0.18362 )"
->>>>>>> 32e373e2
         ],
         "x-ms-blob-content-length": "4096",
         "x-ms-blob-sequence-number": "0",
         "x-ms-blob-type": "PageBlob",
         "x-ms-client-request-id": "f677b616-29c9-54ac-0600-de4f7fd61b6b",
-<<<<<<< HEAD
-        "x-ms-date": "Thu, 05 Mar 2020 21:22:12 GMT",
-        "x-ms-return-client-request-id": "true",
-        "x-ms-version": "2019-10-10"
-=======
         "x-ms-date": "Fri, 03 Apr 2020 00:07:14 GMT",
         "x-ms-return-client-request-id": "true",
         "x-ms-version": "2019-12-12"
->>>>>>> 32e373e2
-      },
-      "RequestBody": null,
-      "StatusCode": 201,
-      "ResponseHeaders": {
-        "Content-Length": "0",
-<<<<<<< HEAD
-        "Date": "Thu, 05 Mar 2020 21:22:12 GMT",
-        "ETag": "\u00220x8D7C14B455BB977\u0022",
-        "Last-Modified": "Thu, 05 Mar 2020 21:22:12 GMT",
-=======
+      },
+      "RequestBody": null,
+      "StatusCode": 201,
+      "ResponseHeaders": {
+        "Content-Length": "0",
         "Date": "Fri, 03 Apr 2020 00:07:13 GMT",
         "ETag": "\u00220x8D7D762F6891F11\u0022",
         "Last-Modified": "Fri, 03 Apr 2020 00:07:13 GMT",
->>>>>>> 32e373e2
         "Server": [
           "Windows-Azure-Blob/1.0",
           "Microsoft-HTTPAPI/2.0"
         ],
         "x-ms-client-request-id": "f677b616-29c9-54ac-0600-de4f7fd61b6b",
-<<<<<<< HEAD
-        "x-ms-request-id": "c74ded8e-a01e-000f-2634-f3e457000000",
-        "x-ms-request-server-encrypted": "true",
-        "x-ms-version": "2019-10-10"
-=======
         "x-ms-request-id": "c4806bc5-701e-006e-6a4b-09188f000000",
         "x-ms-request-server-encrypted": "true",
         "x-ms-version": "2019-12-12"
->>>>>>> 32e373e2
-      },
-      "ResponseBody": []
-    },
-    {
-<<<<<<< HEAD
-      "RequestUri": "https://seanstagetest.blob.core.windows.net/test-container-5c6fb0ae-b29e-4671-86e0-fed6cb950c99/test-blob-dc35e84f-9aaa-0481-17a2-e17b85a96786",
-      "RequestMethod": "HEAD",
-      "RequestHeaders": {
-        "Authorization": "Sanitized",
-        "traceparent": "00-e95e01102b835a458c9b02dc34359014-ec2f8d34237daa4e-00",
-        "User-Agent": [
-          "azsdk-net-Storage.Blobs/12.4.0-dev.20200305.1",
-          "(.NET Core 4.6.28325.01; Microsoft Windows 10.0.18363 )"
-        ],
-        "x-ms-client-request-id": "ce649203-7132-b1bd-fa93-3d8f36573074",
-        "x-ms-date": "Thu, 05 Mar 2020 21:22:12 GMT",
-        "x-ms-return-client-request-id": "true",
-        "x-ms-version": "2019-10-10"
-=======
+      },
+      "ResponseBody": []
+    },
+    {
       "RequestUri": "https://seanmcccanary.blob.core.windows.net/test-container-5c6fb0ae-b29e-4671-86e0-fed6cb950c99/test-blob-dc35e84f-9aaa-0481-17a2-e17b85a96786",
       "RequestMethod": "HEAD",
       "RequestHeaders": {
@@ -902,7 +494,6 @@
         "x-ms-date": "Fri, 03 Apr 2020 00:07:14 GMT",
         "x-ms-return-client-request-id": "true",
         "x-ms-version": "2019-12-12"
->>>>>>> 32e373e2
       },
       "RequestBody": null,
       "StatusCode": 200,
@@ -910,15 +501,9 @@
         "Accept-Ranges": "bytes",
         "Content-Length": "4096",
         "Content-Type": "application/octet-stream",
-<<<<<<< HEAD
-        "Date": "Thu, 05 Mar 2020 21:22:12 GMT",
-        "ETag": "\u00220x8D7C14B455BB977\u0022",
-        "Last-Modified": "Thu, 05 Mar 2020 21:22:12 GMT",
-=======
         "Date": "Fri, 03 Apr 2020 00:07:13 GMT",
         "ETag": "\u00220x8D7D762F6891F11\u0022",
         "Last-Modified": "Fri, 03 Apr 2020 00:07:13 GMT",
->>>>>>> 32e373e2
         "Server": [
           "Windows-Azure-Blob/1.0",
           "Microsoft-HTTPAPI/2.0"
@@ -926,42 +511,16 @@
         "x-ms-blob-sequence-number": "0",
         "x-ms-blob-type": "PageBlob",
         "x-ms-client-request-id": "ce649203-7132-b1bd-fa93-3d8f36573074",
-<<<<<<< HEAD
-        "x-ms-creation-time": "Thu, 05 Mar 2020 21:22:12 GMT",
-        "x-ms-lease-state": "available",
-        "x-ms-lease-status": "unlocked",
-        "x-ms-request-id": "c74ded90-a01e-000f-2834-f3e457000000",
-        "x-ms-server-encrypted": "true",
-        "x-ms-version": "2019-10-10"
-=======
         "x-ms-creation-time": "Fri, 03 Apr 2020 00:07:13 GMT",
         "x-ms-lease-state": "available",
         "x-ms-lease-status": "unlocked",
         "x-ms-request-id": "c4806be7-701e-006e-064b-09188f000000",
         "x-ms-server-encrypted": "true",
         "x-ms-version": "2019-12-12"
->>>>>>> 32e373e2
-      },
-      "ResponseBody": []
-    },
-    {
-<<<<<<< HEAD
-      "RequestUri": "https://seanstagetest.blob.core.windows.net/test-container-5c6fb0ae-b29e-4671-86e0-fed6cb950c99/test-blob-dc35e84f-9aaa-0481-17a2-e17b85a96786?comp=pagelist",
-      "RequestMethod": "GET",
-      "RequestHeaders": {
-        "Authorization": "Sanitized",
-        "If-None-Match": "\u00220x8D7C14B455BB977\u0022",
-        "traceparent": "00-0e54e6a941ee4d4e826c9523deea03f5-1c90ace78868d24d-00",
-        "User-Agent": [
-          "azsdk-net-Storage.Blobs/12.4.0-dev.20200305.1",
-          "(.NET Core 4.6.28325.01; Microsoft Windows 10.0.18363 )"
-        ],
-        "x-ms-client-request-id": "ec4b0adf-4c71-b539-83ca-8cb18b5602e9",
-        "x-ms-date": "Thu, 05 Mar 2020 21:22:12 GMT",
-        "x-ms-range": "bytes=0-1023",
-        "x-ms-return-client-request-id": "true",
-        "x-ms-version": "2019-10-10"
-=======
+      },
+      "ResponseBody": []
+    },
+    {
       "RequestUri": "https://seanmcccanary.blob.core.windows.net/test-container-5c6fb0ae-b29e-4671-86e0-fed6cb950c99/test-blob-dc35e84f-9aaa-0481-17a2-e17b85a96786?comp=pagelist",
       "RequestMethod": "GET",
       "RequestHeaders": {
@@ -977,50 +536,25 @@
         "x-ms-range": "bytes=0-1023",
         "x-ms-return-client-request-id": "true",
         "x-ms-version": "2019-12-12"
->>>>>>> 32e373e2
       },
       "RequestBody": null,
       "StatusCode": 304,
       "ResponseHeaders": {
         "Content-Length": "0",
         "Content-Type": "application/xml",
-<<<<<<< HEAD
-        "Date": "Thu, 05 Mar 2020 21:22:12 GMT",
-=======
-        "Date": "Fri, 03 Apr 2020 00:07:13 GMT",
->>>>>>> 32e373e2
+        "Date": "Fri, 03 Apr 2020 00:07:13 GMT",
         "Server": [
           "Windows-Azure-Blob/1.0",
           "Microsoft-HTTPAPI/2.0"
         ],
         "x-ms-client-request-id": "ec4b0adf-4c71-b539-83ca-8cb18b5602e9",
         "x-ms-error-code": "ConditionNotMet",
-<<<<<<< HEAD
-        "x-ms-request-id": "c74ded91-a01e-000f-2934-f3e457000000",
-        "x-ms-version": "2019-10-10"
-=======
         "x-ms-request-id": "c4806c07-701e-006e-224b-09188f000000",
         "x-ms-version": "2019-12-12"
->>>>>>> 32e373e2
-      },
-      "ResponseBody": []
-    },
-    {
-<<<<<<< HEAD
-      "RequestUri": "https://seanstagetest.blob.core.windows.net/test-container-5c6fb0ae-b29e-4671-86e0-fed6cb950c99?restype=container",
-      "RequestMethod": "DELETE",
-      "RequestHeaders": {
-        "Authorization": "Sanitized",
-        "traceparent": "00-096389e226a62344b65ed735d47e6fb5-143967184a35fe42-00",
-        "User-Agent": [
-          "azsdk-net-Storage.Blobs/12.4.0-dev.20200305.1",
-          "(.NET Core 4.6.28325.01; Microsoft Windows 10.0.18363 )"
-        ],
-        "x-ms-client-request-id": "2caf0bad-440b-5f02-87d0-1ffc8b59c37a",
-        "x-ms-date": "Thu, 05 Mar 2020 21:22:13 GMT",
-        "x-ms-return-client-request-id": "true",
-        "x-ms-version": "2019-10-10"
-=======
+      },
+      "ResponseBody": []
+    },
+    {
       "RequestUri": "https://seanmcccanary.blob.core.windows.net/test-container-5c6fb0ae-b29e-4671-86e0-fed6cb950c99?restype=container",
       "RequestMethod": "DELETE",
       "RequestHeaders": {
@@ -1034,49 +568,23 @@
         "x-ms-date": "Fri, 03 Apr 2020 00:07:15 GMT",
         "x-ms-return-client-request-id": "true",
         "x-ms-version": "2019-12-12"
->>>>>>> 32e373e2
       },
       "RequestBody": null,
       "StatusCode": 202,
       "ResponseHeaders": {
         "Content-Length": "0",
-<<<<<<< HEAD
-        "Date": "Thu, 05 Mar 2020 21:22:13 GMT",
-=======
-        "Date": "Fri, 03 Apr 2020 00:07:13 GMT",
->>>>>>> 32e373e2
+        "Date": "Fri, 03 Apr 2020 00:07:13 GMT",
         "Server": [
           "Windows-Azure-Blob/1.0",
           "Microsoft-HTTPAPI/2.0"
         ],
         "x-ms-client-request-id": "2caf0bad-440b-5f02-87d0-1ffc8b59c37a",
-<<<<<<< HEAD
-        "x-ms-request-id": "c74ded99-a01e-000f-3134-f3e457000000",
-        "x-ms-version": "2019-10-10"
-=======
         "x-ms-request-id": "c4806c17-701e-006e-314b-09188f000000",
         "x-ms-version": "2019-12-12"
->>>>>>> 32e373e2
-      },
-      "ResponseBody": []
-    },
-    {
-<<<<<<< HEAD
-      "RequestUri": "https://seanstagetest.blob.core.windows.net/test-container-7befcb3b-3992-61e3-fb5f-645c4f45f909?restype=container",
-      "RequestMethod": "PUT",
-      "RequestHeaders": {
-        "Authorization": "Sanitized",
-        "traceparent": "00-d895413d4d89594b868f99803c867e98-a31430b56117aa42-00",
-        "User-Agent": [
-          "azsdk-net-Storage.Blobs/12.4.0-dev.20200305.1",
-          "(.NET Core 4.6.28325.01; Microsoft Windows 10.0.18363 )"
-        ],
-        "x-ms-blob-public-access": "container",
-        "x-ms-client-request-id": "f0b88352-9d8a-749f-284e-30acdfa61042",
-        "x-ms-date": "Thu, 05 Mar 2020 21:22:13 GMT",
-        "x-ms-return-client-request-id": "true",
-        "x-ms-version": "2019-10-10"
-=======
+      },
+      "ResponseBody": []
+    },
+    {
       "RequestUri": "https://seanmcccanary.blob.core.windows.net/test-container-7befcb3b-3992-61e3-fb5f-645c4f45f909?restype=container",
       "RequestMethod": "PUT",
       "RequestHeaders": {
@@ -1091,116 +599,62 @@
         "x-ms-date": "Fri, 03 Apr 2020 00:07:15 GMT",
         "x-ms-return-client-request-id": "true",
         "x-ms-version": "2019-12-12"
->>>>>>> 32e373e2
-      },
-      "RequestBody": null,
-      "StatusCode": 201,
-      "ResponseHeaders": {
-        "Content-Length": "0",
-<<<<<<< HEAD
-        "Date": "Thu, 05 Mar 2020 21:22:13 GMT",
-        "ETag": "\u00220x8D7C14B45D01FA1\u0022",
-        "Last-Modified": "Thu, 05 Mar 2020 21:22:13 GMT",
-=======
+      },
+      "RequestBody": null,
+      "StatusCode": 201,
+      "ResponseHeaders": {
+        "Content-Length": "0",
         "Date": "Fri, 03 Apr 2020 00:07:14 GMT",
         "ETag": "\u00220x8D7D762F6E03240\u0022",
         "Last-Modified": "Fri, 03 Apr 2020 00:07:14 GMT",
->>>>>>> 32e373e2
         "Server": [
           "Windows-Azure-Blob/1.0",
           "Microsoft-HTTPAPI/2.0"
         ],
         "x-ms-client-request-id": "f0b88352-9d8a-749f-284e-30acdfa61042",
-<<<<<<< HEAD
-        "x-ms-request-id": "0fafca47-d01e-0015-4f34-f38588000000",
-        "x-ms-version": "2019-10-10"
-=======
         "x-ms-request-id": "2ac816ba-f01e-003d-684b-093bbb000000",
         "x-ms-version": "2019-12-12"
->>>>>>> 32e373e2
-      },
-      "ResponseBody": []
-    },
-    {
-<<<<<<< HEAD
-      "RequestUri": "https://seanstagetest.blob.core.windows.net/test-container-7befcb3b-3992-61e3-fb5f-645c4f45f909/test-blob-304b15d7-4355-65d3-ecde-62ba136502e9",
-=======
+      },
+      "ResponseBody": []
+    },
+    {
       "RequestUri": "https://seanmcccanary.blob.core.windows.net/test-container-7befcb3b-3992-61e3-fb5f-645c4f45f909/test-blob-304b15d7-4355-65d3-ecde-62ba136502e9",
->>>>>>> 32e373e2
-      "RequestMethod": "PUT",
-      "RequestHeaders": {
-        "Authorization": "Sanitized",
-        "Content-Length": "0",
-<<<<<<< HEAD
-        "traceparent": "00-1162721a14f3b043a194c381015b2675-1ba8c17c72235e49-00",
-        "User-Agent": [
-          "azsdk-net-Storage.Blobs/12.4.0-dev.20200305.1",
-          "(.NET Core 4.6.28325.01; Microsoft Windows 10.0.18363 )"
-=======
+      "RequestMethod": "PUT",
+      "RequestHeaders": {
+        "Authorization": "Sanitized",
+        "Content-Length": "0",
         "traceparent": "00-f7442aa04ab3a64fb6fe72ac25d67b8a-0322d70f3369314c-00",
         "User-Agent": [
           "azsdk-net-Storage.Blobs/12.5.0-dev.20200402.1",
           "(.NET Core 4.6.28325.01; Microsoft Windows 10.0.18362 )"
->>>>>>> 32e373e2
         ],
         "x-ms-blob-content-length": "4096",
         "x-ms-blob-sequence-number": "0",
         "x-ms-blob-type": "PageBlob",
         "x-ms-client-request-id": "48a6e3c7-2fc7-0ed8-b052-04ab3be460c3",
-<<<<<<< HEAD
-        "x-ms-date": "Thu, 05 Mar 2020 21:22:13 GMT",
-        "x-ms-return-client-request-id": "true",
-        "x-ms-version": "2019-10-10"
-=======
         "x-ms-date": "Fri, 03 Apr 2020 00:07:15 GMT",
         "x-ms-return-client-request-id": "true",
         "x-ms-version": "2019-12-12"
->>>>>>> 32e373e2
-      },
-      "RequestBody": null,
-      "StatusCode": 201,
-      "ResponseHeaders": {
-        "Content-Length": "0",
-<<<<<<< HEAD
-        "Date": "Thu, 05 Mar 2020 21:22:13 GMT",
-        "ETag": "\u00220x8D7C14B45DCD02F\u0022",
-        "Last-Modified": "Thu, 05 Mar 2020 21:22:13 GMT",
-=======
+      },
+      "RequestBody": null,
+      "StatusCode": 201,
+      "ResponseHeaders": {
+        "Content-Length": "0",
         "Date": "Fri, 03 Apr 2020 00:07:14 GMT",
         "ETag": "\u00220x8D7D762F6ECADF9\u0022",
         "Last-Modified": "Fri, 03 Apr 2020 00:07:14 GMT",
->>>>>>> 32e373e2
         "Server": [
           "Windows-Azure-Blob/1.0",
           "Microsoft-HTTPAPI/2.0"
         ],
         "x-ms-client-request-id": "48a6e3c7-2fc7-0ed8-b052-04ab3be460c3",
-<<<<<<< HEAD
-        "x-ms-request-id": "0fafca4c-d01e-0015-5234-f38588000000",
-        "x-ms-request-server-encrypted": "true",
-        "x-ms-version": "2019-10-10"
-=======
         "x-ms-request-id": "2ac816e1-f01e-003d-084b-093bbb000000",
         "x-ms-request-server-encrypted": "true",
         "x-ms-version": "2019-12-12"
->>>>>>> 32e373e2
-      },
-      "ResponseBody": []
-    },
-    {
-<<<<<<< HEAD
-      "RequestUri": "https://seanstagetest.blob.core.windows.net/test-container-7befcb3b-3992-61e3-fb5f-645c4f45f909/test-blob-304b15d7-4355-65d3-ecde-62ba136502e9?comp=lease",
-      "RequestMethod": "PUT",
-      "RequestHeaders": {
-        "Authorization": "Sanitized",
-        "traceparent": "00-5e8d9e516a1af14eb99388a7e74fb228-163015bd1cd11a47-00",
-        "User-Agent": [
-          "azsdk-net-Storage.Blobs/12.4.0-dev.20200305.1",
-          "(.NET Core 4.6.28325.01; Microsoft Windows 10.0.18363 )"
-        ],
-        "x-ms-client-request-id": "5d0c942e-8884-82d5-2ed7-b28fba122134",
-        "x-ms-date": "Thu, 05 Mar 2020 21:22:13 GMT",
-=======
+      },
+      "ResponseBody": []
+    },
+    {
       "RequestUri": "https://seanmcccanary.blob.core.windows.net/test-container-7befcb3b-3992-61e3-fb5f-645c4f45f909/test-blob-304b15d7-4355-65d3-ecde-62ba136502e9?comp=lease",
       "RequestMethod": "PUT",
       "RequestHeaders": {
@@ -1212,64 +666,31 @@
         ],
         "x-ms-client-request-id": "5d0c942e-8884-82d5-2ed7-b28fba122134",
         "x-ms-date": "Fri, 03 Apr 2020 00:07:15 GMT",
->>>>>>> 32e373e2
         "x-ms-lease-action": "acquire",
         "x-ms-lease-duration": "-1",
         "x-ms-proposed-lease-id": "a8ad474b-449d-cfb4-9637-75c6ec7bc0ba",
         "x-ms-return-client-request-id": "true",
-<<<<<<< HEAD
-        "x-ms-version": "2019-10-10"
-=======
-        "x-ms-version": "2019-12-12"
->>>>>>> 32e373e2
-      },
-      "RequestBody": null,
-      "StatusCode": 201,
-      "ResponseHeaders": {
-        "Content-Length": "0",
-<<<<<<< HEAD
-        "Date": "Thu, 05 Mar 2020 21:22:13 GMT",
-        "ETag": "\u00220x8D7C14B45DCD02F\u0022",
-        "Last-Modified": "Thu, 05 Mar 2020 21:22:13 GMT",
-=======
+        "x-ms-version": "2019-12-12"
+      },
+      "RequestBody": null,
+      "StatusCode": 201,
+      "ResponseHeaders": {
+        "Content-Length": "0",
         "Date": "Fri, 03 Apr 2020 00:07:14 GMT",
         "ETag": "\u00220x8D7D762F6ECADF9\u0022",
         "Last-Modified": "Fri, 03 Apr 2020 00:07:14 GMT",
->>>>>>> 32e373e2
         "Server": [
           "Windows-Azure-Blob/1.0",
           "Microsoft-HTTPAPI/2.0"
         ],
         "x-ms-client-request-id": "5d0c942e-8884-82d5-2ed7-b28fba122134",
         "x-ms-lease-id": "a8ad474b-449d-cfb4-9637-75c6ec7bc0ba",
-<<<<<<< HEAD
-        "x-ms-request-id": "0fafca4f-d01e-0015-5534-f38588000000",
-        "x-ms-version": "2019-10-10"
-=======
         "x-ms-request-id": "2ac81706-f01e-003d-224b-093bbb000000",
         "x-ms-version": "2019-12-12"
->>>>>>> 32e373e2
-      },
-      "ResponseBody": []
-    },
-    {
-<<<<<<< HEAD
-      "RequestUri": "https://seanstagetest.blob.core.windows.net/test-container-7befcb3b-3992-61e3-fb5f-645c4f45f909/test-blob-304b15d7-4355-65d3-ecde-62ba136502e9?comp=pagelist",
-      "RequestMethod": "GET",
-      "RequestHeaders": {
-        "Authorization": "Sanitized",
-        "traceparent": "00-490fb2f028d0ba47ae31d3ec3d79412f-766bcb2139b5e248-00",
-        "User-Agent": [
-          "azsdk-net-Storage.Blobs/12.4.0-dev.20200305.1",
-          "(.NET Core 4.6.28325.01; Microsoft Windows 10.0.18363 )"
-        ],
-        "x-ms-client-request-id": "58979d5f-636e-2435-1a70-01e70793144b",
-        "x-ms-date": "Thu, 05 Mar 2020 21:22:13 GMT",
-        "x-ms-lease-id": "9ad8b5ac-15e3-878c-5022-07e564a12d27",
-        "x-ms-range": "bytes=0-1023",
-        "x-ms-return-client-request-id": "true",
-        "x-ms-version": "2019-10-10"
-=======
+      },
+      "ResponseBody": []
+    },
+    {
       "RequestUri": "https://seanmcccanary.blob.core.windows.net/test-container-7befcb3b-3992-61e3-fb5f-645c4f45f909/test-blob-304b15d7-4355-65d3-ecde-62ba136502e9?comp=pagelist",
       "RequestMethod": "GET",
       "RequestHeaders": {
@@ -1285,49 +706,19 @@
         "x-ms-range": "bytes=0-1023",
         "x-ms-return-client-request-id": "true",
         "x-ms-version": "2019-12-12"
->>>>>>> 32e373e2
       },
       "RequestBody": null,
       "StatusCode": 412,
       "ResponseHeaders": {
         "Content-Length": "264",
         "Content-Type": "application/xml",
-<<<<<<< HEAD
-        "Date": "Thu, 05 Mar 2020 21:22:13 GMT",
-=======
         "Date": "Fri, 03 Apr 2020 00:07:14 GMT",
->>>>>>> 32e373e2
         "Server": [
           "Windows-Azure-Blob/1.0",
           "Microsoft-HTTPAPI/2.0"
         ],
         "x-ms-client-request-id": "58979d5f-636e-2435-1a70-01e70793144b",
         "x-ms-error-code": "LeaseIdMismatchWithBlobOperation",
-<<<<<<< HEAD
-        "x-ms-request-id": "0fafca56-d01e-0015-5b34-f38588000000",
-        "x-ms-version": "2019-10-10"
-      },
-      "ResponseBody": [
-        "\uFEFF\u003C?xml version=\u00221.0\u0022 encoding=\u0022utf-8\u0022?\u003E\u003CError\u003E\u003CCode\u003ELeaseIdMismatchWithBlobOperation\u003C/Code\u003E\u003CMessage\u003EThe lease ID specified did not match the lease ID for the blob.\n",
-        "RequestId:0fafca56-d01e-0015-5b34-f38588000000\n",
-        "Time:2020-03-05T21:22:13.7330928Z\u003C/Message\u003E\u003C/Error\u003E"
-      ]
-    },
-    {
-      "RequestUri": "https://seanstagetest.blob.core.windows.net/test-container-7befcb3b-3992-61e3-fb5f-645c4f45f909?restype=container",
-      "RequestMethod": "DELETE",
-      "RequestHeaders": {
-        "Authorization": "Sanitized",
-        "traceparent": "00-127cbbd374745b4e96369f76d684fa83-9244a4271ea90d49-00",
-        "User-Agent": [
-          "azsdk-net-Storage.Blobs/12.4.0-dev.20200305.1",
-          "(.NET Core 4.6.28325.01; Microsoft Windows 10.0.18363 )"
-        ],
-        "x-ms-client-request-id": "1c2ff00c-c97a-2ec6-13da-30802e1c8a90",
-        "x-ms-date": "Thu, 05 Mar 2020 21:22:13 GMT",
-        "x-ms-return-client-request-id": "true",
-        "x-ms-version": "2019-10-10"
-=======
         "x-ms-request-id": "2ac8171f-f01e-003d-364b-093bbb000000",
         "x-ms-version": "2019-12-12"
       },
@@ -1351,42 +742,26 @@
         "x-ms-date": "Fri, 03 Apr 2020 00:07:15 GMT",
         "x-ms-return-client-request-id": "true",
         "x-ms-version": "2019-12-12"
->>>>>>> 32e373e2
       },
       "RequestBody": null,
       "StatusCode": 202,
       "ResponseHeaders": {
         "Content-Length": "0",
-<<<<<<< HEAD
-        "Date": "Thu, 05 Mar 2020 21:22:13 GMT",
-=======
         "Date": "Fri, 03 Apr 2020 00:07:14 GMT",
->>>>>>> 32e373e2
         "Server": [
           "Windows-Azure-Blob/1.0",
           "Microsoft-HTTPAPI/2.0"
         ],
         "x-ms-client-request-id": "1c2ff00c-c97a-2ec6-13da-30802e1c8a90",
-<<<<<<< HEAD
-        "x-ms-request-id": "0fafca5d-d01e-0015-6234-f38588000000",
-        "x-ms-version": "2019-10-10"
-=======
         "x-ms-request-id": "2ac81737-f01e-003d-4b4b-093bbb000000",
         "x-ms-version": "2019-12-12"
->>>>>>> 32e373e2
       },
       "ResponseBody": []
     }
   ],
   "Variables": {
-<<<<<<< HEAD
-    "DateTimeOffsetNow": "2020-03-05T13:22:10.7215198-08:00",
-    "RandomSeed": "1321248913",
-    "Storage_TestConfigDefault": "ProductionTenant\nseanstagetest\nU2FuaXRpemVk\nhttps://seanstagetest.blob.core.windows.net\nhttp://seanstagetest.file.core.windows.net\nhttp://seanstagetest.queue.core.windows.net\nhttp://seanstagetest.table.core.windows.net\n\n\n\n\nhttp://seanstagetest-secondary.blob.core.windows.net\nhttp://seanstagetest-secondary.file.core.windows.net\nhttp://seanstagetest-secondary.queue.core.windows.net\nhttp://seanstagetest-secondary.table.core.windows.net\n\nSanitized\n\n\nCloud\nBlobEndpoint=https://seanstagetest.blob.core.windows.net/;QueueEndpoint=http://seanstagetest.queue.core.windows.net/;FileEndpoint=http://seanstagetest.file.core.windows.net/;BlobSecondaryEndpoint=http://seanstagetest-secondary.blob.core.windows.net/;QueueSecondaryEndpoint=http://seanstagetest-secondary.queue.core.windows.net/;FileSecondaryEndpoint=http://seanstagetest-secondary.file.core.windows.net/;AccountName=seanstagetest;AccountKey=Sanitized\nseanscope1"
-=======
     "DateTimeOffsetNow": "2020-04-02T17:07:12.7253611-07:00",
     "RandomSeed": "1321248913",
     "Storage_TestConfigDefault": "ProductionTenant\nseanmcccanary\nU2FuaXRpemVk\nhttps://seanmcccanary.blob.core.windows.net\nhttps://seanmcccanary.file.core.windows.net\nhttps://seanmcccanary.queue.core.windows.net\nhttps://seanmcccanary.table.core.windows.net\n\n\n\n\nhttps://seanmcccanary-secondary.blob.core.windows.net\nhttps://seanmcccanary-secondary.file.core.windows.net\nhttps://seanmcccanary-secondary.queue.core.windows.net\nhttps://seanmcccanary-secondary.table.core.windows.net\n\nSanitized\n\n\nCloud\nBlobEndpoint=https://seanmcccanary.blob.core.windows.net/;QueueEndpoint=https://seanmcccanary.queue.core.windows.net/;FileEndpoint=https://seanmcccanary.file.core.windows.net/;BlobSecondaryEndpoint=https://seanmcccanary-secondary.blob.core.windows.net/;QueueSecondaryEndpoint=https://seanmcccanary-secondary.queue.core.windows.net/;FileSecondaryEndpoint=https://seanmcccanary-secondary.file.core.windows.net/;AccountName=seanmcccanary;AccountKey=Sanitized\nseanscope1"
->>>>>>> 32e373e2
   }
 }