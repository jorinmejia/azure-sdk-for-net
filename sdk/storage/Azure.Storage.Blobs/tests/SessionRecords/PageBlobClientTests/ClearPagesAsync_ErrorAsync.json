--- conflicted
+++ resolved
@@ -1,22 +1,6 @@
 {
   "Entries": [
     {
-<<<<<<< HEAD
-      "RequestUri": "https://seanstagetest.blob.core.windows.net/test-container-2fa5c6b5-860b-dd1e-efd7-f835d96c405c?restype=container",
-      "RequestMethod": "PUT",
-      "RequestHeaders": {
-        "Authorization": "Sanitized",
-        "traceparent": "00-743b83a353ff5144944b89952eb9ea2c-69bdb64302a51542-00",
-        "User-Agent": [
-          "azsdk-net-Storage.Blobs/12.4.0-dev.20200305.1",
-          "(.NET Core 4.6.28325.01; Microsoft Windows 10.0.18363 )"
-        ],
-        "x-ms-blob-public-access": "container",
-        "x-ms-client-request-id": "e7e34f2f-8a2d-2aba-49ea-6d7d91b4d221",
-        "x-ms-date": "Thu, 05 Mar 2020 21:21:52 GMT",
-        "x-ms-return-client-request-id": "true",
-        "x-ms-version": "2019-10-10"
-=======
       "RequestUri": "https://seanmcccanary.blob.core.windows.net/test-container-2fa5c6b5-860b-dd1e-efd7-f835d96c405c?restype=container",
       "RequestMethod": "PUT",
       "RequestHeaders": {
@@ -31,125 +15,67 @@
         "x-ms-date": "Fri, 03 Apr 2020 00:06:55 GMT",
         "x-ms-return-client-request-id": "true",
         "x-ms-version": "2019-12-12"
->>>>>>> 32e373e2
       },
       "RequestBody": null,
       "StatusCode": 201,
       "ResponseHeaders": {
         "Content-Length": "0",
-<<<<<<< HEAD
-        "Date": "Thu, 05 Mar 2020 21:21:52 GMT",
-        "ETag": "\u00220x8D7C14B3998C50E\u0022",
-        "Last-Modified": "Thu, 05 Mar 2020 21:21:52 GMT",
-=======
         "Date": "Fri, 03 Apr 2020 00:06:54 GMT",
         "ETag": "\u00220x8D7D762EB5129F9\u0022",
         "Last-Modified": "Fri, 03 Apr 2020 00:06:55 GMT",
->>>>>>> 32e373e2
         "Server": [
           "Windows-Azure-Blob/1.0",
           "Microsoft-HTTPAPI/2.0"
         ],
         "x-ms-client-request-id": "e7e34f2f-8a2d-2aba-49ea-6d7d91b4d221",
-<<<<<<< HEAD
-        "x-ms-request-id": "33ba2057-201e-002e-2434-f3c02c000000",
-        "x-ms-version": "2019-10-10"
-=======
         "x-ms-request-id": "b74ce9b9-b01e-005e-444b-09a640000000",
         "x-ms-version": "2019-12-12"
->>>>>>> 32e373e2
       },
       "ResponseBody": []
     },
     {
-<<<<<<< HEAD
-      "RequestUri": "https://seanstagetest.blob.core.windows.net/test-container-2fa5c6b5-860b-dd1e-efd7-f835d96c405c/test-blob-26c96370-ffac-cbe2-db8d-6d95f48bba95",
-=======
       "RequestUri": "https://seanmcccanary.blob.core.windows.net/test-container-2fa5c6b5-860b-dd1e-efd7-f835d96c405c/test-blob-26c96370-ffac-cbe2-db8d-6d95f48bba95",
->>>>>>> 32e373e2
       "RequestMethod": "PUT",
       "RequestHeaders": {
         "Authorization": "Sanitized",
         "Content-Length": "0",
-<<<<<<< HEAD
-        "traceparent": "00-f79240941a04cd4799f2caf02b9a708a-90e1bafe20897d43-00",
-        "User-Agent": [
-          "azsdk-net-Storage.Blobs/12.4.0-dev.20200305.1",
-          "(.NET Core 4.6.28325.01; Microsoft Windows 10.0.18363 )"
-=======
         "traceparent": "00-157256e848c8de4cb5c8ae2a511fb0f3-e111dad1337bb540-00",
         "User-Agent": [
           "azsdk-net-Storage.Blobs/12.5.0-dev.20200402.1",
           "(.NET Core 4.6.28325.01; Microsoft Windows 10.0.18362 )"
->>>>>>> 32e373e2
         ],
         "x-ms-blob-content-length": "4096",
         "x-ms-blob-sequence-number": "0",
         "x-ms-blob-type": "PageBlob",
         "x-ms-client-request-id": "bf2171a2-3d91-2f5d-6d17-0c9f1d2436be",
-<<<<<<< HEAD
-        "x-ms-date": "Thu, 05 Mar 2020 21:21:53 GMT",
-        "x-ms-return-client-request-id": "true",
-        "x-ms-version": "2019-10-10"
-=======
         "x-ms-date": "Fri, 03 Apr 2020 00:06:56 GMT",
         "x-ms-return-client-request-id": "true",
         "x-ms-version": "2019-12-12"
->>>>>>> 32e373e2
       },
       "RequestBody": null,
       "StatusCode": 201,
       "ResponseHeaders": {
         "Content-Length": "0",
-<<<<<<< HEAD
-        "Date": "Thu, 05 Mar 2020 21:21:52 GMT",
-        "ETag": "\u00220x8D7C14B39A53E48\u0022",
-        "Last-Modified": "Thu, 05 Mar 2020 21:21:53 GMT",
-=======
         "Date": "Fri, 03 Apr 2020 00:06:54 GMT",
         "ETag": "\u00220x8D7D762EB5DB9CF\u0022",
         "Last-Modified": "Fri, 03 Apr 2020 00:06:55 GMT",
->>>>>>> 32e373e2
         "Server": [
           "Windows-Azure-Blob/1.0",
           "Microsoft-HTTPAPI/2.0"
         ],
         "x-ms-client-request-id": "bf2171a2-3d91-2f5d-6d17-0c9f1d2436be",
-<<<<<<< HEAD
-        "x-ms-request-id": "33ba205b-201e-002e-2634-f3c02c000000",
-        "x-ms-request-server-encrypted": "true",
-        "x-ms-version": "2019-10-10"
-=======
         "x-ms-request-id": "b74ce9cc-b01e-005e-544b-09a640000000",
         "x-ms-request-server-encrypted": "true",
         "x-ms-version": "2019-12-12"
->>>>>>> 32e373e2
       },
       "ResponseBody": []
     },
     {
-<<<<<<< HEAD
-      "RequestUri": "https://seanstagetest.blob.core.windows.net/test-container-2fa5c6b5-860b-dd1e-efd7-f835d96c405c/test-blob-26c96370-ffac-cbe2-db8d-6d95f48bba95?comp=page",
-=======
       "RequestUri": "https://seanmcccanary.blob.core.windows.net/test-container-2fa5c6b5-860b-dd1e-efd7-f835d96c405c/test-blob-26c96370-ffac-cbe2-db8d-6d95f48bba95?comp=page",
->>>>>>> 32e373e2
       "RequestMethod": "PUT",
       "RequestHeaders": {
         "Authorization": "Sanitized",
         "Content-Length": "0",
-<<<<<<< HEAD
-        "traceparent": "00-f66bb5f075916c47953888cbbf0b3aaa-43e15f70c7843a47-00",
-        "User-Agent": [
-          "azsdk-net-Storage.Blobs/12.4.0-dev.20200305.1",
-          "(.NET Core 4.6.28325.01; Microsoft Windows 10.0.18363 )"
-        ],
-        "x-ms-client-request-id": "82f36107-fb69-3603-91d5-1d714c8f1d0c",
-        "x-ms-date": "Thu, 05 Mar 2020 21:21:53 GMT",
-        "x-ms-page-write": "clear",
-        "x-ms-range": "bytes=5120-6143",
-        "x-ms-return-client-request-id": "true",
-        "x-ms-version": "2019-10-10"
-=======
         "traceparent": "00-59668c276f24134e9721758136eaf2ff-c0c0cf3b56f07c47-00",
         "User-Agent": [
           "azsdk-net-Storage.Blobs/12.5.0-dev.20200402.1",
@@ -161,55 +87,25 @@
         "x-ms-range": "bytes=5120-6143",
         "x-ms-return-client-request-id": "true",
         "x-ms-version": "2019-12-12"
->>>>>>> 32e373e2
       },
       "RequestBody": null,
       "StatusCode": 416,
       "ResponseHeaders": {
         "Content-Length": "222",
         "Content-Type": "application/xml",
-<<<<<<< HEAD
-        "Date": "Thu, 05 Mar 2020 21:21:52 GMT",
-=======
         "Date": "Fri, 03 Apr 2020 00:06:54 GMT",
->>>>>>> 32e373e2
         "Server": [
           "Windows-Azure-Blob/1.0",
           "Microsoft-HTTPAPI/2.0"
         ],
         "x-ms-client-request-id": "82f36107-fb69-3603-91d5-1d714c8f1d0c",
         "x-ms-error-code": "InvalidPageRange",
-<<<<<<< HEAD
-        "x-ms-request-id": "33ba205d-201e-002e-2834-f3c02c000000",
-        "x-ms-version": "2019-10-10"
-=======
         "x-ms-request-id": "b74ce9e2-b01e-005e-654b-09a640000000",
         "x-ms-version": "2019-12-12"
->>>>>>> 32e373e2
       },
       "ResponseBody": [
         "\uFEFF\u003C?xml version=\u00221.0\u0022 encoding=\u0022utf-8\u0022?\u003E\n",
         "\u003CError\u003E\u003CCode\u003EInvalidPageRange\u003C/Code\u003E\u003CMessage\u003EThe page range specified is invalid.\n",
-<<<<<<< HEAD
-        "RequestId:33ba205d-201e-002e-2834-f3c02c000000\n",
-        "Time:2020-03-05T21:21:53.0835790Z\u003C/Message\u003E\u003C/Error\u003E"
-      ]
-    },
-    {
-      "RequestUri": "https://seanstagetest.blob.core.windows.net/test-container-2fa5c6b5-860b-dd1e-efd7-f835d96c405c?restype=container",
-      "RequestMethod": "DELETE",
-      "RequestHeaders": {
-        "Authorization": "Sanitized",
-        "traceparent": "00-e6ed77eb2bb4b74fb7cf27b21af7fecf-3ad7ccb6b4bcdd46-00",
-        "User-Agent": [
-          "azsdk-net-Storage.Blobs/12.4.0-dev.20200305.1",
-          "(.NET Core 4.6.28325.01; Microsoft Windows 10.0.18363 )"
-        ],
-        "x-ms-client-request-id": "bb989eca-b331-3354-d4d2-12d82a26cba5",
-        "x-ms-date": "Thu, 05 Mar 2020 21:21:53 GMT",
-        "x-ms-return-client-request-id": "true",
-        "x-ms-version": "2019-10-10"
-=======
         "RequestId:b74ce9e2-b01e-005e-654b-09a640000000\n",
         "Time:2020-04-03T00:06:55.2587453Z\u003C/Message\u003E\u003C/Error\u003E"
       ]
@@ -228,39 +124,25 @@
         "x-ms-date": "Fri, 03 Apr 2020 00:06:56 GMT",
         "x-ms-return-client-request-id": "true",
         "x-ms-version": "2019-12-12"
->>>>>>> 32e373e2
       },
       "RequestBody": null,
       "StatusCode": 202,
       "ResponseHeaders": {
         "Content-Length": "0",
-<<<<<<< HEAD
-        "Date": "Thu, 05 Mar 2020 21:21:52 GMT",
-=======
         "Date": "Fri, 03 Apr 2020 00:06:54 GMT",
->>>>>>> 32e373e2
         "Server": [
           "Windows-Azure-Blob/1.0",
           "Microsoft-HTTPAPI/2.0"
         ],
         "x-ms-client-request-id": "bb989eca-b331-3354-d4d2-12d82a26cba5",
-<<<<<<< HEAD
-        "x-ms-request-id": "33ba205e-201e-002e-2934-f3c02c000000",
-        "x-ms-version": "2019-10-10"
-=======
         "x-ms-request-id": "b74ce9e8-b01e-005e-6b4b-09a640000000",
         "x-ms-version": "2019-12-12"
->>>>>>> 32e373e2
       },
       "ResponseBody": []
     }
   ],
   "Variables": {
     "RandomSeed": "1817234202",
-<<<<<<< HEAD
-    "Storage_TestConfigDefault": "ProductionTenant\nseanstagetest\nU2FuaXRpemVk\nhttps://seanstagetest.blob.core.windows.net\nhttp://seanstagetest.file.core.windows.net\nhttp://seanstagetest.queue.core.windows.net\nhttp://seanstagetest.table.core.windows.net\n\n\n\n\nhttp://seanstagetest-secondary.blob.core.windows.net\nhttp://seanstagetest-secondary.file.core.windows.net\nhttp://seanstagetest-secondary.queue.core.windows.net\nhttp://seanstagetest-secondary.table.core.windows.net\n\nSanitized\n\n\nCloud\nBlobEndpoint=https://seanstagetest.blob.core.windows.net/;QueueEndpoint=http://seanstagetest.queue.core.windows.net/;FileEndpoint=http://seanstagetest.file.core.windows.net/;BlobSecondaryEndpoint=http://seanstagetest-secondary.blob.core.windows.net/;QueueSecondaryEndpoint=http://seanstagetest-secondary.queue.core.windows.net/;FileSecondaryEndpoint=http://seanstagetest-secondary.file.core.windows.net/;AccountName=seanstagetest;AccountKey=Sanitized\nseanscope1"
-=======
     "Storage_TestConfigDefault": "ProductionTenant\nseanmcccanary\nU2FuaXRpemVk\nhttps://seanmcccanary.blob.core.windows.net\nhttps://seanmcccanary.file.core.windows.net\nhttps://seanmcccanary.queue.core.windows.net\nhttps://seanmcccanary.table.core.windows.net\n\n\n\n\nhttps://seanmcccanary-secondary.blob.core.windows.net\nhttps://seanmcccanary-secondary.file.core.windows.net\nhttps://seanmcccanary-secondary.queue.core.windows.net\nhttps://seanmcccanary-secondary.table.core.windows.net\n\nSanitized\n\n\nCloud\nBlobEndpoint=https://seanmcccanary.blob.core.windows.net/;QueueEndpoint=https://seanmcccanary.queue.core.windows.net/;FileEndpoint=https://seanmcccanary.file.core.windows.net/;BlobSecondaryEndpoint=https://seanmcccanary-secondary.blob.core.windows.net/;QueueSecondaryEndpoint=https://seanmcccanary-secondary.queue.core.windows.net/;FileSecondaryEndpoint=https://seanmcccanary-secondary.file.core.windows.net/;AccountName=seanmcccanary;AccountKey=Sanitized\nseanscope1"
->>>>>>> 32e373e2
   }
 }