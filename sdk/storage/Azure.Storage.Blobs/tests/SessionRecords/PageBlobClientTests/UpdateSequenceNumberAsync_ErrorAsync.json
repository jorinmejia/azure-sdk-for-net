--- conflicted
+++ resolved
@@ -1,22 +1,6 @@
 {
   "Entries": [
     {
-<<<<<<< HEAD
-      "RequestUri": "https://seanstagetest.blob.core.windows.net/test-container-a890de14-c435-39ed-6b35-4f1b2addf3e6?restype=container",
-      "RequestMethod": "PUT",
-      "RequestHeaders": {
-        "Authorization": "Sanitized",
-        "traceparent": "00-a79a0048c9c6874084888ee3fbc132e7-af6201546bb87b44-00",
-        "User-Agent": [
-          "azsdk-net-Storage.Blobs/12.4.0-dev.20200305.1",
-          "(.NET Core 4.6.28325.01; Microsoft Windows 10.0.18363 )"
-        ],
-        "x-ms-blob-public-access": "container",
-        "x-ms-client-request-id": "302a0e3c-011b-a6cb-5563-6f1a4f0d2d94",
-        "x-ms-date": "Thu, 05 Mar 2020 21:23:58 GMT",
-        "x-ms-return-client-request-id": "true",
-        "x-ms-version": "2019-10-10"
-=======
       "RequestUri": "https://seanmcccanary.blob.core.windows.net/test-container-a890de14-c435-39ed-6b35-4f1b2addf3e6?restype=container",
       "RequestMethod": "PUT",
       "RequestHeaders": {
@@ -31,120 +15,62 @@
         "x-ms-date": "Fri, 03 Apr 2020 00:09:00 GMT",
         "x-ms-return-client-request-id": "true",
         "x-ms-version": "2019-12-12"
->>>>>>> 32e373e2
       },
       "RequestBody": null,
       "StatusCode": 201,
       "ResponseHeaders": {
         "Content-Length": "0",
-<<<<<<< HEAD
-        "Date": "Thu, 05 Mar 2020 21:23:58 GMT",
-        "ETag": "\u00220x8D7C14B8441F43E\u0022",
-        "Last-Modified": "Thu, 05 Mar 2020 21:23:58 GMT",
-=======
         "Date": "Fri, 03 Apr 2020 00:08:59 GMT",
         "ETag": "\u00220x8D7D763359A8914\u0022",
         "Last-Modified": "Fri, 03 Apr 2020 00:08:59 GMT",
->>>>>>> 32e373e2
         "Server": [
           "Windows-Azure-Blob/1.0",
           "Microsoft-HTTPAPI/2.0"
         ],
         "x-ms-client-request-id": "302a0e3c-011b-a6cb-5563-6f1a4f0d2d94",
-<<<<<<< HEAD
-        "x-ms-request-id": "581d2890-101e-000a-3734-f3368c000000",
-        "x-ms-version": "2019-10-10"
-=======
         "x-ms-request-id": "93bed0eb-801e-0008-2d4c-0957af000000",
         "x-ms-version": "2019-12-12"
->>>>>>> 32e373e2
       },
       "ResponseBody": []
     },
     {
-<<<<<<< HEAD
-      "RequestUri": "https://seanstagetest.blob.core.windows.net/test-container-a890de14-c435-39ed-6b35-4f1b2addf3e6/test-blob-f3e930d3-ea6e-ca25-d5b2-8f0fd0d7cbd0",
-=======
       "RequestUri": "https://seanmcccanary.blob.core.windows.net/test-container-a890de14-c435-39ed-6b35-4f1b2addf3e6/test-blob-f3e930d3-ea6e-ca25-d5b2-8f0fd0d7cbd0",
->>>>>>> 32e373e2
       "RequestMethod": "PUT",
       "RequestHeaders": {
         "Authorization": "Sanitized",
         "Content-Length": "0",
-<<<<<<< HEAD
-        "traceparent": "00-6cf9ee89abe3844898ab30e358241dfa-736bc6f3b0d73646-00",
-        "User-Agent": [
-          "azsdk-net-Storage.Blobs/12.4.0-dev.20200305.1",
-          "(.NET Core 4.6.28325.01; Microsoft Windows 10.0.18363 )"
-=======
         "traceparent": "00-9404bd4c862303478c3b42bec43f5894-71cafe73aed8cf49-00",
         "User-Agent": [
           "azsdk-net-Storage.Blobs/12.5.0-dev.20200402.1",
           "(.NET Core 4.6.28325.01; Microsoft Windows 10.0.18362 )"
->>>>>>> 32e373e2
         ],
         "x-ms-blob-content-length": "4096",
         "x-ms-blob-sequence-number": "0",
         "x-ms-blob-type": "PageBlob",
         "x-ms-client-request-id": "3d425ff7-c9b1-5254-e95f-5b6971bbd67e",
-<<<<<<< HEAD
-        "x-ms-date": "Thu, 05 Mar 2020 21:23:58 GMT",
-        "x-ms-return-client-request-id": "true",
-        "x-ms-version": "2019-10-10"
-=======
         "x-ms-date": "Fri, 03 Apr 2020 00:09:00 GMT",
         "x-ms-return-client-request-id": "true",
         "x-ms-version": "2019-12-12"
->>>>>>> 32e373e2
       },
       "RequestBody": null,
       "StatusCode": 201,
       "ResponseHeaders": {
         "Content-Length": "0",
-<<<<<<< HEAD
-        "Date": "Thu, 05 Mar 2020 21:23:58 GMT",
-        "ETag": "\u00220x8D7C14B844F82B6\u0022",
-        "Last-Modified": "Thu, 05 Mar 2020 21:23:58 GMT",
-=======
         "Date": "Fri, 03 Apr 2020 00:08:59 GMT",
         "ETag": "\u00220x8D7D76335A7C734\u0022",
         "Last-Modified": "Fri, 03 Apr 2020 00:08:59 GMT",
->>>>>>> 32e373e2
         "Server": [
           "Windows-Azure-Blob/1.0",
           "Microsoft-HTTPAPI/2.0"
         ],
         "x-ms-client-request-id": "3d425ff7-c9b1-5254-e95f-5b6971bbd67e",
-<<<<<<< HEAD
-        "x-ms-request-id": "581d2899-101e-000a-3b34-f3368c000000",
-        "x-ms-request-server-encrypted": "true",
-        "x-ms-version": "2019-10-10"
-=======
         "x-ms-request-id": "93bed115-801e-0008-4e4c-0957af000000",
         "x-ms-request-server-encrypted": "true",
         "x-ms-version": "2019-12-12"
->>>>>>> 32e373e2
       },
       "ResponseBody": []
     },
     {
-<<<<<<< HEAD
-      "RequestUri": "https://seanstagetest.blob.core.windows.net/test-container-a890de14-c435-39ed-6b35-4f1b2addf3e6/test-blob-f3e930d3-ea6e-ca25-d5b2-8f0fd0d7cbd0?comp=properties",
-      "RequestMethod": "PUT",
-      "RequestHeaders": {
-        "Authorization": "Sanitized",
-        "traceparent": "00-8b86f66196521841bfd4efae602be389-d2b48ec23e72944b-00",
-        "User-Agent": [
-          "azsdk-net-Storage.Blobs/12.4.0-dev.20200305.1",
-          "(.NET Core 4.6.28325.01; Microsoft Windows 10.0.18363 )"
-        ],
-        "x-ms-blob-sequence-number": "-1",
-        "x-ms-client-request-id": "71188424-8e94-ae1f-368c-33536761c0bf",
-        "x-ms-date": "Thu, 05 Mar 2020 21:23:58 GMT",
-        "x-ms-return-client-request-id": "true",
-        "x-ms-sequence-number-action": "update",
-        "x-ms-version": "2019-10-10"
-=======
       "RequestUri": "https://seanmcccanary.blob.core.windows.net/test-container-a890de14-c435-39ed-6b35-4f1b2addf3e6/test-blob-f3e930d3-ea6e-ca25-d5b2-8f0fd0d7cbd0?comp=properties",
       "RequestMethod": "PUT",
       "RequestHeaders": {
@@ -160,49 +86,19 @@
         "x-ms-return-client-request-id": "true",
         "x-ms-sequence-number-action": "update",
         "x-ms-version": "2019-12-12"
->>>>>>> 32e373e2
       },
       "RequestBody": null,
       "StatusCode": 400,
       "ResponseHeaders": {
         "Content-Length": "333",
         "Content-Type": "application/xml",
-<<<<<<< HEAD
-        "Date": "Thu, 05 Mar 2020 21:23:58 GMT",
-=======
         "Date": "Fri, 03 Apr 2020 00:08:59 GMT",
->>>>>>> 32e373e2
         "Server": [
           "Windows-Azure-Blob/1.0",
           "Microsoft-HTTPAPI/2.0"
         ],
         "x-ms-client-request-id": "71188424-8e94-ae1f-368c-33536761c0bf",
         "x-ms-error-code": "InvalidHeaderValue",
-<<<<<<< HEAD
-        "x-ms-request-id": "581d289c-101e-000a-3e34-f3368c000000",
-        "x-ms-version": "2019-10-10"
-      },
-      "ResponseBody": [
-        "\uFEFF\u003C?xml version=\u00221.0\u0022 encoding=\u0022utf-8\u0022?\u003E\u003CError\u003E\u003CCode\u003EInvalidHeaderValue\u003C/Code\u003E\u003CMessage\u003EThe value for one of the HTTP headers is not in the correct format.\n",
-        "RequestId:581d289c-101e-000a-3e34-f3368c000000\n",
-        "Time:2020-03-05T21:23:58.3719042Z\u003C/Message\u003E\u003CHeaderName\u003Ex-ms-blob-sequence-number\u003C/HeaderName\u003E\u003CHeaderValue\u003E-1\u003C/HeaderValue\u003E\u003C/Error\u003E"
-      ]
-    },
-    {
-      "RequestUri": "https://seanstagetest.blob.core.windows.net/test-container-a890de14-c435-39ed-6b35-4f1b2addf3e6?restype=container",
-      "RequestMethod": "DELETE",
-      "RequestHeaders": {
-        "Authorization": "Sanitized",
-        "traceparent": "00-443376e1e0ef474e9c37b93f4ccf044a-dbd62d853ab18c42-00",
-        "User-Agent": [
-          "azsdk-net-Storage.Blobs/12.4.0-dev.20200305.1",
-          "(.NET Core 4.6.28325.01; Microsoft Windows 10.0.18363 )"
-        ],
-        "x-ms-client-request-id": "ed447370-65a3-0ae9-7ef4-8da2de8ea904",
-        "x-ms-date": "Thu, 05 Mar 2020 21:23:58 GMT",
-        "x-ms-return-client-request-id": "true",
-        "x-ms-version": "2019-10-10"
-=======
         "x-ms-request-id": "93bed12a-801e-0008-614c-0957af000000",
         "x-ms-version": "2019-12-12"
       },
@@ -226,39 +122,25 @@
         "x-ms-date": "Fri, 03 Apr 2020 00:09:00 GMT",
         "x-ms-return-client-request-id": "true",
         "x-ms-version": "2019-12-12"
->>>>>>> 32e373e2
       },
       "RequestBody": null,
       "StatusCode": 202,
       "ResponseHeaders": {
         "Content-Length": "0",
-<<<<<<< HEAD
-        "Date": "Thu, 05 Mar 2020 21:23:58 GMT",
-=======
         "Date": "Fri, 03 Apr 2020 00:08:59 GMT",
->>>>>>> 32e373e2
         "Server": [
           "Windows-Azure-Blob/1.0",
           "Microsoft-HTTPAPI/2.0"
         ],
         "x-ms-client-request-id": "ed447370-65a3-0ae9-7ef4-8da2de8ea904",
-<<<<<<< HEAD
-        "x-ms-request-id": "581d289d-101e-000a-3f34-f3368c000000",
-        "x-ms-version": "2019-10-10"
-=======
         "x-ms-request-id": "93bed134-801e-0008-6a4c-0957af000000",
         "x-ms-version": "2019-12-12"
->>>>>>> 32e373e2
       },
       "ResponseBody": []
     }
   ],
   "Variables": {
     "RandomSeed": "918184960",
-<<<<<<< HEAD
-    "Storage_TestConfigDefault": "ProductionTenant\nseanstagetest\nU2FuaXRpemVk\nhttps://seanstagetest.blob.core.windows.net\nhttp://seanstagetest.file.core.windows.net\nhttp://seanstagetest.queue.core.windows.net\nhttp://seanstagetest.table.core.windows.net\n\n\n\n\nhttp://seanstagetest-secondary.blob.core.windows.net\nhttp://seanstagetest-secondary.file.core.windows.net\nhttp://seanstagetest-secondary.queue.core.windows.net\nhttp://seanstagetest-secondary.table.core.windows.net\n\nSanitized\n\n\nCloud\nBlobEndpoint=https://seanstagetest.blob.core.windows.net/;QueueEndpoint=http://seanstagetest.queue.core.windows.net/;FileEndpoint=http://seanstagetest.file.core.windows.net/;BlobSecondaryEndpoint=http://seanstagetest-secondary.blob.core.windows.net/;QueueSecondaryEndpoint=http://seanstagetest-secondary.queue.core.windows.net/;FileSecondaryEndpoint=http://seanstagetest-secondary.file.core.windows.net/;AccountName=seanstagetest;AccountKey=Sanitized\nseanscope1"
-=======
     "Storage_TestConfigDefault": "ProductionTenant\nseanmcccanary\nU2FuaXRpemVk\nhttps://seanmcccanary.blob.core.windows.net\nhttps://seanmcccanary.file.core.windows.net\nhttps://seanmcccanary.queue.core.windows.net\nhttps://seanmcccanary.table.core.windows.net\n\n\n\n\nhttps://seanmcccanary-secondary.blob.core.windows.net\nhttps://seanmcccanary-secondary.file.core.windows.net\nhttps://seanmcccanary-secondary.queue.core.windows.net\nhttps://seanmcccanary-secondary.table.core.windows.net\n\nSanitized\n\n\nCloud\nBlobEndpoint=https://seanmcccanary.blob.core.windows.net/;QueueEndpoint=https://seanmcccanary.queue.core.windows.net/;FileEndpoint=https://seanmcccanary.file.core.windows.net/;BlobSecondaryEndpoint=https://seanmcccanary-secondary.blob.core.windows.net/;QueueSecondaryEndpoint=https://seanmcccanary-secondary.queue.core.windows.net/;FileSecondaryEndpoint=https://seanmcccanary-secondary.file.core.windows.net/;AccountName=seanmcccanary;AccountKey=Sanitized\nseanscope1"
->>>>>>> 32e373e2
   }
 }