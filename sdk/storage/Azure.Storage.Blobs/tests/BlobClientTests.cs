﻿// Copyright (c) Microsoft Corporation. All rights reserved.
// Licensed under the MIT License.

using System;
using System.Collections.Generic;
using System.IO;
using System.Linq;
using System.Threading;
using System.Threading.Tasks;
using Azure.Core.Testing;
using Azure.Identity;
using Azure.Storage.Blobs.Models;
using Azure.Storage.Test;
using Azure.Storage.Test.Shared;
using Azure.Storage.Tests;
using Azure.Storage.Tests.Shared;
using NUnit.Framework;

namespace Azure.Storage.Blobs.Test
{
    public class BlobClientTests : BlobTestBase
    {
        public BlobClientTests(bool async, BlobClientOptions.ServiceVersion serviceVersion)
            : base(async, serviceVersion, null /* RecordedTestMode.Record /* to re-record */)
        {
        }

        [Test]
        public void Ctor_ConnectionString()
        {
            var accountName = "accountName";
            var accountKey = Convert.ToBase64String(new byte[] { 0, 1, 2, 3, 4, 5 });

            var credentials = new StorageSharedKeyCredential(accountName, accountKey);
            var blobEndpoint = new Uri("http://127.0.0.1/" + accountName);
            var blobSecondaryEndpoint = new Uri("http://127.0.0.1/" + accountName + "-secondary");

            var connectionString = new StorageConnectionString(credentials, blobStorageUri: (blobEndpoint, blobSecondaryEndpoint));

            var containerName = GetNewContainerName();
            var blobName = GetNewBlobName();

            BlobClient blob1 = InstrumentClient(new BlobClient(connectionString.ToString(true), containerName, blobName, GetOptions()));

            BlobClient blob2 = InstrumentClient(new BlobClient(connectionString.ToString(true), containerName, blobName));

            var builder1 = new BlobUriBuilder(blob1.Uri);
            var builder2 = new BlobUriBuilder(blob2.Uri);

            Assert.AreEqual(containerName, builder1.BlobContainerName);
            Assert.AreEqual(blobName, builder1.BlobName);
            Assert.AreEqual("accountName", builder1.AccountName);

            Assert.AreEqual(containerName, builder2.BlobContainerName);
            Assert.AreEqual(blobName, builder2.BlobName);
            Assert.AreEqual("accountName", builder2.AccountName);
        }

        [Test]
        public void Ctor_Uri()
        {
            var accountName = "accountName";
            var blobEndpoint = new Uri("https://127.0.0.1/" + accountName);
            BlobClient blob1 = InstrumentClient(new BlobClient(blobEndpoint));
            BlobClient blob2 = InstrumentClient(new BlobClient(blobEndpoint, new SharedTokenCacheCredential()));

            var builder1 = new BlobUriBuilder(blob1.Uri);
            var builder2 = new BlobUriBuilder(blob2.Uri);

            Assert.AreEqual(accountName, builder1.AccountName);
            Assert.AreEqual(accountName, builder2.AccountName);
        }

        [Test]
        public void Ctor_TokenAuth_Http()
        {
            // Arrange
            Uri httpUri = new Uri(TestConfigOAuth.BlobServiceEndpoint).ToHttp();

            // Act
            TestHelper.AssertExpectedException(
                () => new BlobClient(httpUri, GetOAuthCredential()),
                 new ArgumentException("Cannot use TokenCredential without HTTPS."));
        }

        [Test]
        public void Ctor_CPK_Http()
        {
            // Arrange
            CustomerProvidedKey customerProvidedKey = GetCustomerProvidedKey();
            BlobClientOptions blobClientOptions = new BlobClientOptions()
            {
                CustomerProvidedKey = customerProvidedKey
            };
            Uri httpUri = new Uri(TestConfigDefault.BlobServiceEndpoint).ToHttp();

            // Act
            TestHelper.AssertExpectedException(
                () => new BlobClient(httpUri, blobClientOptions),
                new ArgumentException("Cannot use client-provided key without HTTPS."));
        }

        [Test]
        [Ignore("#10044: Re-enable failing Storage tests")]
        public void Ctor_CPK_EncryptionScope()
        {
            // Arrange
            CustomerProvidedKey customerProvidedKey = GetCustomerProvidedKey();
            BlobClientOptions blobClientOptions = new BlobClientOptions
            {
                CustomerProvidedKey = customerProvidedKey,
                EncryptionScope = TestConfigDefault.EncryptionScope
            };

            // Act
            TestHelper.AssertExpectedException(
                () => new BlobClient(new Uri(TestConfigDefault.BlobServiceEndpoint), blobClientOptions),
                new ArgumentException("CustomerProvidedKey and EncryptionScope cannot both be set"));
        }

        #region Upload

        [Test]
        public async Task UploadAsync_Stream()
        {
            await using DisposingContainer test = await GetTestContainerAsync();

            var name = GetNewBlobName();
            BlobClient blob = InstrumentClient(test.Container.GetBlobClient(name));
            var data = GetRandomBuffer(Constants.KB);

            using (var stream = new MemoryStream(data))
            {
                await blob.UploadAsync(stream);
            }

            System.Collections.Generic.IList<BlobItem> blobs = await test.Container.GetBlobsAsync().ToListAsync();
            Assert.AreEqual(1, blobs.Count);
            Assert.AreEqual(name, blobs.First().Name);

            Response<BlobDownloadInfo> download = await blob.DownloadAsync();
            using var actual = new MemoryStream();
            await download.Value.Content.CopyToAsync(actual);
            TestHelper.AssertSequenceEqual(data, actual.ToArray());
        }

        [Test]
        public async Task UploadAsync_Stream_UploadsBlock()
        {
            await using DisposingContainer test = await GetTestContainerAsync();

            BlobClient blob = InstrumentClient(test.Container.GetBlobClient(GetNewBlobName()));
            var data = GetRandomBuffer(Constants.KB);

            using (var stream = new MemoryStream(data))
            {
                await blob.UploadAsync(stream);
            }

            Response<BlobProperties> properties = await blob.GetPropertiesAsync();
            Assert.AreEqual(BlobType.Block, properties.Value.BlobType);
        }

        [Test]
        [TestCase(1)]
        [TestCase(4)]
        [TestCase(8)]
        [TestCase(16)]
        [TestCase(null)]
        public async Task UploadAsync_Stream_StorageTransferOptions(int? maximumThreadCount)
        {
            await using DisposingContainer test = await GetTestContainerAsync();

            BlobClient blob = InstrumentClient(test.Container.GetBlobClient(GetNewBlobName()));
            var data = GetRandomBuffer(Constants.KB);

            using (var stream = new MemoryStream(data))
            {
                var options = new StorageTransferOptions { MaximumConcurrency = maximumThreadCount };

                await Verify(stream => blob.UploadAsync(stream, transferOptions: options));

                async Task Verify(Func<Stream, Task<Response<BlobContentInfo>>> upload)
                {
                    using (var stream = new MemoryStream(data))
                    {
                        await upload(stream);
                    }

                    Response<BlobDownloadInfo> download = await blob.DownloadAsync();
                    using var actual = new MemoryStream();
                    await download.Value.Content.CopyToAsync(actual);
                    TestHelper.AssertSequenceEqual(data, actual.ToArray());
                }
            }

            Response<BlobProperties> properties = await blob.GetPropertiesAsync();
            Assert.AreEqual(BlobType.Block, properties.Value.BlobType);
        }

        [Test]
        public async Task UploadAsync_Stream_Overloads()
        {
            await using DisposingContainer test = await GetTestContainerAsync();

            var name = GetNewBlobName();
            BlobClient blob = InstrumentClient(test.Container.GetBlobClient(name));
            var data = GetRandomBuffer(Constants.KB);

            await Verify(stream => blob.UploadAsync(stream));
            await Verify(stream => blob.UploadAsync(stream, true, CancellationToken.None));
            await Verify(stream => blob.UploadAsync(stream, metadata: default));

            async Task Verify(Func<Stream, Task<Response<BlobContentInfo>>> upload)
            {
                using (var stream = new MemoryStream(data))
                {
                    await upload(stream);
                }

                Response<BlobDownloadInfo> download = await blob.DownloadAsync();
                using var actual = new MemoryStream();
                await download.Value.Content.CopyToAsync(actual);
                TestHelper.AssertSequenceEqual(data, actual.ToArray());
            }
        }

        [Test]
        public async Task UploadAsync_Stream_NullStreamFail()
        {
            // Arrange
            await using DisposingContainer test = await GetTestContainerAsync();

            var name = GetNewBlobName();
            BlobClient blob = InstrumentClient(test.Container.GetBlobClient(name));
            var data = GetRandomBuffer(Constants.KB);

            // Act
            using (var stream = (Stream)null)
            {
                // Check if the correct param name that is causing the error is being returned
                await TestHelper.AssertExpectedExceptionAsync<ArgumentNullException>(
                    blob.UploadAsync(stream),
                    e => Assert.AreEqual("body", e.ParamName));
            }
        }

        [Test]
        public async Task UploadAsync_File()
        {
            await using DisposingContainer test = await GetTestContainerAsync();

            var name = GetNewBlobName();
            BlobClient blob = InstrumentClient(test.Container.GetBlobClient(name));
            var data = GetRandomBuffer(Constants.KB);

            using (var stream = new MemoryStream(data))
            {
                var path = Path.GetTempFileName();

                try
                {
                    File.WriteAllBytes(path, data);

                    // Test that we can upload a read-only file.
                    File.SetAttributes(path, FileAttributes.ReadOnly);

                    await blob.UploadAsync(path);

                }
                finally
                {
                    if (File.Exists(path))
                    {
                        File.SetAttributes(path, FileAttributes.Normal);
                        File.Delete(path);
                    }
                }
            }

            System.Collections.Generic.IList<BlobItem> blobs = await test.Container.GetBlobsAsync().ToListAsync();
            Assert.AreEqual(1, blobs.Count);
            Assert.AreEqual(name, blobs.First().Name);

            Response<BlobDownloadInfo> download = await blob.DownloadAsync();
            using var actual = new MemoryStream();
            await download.Value.Content.CopyToAsync(actual);
            TestHelper.AssertSequenceEqual(data, actual.ToArray());
        }

        [Test]
        public async Task UploadAsync_File_UploadsBlock()
        {
            await using DisposingContainer test = await GetTestContainerAsync();

            BlobClient blob = InstrumentClient(test.Container.GetBlobClient(GetNewBlobName()));
            var data = GetRandomBuffer(Constants.KB);

            using (var stream = new MemoryStream(data))
            {
                var path = Path.GetTempFileName();

                try
                {
                    File.WriteAllBytes(path, data);

                    await blob.UploadAsync(path);
                }
                finally
                {
                    if (File.Exists(path))
                    {
                        File.Delete(path);
                    }
                }
            }

            Response<BlobProperties> properties = await blob.GetPropertiesAsync();
            Assert.AreEqual(BlobType.Block, properties.Value.BlobType);
        }

        [Test]
        [TestCase(1)]
        [TestCase(4)]
        [TestCase(8)]
        [TestCase(16)]
        [TestCase(null)]
        public async Task UploadAsync_File_StorageTransferOptions(int? maximumThreadCount)
        {
            await using DisposingContainer test = await GetTestContainerAsync();

            BlobClient blob = InstrumentClient(test.Container.GetBlobClient(GetNewBlobName()));
            var data = GetRandomBuffer(Constants.KB);

            using (var stream = new MemoryStream(data))
            {
                var path = Path.GetTempFileName();

                try
                {
                    File.WriteAllBytes(path, data);

                    var options = new StorageTransferOptions { MaximumConcurrency = maximumThreadCount };

                    await Verify(blob.UploadAsync(path, transferOptions: options));

                    async Task Verify(Task<Response<BlobContentInfo>> upload)
                    {
                        using (var stream = new MemoryStream(data))
                        {
                            await upload;
                        }

                        Response<BlobDownloadInfo> download = await blob.DownloadAsync();
                        using var actual = new MemoryStream();
                        await download.Value.Content.CopyToAsync(actual);
                        TestHelper.AssertSequenceEqual(data, actual.ToArray());
                    }
                }
                finally
                {
                    if (File.Exists(path))
                    {
                        File.Delete(path);
                    }
                }
            }

            Response<BlobProperties> properties = await blob.GetPropertiesAsync();
            Assert.AreEqual(BlobType.Block, properties.Value.BlobType);
        }

        [Test]
        [TestCase(1)]
        public async Task UploadAsync_File_AccessTier(int? maximumThreadCount)
        {
            await using DisposingContainer test = await GetTestContainerAsync();

            BlobClient blob = InstrumentClient(test.Container.GetBlobClient(GetNewBlobName()));
            var data = GetRandomBuffer(Constants.KB);

            using (var stream = new MemoryStream(data))
            {
                var path = Path.GetTempFileName();

                try
                {
                    File.WriteAllBytes(path, data);

                    await blob.UploadAsync(
                        path,
                        accessTier: AccessTier.Cool);
                }
                finally
                {
                    if (File.Exists(path))
                    {
                        File.Delete(path);
                    }
                }
            }

            Response<BlobProperties> properties = await blob.GetPropertiesAsync();
            Assert.AreEqual(AccessTier.Cool.ToString(), properties.Value.AccessTier);
        }

        [Test]
        [TestCase(1)]
        public async Task UploadAsync_File_AccessTierFail(int? maximumThreadCount)
        {
            await using DisposingContainer test = await GetTestContainerAsync();

            BlobClient blob = InstrumentClient(test.Container.GetBlobClient(GetNewBlobName()));
            var data = GetRandomBuffer(Constants.KB);

            using (var stream = new MemoryStream(data))
            {
                var path = Path.GetTempFileName();

                try
                {
                    File.WriteAllBytes(path, data);

                    var options = new StorageTransferOptions { MaximumConcurrency = maximumThreadCount };

                    // Assert
                    await TestHelper.AssertExpectedExceptionAsync<RequestFailedException>(
                        blob.UploadAsync(
                        path,
                        transferOptions: options,
                        accessTier: AccessTier.P10),
                        e => Assert.AreEqual(BlobErrorCode.InvalidHeaderValue.ToString(), e.ErrorCode));
                }
                finally
                {
                    if (File.Exists(path))
                    {
                        File.Delete(path);
                    }
                }
            }
        }

        [Test]
        public async Task UploadAsync_File_Overloads()
        {
            await using DisposingContainer test = await GetTestContainerAsync();

            var name = GetNewBlobName();
            BlobClient blob = InstrumentClient(test.Container.GetBlobClient(name));
            var data = GetRandomBuffer(Constants.KB);

            var path = Path.GetTempFileName();

            try
            {
                File.WriteAllBytes(path, data);

                await Verify(blob.UploadAsync(path));
                await Verify(blob.UploadAsync(path, true, CancellationToken.None));
                await Verify(blob.UploadAsync(path, metadata: default));

                async Task Verify(Task<Response<BlobContentInfo>> upload)
                {
                    using (var stream = new MemoryStream(data))
                    {
                        await upload;
                    }

                    Response<BlobDownloadInfo> download = await blob.DownloadAsync();
                    using var actual = new MemoryStream();
                    await download.Value.Content.CopyToAsync(actual);
                    TestHelper.AssertSequenceEqual(data, actual.ToArray());
                }
            }
            finally
            {
                if (File.Exists(path))
                {
                    File.Delete(path);
                }
            }
        }

        private async Task UploadStreamAndVerify(
            long size,
            StorageTransferOptions transferOptions)
        {
            using Stream stream = await CreateLimitedMemoryStream(size);
            await using DisposingContainer test = await GetTestContainerAsync();

            var name = GetNewBlobName();
            BlobClient blob = InstrumentClient(test.Container.GetBlobClient(name));
            var credential = new StorageSharedKeyCredential(TestConfigDefault.AccountName, TestConfigDefault.AccountKey);
            blob = InstrumentClient(new BlobClient(blob.Uri, credential, GetOptions(true)));

            await blob.StagedUploadAsync(
                content: stream,
                blobHttpHeaders: default,
                metadata: default,
                conditions: default,
                progressHandler: default,
                transferOptions: transferOptions,
                async: true);

            await DownloadAndAssertAsync(stream, blob);
        }

<<<<<<< HEAD
=======
        private async Task UploadFileAndVerify(
            long size,
            StorageTransferOptions transferOptions)
        {
            var path = Path.GetTempFileName();

            try
            {
                using Stream stream = await CreateLimitedMemoryStream(size);

                // create a new file and copy contents of stream into it, and then close the FileStream
                // so the StagedUploadAsync call is not prevented from reading using its FileStream.
                using (FileStream fileStream = File.Create(path))
                {
                    await stream.CopyToAsync(fileStream);
                }

                await using DisposingContainer test = await GetTestContainerAsync();

                var name = GetNewBlobName();
                BlobClient blob = InstrumentClient(test.Container.GetBlobClient(name));
                var credential = new StorageSharedKeyCredential(TestConfigDefault.AccountName, TestConfigDefault.AccountKey);
                blob = InstrumentClient(new BlobClient(blob.Uri, credential, GetOptions(true)));

                await blob.StagedUploadAsync(
                    path: path,
                    blobHttpHeaders: default,
                    metadata: default,
                    conditions: default,
                    progressHandler: default,
                    transferOptions: transferOptions,
                    async: true);

                await DownloadAndAssertAsync(stream, blob);
            }
            finally
            {
                if (File.Exists(path))
                {
                    File.Delete(path);
                }
            }
        }

>>>>>>> 112b26b8
        private static async Task DownloadAndAssertAsync(Stream stream, BlobClient blob)
        {
            var actual = new byte[Constants.DefaultBufferSize];
            using var actualStream = new MemoryStream(actual);

            // reset the stream before validating
            stream.Seek(0, SeekOrigin.Begin);
            long size = stream.Length;
            // we are testing Upload, not download: so we download in partitions to avoid the default timeout
            for (var i = 0; i < size; i += Constants.DefaultBufferSize * 5 / 2)
            {
                var startIndex = i;
                var count = Math.Min(Constants.DefaultBufferSize, (int)(size - startIndex));

                Response<BlobDownloadInfo> download = await blob.DownloadAsync(new HttpRange(startIndex, count));
                actualStream.Seek(0, SeekOrigin.Begin);
                await download.Value.Content.CopyToAsync(actualStream);

                var buffer = new byte[count];
                stream.Seek(i, SeekOrigin.Begin);
                await stream.ReadAsync(buffer, 0, count);

                TestHelper.AssertSequenceEqual(
                    buffer,
                    actual.AsSpan(0, count).ToArray());
            }
        }

        [Test]
        [TestCase(512)]
        [TestCase(1 * Constants.KB)]
        [TestCase(2 * Constants.KB)]
        [TestCase(4 * Constants.KB)]
        [TestCase(10 * Constants.KB)]
        [TestCase(20 * Constants.KB)]
        [TestCase(30 * Constants.KB)]
        [TestCase(50 * Constants.KB)]
        // [TestCase(501 * Constants.KB)] // TODO: #6781 We don't want to add 500K of random data in the recordings
        public async Task UploadStreamAsync_SmallBlobs(long size) =>
            // Use a 1KB threshold so we get a lot of individual blocks
            await UploadStreamAndVerify(
                size,
                new StorageTransferOptions
                {
                    MaximumTransferLength = Constants.KB,
                    InitialTransferLength = Constants.KB
                });

        [Test]
<<<<<<< HEAD
=======
        [TestCase(512)]
        [TestCase(1 * Constants.KB)]
        [TestCase(2 * Constants.KB)]
        [TestCase(4 * Constants.KB)]
        [TestCase(10 * Constants.KB)]
        [TestCase(20 * Constants.KB)]
        [TestCase(30 * Constants.KB)]
        [TestCase(50 * Constants.KB)]
        // [TestCase(501 * Constants.KB)] // TODO: #6781 We don't want to add 500K of random data in the recordings
        public async Task UploadFileAsync_SmallBlobs(long size) =>
            // Use a 1KB threshold so we get a lot of individual blocks
            await UploadFileAndVerify(
                size,
                new StorageTransferOptions
                {
                    MaximumTransferLength = Constants.KB,
                    InitialTransferLength = Constants.KB
                });

        [Test]
>>>>>>> 112b26b8
        [LiveOnly]
        [TestCase(33 * Constants.MB, 1)]
        [TestCase(33 * Constants.MB, 4)]
        [TestCase(33 * Constants.MB, 8)]
        [TestCase(33 * Constants.MB, 16)]
        [TestCase(33 * Constants.MB, null)]
        public async Task UploadStreamAsync_LargeBlobs(long size, int? maximumThreadCount)
        {
            // TODO: #6781 We don't want to add 1GB of random data in the recordings
            await UploadStreamAndVerify(
                size,
                new StorageTransferOptions {
                    MaximumConcurrency = maximumThreadCount,
                    MaximumTransferLength = 16 * Constants.MB,
                    InitialTransferLength = 16 * Constants.MB
                });
        }

        [Test]
        [LiveOnly]
        [Explicit("These tests are timing out occasionally due to issue described in https://github.com/Azure/azure-sdk-for-net/issues/9340")]
        [TestCase(257 * Constants.MB, 1)]
        [TestCase(257 * Constants.MB, 4)]
        [TestCase(257 * Constants.MB, 8)]
        [TestCase(257 * Constants.MB, null)]
        [TestCase(257 * Constants.MB, 16)]
        [TestCase(1 * Constants.GB, 1)]
        [TestCase(1 * Constants.GB, 4)]
        [TestCase(1 * Constants.GB, 8)]
        [TestCase(1 * Constants.GB, null)]
        [TestCase(1 * Constants.GB, 16)]
        public async Task UploadStreamAsync_LargeBlobs_Explicit(long size, int? maximumThreadCount)
        {
            // TODO: #6781 We don't want to add 1GB of random data in the recordings
            await UploadStreamAndVerify(
                size,
                new StorageTransferOptions
                {
                    MaximumConcurrency = maximumThreadCount,
                    MaximumTransferLength = 16 * Constants.MB,
                    InitialTransferLength = 16 * Constants.MB
                });
        }

        [Test]
<<<<<<< HEAD
=======
        [LiveOnly]
        [TestCase(33 * Constants.MB, 1)]
        [TestCase(33 * Constants.MB, 4)]
        [TestCase(33 * Constants.MB, 8)]
        [TestCase(33 * Constants.MB, 16)]
        [TestCase(33 * Constants.MB, null)]
        public async Task UploadFileAsync_LargeBlobs(long size, int? maximumThreadCount)
        {
            // TODO: #6781 We don't want to add 1GB of random data in the recordings
            await UploadFileAndVerify(
                size,
                new StorageTransferOptions
                {
                    MaximumConcurrency = maximumThreadCount,
                    MaximumTransferLength = 16 * Constants.MB,
                    InitialTransferLength = 16 * Constants.MB
                });
        }

        [Test]
        [LiveOnly]
        [Explicit("These tests are timing out occasionally due to issue described in https://github.com/Azure/azure-sdk-for-net/issues/9340")]
        [TestCase(257 * Constants.MB, 1)]
        [TestCase(257 * Constants.MB, 4)]
        [TestCase(257 * Constants.MB, 8)]
        [TestCase(257 * Constants.MB, null)]
        [TestCase(257 * Constants.MB, 16)]
        [TestCase(1 * Constants.GB, 1)]
        [TestCase(1 * Constants.GB, 4)]
        [TestCase(1 * Constants.GB, 8)]
        [TestCase(1 * Constants.GB, null)]
        [TestCase(1 * Constants.GB, 16)]
        public async Task UploadFileAsync_LargeBlobs_Explicit(long size, int? maximumThreadCount)
        {
            // TODO: #6781 We don't want to add 1GB of random data in the recordings
            await UploadFileAndVerify(
                size,
                new StorageTransferOptions {
                    MaximumConcurrency = maximumThreadCount,
                    MaximumTransferLength = 16 * Constants.MB,
                    InitialTransferLength = 16 * Constants.MB
                });
        }

        [Test]
>>>>>>> 112b26b8
        public async Task UploadAsync_DoesNotOverwriteDefault_Stream()
        {
            await using DisposingContainer test = await GetTestContainerAsync();

            // Upload one blob
            var name = GetNewBlobName();
            BlobClient blob = InstrumentClient(test.Container.GetBlobClient(name));
            using var stream = new MemoryStream(GetRandomBuffer(Constants.KB));
            await blob.UploadAsync(stream);

            // Overwriting fails
            using var stream2 = new MemoryStream(GetRandomBuffer(Constants.KB));
            Assert.ThrowsAsync<RequestFailedException>(
                async () => await blob.UploadAsync(stream2));
        }

        [Test]
        public async Task UploadAsync_DoesNotOverwrite_Stream()
        {
            await using DisposingContainer test = await GetTestContainerAsync();

            // Upload one blob
            var name = GetNewBlobName();
            BlobClient blob = InstrumentClient(test.Container.GetBlobClient(name));
            using var stream = new MemoryStream(GetRandomBuffer(Constants.KB));
            await blob.UploadAsync(stream);

            // Overwriting fails
            using var stream2 = new MemoryStream(GetRandomBuffer(Constants.KB));
            Assert.ThrowsAsync<RequestFailedException>(
                async () => await blob.UploadAsync(stream2, overwrite: false));
        }

        [Test]
        public async Task UploadAsync_OverwritesDeliberately_Stream()
        {
            await using DisposingContainer test = await GetTestContainerAsync();

            // Upload one blob
            var name = GetNewBlobName();
            BlobClient blob = InstrumentClient(test.Container.GetBlobClient(name));
            using var stream = new MemoryStream(GetRandomBuffer(Constants.KB));
            await blob.UploadAsync(stream);

            // Overwriting works if allowed
            using var stream2 = new MemoryStream(GetRandomBuffer(Constants.KB));
            await blob.UploadAsync(stream2, overwrite: true);
        }

        [Test]
        public async Task UploadAsync_DoesNotOverwriteDefault_Path()
        {
            await using DisposingContainer test = await GetTestContainerAsync();
            var path = Path.GetTempFileName();
            try
            {
                // Upload one blob
                var name = GetNewBlobName();
                BlobClient blob = InstrumentClient(test.Container.GetBlobClient(name));
                File.WriteAllBytes(path, GetRandomBuffer(Constants.KB));
                await blob.UploadAsync(path);

                // Overwriting fails
                Assert.ThrowsAsync<RequestFailedException>(
                    async () => await blob.UploadAsync(path));
            }
            finally
            {
                if (File.Exists(path))
                {
                    File.Delete(path);
                }
            }
        }

        [Test]
        public async Task UploadAsync_DoesNotOverwrite_Path()
        {
            await using DisposingContainer test = await GetTestContainerAsync();
            var path = Path.GetTempFileName();
            try
            {
                // Upload one blob
                var name = GetNewBlobName();
                BlobClient blob = InstrumentClient(test.Container.GetBlobClient(name));
                File.WriteAllBytes(path, GetRandomBuffer(Constants.KB));
                await blob.UploadAsync(path);

                // Overwriting fails
                Assert.ThrowsAsync<RequestFailedException>(
                    async () => await blob.UploadAsync(path, overwrite: false));
            }
            finally
            {
                if (File.Exists(path))
                {
                    File.Delete(path);
                }
            }
        }

        [Test]
        public async Task UploadAsync_OverwritesDeliberately_Path()
        {
            await using DisposingContainer test = await GetTestContainerAsync();
            var path = Path.GetTempFileName();
            try
            {
                // Upload one blob
                var name = GetNewBlobName();
                BlobClient blob = InstrumentClient(test.Container.GetBlobClient(name));
                File.WriteAllBytes(path, GetRandomBuffer(Constants.KB));
                await blob.UploadAsync(path);

                // Overwriting works if allowed
                await blob.UploadAsync(path, overwrite: true);
            }
            finally
            {
                if (File.Exists(path))
                {
                    File.Delete(path);
                }
            }
        }

        [LiveOnly]
        [Test]
        public async Task UploadAsync_ProgressReporting()
        {
            // Arrange
            await using DisposingContainer test = await GetTestContainerAsync();
            BlobClient blob = InstrumentClient(test.Container.GetBlobClient(GetNewBlobName()));
            TestProgress progress = new TestProgress();
            StorageTransferOptions options = new StorageTransferOptions
            {
                MaximumTransferLength = Constants.MB,
                MaximumConcurrency = 16
            };
            int size = Constants.Blob.Block.MaxUploadBytes + 1; // ensure that the Parallel upload code path is hit
            using var stream = new MemoryStream(GetRandomBuffer(size));

            // Act
            await blob.UploadAsync(content: stream, progressHandler: progress, transferOptions: options);

            // Assert
            Assert.IsFalse(progress.List.Count == 0);

            Assert.AreEqual(size, progress.List[progress.List.Count - 1]);
        }
        #endregion Upload

        [Test]
        [Explicit]
        [Ignore("The latest test runner isn't handling the [Explicit] attribute properly")]
        public async Task Perf_SmallBlobs()
        {
            // Turn off logging and diagnostics
            TestDiagnostics = false;
            BlobClientOptions options = new BlobClientOptions();
            options.Diagnostics.IsDistributedTracingEnabled = false;
            options.Diagnostics.IsLoggingEnabled = false;

            BlobServiceClient service = new BlobServiceClient(
                new Uri(TestConfigDefault.BlobServiceEndpoint),
                GetNewSharedKeyCredentials(),
                options);

            await using DisposingContainer test = await GetTestContainerAsync(service);

            var data = GetRandomBuffer(Constants.KB);
            BlobClient blob = InstrumentClient(test.Container.GetBlobClient(GetNewBlobName()));
            using (var stream = new MemoryStream(data))
            {
                await blob.UploadAsync(stream);
            } // Add breakpoint here to start collecting traces

            for (int trial = 0; trial < 1000; trial++)
            {
                BlobClient b = test.Container.GetBlobClient(blob.Name);
                using BlobDownloadInfo download = await b.DownloadAsync();
            }
        } // Add breakpoint here to stop collecting traces

        [Test]
        [Explicit] // This runs for a full minute and uploads a ton of data.  Don't want this on every run.
        [Ignore("The latest test runner isn't handling the [Explicit] attribute properly")]
        public async Task Upload_Stress()
        {
            await using DisposingContainer test = await GetTestContainerAsync();
            try
            {
                // Create a CancellationToken that times out after 60s
                CancellationTokenSource source = new CancellationTokenSource(TimeSpan.FromSeconds(60));
                CancellationToken token = source.Token;

                // Keep uploading a GB
                var data = GetRandomBuffer(Constants.GB);
                for (; ; )
                {
                    BlobClient blob = InstrumentClient(test.Container.GetBlobClient(GetNewBlobName()));
                    using var stream = new MemoryStream(data);
                    await blob.UploadAsync(
                        stream,
                        transferOptions: new StorageTransferOptions { MaximumConcurrency = 8 },
                        cancellationToken: token);
                }
            }
            catch (OperationCanceledException)
            {
                return; // Succeeded
            }
        }

        [Test]
        [LiveOnly] // Don't want a 100MB recording
        public async Task ChecksForCancelation()
        {
            await using DisposingContainer test = await GetTestContainerAsync();

            // Upload 100MB
            var data = GetRandomBuffer(100 * Constants.MB);
            BlobClient blob = InstrumentClient(test.Container.GetBlobClient(GetNewBlobName()));
            using var stream = new MemoryStream(data);
            await blob.UploadAsync(stream);

            await AssertDownloadAsync();
            await AssertDownloadToAsync();

            async Task AssertDownloadAsync()
            {
                // Create a CancellationToken that is already cancelled
                CancellationToken token = new CancellationToken(canceled: true);

                // Verifying Download will cancel
                await TestHelper.CatchAsync<OperationCanceledException>(
                    async () => await blob.DownloadAsync(cancellationToken: token));
            }

            async Task AssertDownloadToAsync()
            {
                // Create a CancellationToken that times out after .01s
                // Intentionally not delaying here, as DownloadToAsync operation should always cancel
                // since it buffers the full response.
                CancellationTokenSource source = new CancellationTokenSource(TimeSpan.FromSeconds(.01));
                CancellationToken token = source.Token;

                // Verifying DownloadTo will cancel
                using var downloadStream = new MemoryStream();
                await TestHelper.CatchAsync<OperationCanceledException>(
                    async () => await blob.DownloadToAsync(
                        destination: downloadStream,
                        cancellationToken: token));
            }
        }
    }
}<|MERGE_RESOLUTION|>--- conflicted
+++ resolved
@@ -506,8 +506,6 @@
             await DownloadAndAssertAsync(stream, blob);
         }
 
-<<<<<<< HEAD
-=======
         private async Task UploadFileAndVerify(
             long size,
             StorageTransferOptions transferOptions)
@@ -552,7 +550,6 @@
             }
         }
 
->>>>>>> 112b26b8
         private static async Task DownloadAndAssertAsync(Stream stream, BlobClient blob)
         {
             var actual = new byte[Constants.DefaultBufferSize];
@@ -602,8 +599,6 @@
                 });
 
         [Test]
-<<<<<<< HEAD
-=======
         [TestCase(512)]
         [TestCase(1 * Constants.KB)]
         [TestCase(2 * Constants.KB)]
@@ -624,7 +619,6 @@
                 });
 
         [Test]
->>>>>>> 112b26b8
         [LiveOnly]
         [TestCase(33 * Constants.MB, 1)]
         [TestCase(33 * Constants.MB, 4)]
@@ -670,8 +664,6 @@
         }
 
         [Test]
-<<<<<<< HEAD
-=======
         [LiveOnly]
         [TestCase(33 * Constants.MB, 1)]
         [TestCase(33 * Constants.MB, 4)]
@@ -717,7 +709,6 @@
         }
 
         [Test]
->>>>>>> 112b26b8
         public async Task UploadAsync_DoesNotOverwriteDefault_Stream()
         {
             await using DisposingContainer test = await GetTestContainerAsync();
