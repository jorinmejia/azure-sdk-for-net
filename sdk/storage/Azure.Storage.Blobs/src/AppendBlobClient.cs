--- conflicted
+++ resolved
@@ -182,7 +182,6 @@
         /// <param name="authentication">
         /// The authentication policy that was used in the given pipeline, for tracking purposes.
         /// </param>
-<<<<<<< HEAD
         /// <param name="options">
         /// The options used to construct the given pipeline, for tracking purposes.
         /// </param>
@@ -192,19 +191,6 @@
         /// </remarks>
         internal AppendBlobClient(Uri blobUri, HttpPipeline pipeline, HttpPipelinePolicy authentication, BlobClientOptions options)
             : base(blobUri, pipeline, authentication, options)
-=======
-        /// <param name="clientDiagnostics">Client diagnostics.</param>
-        /// <param name="customerProvidedKey">Customer provided key.</param>
-        /// <param name="encryptionScope">Encryption scope.</param>
-        internal AppendBlobClient(
-            Uri blobUri,
-            HttpPipeline pipeline,
-            BlobClientOptions.ServiceVersion version,
-            ClientDiagnostics clientDiagnostics,
-            CustomerProvidedKey? customerProvidedKey,
-            string encryptionScope)
-            : base(blobUri, pipeline, version, clientDiagnostics, customerProvidedKey, encryptionScope)
->>>>>>> 79f10ab4
         {
         }
         #endregion ctors
@@ -225,12 +211,7 @@
         public new AppendBlobClient WithSnapshot(string snapshot)
         {
             var builder = new BlobUriBuilder(Uri) { Snapshot = snapshot };
-<<<<<<< HEAD
             return new AppendBlobClient(builder.ToUri(), Pipeline, AuthenticationPolicy, SourceOptions);
-=======
-
-            return new AppendBlobClient(builder.ToUri(), Pipeline, Version, ClientDiagnostics, CustomerProvidedKey, EncryptionScope);
->>>>>>> 79f10ab4
         }
 
         #region Create
@@ -1041,14 +1022,7 @@
             new AppendBlobClient(
                 client.Uri.AppendToPath(blobName),
                 client.Pipeline,
-<<<<<<< HEAD
                 client.AuthenticationPolicy,
                 client.SourceOptions);
-=======
-                client.Version,
-                client.ClientDiagnostics,
-                client.CustomerProvidedKey,
-                client.EncryptionScope);
->>>>>>> 79f10ab4
     }
 }