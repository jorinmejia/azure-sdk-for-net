﻿// Copyright (c) Microsoft Corporation. All rights reserved.
// Licensed under the MIT License.

using System;
using System.Collections.Generic;
using System.ComponentModel;
using System.IO;
using System.Threading;
using System.Threading.Tasks;
using Azure.Core;
using Azure.Core.Pipeline;
using Azure.Storage.Blobs.Models;
using Azure.Storage.Blobs.Specialized;
using Metadata = System.Collections.Generic.IDictionary<string, string>;

namespace Azure.Storage.Blobs
{
    /// <summary>
    /// The <see cref="BlobContainerClient"/> allows you to manipulate Azure
    /// Storage containers and their blobs.
    /// </summary>
	public class BlobContainerClient
    {
        /// <summary>
        /// The Azure Storage name used to identify a storage account's root container.
        /// </summary>
        public static readonly string RootBlobContainerName = Constants.Blob.Container.RootName;

        /// <summary>
        /// The Azure Storage name used to identify a storage account's logs container.
        /// </summary>
        public static readonly string LogsBlobContainerName = Constants.Blob.Container.LogsName;

        /// <summary>
        /// The Azure Storage name used to identify a storage account's web content container.
        /// </summary>
        public static readonly string WebBlobContainerName = Constants.Blob.Container.WebName;

#pragma warning disable IDE0032 // Use auto property
        /// <summary>
        /// Gets the container's primary <see cref="Uri"/> endpoint.
        /// </summary>
        private readonly Uri _uri;
#pragma warning restore IDE0032 // Use auto property

        /// <summary>
        /// Gets the container's primary <see cref="Uri"/> endpoint.
        /// </summary>
        public virtual Uri Uri => _uri;

        /// <summary>
        /// The <see cref="HttpPipeline"/> transport pipeline used to send
        /// every request.
        /// </summary>
        private readonly HttpPipeline _pipeline;

        /// <summary>
        /// The <see cref="HttpPipeline"/> transport pipeline used to send
        /// every request.
        /// </summary>
        internal virtual HttpPipeline Pipeline => _pipeline;

        /// <summary>
        /// The <see cref="BlobClientOptions"/> used to make this client's <see cref="Pipeline"/>.
        /// </summary>
        private readonly BlobClientOptions _sourceOptions;

        /// <summary>
        /// A deep copy of the <see cref="BlobClientOptions"/> used to make this client. Every call to this property
        /// will return a new deep copy of the original, free to safely mutate.
        /// </summary>
        internal virtual BlobClientOptions SourceOptions => _sourceOptions;

        /// <summary>
        /// The authentication policy for our pipeline.  We cache it here in
        /// case we need to construct a pipeline for authenticating batch
        /// operations.
        /// </summary>
        private readonly HttpPipelinePolicy _authenticationPolicy;

        internal virtual HttpPipelinePolicy AuthenticationPolicy => _authenticationPolicy;

        /// <summary>
        /// The version of the service to use when sending requests.
        /// </summary>
        private readonly BlobClientOptions.ServiceVersion _version;

        /// <summary>
        /// The version of the service to use when sending requests.
        /// </summary>
        internal virtual BlobClientOptions.ServiceVersion Version => _version;

        /// <summary>
        /// The <see cref="ClientDiagnostics"/> instance used to create diagnostic scopes
        /// every request.
        /// </summary>
        private readonly ClientDiagnostics _clientDiagnostics;

        /// <summary>
        /// The <see cref="ClientDiagnostics"/> instance used to create diagnostic scopes
        /// every request.
        /// </summary>
        internal virtual ClientDiagnostics ClientDiagnostics => _clientDiagnostics;

        /// <summary>
        /// The <see cref="CustomerProvidedKey"/> to be used when sending requests.
        /// </summary>
        internal readonly CustomerProvidedKey? _customerProvidedKey;

        /// <summary>
        /// The <see cref="CustomerProvidedKey"/> to be used when sending requests.
        /// </summary>
        internal virtual CustomerProvidedKey? CustomerProvidedKey => _customerProvidedKey;

        /// <summary>
        /// The <see cref="EncryptionScope"/> to be used when sending requests.
        /// </summary>
        internal readonly string _encryptionScope;

        /// <summary>
        /// The <see cref="EncryptionScope"/> to be used when sending requests.
        /// </summary>
        internal virtual string EncryptionScope => _encryptionScope;

        /// <summary>
        /// The Storage account name corresponding to the container client.
        /// </summary>
        private string _accountName;

        /// <summary>
        /// Gets the Storage account name corresponding to the container client.
        /// </summary>
        public virtual string AccountName
        {
            get
            {
                SetNameFieldsIfNull();
                return _accountName;
            }
        }

        /// <summary>
        /// The name of the container.
        /// </summary>
        private string _name;

        /// <summary>
        /// Gets the name of the container.
        /// </summary>
        public virtual string Name
        {
            get
            {
                SetNameFieldsIfNull();
                return _name;
            }
        }

        #region ctor
        /// <summary>
        /// Initializes a new instance of the <see cref="BlobContainerClient"/>
        /// class for mocking.
        /// </summary>
        protected BlobContainerClient()
        {
        }

        /// <summary>
        /// Initializes a new instance of the <see cref="BlobContainerClient"/>
        /// class.
        /// </summary>
        /// <param name="connectionString">
        /// A connection string includes the authentication information
        /// required for your application to access data in an Azure Storage
        /// account at runtime.
        ///
        /// For more information, <see href="https://docs.microsoft.com/en-us/azure/storage/common/storage-configure-connection-string"/>.
        /// </param>
        /// <param name="blobContainerName">
        /// The name of the blob container in the storage account to reference.
        /// </param>
        public BlobContainerClient(string connectionString, string blobContainerName)
            : this(connectionString, blobContainerName, null)
        {
        }

        /// <summary>
        /// Initializes a new instance of the <see cref="BlobContainerClient"/>
        /// class.
        /// </summary>
        /// <param name="connectionString">
        /// A connection string includes the authentication information
        /// required for your application to access data in an Azure Storage
        /// account at runtime.
        ///
        /// For more information, <see href="https://docs.microsoft.com/en-us/azure/storage/common/storage-configure-connection-string"/>.
        /// </param>
        /// <param name="blobContainerName">
        /// The name of the container in the storage account to reference.
        /// </param>
        /// <param name="options">
        /// Optional client options that define the transport pipeline
        /// policies for authentication, retries, etc., that are applied to
        /// every request.
        /// </param>
        public BlobContainerClient(string connectionString, string blobContainerName, BlobClientOptions options)
            : this(
                StorageConnectionString.Parse(connectionString),
                blobContainerName,
                options)
        {
        }

        /// <summary>
        /// Private constructor allowing <see cref="BlobContainerClient(string, string, BlobClientOptions)"/> to parse
        /// the connection string once and efficiently call into
        /// <see cref="BlobContainerClient(Uri, HttpPipelinePolicy, BlobClientOptions)"/>.
        /// </summary>
        /// <param name="connectionString">
        /// Parsed connection string.
        /// </param>
        /// <param name="blobContainerName">
        /// The name of the container in the storage account to reference.
        /// </param>
        /// <param name="options">
        /// Optional client options that define the transport pipeline
        /// policies for authentication, retries, etc., that are applied to
        /// every request.
        /// </param>
        private BlobContainerClient(StorageConnectionString connectionString, string blobContainerName, BlobClientOptions options)
            : this(
                new BlobUriBuilder(connectionString.BlobEndpoint) { BlobContainerName = blobContainerName }.ToUri(),
                StorageClientOptions.GetAuthenticationPolicy(connectionString.Credentials),
                options)
        {
<<<<<<< HEAD
=======
            var conn = StorageConnectionString.Parse(connectionString);
            var builder = new BlobUriBuilder(conn.BlobEndpoint) { BlobContainerName = blobContainerName };
            _uri = builder.ToUri();
            options ??= new BlobClientOptions();
            _pipeline = options.Build(conn.Credentials);
            _version = options.Version;
            _clientDiagnostics = new ClientDiagnostics(options);
            _customerProvidedKey = options.CustomerProvidedKey;
            _encryptionScope = options.EncryptionScope;
            BlobErrors.VerifyHttpsCustomerProvidedKey(_uri, _customerProvidedKey);
            BlobErrors.VerifyCpkAndEncryptionScopeNotBothSet(_customerProvidedKey, _encryptionScope);
>>>>>>> 79f10ab4
        }

        /// <summary>
        /// Initializes a new instance of the <see cref="BlobContainerClient"/>
        /// class.
        /// </summary>
        /// <param name="blobContainerUri">
        /// A <see cref="Uri"/> referencing the blob container that includes the
        /// name of the account and the name of the container.
        /// This is likely to be similar to "https://{account_name}.blob.core.windows.net/{container_name}".
        /// </param>
        /// <param name="options">
        /// Optional client options that define the transport pipeline
        /// policies for authentication, retries, etc., that are applied to
        /// every request.
        /// </param>
        public BlobContainerClient(Uri blobContainerUri, BlobClientOptions options = default)
            : this(blobContainerUri, (HttpPipelinePolicy)null,  options)
        {
        }

        /// <summary>
        /// Initializes a new instance of the <see cref="BlobContainerClient"/>
        /// class.
        /// </summary>
        /// <param name="blobContainerUri">
        /// A <see cref="Uri"/> referencing the blob container that includes the
        /// name of the account and the name of the container.
        /// This is likely to be similar to "https://{account_name}.blob.core.windows.net/{container_name}".
        /// </param>
        /// <param name="credential">
        /// The shared key credential used to sign requests.
        /// </param>
        /// <param name="options">
        /// Optional client options that define the transport pipeline
        /// policies for authentication, retries, etc., that are applied to
        /// every request.
        /// </param>
        public BlobContainerClient(Uri blobContainerUri, StorageSharedKeyCredential credential, BlobClientOptions options = default)
            : this(blobContainerUri, credential.AsPolicy(), options)
        {
        }

        /// <summary>
        /// Initializes a new instance of the <see cref="BlobContainerClient"/>
        /// class.
        /// </summary>
        /// <param name="blobContainerUri">
        /// A <see cref="Uri"/> referencing the blob container that includes the
        /// name of the account and the name of the container.
        /// This is likely to be similar to "https://{account_name}.blob.core.windows.net/{container_name}".
        /// </param>
        /// <param name="credential">
        /// The token credential used to sign requests.
        /// </param>
        /// <param name="options">
        /// Optional client options that define the transport pipeline
        /// policies for authentication, retries, etc., that are applied to
        /// every request.
        /// </param>
        public BlobContainerClient(Uri blobContainerUri, TokenCredential credential, BlobClientOptions options = default)
            : this(blobContainerUri, credential.AsPolicy(), options)
        {
            Errors.VerifyHttpsTokenAuth(blobContainerUri);
        }

        /// <summary>
        /// Initializes a new instance of the <see cref="BlobContainerClient"/>
        /// class.
        /// </summary>
        /// <param name="blobContainerUri">
        /// A <see cref="Uri"/> referencing the blob container that includes the
        /// name of the account and the name of the container.
        /// This is likely to be similar to "https://{account_name}.blob.core.windows.net/{container_name}".
        /// </param>
        /// <param name="authentication">
        /// An optional authentication policy used to sign requests.
        /// </param>
        /// <param name="options">
        /// Optional client options that define the transport pipeline
        /// policies for authentication, retries, etc., that are applied to
        /// every request.
        /// </param>
        /// <remarks>
        /// This constructor is intended as the forwarding spot for other
        /// constructors on this class.
        /// </remarks>
        internal BlobContainerClient(Uri blobContainerUri, HttpPipelinePolicy authentication, BlobClientOptions options)
            : this(
                blobContainerUri,
                (options ?? new BlobClientOptions()).Build(authentication),
                authentication,
                options)
        {
<<<<<<< HEAD
=======
            _uri = blobContainerUri;
            options ??= new BlobClientOptions();
            _pipeline = options.Build(authentication);
            _version = options.Version;
            _clientDiagnostics = new ClientDiagnostics(options);
            _customerProvidedKey = options.CustomerProvidedKey;
            _encryptionScope = options.EncryptionScope;
            BlobErrors.VerifyHttpsCustomerProvidedKey(_uri, _customerProvidedKey);
            BlobErrors.VerifyCpkAndEncryptionScopeNotBothSet(_customerProvidedKey, _encryptionScope);
>>>>>>> 79f10ab4
        }

        /// <summary>
        /// Initializes a new instance of the <see cref="BlobContainerClient"/>
        /// class.
        /// </summary>
        /// <param name="containerUri">
        /// A <see cref="Uri"/> referencing the blob container that includes the
        /// name of the account and the name of the container.
        /// This is likely to be similar to "https://{account_name}.blob.core.windows.net/{container_name}".
        /// </param>
        /// <param name="pipeline">
        /// The transport pipeline used to send every request.
        /// </param>
        /// <param name="authentication">
        /// The authentication policy that was used in the given pipeline, for tracking purposes.
        /// </param>
        /// <param name="options">
        /// The options used to construct the given pipeline, for tracking purposes.
        /// </param>
<<<<<<< HEAD
        /// <remarks>
        /// This constructor is intended for existing clients to pass on their
        /// pipeline when creating new clients.
        /// </remarks>
        internal BlobContainerClient(
            Uri containerUri,
            HttpPipeline pipeline,
            HttpPipelinePolicy authentication,
            BlobClientOptions options)
=======
        /// <param name="clientDiagnostics"></param>
        /// <param name="customerProvidedKey">Customer provided key.</param>
        /// <param name="encryptionScope">Encryption scope.</param>
        internal BlobContainerClient(
            Uri containerUri,
            HttpPipeline pipeline,
            BlobClientOptions.ServiceVersion version,
            ClientDiagnostics clientDiagnostics,
            CustomerProvidedKey? customerProvidedKey,
            string encryptionScope)
>>>>>>> 79f10ab4
        {
            _uri = containerUri;
            _authenticationPolicy = authentication;

            // save the actual options passed in before any modifications made for construction
            _sourceOptions = options;
            options ??= new BlobClientOptions();

            _pipeline = pipeline;
<<<<<<< HEAD
            _version = options.Version;
            _clientDiagnostics = new ClientDiagnostics(options);
            _customerProvidedKey = options.CustomerProvidedKey;
=======
            _version = version;
            _clientDiagnostics = clientDiagnostics;
            _customerProvidedKey = customerProvidedKey;
            _encryptionScope = encryptionScope;
>>>>>>> 79f10ab4
            BlobErrors.VerifyHttpsCustomerProvidedKey(_uri, _customerProvidedKey);
            BlobErrors.VerifyCpkAndEncryptionScopeNotBothSet(_customerProvidedKey, _encryptionScope);
        }

        /// <summary>
        /// Initializes a new instance of the <see cref="BlobContainerClient"/>
        /// class.
        /// </summary>
        /// <param name="containerUri">
        /// A <see cref="Uri"/> referencing the block blob that includes the
        /// name of the account, the name of the container, and the name of
        /// the blob.
        /// </param>
        /// <param name="options">
        /// Optional client options that define the transport pipeline
        /// policies for authentication, retries, etc., that are applied to
        /// every request.
        /// </param>
        /// <param name="pipeline">
        /// The transport pipeline used to send every request.
        /// </param>
        /// <returns>
        /// New instance of the <see cref="BlobContainerClient"/> class.
        /// </returns>
<<<<<<< HEAD
        protected static BlobContainerClient CreateClient(Uri containerUri, BlobClientOptions options, HttpPipeline pipeline) =>
            /* This method only exists for the DataLake client to have an internal container client. We don't have to
             * worry about having a paper trail to the client, so the auth policy can be safely ignored and we don't
             * care that we pass the fake client options into this method.
             */
            new BlobContainerClient(containerUri, pipeline, default, options);
=======
        protected static BlobContainerClient CreateClient(Uri containerUri, BlobClientOptions options, HttpPipeline pipeline)
        {
            return new BlobContainerClient(containerUri, pipeline, options.Version, new ClientDiagnostics(options), null, null);
        }
>>>>>>> 79f10ab4
        #endregion ctor

        /// <summary>
        /// Create a new <see cref="BlobClient"/> object by appending
        /// <paramref name="blobName"/> to the end of <see cref="Uri"/>.  The
        /// new <see cref="BlobClient"/> uses the same request policy
        /// pipeline as the <see cref="BlobContainerClient"/>.
        /// </summary>
        /// <param name="blobName">The name of the blob.</param>
        /// <returns>A new <see cref="BlobClient"/> instance.</returns>
        public virtual BlobClient GetBlobClient(string blobName) =>
<<<<<<< HEAD
            new BlobClient(Uri.AppendToPath(blobName), _pipeline, AuthenticationPolicy, SourceOptions);
=======
            new BlobClient(Uri.AppendToPath(blobName), _pipeline, Version, ClientDiagnostics, CustomerProvidedKey, EncryptionScope);
>>>>>>> 79f10ab4

        /// <summary>
        /// Sets the various name fields if they are currently null.
        /// </summary>
        private void SetNameFieldsIfNull()
        {
            if (_name == null || _accountName == null)
            {
                var builder = new BlobUriBuilder(Uri);
                _name = builder.BlobContainerName;
                _accountName = builder.AccountName;
            }
        }

        #region Create
        /// <summary>
        /// The <see cref="Create(PublicAccessType, Metadata, BlobContainerEncryptionScopeOptions, CancellationToken)"/>
        /// operation creates a new container
        /// under the specified account. If the container with the same name
        /// already exists, the operation fails.
        ///
        /// For more information, see <see href="https://docs.microsoft.com/rest/api/storageservices/create-container"/>.
        /// </summary>
        /// <param name="publicAccessType">
        /// Optionally specifies whether data in the container may be accessed
        /// publicly and the level of access. <see cref="PublicAccessType.BlobContainer"/>
        /// specifies full public read access for container and blob data.
        /// Clients can enumerate blobs within the container via anonymous
        /// request, but cannot enumerate containers within the storage
        /// account.  <see cref="PublicAccessType.Blob"/> specifies public
        /// read access for blobs.  Blob data within this container can be
        /// read via anonymous request, but container data is not available.
        /// Clients cannot enumerate blobs within the container via anonymous
        /// request.  <see cref="PublicAccessType.None"/> specifies that the
        /// container data is private to the account owner.
        /// </param>
        /// <param name="metadata">
        /// Optional custom metadata to set for this container.
        /// </param>
        /// <param name="encryptionScopeOptions">
        /// Optional encryption scope options to set for this container.
        /// </param>
        /// <param name="cancellationToken">
        /// Optional <see cref="CancellationToken"/> to propagate
        /// notifications that the operation should be cancelled.
        /// </param>
        /// <returns>
        /// A <see cref="Response{BlobContainerInfo}"/> describing the newly
        /// created blob container.
        /// </returns>
        /// <remarks>
        /// A <see cref="RequestFailedException"/> will be thrown if
        /// a failure occurs.
        /// </remarks>
        public virtual Response<BlobContainerInfo> Create(
            PublicAccessType publicAccessType = PublicAccessType.None,
            Metadata metadata = default,
            BlobContainerEncryptionScopeOptions encryptionScopeOptions = default,
            CancellationToken cancellationToken = default) =>
            CreateInternal(
                publicAccessType,
                metadata,
                encryptionScopeOptions,
                async: false,
                cancellationToken)
                .EnsureCompleted();

        /// <summary>
        /// The <see cref="Create(PublicAccessType, Metadata, CancellationToken)"/> operation creates a new container
        /// under the specified account. If the container with the same name
        /// already exists, the operation fails.
        ///
        /// For more information, see <see href="https://docs.microsoft.com/rest/api/storageservices/create-container"/>.
        /// </summary>
        /// <param name="publicAccessType">
        /// Optionally specifies whether data in the container may be accessed
        /// publicly and the level of access. <see cref="PublicAccessType.BlobContainer"/>
        /// specifies full public read access for container and blob data.
        /// Clients can enumerate blobs within the container via anonymous
        /// request, but cannot enumerate containers within the storage
        /// account.  <see cref="PublicAccessType.Blob"/> specifies public
        /// read access for blobs.  Blob data within this container can be
        /// read via anonymous request, but container data is not available.
        /// Clients cannot enumerate blobs within the container via anonymous
        /// request.  <see cref="PublicAccessType.None"/> specifies that the
        /// container data is private to the account owner.
        /// </param>
        /// <param name="metadata">
        /// Optional custom metadata to set for this container.
        /// </param>
        /// <param name="cancellationToken">
        /// Optional <see cref="CancellationToken"/> to propagate
        /// notifications that the operation should be cancelled.
        /// </param>
        /// <returns>
        /// A <see cref="Response{BlobContainerInfo}"/> describing the newly
        /// created blob container.
        /// </returns>
        /// <remarks>
        /// A <see cref="RequestFailedException"/> will be thrown if
        /// a failure occurs.
        /// </remarks>
#pragma warning disable AZC0002 // DO ensure all service methods, both asynchronous and synchronous, take an optional CancellationToken parameter called cancellationToken.
        [EditorBrowsable(EditorBrowsableState.Never)]
        public virtual Response<BlobContainerInfo> Create(
#pragma warning restore AZC0002 // DO ensure all service methods, both asynchronous and synchronous, take an optional CancellationToken parameter called cancellationToken.
            PublicAccessType publicAccessType,
            Metadata metadata,
            CancellationToken cancellationToken) =>
            CreateInternal(
                publicAccessType,
                metadata,
                encryptionScopeOptions: default,
                async: false,
                cancellationToken)
                .EnsureCompleted();

        /// <summary>
        /// The <see cref="CreateAsync(PublicAccessType, Metadata, BlobContainerEncryptionScopeOptions, CancellationToken)"/>
        /// operation creates a new container under the specified account. If the container with the same name
        /// already exists, the operation fails.
        ///
        /// For more information, see <see href="https://docs.microsoft.com/rest/api/storageservices/create-container"/>.
        /// </summary>
        /// <param name="publicAccessType">
        /// Optionally specifies whether data in the container may be accessed
        /// publicly and the level of access. <see cref="PublicAccessType.BlobContainer"/>
        /// specifies full public read access for container and blob data.
        /// Clients can enumerate blobs within the container via anonymous
        /// request, but cannot enumerate containers within the storage
        /// account.  <see cref="PublicAccessType.Blob"/> specifies public
        /// read access for blobs.  Blob data within this container can be
        /// read via anonymous request, but container data is not available.
        /// Clients cannot enumerate blobs within the container via anonymous
        /// request.  <see cref="PublicAccessType.None"/> specifies that the
        /// container data is private to the account owner.
        /// </param>
        /// <param name="metadata">
        /// Optional custom metadata to set for this container.
        /// </param>
        /// <param name="encryptionScopeOptions">
        /// Optional encryption scope options to set for this container.
        /// </param>
        /// <param name="cancellationToken">
        /// Optional <see cref="CancellationToken"/> to propagate
        /// notifications that the operation should be cancelled.
        /// </param>
        /// <returns>
        /// A <see cref="Response{BlobContainerInfo}"/> describing the newly
        /// created container.
        /// </returns>
        /// <remarks>
        /// A <see cref="RequestFailedException"/> will be thrown if
        /// a failure occurs.
        /// </remarks>
        public virtual async Task<Response<BlobContainerInfo>> CreateAsync(
            PublicAccessType publicAccessType = PublicAccessType.None,
            Metadata metadata = default,
            BlobContainerEncryptionScopeOptions encryptionScopeOptions = default,
            CancellationToken cancellationToken = default) =>
            await CreateInternal(
                publicAccessType,
                metadata,
                encryptionScopeOptions,
                async: true,
                cancellationToken)
                .ConfigureAwait(false);

        /// <summary>
        /// The <see cref="CreateAsync(PublicAccessType, Metadata, CancellationToken)"/> operation creates a new container
        /// under the specified account. If the container with the same name
        /// already exists, the operation fails.
        ///
        /// For more information, see <see href="https://docs.microsoft.com/rest/api/storageservices/create-container"/>.
        /// </summary>
        /// <param name="publicAccessType">
        /// Optionally specifies whether data in the container may be accessed
        /// publicly and the level of access. <see cref="PublicAccessType.BlobContainer"/>
        /// specifies full public read access for container and blob data.
        /// Clients can enumerate blobs within the container via anonymous
        /// request, but cannot enumerate containers within the storage
        /// account.  <see cref="PublicAccessType.Blob"/> specifies public
        /// read access for blobs.  Blob data within this container can be
        /// read via anonymous request, but container data is not available.
        /// Clients cannot enumerate blobs within the container via anonymous
        /// request.  <see cref="PublicAccessType.None"/> specifies that the
        /// container data is private to the account owner.
        /// </param>
        /// <param name="metadata">
        /// Optional custom metadata to set for this container.
        /// </param>
        /// <param name="cancellationToken">
        /// Optional <see cref="CancellationToken"/> to propagate
        /// notifications that the operation should be cancelled.
        /// </param>
        /// <returns>
        /// A <see cref="Response{BlobContainerInfo}"/> describing the newly
        /// created container.
        /// </returns>
        /// <remarks>
        /// A <see cref="RequestFailedException"/> will be thrown if
        /// a failure occurs.
        /// </remarks>
#pragma warning disable AZC0002 // DO ensure all service methods, both asynchronous and synchronous, take an optional CancellationToken parameter called cancellationToken.
        [EditorBrowsable(EditorBrowsableState.Never)]
        public virtual async Task<Response<BlobContainerInfo>> CreateAsync(
#pragma warning restore AZC0002 // DO ensure all service methods, both asynchronous and synchronous, take an optional CancellationToken parameter called cancellationToken.
            PublicAccessType publicAccessType,
            Metadata metadata,
            CancellationToken cancellationToken) =>
            await CreateInternal(
                publicAccessType,
                metadata,
                encryptionScopeOptions: default,
                async: true,
                cancellationToken)
                .ConfigureAwait(false);

        /// <summary>
        /// The <see cref="CreateIfNotExists(PublicAccessType, Metadata, BlobContainerEncryptionScopeOptions, CancellationToken)"/>
        /// operation creates a new container under the specified account. If the container with the same name
        /// already exists, the operation fails.
        ///
        /// For more information, see <see href="https://docs.microsoft.com/rest/api/storageservices/create-container"/>.
        /// </summary>
        /// <param name="publicAccessType">
        /// Optionally specifies whether data in the container may be accessed
        /// publicly and the level of access. <see cref="PublicAccessType.BlobContainer"/>
        /// specifies full public read access for container and blob data.
        /// Clients can enumerate blobs within the container via anonymous
        /// request, but cannot enumerate containers within the storage
        /// account.  <see cref="PublicAccessType.Blob"/> specifies public
        /// read access for blobs.  Blob data within this container can be
        /// read via anonymous request, but container data is not available.
        /// Clients cannot enumerate blobs within the container via anonymous
        /// request.  <see cref="PublicAccessType.None"/> specifies that the
        /// container data is private to the account owner.
        /// </param>
        /// <param name="metadata">
        /// Optional custom metadata to set for this container.
        /// </param>
        /// <param name="encryptionScopeOptions">
        /// Optional encryption scope options to set for this container.
        /// </param>
        /// <param name="cancellationToken">
        /// Optional <see cref="CancellationToken"/> to propagate
        /// notifications that the operation should be cancelled.
        /// </param>
        /// <returns>
        /// If the container does not already exist, a <see cref="Response{ContainerInfo}"/>
        /// describing the newly created container. If the container already exists, <c>null</c>.
        /// </returns>
        /// <remarks>
        /// A <see cref="RequestFailedException"/> will be thrown if
        /// a failure occurs.
        /// </remarks>
        public virtual Response<BlobContainerInfo> CreateIfNotExists(
            PublicAccessType publicAccessType = PublicAccessType.None,
            Metadata metadata = default,
            BlobContainerEncryptionScopeOptions encryptionScopeOptions = default,
            CancellationToken cancellationToken = default) =>
            CreateIfNotExistsInternal(
                publicAccessType,
                metadata,
                encryptionScopeOptions,
                async: false,
                cancellationToken)
                .EnsureCompleted();

        /// <summary>
        /// The <see cref="CreateIfNotExists(PublicAccessType, Metadata, CancellationToken)"/> operation creates a new container
        /// under the specified account. If the container with the same name
        /// already exists, the operation fails.
        ///
        /// For more information, see <see href="https://docs.microsoft.com/rest/api/storageservices/create-container"/>.
        /// </summary>
        /// <param name="publicAccessType">
        /// Optionally specifies whether data in the container may be accessed
        /// publicly and the level of access. <see cref="PublicAccessType.BlobContainer"/>
        /// specifies full public read access for container and blob data.
        /// Clients can enumerate blobs within the container via anonymous
        /// request, but cannot enumerate containers within the storage
        /// account.  <see cref="PublicAccessType.Blob"/> specifies public
        /// read access for blobs.  Blob data within this container can be
        /// read via anonymous request, but container data is not available.
        /// Clients cannot enumerate blobs within the container via anonymous
        /// request.  <see cref="PublicAccessType.None"/> specifies that the
        /// container data is private to the account owner.
        /// </param>
        /// <param name="metadata">
        /// Optional custom metadata to set for this container.
        /// </param>
        /// <param name="cancellationToken">
        /// Optional <see cref="CancellationToken"/> to propagate
        /// notifications that the operation should be cancelled.
        /// </param>
        /// <returns>
        /// If the container does not already exist, a <see cref="Response{ContainerInfo}"/>
        /// describing the newly created container. If the container already exists, <c>null</c>.
        /// </returns>
        /// <remarks>
        /// A <see cref="RequestFailedException"/> will be thrown if
        /// a failure occurs.
        /// </remarks>
#pragma warning disable AZC0002 // DO ensure all service methods, both asynchronous and synchronous, take an optional CancellationToken parameter called cancellationToken.
        [EditorBrowsable(EditorBrowsableState.Never)]
        public virtual Response<BlobContainerInfo> CreateIfNotExists(
#pragma warning restore AZC0002 // DO ensure all service methods, both asynchronous and synchronous, take an optional CancellationToken parameter called cancellationToken.
            PublicAccessType publicAccessType,
            Metadata metadata,
            CancellationToken cancellationToken) =>
            CreateIfNotExistsInternal(
                publicAccessType,
                metadata,
                encryptionScopeOptions: default,
                async: false,
                cancellationToken)
                .EnsureCompleted();

        /// <summary>
        /// The <see cref="CreateIfNotExistsAsync(PublicAccessType, Metadata, BlobContainerEncryptionScopeOptions, CancellationToken)"/>
        /// operation creates a new container under the specified account. If the container with the same name
        /// already exists, the operation fails.
        ///
        /// For more information, see <see href="https://docs.microsoft.com/rest/api/storageservices/create-container"/>.
        /// </summary>
        /// <param name="publicAccessType">
        /// Optionally specifies whether data in the container may be accessed
        /// publicly and the level of access. <see cref="PublicAccessType.BlobContainer"/>
        /// specifies full public read access for container and blob data.
        /// Clients can enumerate blobs within the container via anonymous
        /// request, but cannot enumerate containers within the storage
        /// account.  <see cref="PublicAccessType.Blob"/> specifies public
        /// read access for blobs.  Blob data within this container can be
        /// read via anonymous request, but container data is not available.
        /// Clients cannot enumerate blobs within the container via anonymous
        /// request.  <see cref="PublicAccessType.None"/> specifies that the
        /// container data is private to the account owner.
        /// </param>
        /// <param name="metadata">
        /// Optional custom metadata to set for this container.
        /// </param>
        /// <param name="encryptionScopeOptions">
        /// Optional encryption scope options to set for this container.
        /// </param>
        /// <param name="cancellationToken">
        /// Optional <see cref="CancellationToken"/> to propagate
        /// notifications that the operation should be cancelled.
        /// </param>
        /// <returns>
        /// A <see cref="Response{ContainerInfo}"/> describing the newly
        /// created container.
        /// </returns>
        /// <remarks>
        /// A <see cref="RequestFailedException"/> will be thrown if
        /// a failure occurs.
        /// </remarks>
        public virtual async Task<Response<BlobContainerInfo>> CreateIfNotExistsAsync(
            PublicAccessType publicAccessType = PublicAccessType.None,
            Metadata metadata = default,
            BlobContainerEncryptionScopeOptions encryptionScopeOptions = default,
            CancellationToken cancellationToken = default) =>
            await CreateIfNotExistsInternal(
                publicAccessType,
                metadata,
                encryptionScopeOptions,
                async: true,
                cancellationToken)
                .ConfigureAwait(false);

        /// <summary>
        /// The <see cref="CreateIfNotExists(PublicAccessType, Metadata, CancellationToken)"/> operation creates a new container
        /// under the specified account. If the container with the same name
        /// already exists, the operation fails.
        ///
        /// For more information, see <see href="https://docs.microsoft.com/rest/api/storageservices/create-container"/>.
        /// </summary>
        /// <param name="publicAccessType">
        /// Optionally specifies whether data in the container may be accessed
        /// publicly and the level of access. <see cref="PublicAccessType.BlobContainer"/>
        /// specifies full public read access for container and blob data.
        /// Clients can enumerate blobs within the container via anonymous
        /// request, but cannot enumerate containers within the storage
        /// account.  <see cref="PublicAccessType.Blob"/> specifies public
        /// read access for blobs.  Blob data within this container can be
        /// read via anonymous request, but container data is not available.
        /// Clients cannot enumerate blobs within the container via anonymous
        /// request.  <see cref="PublicAccessType.None"/> specifies that the
        /// container data is private to the account owner.
        /// </param>
        /// <param name="metadata">
        /// Optional custom metadata to set for this container.
        /// </param>
        /// <param name="cancellationToken">
        /// Optional <see cref="CancellationToken"/> to propagate
        /// notifications that the operation should be cancelled.
        /// </param>
        /// <returns>
        /// A <see cref="Response{ContainerInfo}"/> describing the newly
        /// created container.
        /// </returns>
        /// <remarks>
        /// A <see cref="RequestFailedException"/> will be thrown if
        /// a failure occurs.
        /// </remarks>
#pragma warning disable AZC0002 // DO ensure all service methods, both asynchronous and synchronous, take an optional CancellationToken parameter called cancellationToken.
        [EditorBrowsable(EditorBrowsableState.Never)]
        public virtual async Task<Response<BlobContainerInfo>> CreateIfNotExistsAsync(
#pragma warning restore AZC0002 // DO ensure all service methods, both asynchronous and synchronous, take an optional CancellationToken parameter called cancellationToken.
            PublicAccessType publicAccessType,
            Metadata metadata,
            CancellationToken cancellationToken) =>
            await CreateIfNotExistsInternal(
                publicAccessType,
                metadata,
                encryptionScopeOptions: default,
                async: true,
                cancellationToken)
                .ConfigureAwait(false);

        /// <summary>
        /// The <see cref="CreateIfNotExistsInternal(PublicAccessType, Metadata, BlobContainerEncryptionScopeOptions, bool, CancellationToken)"/>
        /// operation creates a new container under the specified account.  If the container already exists, it is
        /// not changed.
        ///
        /// For more information, see <see href="https://docs.microsoft.com/rest/api/storageservices/create-container"/>.
        /// </summary>
        /// <param name="publicAccessType">
        /// Optionally specifies whether data in the container may be accessed
        /// publicly and the level of access. <see cref="PublicAccessType.BlobContainer"/>
        /// specifies full public read access for container and blob data.
        /// Clients can enumerate blobs within the container via anonymous
        /// request, but cannot enumerate containers within the storage
        /// account.  <see cref="PublicAccessType.Blob"/> specifies public
        /// read access for blobs.  Blob data within this container can be
        /// read via anonymous request, but container data is not available.
        /// Clients cannot enumerate blobs within the container via anonymous
        /// request.  <see cref="PublicAccessType.None"/> specifies that the
        /// container data is private to the account owner.
        /// </param>
        /// <param name="metadata">
        /// Optional custom metadata to set for this container.
        /// </param>
        /// <param name="encryptionScopeOptions">
        /// Optional encryption scope options to set for this container.
        /// </param>
        /// <param name="async">
        /// Whether to invoke the operation asynchronously.
        /// </param>
        /// <param name="cancellationToken">
        /// Optional <see cref="CancellationToken"/> to propagate
        /// notifications that the operation should be cancelled.
        /// </param>
        /// <returns>
        /// If the container does not already exist, a <see cref="Response{ContainerInfo}"/>
        /// describing the newly created container. If the container already exists, <c>null</c>.
        /// </returns>
        /// <remarks>
        /// A <see cref="RequestFailedException"/> will be thrown if
        /// a failure occurs.
        /// </remarks>
        private async Task<Response<BlobContainerInfo>> CreateIfNotExistsInternal(
            PublicAccessType publicAccessType,
            Metadata metadata,
            BlobContainerEncryptionScopeOptions encryptionScopeOptions,
            bool async,
            CancellationToken cancellationToken)
        {
            Response<BlobContainerInfo> response;
            try
            {
                response = await CreateInternal(
                    publicAccessType,
                    metadata,
                    encryptionScopeOptions,
                    async,
                    cancellationToken,
                    $"{nameof(BlobContainerClient)}.{nameof(CreateIfNotExists)}")
                    .ConfigureAwait(false);
            }
            catch (RequestFailedException storageRequestFailedException)
            when (storageRequestFailedException.ErrorCode == BlobErrorCode.ContainerAlreadyExists)
            {
                response = default;
            }
            return response;
        }

        /// <summary>
        /// The <see cref="CreateInternal"/> operation creates a new container
        /// under the specified account, if it does not already exist.
        /// If the container with the same name already exists, the operation fails.
        ///
        /// For more information, see <see href="https://docs.microsoft.com/rest/api/storageservices/create-container"/>.
        /// </summary>
        /// <param name="publicAccessType">
        /// Optionally specifies whether data in the container may be accessed
        /// publicly and the level of access. <see cref="PublicAccessType.BlobContainer"/>
        /// specifies full public read access for container and blob data.
        /// Clients can enumerate blobs within the container via anonymous
        /// request, but cannot enumerate containers within the storage
        /// account.  <see cref="PublicAccessType.Blob"/> specifies public
        /// read access for blobs.  Blob data within this container can be
        /// read via anonymous request, but container data is not available.
        /// Clients cannot enumerate blobs within the container via anonymous
        /// request.  <see cref="PublicAccessType.None"/> specifies that the
        /// container data is private to the account owner.
        /// </param>
        /// <param name="metadata">
        /// Optional custom metadata to set for this container.
        /// </param>
        /// <param name="encryptionScopeOptions">
        /// Optional encryption scope options to set for this container.
        /// </param>
        /// <param name="async">
        /// Whether to invoke the operation asynchronously.
        /// </param>
        /// <param name="cancellationToken">
        /// Optional <see cref="CancellationToken"/> to propagate
        /// notifications that the operation should be cancelled.
        /// </param>
        /// <param name="operationName">
        /// Optional. To indicate if the name of the operation.
        /// </param>
        /// <returns>
        /// A <see cref="Response{ContainerInfo}"/> describing the newly
        /// created container.
        /// </returns>
        /// <remarks>
        /// A <see cref="RequestFailedException"/> will be thrown if
        /// a failure occurs.
        /// </remarks>
        private async Task<Response<BlobContainerInfo>> CreateInternal(
            PublicAccessType publicAccessType,
            Metadata metadata,
            BlobContainerEncryptionScopeOptions encryptionScopeOptions,
            bool async,
            CancellationToken cancellationToken,
            string operationName = null)
        {
            using (Pipeline.BeginLoggingScope(nameof(BlobContainerClient)))
            {
                Pipeline.LogMethodEnter(
                    nameof(BlobContainerClient),
                    message:
                    $"{nameof(Uri)}: {Uri}\n" +
                    $"{nameof(publicAccessType)}: {publicAccessType}");
                try
                {
                    return await BlobRestClient.Container.CreateAsync(
                        ClientDiagnostics,
                        Pipeline,
                        Uri,
                        access: publicAccessType,
                        defaultEncryptionScope: encryptionScopeOptions?.DefaultEncryptionScope,
                        denyEncryptionScopeOverride: encryptionScopeOptions?.PreventEncryptionScopeOverride ,
                        version: Version.ToVersionString(),
                        metadata: metadata,
                        async: async,
                        operationName: operationName ?? $"{nameof(BlobContainerClient)}.{nameof(Create)}",
                        cancellationToken: cancellationToken)
                        .ConfigureAwait(false);
                }
                catch (Exception ex)
                {
                    Pipeline.LogException(ex);
                    throw;
                }
                finally
                {
                    Pipeline.LogMethodExit(nameof(BlobContainerClient));
                }
            }
        }
        #endregion Create

        #region Delete
        /// <summary>
        /// The <see cref="Delete"/> operation marks the specified
        /// container for deletion. The container and any blobs contained
        /// within it are later deleted during garbage collection.
        ///
        /// For more information, see <see href="https://docs.microsoft.com/rest/api/storageservices/delete-container" />.
        /// </summary>
        /// <param name="conditions">
        /// Optional <see cref="BlobRequestConditions"/> to add
        /// conditions on the deletion of this container.
        /// </param>
        /// <param name="cancellationToken">
        /// Optional <see cref="CancellationToken"/> to propagate
        /// notifications that the operation should be cancelled.
        /// </param>
        /// <returns>
        /// A <see cref="Response"/> if successful.
        /// </returns>
        /// <remarks>
        /// A <see cref="RequestFailedException"/> will be thrown if
        /// a failure occurs.
        /// </remarks>
        public virtual Response Delete(
            BlobRequestConditions conditions = default,
            CancellationToken cancellationToken = default) =>
            DeleteInternal(
                conditions,
                false, // async
                cancellationToken)
                .EnsureCompleted();

        /// <summary>
        /// The <see cref="DeleteAsync"/> operation marks the specified
        /// container for deletion. The container and any blobs contained
        /// within it are later deleted during garbage collection.
        ///
        /// For more information, see <see href="https://docs.microsoft.com/rest/api/storageservices/delete-container" />.
        /// </summary>
        /// <param name="conditions">
        /// Optional <see cref="BlobRequestConditions"/> to add
        /// conditions on the deletion of this container.
        /// </param>
        /// <param name="cancellationToken">
        /// Optional <see cref="CancellationToken"/> to propagate
        /// notifications that the operation should be cancelled.
        /// </param>
        /// <returns>
        /// A <see cref="Response"/> if successful.
        /// </returns>
        /// <remarks>
        /// A <see cref="RequestFailedException"/> will be thrown if
        /// a failure occurs.
        /// </remarks>
        public virtual async Task<Response> DeleteAsync(
            BlobRequestConditions conditions = default,
            CancellationToken cancellationToken = default) =>
            await DeleteInternal(
                conditions,
                true, // async
                cancellationToken)
                .ConfigureAwait(false);

        /// <summary>
        /// The <see cref="DeleteIfExists"/> operation marks the specified
        /// container for deletion if it exists. The container and any blobs
        /// contained within it are later deleted during garbage collection.
        ///
        /// For more information, see <see href="https://docs.microsoft.com/rest/api/storageservices/delete-container" />.
        /// </summary>
        /// <param name="conditions">
        /// Optional <see cref="BlobRequestConditions"/> to add
        /// conditions on the deletion of this container.
        /// </param>
        /// <param name="cancellationToken">
        /// Optional <see cref="CancellationToken"/> to propagate
        /// notifications that the operation should be cancelled.
        /// </param>
        /// <returns>
        /// A <see cref="Response"/> Returns true if container exists and was
        /// deleted, return false otherwise.
        /// </returns>
        /// <remarks>
        /// A <see cref="RequestFailedException"/> will be thrown if
        /// a failure occurs.
        /// </remarks>
        public virtual Response<bool> DeleteIfExists(
            BlobRequestConditions conditions = default,
            CancellationToken cancellationToken = default) =>
            DeleteIfExistsInternal(
                conditions,
                false, // async
                cancellationToken)
                .EnsureCompleted();

        /// <summary>
        /// The <see cref="DeleteIfExistsAsync"/> operation marks the specified
        /// container for deletion if it exists. The container and any blobs
        /// contained within it are later deleted during garbage collection.
        ///
        /// For more information, see <see href="https://docs.microsoft.com/rest/api/storageservices/delete-container" />.
        /// </summary>
        /// <param name="conditions">
        /// Optional <see cref="BlobRequestConditions"/> to add
        /// conditions on the deletion of this container.
        /// </param>
        /// <param name="cancellationToken">
        /// Optional <see cref="CancellationToken"/> to propagate
        /// notifications that the operation should be cancelled.
        /// </param>
        /// <returns>
        /// A <see cref="Response"/> Returns true if container exists and was
        /// deleted, return false otherwise.
        /// </returns>
        /// <remarks>
        /// A <see cref="RequestFailedException"/> will be thrown if
        /// a failure occurs.
        /// </remarks>
        public virtual async Task<Response<bool>> DeleteIfExistsAsync(
            BlobRequestConditions conditions = default,
            CancellationToken cancellationToken = default) =>
            await DeleteIfExistsInternal(
                conditions,
                true, // async
                cancellationToken)
                .ConfigureAwait(false);

        /// <summary>
        /// The <see cref="DeleteIfExistsInternal"/> operation marks the specified
        /// container for deletion if it exists. The container and any blobs
        /// contained within it are later deleted during garbage collection.
        ///
        /// For more information, see <see href="https://docs.microsoft.com/rest/api/storageservices/delete-container" />.
        /// </summary>
        /// <param name="conditions">
        /// Optional <see cref="BlobRequestConditions"/> to add
        /// conditions on the deletion of this container.
        /// </param>
        /// <param name="async">
        /// Whether to invoke the operation asynchronously.
        /// </param>
        /// <param name="cancellationToken">
        /// Optional <see cref="CancellationToken"/> to propagate
        /// notifications that the operation should be cancelled.
        /// </param>
        /// <returns>
        /// A <see cref="Response"/> Returns true if container exists and was
        /// deleted, return false otherwise.
        /// </returns>
        /// <remarks>
        /// A <see cref="RequestFailedException"/> will be thrown if
        /// a failure occurs.
        /// </remarks>
        private async Task<Response<bool>> DeleteIfExistsInternal(
            BlobRequestConditions conditions,
            bool async,
            CancellationToken cancellationToken)
        {
            try
            {
                Response response = await DeleteInternal(
                    conditions,
                    async,
                    cancellationToken,
                    $"{nameof(BlobContainerClient)}.{nameof(DeleteIfExists)}")
                    .ConfigureAwait(false);
                return Response.FromValue(true, response);
            }
            catch (RequestFailedException storageRequestFailedException)
            when (storageRequestFailedException.ErrorCode == BlobErrorCode.ContainerNotFound)
            {
                return Response.FromValue(false, default);
            }
        }

        /// <summary>
        /// The <see cref="DeleteAsync"/> operation marks the specified
        /// container for deletion. The container and any blobs contained
        /// within it are later deleted during garbage collection.
        ///
        /// For more information, see <see href="https://docs.microsoft.com/rest/api/storageservices/delete-container" />.
        /// </summary>
        /// <param name="conditions">
        /// Optional <see cref="BlobRequestConditions"/> to add
        /// conditions on the deletion of this container.
        /// </param>
        /// <param name="async">
        /// Whether to invoke the operation asynchronously.
        /// </param>
        /// <param name="cancellationToken">
        /// Optional <see cref="CancellationToken"/> to propagate
        /// notifications that the operation should be cancelled.
        /// </param>
        /// <param name="operationName">
        /// Optional. To indicate if the name of the operation.
        /// </param>
        /// <returns>
        /// A <see cref="Response"/> if successful.
        /// </returns>
        /// <remarks>
        /// A <see cref="RequestFailedException"/> will be thrown if
        /// a failure occurs.
        /// </remarks>
        private async Task<Response> DeleteInternal(
            BlobRequestConditions conditions,
            bool async,
            CancellationToken cancellationToken,
            string operationName = null)
        {
            using (Pipeline.BeginLoggingScope(nameof(BlobContainerClient)))
            {
                Pipeline.LogMethodEnter(
                    nameof(BlobContainerClient),
                    message:
                    $"{nameof(Uri)}: {Uri}\n" +
                    $"{nameof(conditions)}: {conditions}");
                try
                {
                    if (conditions?.IfMatch != default ||
                        conditions?.IfNoneMatch != default)
                    {
                        throw BlobErrors.BlobConditionsMustBeDefault(nameof(RequestConditions.IfMatch), nameof(RequestConditions.IfNoneMatch));
                    }

                    return await BlobRestClient.Container.DeleteAsync(
                        ClientDiagnostics,
                        Pipeline,
                        Uri,
                        version: Version.ToVersionString(),
                        leaseId: conditions?.LeaseId,
                        ifModifiedSince: conditions?.IfModifiedSince,
                        ifUnmodifiedSince: conditions?.IfUnmodifiedSince,
                        async: async,
                        operationName: operationName ?? $"{nameof(BlobContainerClient)}.{nameof(Delete)}",
                        cancellationToken: cancellationToken)
                        .ConfigureAwait(false);
                }
                catch (Exception ex)
                {
                    Pipeline.LogException(ex);
                    throw;
                }
                finally
                {
                    Pipeline.LogMethodExit(nameof(BlobContainerClient));
                }
            }
        }
        #endregion Delete

        #region Exists
        /// <summary>
        /// The <see cref="Exists"/> operation can be called on a
        /// <see cref="BlobContainerClient"/> to see if the associated container
        /// exists on the storage account in the storage service.
        /// </summary>
        /// <param name="cancellationToken">
        /// Optional <see cref="CancellationToken"/> to propagate
        /// notifications that the operation should be cancelled.
        /// </param>
        /// <returns>
        /// Returns true if the container exists.
        /// </returns>
        /// <remarks>
        /// A <see cref="RequestFailedException"/> will be thrown if
        /// a failure occurs. If you want to create the container if
        /// it doesn't exist, use
        /// <see cref="CreateIfNotExists(PublicAccessType, Metadata, BlobContainerEncryptionScopeOptions, CancellationToken)"/>
        /// instead.
        /// </remarks>
        public virtual Response<bool> Exists(
            CancellationToken cancellationToken = default) =>
            ExistsInternal(
                async: false,
                cancellationToken).EnsureCompleted();

        /// <summary>
        /// The <see cref="ExistsAsync"/> operation can be called on a
        /// <see cref="BlobContainerClient"/> to see if the associated container
        /// exists on the storage account in the storage service.
        /// </summary>
        /// <param name="cancellationToken">
        /// Optional <see cref="CancellationToken"/> to propagate
        /// notifications that the operation should be cancelled.
        /// </param>
        /// <returns>
        /// Returns true if the container exists.
        /// </returns>
        /// <remarks>
        /// A <see cref="RequestFailedException"/> will be thrown if
        /// a failure occurs. If you want to create the container if
        /// it doesn't exist, use
        /// <see cref="CreateIfNotExists(PublicAccessType, Metadata, BlobContainerEncryptionScopeOptions, CancellationToken)"/>
        /// instead.
        /// </remarks>
        public virtual async Task<Response<bool>> ExistsAsync(
            CancellationToken cancellationToken = default) =>
            await ExistsInternal(
                async: true,
                cancellationToken).ConfigureAwait(false);

        /// <summary>
        /// The <see cref="ExistsInternal"/> operation can be called on a
        /// <see cref="BlobContainerClient"/> to see if the associated container
        /// exists on the storage account in the storage service.
        /// </summary>
        /// <param name="async">
        /// Whether to invoke the operation asynchronously.
        /// </param>
        /// <param name="cancellationToken">
        /// Optional <see cref="CancellationToken"/> to propagate
        /// notifications that the operation should be cancelled.
        /// </param>
        /// <returns>
        /// Returns true if the container exists.
        /// </returns>
        /// <remarks>
        /// A <see cref="RequestFailedException"/> will be thrown if
        /// a failure occurs.
        /// </remarks>
        private async Task<Response<bool>> ExistsInternal(
            bool async,
            CancellationToken cancellationToken)
        {
            using (Pipeline.BeginLoggingScope(nameof(BlobContainerClient)))
            {
                Pipeline.LogMethodEnter(
                    nameof(BlobContainerClient),
                    message:
                    $"{nameof(Uri)}: {Uri}");

                try
                {
                    Response<FlattenedContainerItem> response = await BlobRestClient.Container.GetPropertiesAsync(
                        ClientDiagnostics,
                        Pipeline,
                        Uri,
                        version: Version.ToVersionString(),
                        async: async,
                        operationName: $"{nameof(BlobContainerClient)}.{nameof(Exists)}",
                        cancellationToken: cancellationToken)
                        .ConfigureAwait(false);

                    return Response.FromValue(true, response.GetRawResponse());
                }
                catch (RequestFailedException storageRequestFailedException)
                when (storageRequestFailedException.ErrorCode == BlobErrorCode.ContainerNotFound)
                {
                    return Response.FromValue(false, default);
                }
                catch (Exception ex)
                {
                    Pipeline.LogException(ex);
                    throw;
                }
                finally
                {
                    Pipeline.LogMethodExit(nameof(BlobContainerClient));
                }
            }
        }
        #endregion Exists

        #region GetProperties
        /// <summary>
        /// The <see cref="GetProperties"/> operation returns all
        /// user-defined metadata and system properties for the specified
        /// container. The data returned does not include the container's
        /// list of blobs.
        ///
        /// For more information, see <see href="https://docs.microsoft.com/en-us/rest/api/storageservices/get-container-properties" />.
        /// </summary>
        /// <param name="conditions">
        /// Optional <see cref="BlobRequestConditions"/> to add
        /// conditions on getting the blob container's properties.
        /// </param>
        /// <param name="cancellationToken">
        /// Optional <see cref="CancellationToken"/> to propagate
        /// notifications that the operation should be cancelled.
        /// </param>
        /// <returns>
        /// A <see cref="Response{BlobContainerProperties}"/> describing the
        /// container and its properties.
        /// </returns>
        /// <remarks>
        /// A <see cref="RequestFailedException"/> will be thrown if
        /// a failure occurs.
        /// </remarks>
        public virtual Response<BlobContainerProperties> GetProperties(
            BlobRequestConditions conditions = default,
            CancellationToken cancellationToken = default) =>
            GetPropertiesInternal(
                conditions,
                false, // async
                cancellationToken)
                .EnsureCompleted();

        /// <summary>
        /// The <see cref="GetPropertiesAsync"/> operation returns all
        /// user-defined metadata and system properties for the specified
        /// container. The data returned does not include the container's
        /// list of blobs.
        ///
        /// For more information, see <see href="https://docs.microsoft.com/en-us/rest/api/storageservices/get-container-properties" />.
        /// </summary>
        /// <param name="conditions">
        /// Optional <see cref="BlobRequestConditions"/> to add
        /// conditions on getting the blob container's properties.
        /// </param>
        /// <param name="cancellationToken">
        /// Optional <see cref="CancellationToken"/> to propagate
        /// notifications that the operation should be cancelled.
        /// </param>
        /// <returns>
        /// A <see cref="Response{BlobContainerProperties}"/> describing the
        /// container and its properties.
        /// </returns>
        /// <remarks>
        /// A <see cref="RequestFailedException"/> will be thrown if
        /// a failure occurs.
        /// </remarks>
        public virtual async Task<Response<BlobContainerProperties>> GetPropertiesAsync(
            BlobRequestConditions conditions = default,
            CancellationToken cancellationToken = default) =>
            await GetPropertiesInternal(
                conditions,
                true, // async
                cancellationToken)
                .ConfigureAwait(false);

        /// <summary>
        /// The <see cref="GetPropertiesAsync"/> operation returns all
        /// user-defined metadata and system properties for the specified
        /// container. The data returned does not include the container's
        /// list of blobs.
        ///
        /// For more information, see <see href="https://docs.microsoft.com/en-us/rest/api/storageservices/get-container-properties" />.
        /// </summary>
        /// <param name="conditions">
        /// Optional <see cref="BlobRequestConditions"/> to add
        /// conditions on getting the blob container's properties.
        /// </param>
        /// <param name="async">
        /// Whether to invoke the operation asynchronously.
        /// </param>
        /// <param name="cancellationToken">
        /// Optional <see cref="CancellationToken"/> to propagate
        /// notifications that the operation should be cancelled.
        /// </param>
        /// <returns>
        /// A <see cref="Response{BlobContainerItem}"/> describing the
        /// container and its properties.
        /// </returns>
        /// <remarks>
        /// A <see cref="RequestFailedException"/> will be thrown if
        /// a failure occurs.
        /// </remarks>
        private async Task<Response<BlobContainerProperties>> GetPropertiesInternal(
            BlobRequestConditions conditions,
            bool async,
            CancellationToken cancellationToken)
        {
            using (Pipeline.BeginLoggingScope(nameof(BlobContainerClient)))
            {
                Pipeline.LogMethodEnter(
                    nameof(BlobContainerClient),
                    message:
                    $"{nameof(Uri)}: {Uri}\n" +
                    $"{nameof(conditions)}: {conditions}");
                try
                {
                    // GetProperties returns a flattened set of properties
                    Response<FlattenedContainerItem> response =
                        await BlobRestClient.Container.GetPropertiesAsync(
                            ClientDiagnostics,
                            Pipeline,
                            Uri,
                            version: Version.ToVersionString(),
                            leaseId: conditions?.LeaseId,
                            async: async,
                            operationName: $"{nameof(BlobContainerClient)}.{nameof(GetProperties)}",
                            cancellationToken: cancellationToken)
                            .ConfigureAwait(false);

                    // Turn the flattened properties into a BlobContainerProperties
                    return Response.FromValue(
                        new BlobContainerProperties()
                            {
                                Metadata = response.Value.Metadata,
                                LastModified = response.Value.LastModified,
                                ETag = response.Value.ETag,
                                LeaseStatus = response.Value.LeaseStatus,
                                LeaseState = response.Value.LeaseState,
                                LeaseDuration = response.Value.LeaseDuration,
                                PublicAccess = response.Value.BlobPublicAccess,
                                HasImmutabilityPolicy = response.Value.HasImmutabilityPolicy,
                                HasLegalHold = response.Value.HasLegalHold,
                                DefaultEncryptionScope = response.Value.DefaultEncryptionScope,
                                PreventEncryptionScopeOverride = response.Value.DenyEncryptionScopeOverride
                        },
                        response.GetRawResponse());
                }
                catch (Exception ex)
                {
                    Pipeline.LogException(ex);
                    throw;
                }
                finally
                {
                    Pipeline.LogMethodExit(nameof(BlobContainerClient));
                }
            }
        }
        #endregion GetProperties

        #region SetMetadata
        /// <summary>
        /// The <see cref="SetMetadata"/> operation sets one or more
        /// user-defined name-value pairs for the specified container.
        ///
        /// For more information, see <see href="https://docs.microsoft.com/rest/api/storageservices/set-container-metadata" />.
        /// </summary>
        /// <param name="metadata">
        /// Custom metadata to set for this container.
        /// </param>
        /// <param name="conditions">
        /// Optional <see cref="BlobRequestConditions"/> to add
        /// conditions on the deletion of this container.
        /// </param>
        /// <param name="cancellationToken">
        /// Optional <see cref="CancellationToken"/> to propagate
        /// notifications that the operation should be cancelled.
        /// </param>
        /// <returns>
        /// A <see cref="Response{BlobContainerInfo}"/> if successful.
        /// </returns>
        /// <remarks>
        /// A <see cref="RequestFailedException"/> will be thrown if
        /// a failure occurs.
        /// </remarks>
        public virtual Response<BlobContainerInfo> SetMetadata(
            Metadata metadata,
            BlobRequestConditions conditions = default,
            CancellationToken cancellationToken = default) =>
            SetMetadataInternal(
                metadata,
                conditions,
                false, // async
                cancellationToken)
                .EnsureCompleted();

        /// <summary>
        /// The <see cref="SetMetadataAsync"/> operation sets one or more
        /// user-defined name-value pairs for the specified container.
        ///
        /// For more information, see <see href="https://docs.microsoft.com/rest/api/storageservices/set-container-metadata" />.
        /// </summary>
        /// <param name="metadata">
        /// Custom metadata to set for this container.
        /// </param>
        /// <param name="conditions">
        /// Optional <see cref="BlobRequestConditions"/> to add
        /// conditions on the deletion of this container.
        /// </param>
        /// <param name="cancellationToken">
        /// Optional <see cref="CancellationToken"/> to propagate
        /// notifications that the operation should be cancelled.
        /// </param>
        /// <returns>
        /// A <see cref="Response{BlobContainerInfo}"/> if successful.
        /// </returns>
        /// <remarks>
        /// A <see cref="RequestFailedException"/> will be thrown if
        /// a failure occurs.
        /// </remarks>
        public virtual async Task<Response<BlobContainerInfo>> SetMetadataAsync(
            Metadata metadata,
            BlobRequestConditions conditions = default,
            CancellationToken cancellationToken = default) =>
            await SetMetadataInternal(
                metadata,
                conditions,
                true, // async
                cancellationToken)
                .ConfigureAwait(false);

        /// <summary>
        /// The <see cref="SetMetadataInternal"/> operation sets one or more
        /// user-defined name-value pairs for the specified container.
        ///
        /// For more information, see <see href="https://docs.microsoft.com/rest/api/storageservices/set-container-metadata" />.
        /// </summary>
        /// <param name="metadata">
        /// Custom metadata to set for this container.
        /// </param>
        /// <param name="conditions">
        /// Optional <see cref="BlobRequestConditions"/> to add
        /// conditions on the deletion of this container.
        /// </param>
        /// <param name="async">
        /// Whether to invoke the operation asynchronously.
        /// </param>
        /// <param name="cancellationToken">
        /// Optional <see cref="CancellationToken"/> to propagate
        /// notifications that the operation should be cancelled.
        /// </param>
        /// <returns>
        /// A <see cref="Response{BlobContainerInfo}"/> if successful.
        /// </returns>
        /// <remarks>
        /// A <see cref="RequestFailedException"/> will be thrown if
        /// a failure occurs.
        /// </remarks>
        private async Task<Response<BlobContainerInfo>> SetMetadataInternal(
            Metadata metadata,
            BlobRequestConditions conditions,
            bool async,
            CancellationToken cancellationToken)
        {
            using (Pipeline.BeginLoggingScope(nameof(BlobContainerClient)))
            {
                Pipeline.LogMethodEnter(
                    nameof(BlobContainerClient),
                    message:
                    $"{nameof(Uri)}: {Uri}\n" +
                    $"{nameof(conditions)}: {conditions}");
                try
                {
                    if (conditions?.IfUnmodifiedSince != default ||
                        conditions?.IfMatch != default ||
                        conditions?.IfNoneMatch != default)
                    {
                        throw BlobErrors.BlobConditionsMustBeDefault(
                            nameof(RequestConditions.IfUnmodifiedSince),
                            nameof(RequestConditions.IfMatch),
                            nameof(RequestConditions.IfNoneMatch));
                    }

                    return await BlobRestClient.Container.SetMetadataAsync(
                        ClientDiagnostics,
                        Pipeline,
                        Uri,
                        version: Version.ToVersionString(),
                        metadata: metadata,
                        leaseId: conditions?.LeaseId,
                        ifModifiedSince: conditions?.IfModifiedSince,
                        async: async,
                        operationName: $"{nameof(BlobContainerClient)}.{nameof(SetMetadata)}",
                        cancellationToken: cancellationToken)
                        .ConfigureAwait(false);
                }
                catch (Exception ex)
                {
                    Pipeline.LogException(ex);
                    throw;
                }
                finally
                {
                    Pipeline.LogMethodExit(nameof(BlobContainerClient));
                }
            }
        }
        #endregion SetMetadata

        #region GetAccessPolicy
        /// <summary>
        /// The <see cref="GetAccessPolicy"/> operation gets the
        /// permissions for this container. The permissions indicate whether
        /// container data may be accessed publicly.
        ///
        /// For more information, see <see href="https://docs.microsoft.com/en-us/rest/api/storageservices/get-container-acl" />.
        /// </summary>
        /// <param name="conditions">
        /// Optional <see cref="BlobRequestConditions"/> to add
        /// conditions on getting the blob container's access policy.
        /// </param>
        /// <param name="cancellationToken">
        /// Optional <see cref="CancellationToken"/> to propagate
        /// notifications that the operation should be cancelled.
        /// </param>
        /// <returns>
        /// A <see cref="Response{BlobContainerAccessPolicy}"/> describing
        /// the container's access policy.
        /// </returns>
        /// <remarks>
        /// A <see cref="RequestFailedException"/> will be thrown if
        /// a failure occurs.
        /// </remarks>
        public virtual Response<BlobContainerAccessPolicy> GetAccessPolicy(
            BlobRequestConditions conditions = default,
            CancellationToken cancellationToken = default) =>
            GetAccessPolicyInternal(
                conditions,
                false, // async
                cancellationToken)
                .EnsureCompleted();

        /// <summary>
        /// The <see cref="GetAccessPolicyAsync"/> operation gets the
        /// permissions for this container. The permissions indicate whether
        /// container data may be accessed publicly.
        ///
        /// For more information, see <see href="https://docs.microsoft.com/en-us/rest/api/storageservices/get-container-acl" />.
        /// </summary>
        /// <param name="conditions">
        /// Optional <see cref="BlobRequestConditions"/> to add
        /// conditions on getting the blob container's access policy.
        /// </param>
        /// <param name="cancellationToken">
        /// Optional <see cref="CancellationToken"/> to propagate
        /// notifications that the operation should be cancelled.
        /// </param>
        /// <returns>
        /// A <see cref="Response{BlobContainerAccessPolicy}"/> describing
        /// the container's access policy.
        /// </returns>
        /// <remarks>
        /// A <see cref="RequestFailedException"/> will be thrown if
        /// a failure occurs.
        /// </remarks>
        public virtual async Task<Response<BlobContainerAccessPolicy>> GetAccessPolicyAsync(
            BlobRequestConditions conditions = default,
            CancellationToken cancellationToken = default) =>
            await GetAccessPolicyInternal(
                conditions,
                true, // async
                cancellationToken)
                .ConfigureAwait(false);

        /// <summary>
        /// The <see cref="GetAccessPolicyAsync"/> operation gets the
        /// permissions for this container. The permissions indicate whether
        /// container data may be accessed publicly.
        ///
        /// For more information, see <see href="https://docs.microsoft.com/en-us/rest/api/storageservices/get-container-acl" />.
        /// </summary>
        /// <param name="conditions">
        /// Optional <see cref="BlobRequestConditions"/> to add
        /// conditions on getting the blob container's access policy.
        /// </param>
        /// <param name="async">
        /// Whether to invoke the operation asynchronously.
        /// </param>
        /// <param name="cancellationToken">
        /// Optional <see cref="CancellationToken"/> to propagate
        /// notifications that the operation should be cancelled.
        /// </param>
        /// <returns>
        /// A <see cref="Response{BlobContainerAccessPolicy}"/> describing
        /// the container's access policy.
        /// </returns>
        /// <remarks>
        /// A <see cref="RequestFailedException"/> will be thrown if
        /// a failure occurs.
        /// </remarks>
        private async Task<Response<BlobContainerAccessPolicy>> GetAccessPolicyInternal(
            BlobRequestConditions conditions,
            bool async,
            CancellationToken cancellationToken)
        {
            using (Pipeline.BeginLoggingScope(nameof(BlobContainerClient)))
            {
                Pipeline.LogMethodEnter(
                    nameof(BlobContainerClient),
                    message:
                    $"{nameof(Uri)}: {Uri}\n" +
                    $"{nameof(conditions)}: {conditions}");
                try
                {
                    return await BlobRestClient.Container.GetAccessPolicyAsync(
                        ClientDiagnostics,
                        Pipeline,
                        Uri,
                        version: Version.ToVersionString(),
                        leaseId: conditions?.LeaseId,
                        async: async,
                        operationName: $"{nameof(BlobContainerClient)}.{nameof(GetAccessPolicy)}",
                        cancellationToken: cancellationToken)
                        .ConfigureAwait(false);
                }
                catch (Exception ex)
                {
                    Pipeline.LogException(ex);
                    throw;
                }
                finally
                {
                    Pipeline.LogMethodExit(nameof(BlobContainerClient));
                }
            }
        }
        #endregion GetAccessPolicy

        #region SetAccessPolicy
        /// <summary>
        /// The <see cref="SetAccessPolicy"/> operation sets the
        /// permissions for the specified container. The permissions indicate
        /// whether blob container data may be accessed publicly.
        ///
        /// For more information, see <see href=" https://docs.microsoft.com/rest/api/storageservices/set-container-acl" />.
        /// </summary>
        /// <param name="accessType">
        /// Optionally specifies whether data in the container may be accessed
        /// publicly and the level of access. <see cref="PublicAccessType.BlobContainer"/>
        /// specifies full public read access for container and blob data.
        /// Clients can enumerate blobs within the container via anonymous
        /// request, but cannot enumerate containers within the storage
        /// account.  <see cref="PublicAccessType.Blob"/> specifies public
        /// read access for blobs.  Blob data within this container can be
        /// read via anonymous request, but container data is not available.
        /// Clients cannot enumerate blobs within the container via anonymous
        /// request.  <see cref="PublicAccessType.None"/> specifies that the
        /// container data is private to the account owner.
        /// </param>
        /// <param name="permissions">
        /// Stored access policies that you can use to provide fine grained
        /// control over container permissions.
        /// </param>
        /// <param name="conditions">
        /// Optional <see cref="BlobRequestConditions"/> to add
        /// conditions on setting this blob container's access policy.
        /// </param>
        /// <param name="cancellationToken">
        /// Optional <see cref="CancellationToken"/> to propagate
        /// notifications that the operation should be cancelled.
        /// </param>
        /// <returns>
        /// A <see cref="Response{BlobContainerInfo}"/> describing the
        /// updated container.
        /// </returns>
        /// <remarks>
        /// A <see cref="RequestFailedException"/> will be thrown if
        /// a failure occurs.
        /// </remarks>
        public virtual Response<BlobContainerInfo> SetAccessPolicy(
            PublicAccessType accessType = PublicAccessType.None,
            IEnumerable<BlobSignedIdentifier> permissions = default,
            BlobRequestConditions conditions = default,
            CancellationToken cancellationToken = default) =>
            SetAccessPolicyInternal(
                accessType,
                permissions,
                conditions,
                false, // async
                cancellationToken)
                .EnsureCompleted();

        /// <summary>
        /// The <see cref="SetAccessPolicyAsync"/> operation sets the
        /// permissions for the specified container. The permissions indicate
        /// whether blob container data may be accessed publicly.
        ///
        /// For more information, see <see href=" https://docs.microsoft.com/rest/api/storageservices/set-container-acl" />.
        /// </summary>
        /// <param name="accessType">
        /// Optionally specifies whether data in the container may be accessed
        /// publicly and the level of access. <see cref="PublicAccessType.BlobContainer"/>
        /// specifies full public read access for container and blob data.
        /// Clients can enumerate blobs within the container via anonymous
        /// request, but cannot enumerate containers within the storage
        /// account.  <see cref="PublicAccessType.Blob"/> specifies public
        /// read access for blobs.  Blob data within this container can be
        /// read via anonymous request, but container data is not available.
        /// Clients cannot enumerate blobs within the container via anonymous
        /// request.  <see cref="PublicAccessType.None"/> specifies that the
        /// container data is private to the account owner.
        /// </param>
        /// <param name="permissions">
        /// Stored access policies that you can use to provide fine grained
        /// control over container permissions.
        /// </param>
        /// <param name="conditions">
        /// Optional <see cref="BlobRequestConditions"/> to add
        /// conditions on setting this blob container's access policy.
        /// </param>
        /// <param name="cancellationToken">
        /// Optional <see cref="CancellationToken"/> to propagate
        /// notifications that the operation should be cancelled.
        /// </param>
        /// <returns>
        /// A <see cref="Response{BlobContainerInfo}"/> describing the
        /// updated container.
        /// </returns>
        /// <remarks>
        /// A <see cref="RequestFailedException"/> will be thrown if
        /// a failure occurs.
        /// </remarks>
        public virtual async Task<Response<BlobContainerInfo>> SetAccessPolicyAsync(
            PublicAccessType accessType = PublicAccessType.None,
            IEnumerable<BlobSignedIdentifier> permissions = default,
            BlobRequestConditions conditions = default,
            CancellationToken cancellationToken = default) =>
            await SetAccessPolicyInternal(
                accessType,
                permissions,
                conditions,
                true, // async
                cancellationToken)
                .ConfigureAwait(false);

        /// <summary>
        /// The <see cref="SetAccessPolicyAsync"/> operation sets the
        /// permissions for the specified container. The permissions indicate
        /// whether blob container data may be accessed publicly.
        ///
        /// For more information, see <see href=" https://docs.microsoft.com/rest/api/storageservices/set-container-acl" />.
        /// </summary>
        /// <param name="accessType">
        /// Optionally specifies whether data in the container may be accessed
        /// publicly and the level of access. <see cref="PublicAccessType.BlobContainer"/>
        /// specifies full public read access for container and blob data.
        /// Clients can enumerate blobs within the container via anonymous
        /// request, but cannot enumerate containers within the storage
        /// account.  <see cref="PublicAccessType.Blob"/> specifies public
        /// read access for blobs.  Blob data within this container can be
        /// read via anonymous request, but container data is not available.
        /// Clients cannot enumerate blobs within the container via anonymous
        /// request.  <see cref="PublicAccessType.None"/> specifies that the
        /// container data is private to the account owner.
        /// </param>
        /// <param name="permissions">
        /// Stored access policies that you can use to provide fine grained
        /// control over container permissions.
        /// </param>
        /// <param name="conditions">
        /// Optional <see cref="BlobRequestConditions"/> to add
        /// conditions on setting this blob container's access policy.
        /// </param>
        /// <param name="async">
        /// Whether to invoke the operation asynchronously.
        /// </param>
        /// <param name="cancellationToken">
        /// Optional <see cref="CancellationToken"/> to propagate
        /// notifications that the operation should be cancelled.
        /// </param>
        /// <returns>
        /// A <see cref="Response{BlobContainerInfo}"/> describing the
        /// updated container.
        /// </returns>
        /// <remarks>
        /// A <see cref="RequestFailedException"/> will be thrown if
        /// a failure occurs.
        /// </remarks>
        private async Task<Response<BlobContainerInfo>> SetAccessPolicyInternal(
            PublicAccessType accessType,
            IEnumerable<BlobSignedIdentifier> permissions,
            BlobRequestConditions conditions,
            bool async,
            CancellationToken cancellationToken)
        {
            using (Pipeline.BeginLoggingScope(nameof(BlobContainerClient)))
            {
                Pipeline.LogMethodEnter(
                    nameof(BlobContainerClient),
                    message:
                    $"{nameof(Uri)}: {Uri}\n" +
                    $"{nameof(accessType)}: {accessType}");
                try
                {
                    if (conditions?.IfMatch != default ||
                        conditions?.IfNoneMatch != default)
                    {
                        throw BlobErrors.BlobConditionsMustBeDefault(nameof(RequestConditions.IfMatch), nameof(RequestConditions.IfNoneMatch));
                    }

                    return await BlobRestClient.Container.SetAccessPolicyAsync(
                        ClientDiagnostics,
                        Pipeline,
                        Uri,
                        version: Version.ToVersionString(),
                        permissions: permissions,
                        leaseId: conditions?.LeaseId,
                        access: accessType,
                        ifModifiedSince: conditions?.IfModifiedSince,
                        ifUnmodifiedSince: conditions?.IfUnmodifiedSince,
                        async: async,
                        operationName: $"{nameof(BlobContainerClient)}.{nameof(SetAccessPolicy)}",
                        cancellationToken: cancellationToken)
                        .ConfigureAwait(false);
                }
                catch (Exception ex)
                {
                    Pipeline.LogException(ex);
                    throw;
                }
                finally
                {
                    Pipeline.LogMethodExit(nameof(BlobContainerClient));
                }
            }
        }
        #endregion SetAccessPolicy

        #region GetBlobs
        /// <summary>
        /// The <see cref="GetBlobs"/> operation returns an async sequence
        /// of blobs in this container.  Enumerating the blobs may make
        /// multiple requests to the service while fetching all the values.
        /// Blobs are ordered lexicographically by name.
        ///
        /// For more information, see <see href="https://docs.microsoft.com/rest/api/storageservices/list-blobs"/>.
        /// </summary>
        /// <param name="traits">
        /// Specifies trait options for shaping the blobs.
        /// </param>
        /// <param name="states">
        /// Specifies state options for filtering the blobs.
        /// </param>
        /// <param name="prefix">
        /// Specifies a string that filters the results to return only blobs
        /// whose name begins with the specified <paramref name="prefix"/>.
        /// </param>
        /// <param name="cancellationToken">
        /// Optional <see cref="CancellationToken"/> to propagate
        /// notifications that the operation should be cancelled.
        /// </param>
        /// <returns>
        /// An <see cref="Pageable{T}"/> of <see cref="BlobItem"/>
        /// describing the blobs in the container.
        /// </returns>
        /// <remarks>
        /// A <see cref="RequestFailedException"/> will be thrown if
        /// a failure occurs.
        /// </remarks>
        public virtual Pageable<BlobItem> GetBlobs(
            BlobTraits traits = BlobTraits.None,
            BlobStates states = BlobStates.None,
            string prefix = default,
            CancellationToken cancellationToken = default) =>
            new GetBlobsAsyncCollection(this, traits, states, prefix).ToSyncCollection(cancellationToken);

        /// <summary>
        /// The <see cref="GetBlobsAsync"/> operation returns an async
        /// sequence of blobs in this container.  Enumerating the blobs may
        /// make multiple requests to the service while fetching all the
        /// values.  Blobs are ordered lexicographically by name.
        ///
        /// For more information, see <see href="https://docs.microsoft.com/rest/api/storageservices/list-blobs"/>.
        /// </summary>
        /// <param name="traits">
        /// Specifies trait options for shaping the blobs.
        /// </param>
        /// <param name="states">
        /// Specifies state options for filtering the blobs.
        /// </param>
        /// <param name="prefix">
        /// Specifies a string that filters the results to return only blobs
        /// whose name begins with the specified <paramref name="prefix"/>.
        /// </param>
        /// <param name="cancellationToken">
        /// Optional <see cref="CancellationToken"/> to propagate
        /// notifications that the operation should be cancelled.
        /// </param>
        /// <returns>
        /// An <see cref="AsyncPageable{T}"/> describing the
        /// blobs in the container.
        /// </returns>
        /// <remarks>
        /// A <see cref="RequestFailedException"/> will be thrown if
        /// a failure occurs.
        /// </remarks>
        public virtual AsyncPageable<BlobItem> GetBlobsAsync(
            BlobTraits traits = BlobTraits.None,
            BlobStates states = BlobStates.None,
            string prefix = default,
            CancellationToken cancellationToken = default) =>
            new GetBlobsAsyncCollection(this, traits, states, prefix).ToAsyncCollection(cancellationToken);

        /// <summary>
        /// The <see cref="GetBlobsInternal"/> operation returns a
        /// single segment of blobs in this container, starting
        /// from the specified <paramref name="marker"/>.  Use an empty
        /// <paramref name="marker"/> to start enumeration from the beginning
        /// and the <see cref="BlobsFlatSegment.NextMarker"/> if it's not
        /// empty to make subsequent calls to <see cref="GetBlobsAsync"/>
        /// to continue enumerating the blobs segment by segment. Blobs are
        /// ordered lexicographically by name.
        ///
        /// For more information, see <see href="https://docs.microsoft.com/rest/api/storageservices/list-blobs"/>.
        /// </summary>
        /// <param name="marker">
        /// An optional string value that identifies the segment of the list
        /// of blobs to be returned with the next listing operation.  The
        /// operation returns a non-empty <see cref="BlobsFlatSegment.NextMarker"/>
        /// if the listing operation did not return all blobs remaining to be
        /// listed with the current segment.  The NextMarker value can
        /// be used as the value for the <paramref name="marker"/> parameter
        /// in a subsequent call to request the next segment of list items.
        /// </param>
        /// <param name="traits">
        /// Specifies trait options for shaping the blobs.
        /// </param>
        /// <param name="states">
        /// Specifies state options for filtering the blobs.
        /// </param>
        /// <param name="prefix">
        /// Specifies a string that filters the results to return only blobs
        /// whose name begins with the specified <paramref name="prefix"/>.
        /// </param>
        /// <param name="pageSizeHint">
        /// Gets or sets a value indicating the size of the page that should be
        /// requested.
        /// </param>
        /// <param name="async">
        /// Whether to invoke the operation asynchronously.
        /// </param>
        /// <param name="cancellationToken">
        /// Optional <see cref="CancellationToken"/> to propagate
        /// notifications that the operation should be cancelled.
        /// </param>
        /// <returns>
        /// A <see cref="Response{BlobsFlatSegment}"/> describing a
        /// segment of the blobs in the container.
        /// </returns>
        /// <remarks>
        /// A <see cref="RequestFailedException"/> will be thrown if
        /// a failure occurs.
        /// </remarks>
        internal async Task<Response<BlobsFlatSegment>> GetBlobsInternal(
            string marker,
            BlobTraits traits,
            BlobStates states,
            string prefix,
            int? pageSizeHint,
            bool async,
            CancellationToken cancellationToken)
        {
            using (Pipeline.BeginLoggingScope(nameof(BlobContainerClient)))
            {
                Pipeline.LogMethodEnter(
                    nameof(BlobContainerClient),
                    message:
                    $"{nameof(Uri)}: {Uri}\n" +
                    $"{nameof(marker)}: {marker}\n" +
                    $"{nameof(traits)}: {traits}\n" +
                    $"{nameof(states)}: {states}");

                try
                {
                    Response<BlobsFlatSegment> response = await BlobRestClient.Container.ListBlobsFlatSegmentAsync(
                          ClientDiagnostics,
                          Pipeline,
                          Uri,
                          version: Version.ToVersionString(),
                          marker: marker,
                          prefix: prefix,
                          maxresults: pageSizeHint,
                          include: BlobExtensions.AsIncludeItems(traits, states),
                          async: async,
                          cancellationToken: cancellationToken)
                          .ConfigureAwait(false);
                    if ((traits & BlobTraits.Metadata) != BlobTraits.Metadata)
                    {
                        IEnumerable<BlobItem> blobItems = response.Value.BlobItems;
                        foreach (BlobItem blobItem in blobItems)
                        {
                            blobItem.Metadata = null;
                        }
                    }
                    return response;
                }
                catch (Exception ex)
                {
                    Pipeline.LogException(ex);
                    throw;
                }
                finally
                {
                    Pipeline.LogMethodExit(nameof(BlobContainerClient));
                }
            }
        }
        #endregion GetBlobs

        #region GetBlobsByHierarchy
        /// <summary>
        /// The <see cref="GetBlobsByHierarchy"/> operation returns
        /// an async collection of blobs in this container.  Enumerating the
        /// blobs may make multiple requests to the service while fetching all
        /// the values.  Blobs are ordered lexicographically by name.   A
        /// <paramref name="delimiter"/> can be used to traverse a virtual
        /// hierarchy of blobs as though it were a file system.
        ///
        /// For more information, see <see href="https://docs.microsoft.com/rest/api/storageservices/list-blobs"/>.
        /// </summary>
        /// <param name="traits">
        /// Specifies trait options for shaping the blobs.
        /// </param>
        /// <param name="states">
        /// Specifies state options for filtering the blobs.
        /// </param>
        /// <param name="delimiter">
        /// A <paramref name="delimiter"/> that can be used to traverse a
        /// virtual hierarchy of blobs as though it were a file system.  The
        /// delimiter may be a single character or a string.
        /// <see cref="BlobHierarchyItem.Prefix"/> will be returned
        /// in place of all blobs whose names begin with the same substring up
        /// to the appearance of the delimiter character.  The value of a
        /// prefix is substring+delimiter, where substring is the common
        /// substring that begins one or more blob  names, and delimiter is the
        /// value of <paramref name="delimiter"/>. You can use the value of
        /// prefix to make a subsequent call to list the blobs that begin with
        /// this prefix, by specifying the value of the prefix for the
        /// <paramref name="prefix"/>.
        ///
        /// Note that each BlobPrefix element returned counts toward the
        /// maximum result, just as each Blob element does.
        /// </param>
        /// <param name="prefix">
        /// Specifies a string that filters the results to return only blobs
        /// whose name begins with the specified <paramref name="prefix"/>.
        /// </param>
        /// <param name="cancellationToken">
        /// Optional <see cref="CancellationToken"/> to propagate
        /// notifications that the operation should be cancelled.
        /// </param>
        /// <returns>
        /// An <see cref="Pageable{T}"/> of <see cref="BlobHierarchyItem"/>
        /// describing the blobs in the container.
        /// </returns>
        /// <remarks>
        /// A <see cref="RequestFailedException"/> will be thrown if
        /// a failure occurs.
        /// </remarks>
        public virtual Pageable<BlobHierarchyItem> GetBlobsByHierarchy(
            BlobTraits traits = BlobTraits.None,
            BlobStates states = BlobStates.None,
            string delimiter = default,
            string prefix = default,
            CancellationToken cancellationToken = default) =>
            new GetBlobsByHierarchyAsyncCollection(this, delimiter, traits, states, prefix).ToSyncCollection(cancellationToken);

        /// <summary>
        /// The <see cref="GetBlobsByHierarchyAsync"/> operation returns
        /// an async collection of blobs in this container.  Enumerating the
        /// blobs may make multiple requests to the service while fetching all
        /// the values.  Blobs are ordered lexicographically by name.   A
        /// <paramref name="delimiter"/> can be used to traverse a virtual
        /// hierarchy of blobs as though it were a file system.
        ///
        /// For more information, see <see href="https://docs.microsoft.com/rest/api/storageservices/list-blobs"/>.
        /// </summary>
        /// <param name="traits">
        /// Specifies trait options for shaping the blobs.
        /// </param>
        /// <param name="states">
        /// Specifies state options for filtering the blobs.
        /// </param>
        /// <param name="delimiter">
        /// A <paramref name="delimiter"/> that can be used to traverse a
        /// virtual hierarchy of blobs as though it were a file system.  The
        /// delimiter may be a single character or a string.
        /// <see cref="BlobHierarchyItem.Prefix"/> will be returned
        /// in place of all blobs whose names begin with the same substring up
        /// to the appearance of the delimiter character.  The value of a
        /// prefix is substring+delimiter, where substring is the common
        /// substring that begins one or more blob  names, and delimiter is the
        /// value of <paramref name="delimiter"/>. You can use the value of
        /// prefix to make a subsequent call to list the blobs that begin with
        /// this prefix, by specifying the value of the prefix for the
        /// <paramref name="prefix"/>.
        ///
        /// Note that each BlobPrefix element returned counts toward the
        /// maximum result, just as each Blob element does.
        /// </param>
        /// <param name="prefix">
        /// Specifies a string that filters the results to return only blobs
        /// whose name begins with the specified <paramref name="prefix"/>.
        /// </param>
        /// <param name="cancellationToken">
        /// Optional <see cref="CancellationToken"/> to propagate
        /// notifications that the operation should be cancelled.
        /// </param>
        /// <returns>
        /// An <see cref="AsyncPageable{T}"/> describing the
        /// blobs in the container.
        /// </returns>
        /// <remarks>
        /// A <see cref="RequestFailedException"/> will be thrown if
        /// a failure occurs.
        /// </remarks>
        public virtual AsyncPageable<BlobHierarchyItem> GetBlobsByHierarchyAsync(
            BlobTraits traits = BlobTraits.None,
            BlobStates states = BlobStates.None,
            string delimiter = default,
            string prefix = default,
            CancellationToken cancellationToken = default) =>
            new GetBlobsByHierarchyAsyncCollection(this, delimiter, traits, states, prefix).ToAsyncCollection(cancellationToken);

        /// <summary>
        /// The <see cref="GetBlobsByHierarchyInternal"/> operation returns
        /// a single segment of blobs in this container, starting
        /// from the specified <paramref name="marker"/>.  Use an empty
        /// <paramref name="marker"/> to start enumeration from the beginning
        /// and the <see cref="BlobsHierarchySegment.NextMarker"/> if it's not
        /// empty to make subsequent calls to <see cref="GetBlobsByHierarchyAsync"/>
        /// to continue enumerating the blobs segment by segment. Blobs are
        /// ordered lexicographically by name.   A <paramref name="delimiter"/>
        /// can be used to traverse a virtual hierarchy of blobs as though
        /// it were a file system.
        ///
        /// For more information, see <see href="https://docs.microsoft.com/rest/api/storageservices/list-blobs"/>.
        /// </summary>
        /// <param name="marker">
        /// An optional string value that identifies the segment of the list
        /// of blobs to be returned with the next listing operation.  The
        /// operation returns a non-empty <see cref="BlobsHierarchySegment.NextMarker"/>
        /// if the listing operation did not return all blobs remaining to be
        /// listed with the current segment.  The NextMarker value can
        /// be used as the value for the <paramref name="marker"/> parameter
        /// in a subsequent call to request the next segment of list items.
        /// </param>
        /// <param name="delimiter">
        /// A <paramref name="delimiter"/> that can be used to traverse a
        /// virtual hierarchy of blobs as though it were a file system.  The
        /// delimiter may be a single character or a string.
        /// <see cref="BlobHierarchyItem.Prefix"/> will be returned
        /// in place of all blobs whose names begin with the same substring up
        /// to the appearance of the delimiter character.  The value of a
        /// prefix is substring+delimiter, where substring is the common
        /// substring that begins one or more blob  names, and delimiter is the
        /// value of <paramref name="delimiter"/>. You can use the value of
        /// prefix to make a subsequent call to list the blobs that begin with
        /// this prefix, by specifying the value of the prefix for the
        /// <paramref name="prefix"/>.
        ///
        /// Note that each BlobPrefix element returned counts toward the
        /// maximum result, just as each Blob element does.
        /// </param>
        /// <param name="traits">
        /// Specifies trait options for shaping the blobs.
        /// </param>
        /// <param name="states">
        /// Specifies state options for filtering the blobs.
        /// </param>
        /// <param name="prefix">
        /// Specifies a string that filters the results to return only blobs
        /// whose name begins with the specified <paramref name="prefix"/>.
        /// </param>
        /// <param name="pageSizeHint">
        /// Gets or sets a value indicating the size of the page that should be
        /// requested.
        /// </param>
        /// <param name="async">
        /// Whether to invoke the operation asynchronously.
        /// </param>
        /// <param name="cancellationToken">
        /// Optional <see cref="CancellationToken"/> to propagate
        /// notifications that the operation should be cancelled.
        /// </param>
        /// <returns>
        /// A <see cref="Response{BlobsHierarchySegment}"/> describing a
        /// segment of the blobs in the container.
        /// </returns>
        /// <remarks>
        /// A <see cref="RequestFailedException"/> will be thrown if
        /// a failure occurs.
        /// </remarks>
        internal async Task<Response<BlobsHierarchySegment>> GetBlobsByHierarchyInternal(
            string marker,
            string delimiter,
            BlobTraits traits,
            BlobStates states,
            string prefix,
            int? pageSizeHint,
            bool async,
            CancellationToken cancellationToken)
        {
            using (Pipeline.BeginLoggingScope(nameof(BlobContainerClient)))
            {
                Pipeline.LogMethodEnter(
                    nameof(BlobContainerClient),
                    message:
                    $"{nameof(Uri)}: {Uri}\n" +
                    $"{nameof(marker)}: {marker}\n" +
                    $"{nameof(delimiter)}: {delimiter}\n" +
                    $"{nameof(traits)}: {traits}\n" +
                    $"{nameof(states)}: {states}");
                try
                {
                    return await BlobRestClient.Container.ListBlobsHierarchySegmentAsync(
                        ClientDiagnostics,
                        Pipeline,
                        Uri,
                        version: Version.ToVersionString(),
                        marker: marker,
                        prefix: prefix,
                        maxresults: pageSizeHint,
                        include: BlobExtensions.AsIncludeItems(traits, states),
                        delimiter: delimiter,
                        async: async,
                        cancellationToken: cancellationToken)
                        .ConfigureAwait(false);
                }
                catch (Exception ex)
                {
                    Pipeline.LogException(ex);
                    throw;
                }
                finally
                {
                    Pipeline.LogMethodExit(nameof(BlobContainerClient));
                }
            }
        }
        #endregion GetBlobsByHierarchy

        #region UploadBlob
        /// <summary>
        /// The <see cref="UploadBlobAsync"/> operation creates a new block
        /// blob.
        ///
        /// For partial block blob updates and other advanced features, please
        /// see <see cref="BlockBlobClient"/>.  To create or modify page or
        /// append blobs, please see <see cref="PageBlobClient"/> or
        /// <see cref="AppendBlobClient"/>.
        ///
        /// For more information, see <see href="https://docs.microsoft.com/rest/api/storageservices/put-blob" />.
        /// </summary>
        /// <param name="blobName">The name of the blob to upload.</param>
        /// <param name="content">
        /// A <see cref="Stream"/> containing the content to upload.
        /// </param>
        /// <param name="cancellationToken">
        /// Optional <see cref="CancellationToken"/> to propagate
        /// notifications that the operation should be cancelled.
        /// </param>
        /// <returns>
        /// A <see cref="Response{BlobContentInfo}"/> describing the
        /// state of the updated block blob.
        /// </returns>
        /// <remarks>
        /// A <see cref="RequestFailedException"/> will be thrown
        /// if the blob already exists.  To override an existing block blob,
        /// get a <see cref="BlobClient"/> by calling <see cref="GetBlobClient(string)"/>,
        /// and then call <see cref="BlobClient.UploadAsync(Stream, bool, CancellationToken)"/>
        /// with the override parameter set to true.
        /// </remarks>
        [ForwardsClientCalls]
        public virtual Response<BlobContentInfo> UploadBlob(
            string blobName,
            Stream content,
            CancellationToken cancellationToken = default) =>
            GetBlobClient(blobName)
                .Upload(
                    content,
                    cancellationToken);

        /// <summary>
        /// The <see cref="UploadBlob"/> operation creates a new block
        /// blob.
        ///
        /// For partial block blob updates and other advanced features, please
        /// see <see cref="BlockBlobClient"/>.  To create or modify page or
        /// append blobs, please see <see cref="PageBlobClient"/> or
        /// <see cref="AppendBlobClient"/>.
        ///
        /// For more information, see <see href="https://docs.microsoft.com/rest/api/storageservices/put-blob" />.
        /// </summary>
        /// <param name="blobName">The name of the blob to upload.</param>
        /// <param name="content">
        /// A <see cref="Stream"/> containing the content to upload.
        /// </param>
        /// <param name="cancellationToken">
        /// Optional <see cref="CancellationToken"/> to propagate
        /// notifications that the operation should be cancelled.
        /// </param>
        /// <returns>
        /// A <see cref="Response{BlobContentInfo}"/> describing the
        /// state of the updated block blob.
        /// </returns>
        /// <remarks>
        /// A <see cref="RequestFailedException"/> will be thrown
        /// if the blob already exists.  To override an existing block blob,
        /// get a <see cref="BlobClient"/> by calling <see cref="GetBlobClient(string)"/>,
        /// and then call <see cref="BlobClient.Upload(Stream, bool, CancellationToken)"/>
        /// with the override parameter set to true.
        /// </remarks>
        [ForwardsClientCalls]
        public virtual async Task<Response<BlobContentInfo>> UploadBlobAsync(
            string blobName,
            Stream content,
            CancellationToken cancellationToken = default) =>
            await GetBlobClient(blobName)
                .UploadAsync(
                    content,
                    cancellationToken)
                    .ConfigureAwait(false);
        #endregion UploadBlob

        #region DeleteBlob
        /// <summary>
        /// The <see cref="DeleteBlob"/> operation marks the specified
        /// blob or snapshot for deletion. The blob is later deleted during
        /// garbage collection.
        ///
        /// Note that in order to delete a blob, you must delete all of its
        /// snapshots. You can delete both at the same time using
        /// <see cref="DeleteSnapshotsOption.IncludeSnapshots"/>.
        ///
        /// For more information, see <see href="https://docs.microsoft.com/rest/api/storageservices/delete-blob" />.
        /// </summary>
        /// <param name="blobName">The name of the blob to delete.</param>
        /// <param name="snapshotsOption">
        /// Specifies options for deleting blob snapshots.
        /// </param>
        /// <param name="conditions">
        /// Optional <see cref="BlobRequestConditions"/> to add conditions on
        /// deleting this blob.
        /// </param>
        /// <param name="cancellationToken">
        /// Optional <see cref="CancellationToken"/> to propagate
        /// notifications that the operation should be cancelled.
        /// </param>
        /// <returns>
        /// A <see cref="Response"/> on successfully deleting.
        /// </returns>
        /// <remarks>
        /// A <see cref="RequestFailedException"/> will be thrown if
        /// a failure occurs.
        /// </remarks>
        [ForwardsClientCalls]
        public virtual Response DeleteBlob(
            string blobName,
            DeleteSnapshotsOption snapshotsOption = default,
            BlobRequestConditions conditions = default,
            CancellationToken cancellationToken = default) =>
            GetBlobClient(blobName)
                .Delete(
                    snapshotsOption,
                    conditions,
                    cancellationToken);

        /// <summary>
        /// The <see cref="DeleteBlobAsync"/> operation marks the specified
        /// blob or snapshot for deletion. The blob is later deleted during
        /// garbage collection.
        ///
        /// Note that in order to delete a blob, you must delete all of its
        /// snapshots. You can delete both at the same time using
        /// <see cref="DeleteSnapshotsOption.IncludeSnapshots"/>.
        ///
        /// For more information, see <see href="https://docs.microsoft.com/rest/api/storageservices/delete-blob" />.
        /// </summary>
        /// <param name="blobName">The name of the blob to delete.</param>
        /// <param name="snapshotsOption">
        /// Specifies options for deleting blob snapshots.
        /// </param>
        /// <param name="conditions">
        /// Optional <see cref="BlobRequestConditions"/> to add conditions on
        /// deleting this blob.
        /// </param>
        /// <param name="cancellationToken">
        /// Optional <see cref="CancellationToken"/> to propagate
        /// notifications that the operation should be cancelled.
        /// </param>
        /// <returns>
        /// A <see cref="Response"/> on successfully deleting.
        /// </returns>
        /// <remarks>
        /// A <see cref="RequestFailedException"/> will be thrown if
        /// a failure occurs.
        /// </remarks>
        [ForwardsClientCalls]
        public virtual async Task<Response> DeleteBlobAsync(
            string blobName,
            DeleteSnapshotsOption snapshotsOption = default,
            BlobRequestConditions conditions = default,
            CancellationToken cancellationToken = default) =>
            await GetBlobClient(blobName)
                .DeleteAsync(
                    snapshotsOption,
                    conditions,
                    cancellationToken)
                    .ConfigureAwait(false);

        /// <summary>
        /// The <see cref="DeleteBlobIfExists"/> operation marks the specified
        /// blob or snapshot for deletion, if the blob or snapshot exists. The blob
        /// is later deleted during garbage collection.
        ///
        /// Note that in order to delete a blob, you must delete all of its
        /// snapshots. You can delete both at the same time using
        /// <see cref="DeleteSnapshotsOption.IncludeSnapshots"/>.
        ///
        /// For more information, see <see href="https://docs.microsoft.com/rest/api/storageservices/delete-blob" />.
        /// </summary>
        /// <param name="blobName">The name of the blob to delete.</param>
        /// <param name="snapshotsOption">
        /// Specifies options for deleting blob snapshots.
        /// </param>
        /// <param name="conditions">
        /// Optional <see cref="BlobRequestConditions"/> to add conditions on
        /// deleting this blob.
        /// </param>
        /// <param name="cancellationToken">
        /// Optional <see cref="CancellationToken"/> to propagate
        /// notifications that the operation should be cancelled.
        /// </param>
        /// <returns>
        /// A <see cref="Response"/> on successfully deleting.
        /// </returns>
        /// <remarks>
        /// A <see cref="RequestFailedException"/> will be thrown if
        /// a failure occurs.
        /// </remarks>
        [ForwardsClientCalls]
        public virtual Response<bool> DeleteBlobIfExists(
            string blobName,
            DeleteSnapshotsOption snapshotsOption = default,
            BlobRequestConditions conditions = default,
            CancellationToken cancellationToken = default) =>
                GetBlobClient(blobName).
                DeleteIfExists(
                    snapshotsOption,
                    conditions ?? default,
                    cancellationToken);

        /// <summary>
        /// The <see cref="DeleteBlobIfExistsAsync"/> operation marks the specified
        /// blob or snapshot for deletion, if the blob or snapshot exists. The blob
        /// is later deleted during garbage collection.
        ///
        /// Note that in order to delete a blob, you must delete all of its
        /// snapshots. You can delete both at the same time using
        /// <see cref="DeleteSnapshotsOption.IncludeSnapshots"/>.
        ///
        /// For more information, see <see href="https://docs.microsoft.com/rest/api/storageservices/delete-blob" />.
        /// </summary>
        /// <param name="blobName">The name of the blob to delete.</param>
        /// <param name="snapshotsOption">
        /// Specifies options for deleting blob snapshots.
        /// </param>
        /// <param name="conditions">
        /// Optional <see cref="BlobRequestConditions"/> to add conditions on
        /// deleting this blob.
        /// </param>
        /// <param name="cancellationToken">
        /// Optional <see cref="CancellationToken"/> to propagate
        /// notifications that the operation should be cancelled.
        /// </param>
        /// <returns>
        /// A <see cref="Response"/> on successfully deleting.
        /// </returns>
        /// <remarks>
        /// A <see cref="RequestFailedException"/> will be thrown if
        /// a failure occurs.
        /// </remarks>
        [ForwardsClientCalls]
        public virtual async Task<Response<bool>> DeleteBlobIfExistsAsync(
            string blobName,
            DeleteSnapshotsOption snapshotsOption = default,
            BlobRequestConditions conditions = default,
            CancellationToken cancellationToken = default) =>
            await GetBlobClient(blobName).DeleteIfExistsAsync(
                    snapshotsOption,
                    conditions ?? default,
                    cancellationToken)
                    .ConfigureAwait(false);

        #endregion DeleteBlob
    }
}<|MERGE_RESOLUTION|>--- conflicted
+++ resolved
@@ -233,20 +233,6 @@
                 StorageClientOptions.GetAuthenticationPolicy(connectionString.Credentials),
                 options)
         {
-<<<<<<< HEAD
-=======
-            var conn = StorageConnectionString.Parse(connectionString);
-            var builder = new BlobUriBuilder(conn.BlobEndpoint) { BlobContainerName = blobContainerName };
-            _uri = builder.ToUri();
-            options ??= new BlobClientOptions();
-            _pipeline = options.Build(conn.Credentials);
-            _version = options.Version;
-            _clientDiagnostics = new ClientDiagnostics(options);
-            _customerProvidedKey = options.CustomerProvidedKey;
-            _encryptionScope = options.EncryptionScope;
-            BlobErrors.VerifyHttpsCustomerProvidedKey(_uri, _customerProvidedKey);
-            BlobErrors.VerifyCpkAndEncryptionScopeNotBothSet(_customerProvidedKey, _encryptionScope);
->>>>>>> 79f10ab4
         }
 
         /// <summary>
@@ -341,81 +327,50 @@
                 authentication,
                 options)
         {
-<<<<<<< HEAD
-=======
-            _uri = blobContainerUri;
+        }
+
+        /// <summary>
+        /// Initializes a new instance of the <see cref="BlobContainerClient"/>
+        /// class.
+        /// </summary>
+        /// <param name="containerUri">
+        /// A <see cref="Uri"/> referencing the blob container that includes the
+        /// name of the account and the name of the container.
+        /// This is likely to be similar to "https://{account_name}.blob.core.windows.net/{container_name}".
+        /// </param>
+        /// <param name="pipeline">
+        /// The transport pipeline used to send every request.
+        /// </param>
+        /// <param name="authentication">
+        /// The authentication policy that was used in the given pipeline, for tracking purposes.
+        /// </param>
+        /// <param name="options">
+        /// The options used to construct the given pipeline, for tracking purposes.
+        /// </param>
+        /// <remarks>
+        /// This constructor is intended for existing clients to pass on their
+        /// pipeline when creating new clients.
+        /// </remarks>
+        internal BlobContainerClient(
+            Uri containerUri,
+            HttpPipeline pipeline,
+            HttpPipelinePolicy authentication,
+            BlobClientOptions options)
+        {
+            _uri = containerUri;
+            _authenticationPolicy = authentication;
+
+            // save the actual options passed in before any modifications made for construction
+            _sourceOptions = options;
             options ??= new BlobClientOptions();
-            _pipeline = options.Build(authentication);
+
+            _pipeline = pipeline;
             _version = options.Version;
             _clientDiagnostics = new ClientDiagnostics(options);
             _customerProvidedKey = options.CustomerProvidedKey;
             _encryptionScope = options.EncryptionScope;
             BlobErrors.VerifyHttpsCustomerProvidedKey(_uri, _customerProvidedKey);
             BlobErrors.VerifyCpkAndEncryptionScopeNotBothSet(_customerProvidedKey, _encryptionScope);
->>>>>>> 79f10ab4
-        }
-
-        /// <summary>
-        /// Initializes a new instance of the <see cref="BlobContainerClient"/>
-        /// class.
-        /// </summary>
-        /// <param name="containerUri">
-        /// A <see cref="Uri"/> referencing the blob container that includes the
-        /// name of the account and the name of the container.
-        /// This is likely to be similar to "https://{account_name}.blob.core.windows.net/{container_name}".
-        /// </param>
-        /// <param name="pipeline">
-        /// The transport pipeline used to send every request.
-        /// </param>
-        /// <param name="authentication">
-        /// The authentication policy that was used in the given pipeline, for tracking purposes.
-        /// </param>
-        /// <param name="options">
-        /// The options used to construct the given pipeline, for tracking purposes.
-        /// </param>
-<<<<<<< HEAD
-        /// <remarks>
-        /// This constructor is intended for existing clients to pass on their
-        /// pipeline when creating new clients.
-        /// </remarks>
-        internal BlobContainerClient(
-            Uri containerUri,
-            HttpPipeline pipeline,
-            HttpPipelinePolicy authentication,
-            BlobClientOptions options)
-=======
-        /// <param name="clientDiagnostics"></param>
-        /// <param name="customerProvidedKey">Customer provided key.</param>
-        /// <param name="encryptionScope">Encryption scope.</param>
-        internal BlobContainerClient(
-            Uri containerUri,
-            HttpPipeline pipeline,
-            BlobClientOptions.ServiceVersion version,
-            ClientDiagnostics clientDiagnostics,
-            CustomerProvidedKey? customerProvidedKey,
-            string encryptionScope)
->>>>>>> 79f10ab4
-        {
-            _uri = containerUri;
-            _authenticationPolicy = authentication;
-
-            // save the actual options passed in before any modifications made for construction
-            _sourceOptions = options;
-            options ??= new BlobClientOptions();
-
-            _pipeline = pipeline;
-<<<<<<< HEAD
-            _version = options.Version;
-            _clientDiagnostics = new ClientDiagnostics(options);
-            _customerProvidedKey = options.CustomerProvidedKey;
-=======
-            _version = version;
-            _clientDiagnostics = clientDiagnostics;
-            _customerProvidedKey = customerProvidedKey;
-            _encryptionScope = encryptionScope;
->>>>>>> 79f10ab4
-            BlobErrors.VerifyHttpsCustomerProvidedKey(_uri, _customerProvidedKey);
-            BlobErrors.VerifyCpkAndEncryptionScopeNotBothSet(_customerProvidedKey, _encryptionScope);
         }
 
         /// <summary>
@@ -438,19 +393,12 @@
         /// <returns>
         /// New instance of the <see cref="BlobContainerClient"/> class.
         /// </returns>
-<<<<<<< HEAD
         protected static BlobContainerClient CreateClient(Uri containerUri, BlobClientOptions options, HttpPipeline pipeline) =>
             /* This method only exists for the DataLake client to have an internal container client. We don't have to
              * worry about having a paper trail to the client, so the auth policy can be safely ignored and we don't
              * care that we pass the fake client options into this method.
              */
             new BlobContainerClient(containerUri, pipeline, default, options);
-=======
-        protected static BlobContainerClient CreateClient(Uri containerUri, BlobClientOptions options, HttpPipeline pipeline)
-        {
-            return new BlobContainerClient(containerUri, pipeline, options.Version, new ClientDiagnostics(options), null, null);
-        }
->>>>>>> 79f10ab4
         #endregion ctor
 
         /// <summary>
@@ -462,11 +410,7 @@
         /// <param name="blobName">The name of the blob.</param>
         /// <returns>A new <see cref="BlobClient"/> instance.</returns>
         public virtual BlobClient GetBlobClient(string blobName) =>
-<<<<<<< HEAD
             new BlobClient(Uri.AppendToPath(blobName), _pipeline, AuthenticationPolicy, SourceOptions);
-=======
-            new BlobClient(Uri.AppendToPath(blobName), _pipeline, Version, ClientDiagnostics, CustomerProvidedKey, EncryptionScope);
->>>>>>> 79f10ab4
 
         /// <summary>
         /// Sets the various name fields if they are currently null.
