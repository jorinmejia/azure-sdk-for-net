﻿// Copyright (c) Microsoft Corporation. All rights reserved.
// Licensed under the MIT License.

using System;
using System.Diagnostics;
using System.IO;
using System.Threading;
using System.Threading.Tasks;
using Azure.Core;
using Azure.Core.Pipeline;
using Azure.Storage.Blobs.Models;
using Azure.Storage.Blobs.Specialized;
using Metadata = System.Collections.Generic.IDictionary<string, string>;

namespace Azure.Storage.Blobs
{
    /// <summary>
    /// The <see cref="BlobClient"/> allows you to manipulate Azure Storage
    /// blobs.
    /// </summary>
    public class BlobClient : BlobBaseClient
    {
        #region ctors
        /// <summary>
        /// Initializes a new instance of the <see cref="BlobClient"/>
        /// class for mocking.
        /// </summary>
        protected BlobClient()
        {
        }

        /// <summary>
        /// Initializes a new instance of the <see cref="BlobClient"/>
        /// class.
        /// </summary>
        /// <param name="connectionString">
        /// A connection string includes the authentication information
        /// required for your application to access data in an Azure Storage
        /// account at runtime.
        ///
        /// For more information, <see href="https://docs.microsoft.com/en-us/azure/storage/common/storage-configure-connection-string"/>.
        /// </param>
        /// <param name="blobContainerName">
        /// The name of the container containing this blob.
        /// </param>
        /// <param name="blobName">
        /// The name of this blob.
        /// </param>
        public BlobClient(string connectionString, string blobContainerName, string blobName)
            : base(connectionString, blobContainerName, blobName)
        {
        }

        /// <summary>
        /// Initializes a new instance of the <see cref="BlobClient"/>
        /// class.
        /// </summary>
        /// <param name="connectionString">
        /// A connection string includes the authentication information
        /// required for your application to access data in an Azure Storage
        /// account at runtime.
        ///
        /// For more information, <see href="https://docs.microsoft.com/en-us/azure/storage/common/storage-configure-connection-string"/>.
        /// </param>
        /// <param name="blobContainerName">
        /// The name of the container containing this blob.
        /// </param>
        /// <param name="blobName">
        /// The name of this blob.
        /// </param>
        /// <param name="options">
        /// Optional client options that define the transport pipeline
        /// policies for authentication, retries, etc., that are applied to
        /// every request.
        /// </param>
        public BlobClient(string connectionString, string blobContainerName, string blobName, BlobClientOptions options)
            : base(connectionString, blobContainerName, blobName, options)
        {
        }

        /// <summary>
        /// Initializes a new instance of the <see cref="BlobClient"/>
        /// class.
        /// </summary>
        /// <param name="blobUri">
        /// A <see cref="Uri"/> referencing the blob that includes the
        /// name of the account, the name of the container, and the name of
        /// the blob.
        /// This is likely to be similar to "https://{account_name}.blob.core.windows.net/{container_name}/{blob_name}".
        /// </param>
        /// <param name="options">
        /// Optional client options that define the transport pipeline
        /// policies for authentication, retries, etc., that are applied to
        /// every request.
        /// </param>
        public BlobClient(Uri blobUri, BlobClientOptions options = default)
            : base(blobUri, options)
        {
        }

        /// <summary>
        /// Initializes a new instance of the <see cref="BlobClient"/>
        /// class.
        /// </summary>
        /// <param name="blobUri">
        /// A <see cref="Uri"/> referencing the blob that includes the
        /// name of the account, the name of the container, and the name of
        /// the blob.
        /// This is likely to be similar to "https://{account_name}.blob.core.windows.net/{container_name}/{blob_name}".
        /// </param>
        /// <param name="credential">
        /// The shared key credential used to sign requests.
        /// </param>
        /// <param name="options">
        /// Optional client options that define the transport pipeline
        /// policies for authentication, retries, etc., that are applied to
        /// every request.
        /// </param>
        public BlobClient(Uri blobUri, StorageSharedKeyCredential credential, BlobClientOptions options = default)
            : base(blobUri, credential, options)
        {
        }

        /// <summary>
        /// Initializes a new instance of the <see cref="BlobClient"/>
        /// class.
        /// </summary>
        /// <param name="blobUri">
        /// A <see cref="Uri"/> referencing the blob that includes the
        /// name of the account, the name of the container, and the name of
        /// the blob.
        /// This is likely to be similar to "https://{account_name}.blob.core.windows.net/{container_name}/{blob_name}".
        /// </param>
        /// <param name="credential">
        /// The token credential used to sign requests.
        /// </param>
        /// <param name="options">
        /// Optional client options that define the transport pipeline
        /// policies for authentication, retries, etc., that are applied to
        /// every request.
        /// </param>
        public BlobClient(Uri blobUri, TokenCredential credential, BlobClientOptions options = default)
            : base(blobUri, credential, options)
        {
        }

        /// <summary>
        /// Initializes a new instance of the <see cref="BlobClient"/>
        /// class.
        /// </summary>
        /// <param name="blobUri">
        /// A <see cref="Uri"/> referencing the blob that includes the
        /// name of the account, the name of the container, and the name of
        /// the blob.
        /// This is likely to be similar to "https://{account_name}.blob.core.windows.net/{container_name}/{blob_name}".
        /// </param>
        /// <param name="pipeline">
        /// The transport pipeline used to send every request.
        /// </param>
        /// <param name="authentication">
        /// The authentication policy that was used in the given pipeline, for tracking purposes.
        /// </param>
        /// <param name="options">
        /// The options used to construct the given pipeline, for tracking purposes.
        /// </param>
        /// <remarks>
        /// This constructor is intended for existing clients to pass on their
        /// pipeline when creating new clients.
        /// </remarks>
        internal BlobClient(Uri blobUri, HttpPipeline pipeline, HttpPipelinePolicy authentication, BlobClientOptions options)
            : base(blobUri, pipeline, authentication, options)
        {
        }

        /// <summary>
        /// Initializes a new instance of the <see cref="BlobClient"/>
        /// class.
        /// </summary>
        /// <param name="blobUri">
        /// A <see cref="Uri"/> referencing the blob that includes the
        /// name of the account, the name of the container, and the name of
        /// the blob.
        /// This is likely to be similar to "https://{account_name}.blob.core.windows.net/{container_name}/{blob_name}".
        /// </param>
        /// <param name="authentication">
        /// An optional authentication policy used to sign requests.
        /// </param>
        /// <param name="options">
        /// Optional client options that define the transport pipeline
        /// policies for authentication, retries, etc., that are applied to
        /// every request.
        /// </param>
        protected BlobClient(Uri blobUri, HttpPipelinePolicy authentication, BlobClientOptions options)
            : base(blobUri, authentication, options)
        {
        }
        #endregion ctors

        #region Upload
        /// <summary>
        /// The <see cref="Upload(Stream)"/> operation creates a new block blob
        /// or updates the content of an existing block blob.  Updating an
        /// existing block blob overwrites any existing metadata on the blob.
        ///
        /// For partial block blob updates and other advanced features, please
        /// see <see cref="BlockBlobClient"/>.  To create or modify page or
        /// append blobs, please see <see cref="PageBlobClient"/> or
        /// <see cref="AppendBlobClient"/>.
        ///
        /// For more information, see <see href="https://docs.microsoft.com/rest/api/storageservices/put-blob" />.
        /// </summary>
        /// <param name="content">
        /// A <see cref="Stream"/> containing the content to upload.
        /// </param>
        /// <returns>
        /// A <see cref="Response{BlobContentInfo}"/> describing the
        /// state of the updated block blob.
        /// </returns>
        /// <remarks>
        /// A <see cref="RequestFailedException"/> will be thrown if
        /// a failure occurs.
        /// </remarks>
#pragma warning disable AZC0002 // Client method should have cancellationToken as the last optional parameter
        public virtual Response<BlobContentInfo> Upload(Stream content) =>
            Upload(content, CancellationToken.None);
#pragma warning restore AZC0002 // Client method should have cancellationToken as the last optional parameter

        /// <summary>
        /// The <see cref="Upload(string)"/> operation creates a new block blob
        /// or updates the content of an existing block blob.  Updating an
        /// existing block blob overwrites any existing metadata on the blob.
        ///
        /// For partial block blob updates and other advanced features, please
        /// see <see cref="BlockBlobClient"/>.  To create or modify page or
        /// append blobs, please see <see cref="PageBlobClient"/> or
        /// <see cref="AppendBlobClient"/>.
        ///
        /// For more information, see <see href="https://docs.microsoft.com/rest/api/storageservices/put-blob" />.
        /// </summary>
        /// <param name="path">
        /// A file path containing the content to upload.
        /// </param>
        /// <returns>
        /// A <see cref="Response{BlobContentInfo}"/> describing the
        /// state of the updated block blob.
        /// </returns>
        /// <remarks>
        /// A <see cref="RequestFailedException"/> will be thrown if
        /// a failure occurs.
        /// </remarks>
#pragma warning disable AZC0002 // Client method should have cancellationToken as the last optional parameter
        public virtual Response<BlobContentInfo> Upload(string path) =>
            Upload(path, CancellationToken.None);
#pragma warning restore AZC0002 // Client method should have cancellationToken as the last optional parameter

        /// <summary>
        /// The <see cref="UploadAsync(Stream)"/> operation creates a new block blob
        /// or updates the content of an existing block blob.  Updating an
        /// existing block blob overwrites any existing metadata on the blob.
        ///
        /// For partial block blob updates and other advanced features, please
        /// see <see cref="BlockBlobClient"/>.  To create or modify page or
        /// append blobs, please see <see cref="PageBlobClient"/> or
        /// <see cref="AppendBlobClient"/>.
        ///
        /// For more information, see <see href="https://docs.microsoft.com/rest/api/storageservices/put-blob" />.
        /// </summary>
        /// <param name="content">
        /// A <see cref="Stream"/> containing the content to upload.
        /// </param>
        /// <returns>
        /// A <see cref="Response{BlobContentInfo}"/> describing the
        /// state of the updated block blob.
        /// </returns>
        /// <remarks>
        /// A <see cref="RequestFailedException"/> will be thrown if
        /// a failure occurs.
        /// </remarks>
#pragma warning disable AZC0002 // Client method should have cancellationToken as the last optional parameter
        public virtual async Task<Response<BlobContentInfo>> UploadAsync(Stream content) =>
            await UploadAsync(content, CancellationToken.None).ConfigureAwait(false);
#pragma warning restore AZC0002 // Client method should have cancellationToken as the last optional parameter

        /// <summary>
        /// The <see cref="UploadAsync(string)"/> operation creates a new block blob
        /// or updates the content of an existing block blob.  Updating an
        /// existing block blob overwrites any existing metadata on the blob.
        ///
        /// For partial block blob updates and other advanced features, please
        /// see <see cref="BlockBlobClient"/>.  To create or modify page or
        /// append blobs, please see <see cref="PageBlobClient"/> or
        /// <see cref="AppendBlobClient"/>.
        ///
        /// For more information, see <see href="https://docs.microsoft.com/rest/api/storageservices/put-blob" />.
        /// </summary>
        /// <param name="path">
        /// A file path containing the content to upload.
        /// </param>
        /// <returns>
        /// A <see cref="Response{BlobContentInfo}"/> describing the
        /// state of the updated block blob.
        /// </returns>
        /// <remarks>
        /// A <see cref="RequestFailedException"/> will be thrown if
        /// a failure occurs.
        /// </remarks>
#pragma warning disable AZC0002 // Client method should have cancellationToken as the last optional parameter
        public virtual async Task<Response<BlobContentInfo>> UploadAsync(string path) =>
            await UploadAsync(path, CancellationToken.None).ConfigureAwait(false);
#pragma warning restore AZC0002 // Client method should have cancellationToken as the last optional parameter

        /// <summary>
        /// The <see cref="Upload(Stream, CancellationToken)"/> operation
        /// creates a new block blob or updates the content of an existing
        /// block blob.  Updating an existing block blob overwrites any
        /// existing metadata on the blob.
        ///
        /// For partial block blob updates and other advanced features, please
        /// see <see cref="BlockBlobClient"/>.  To create or modify page or
        /// append blobs, please see <see cref="PageBlobClient"/> or
        /// <see cref="AppendBlobClient"/>.
        ///
        /// For more information, see <see href="https://docs.microsoft.com/rest/api/storageservices/put-blob" />.
        /// </summary>
        /// <param name="content">
        /// A <see cref="Stream"/> containing the content to upload.
        /// </param>
        /// <param name="cancellationToken">
        /// Optional <see cref="CancellationToken"/> to propagate
        /// notifications that the operation should be cancelled.
        /// </param>
        /// <returns>
        /// A <see cref="Response{BlobContentInfo}"/> describing the
        /// state of the updated block blob.
        /// </returns>
        /// <remarks>
        /// A <see cref="RequestFailedException"/> will be thrown if
        /// a failure occurs.
        /// </remarks>
#pragma warning disable AZC0002 // Client method should have cancellationToken as the last optional parameter
        public virtual Response<BlobContentInfo> Upload(
            Stream content,
            CancellationToken cancellationToken) =>
            Upload(
                content,
                overwrite: false,
                cancellationToken: cancellationToken);
#pragma warning restore AZC0002 // Client method should have cancellationToken as the last optional parameter

        /// <summary>
        /// The <see cref="Upload(string, CancellationToken)"/> operation
        /// creates a new block blob or updates the content of an existing
        /// block blob.  Updating an existing block blob overwrites any
        /// existing metadata on the blob.
        ///
        /// For partial block blob updates and other advanced features, please
        /// see <see cref="BlockBlobClient"/>.  To create or modify page or
        /// append blobs, please see <see cref="PageBlobClient"/> or
        /// <see cref="AppendBlobClient"/>.
        ///
        /// For more information, see <see href="https://docs.microsoft.com/rest/api/storageservices/put-blob" />.
        /// </summary>
        /// <param name="path">
        /// A file path containing the content to upload.
        /// </param>
        /// <param name="cancellationToken">
        /// Optional <see cref="CancellationToken"/> to propagate
        /// notifications that the operation should be cancelled.
        /// </param>
        /// <returns>
        /// A <see cref="Response{BlobContentInfo}"/> describing the
        /// state of the updated block blob.
        /// </returns>
        /// <remarks>
        /// A <see cref="RequestFailedException"/> will be thrown if
        /// a failure occurs.
        /// </remarks>
#pragma warning disable AZC0002 // Client method should have cancellationToken as the last optional parameter
        public virtual Response<BlobContentInfo> Upload(
            string path,
            CancellationToken cancellationToken) =>
            Upload(
                path,
                overwrite: false,
                cancellationToken: cancellationToken);
#pragma warning restore AZC0002 // Client method should have cancellationToken as the last optional parameter

        /// <summary>
        /// The <see cref="UploadAsync(Stream, CancellationToken)"/> operation
        /// creates a new block blob or updates the content of an existing
        /// block blob.  Updating an existing block blob overwrites any
        /// existing metadata on the blob.
        ///
        /// For partial block blob updates and other advanced features, please
        /// see <see cref="BlockBlobClient"/>.  To create or modify page or
        /// append blobs, please see <see cref="PageBlobClient"/> or
        /// <see cref="AppendBlobClient"/>.
        ///
        /// For more information, see <see href="https://docs.microsoft.com/rest/api/storageservices/put-blob" />.
        /// </summary>
        /// <param name="content">
        /// A <see cref="Stream"/> containing the content to upload.
        /// </param>
        /// <param name="cancellationToken">
        /// Optional <see cref="CancellationToken"/> to propagate
        /// notifications that the operation should be cancelled.
        /// </param>
        /// <returns>
        /// A <see cref="Response{BlobContentInfo}"/> describing the
        /// state of the updated block blob.
        /// </returns>
        /// <remarks>
        /// A <see cref="RequestFailedException"/> will be thrown if
        /// a failure occurs.
        /// </remarks>
#pragma warning disable AZC0002 // Client method should have cancellationToken as the last optional parameter
        public virtual Task<Response<BlobContentInfo>> UploadAsync(
            Stream content,
            CancellationToken cancellationToken) =>
            UploadAsync(
                content,
                overwrite: false,
                cancellationToken: cancellationToken);
#pragma warning restore AZC0002 // Client method should have cancellationToken as the last optional parameter

        /// <summary>
        /// The <see cref="UploadAsync(string, CancellationToken)"/> operation
        /// creates a new block blob or updates the content of an existing
        /// block blob.  Updating an existing block blob overwrites any
        /// existing metadata on the blob.
        ///
        /// For partial block blob updates and other advanced features, please
        /// see <see cref="BlockBlobClient"/>.  To create or modify page or
        /// append blobs, please see <see cref="PageBlobClient"/> or
        /// <see cref="AppendBlobClient"/>.
        ///
        /// For more information, see <see href="https://docs.microsoft.com/rest/api/storageservices/put-blob" />.
        /// </summary>
        /// <param name="path">
        /// A file path containing the content to upload.
        /// </param>
        /// <param name="cancellationToken">
        /// Optional <see cref="CancellationToken"/> to propagate
        /// notifications that the operation should be cancelled.
        /// </param>
        /// <returns>
        /// A <see cref="Response{BlobContentInfo}"/> describing the
        /// state of the updated block blob.
        /// </returns>
        /// <remarks>
        /// A <see cref="RequestFailedException"/> will be thrown if
        /// a failure occurs.
        /// </remarks>
#pragma warning disable AZC0002 // Client method should have cancellationToken as the last optional parameter
        public virtual async Task<Response<BlobContentInfo>> UploadAsync(
            string path,
            CancellationToken cancellationToken) =>
            await UploadAsync(
                path,
                overwrite: false,
                cancellationToken: cancellationToken)
                .ConfigureAwait(false);
#pragma warning restore AZC0002 // Client method should have cancellationToken as the last optional parameter

        /// <summary>
        /// The <see cref="Upload(Stream, CancellationToken)"/> operation
        /// creates a new block blob or updates the content of an existing
        /// block blob.  Updating an existing block blob overwrites any
        /// existing metadata on the blob.
        ///
        /// For partial block blob updates and other advanced features, please
        /// see <see cref="BlockBlobClient"/>.  To create or modify page or
        /// append blobs, please see <see cref="PageBlobClient"/> or
        /// <see cref="AppendBlobClient"/>.
        ///
        /// For more information, see <see href="https://docs.microsoft.com/rest/api/storageservices/put-blob" />.
        /// </summary>
        /// <param name="content">
        /// A <see cref="Stream"/> containing the content to upload.
        /// </param>
        /// <param name="overwrite">
        /// Whether the upload should overwrite any existing blobs.  The
        /// default value is false.
        /// </param>
        /// <param name="cancellationToken">
        /// Optional <see cref="CancellationToken"/> to propagate
        /// notifications that the operation should be cancelled.
        /// </param>
        /// <returns>
        /// A <see cref="Response{BlobContentInfo}"/> describing the
        /// state of the updated block blob.
        /// </returns>
        /// <remarks>
        /// A <see cref="RequestFailedException"/> will be thrown if
        /// a failure occurs.
        /// </remarks>
        public virtual Response<BlobContentInfo> Upload(
            Stream content,
            bool overwrite = false,
            CancellationToken cancellationToken = default) =>
            Upload(
                content,
                conditions: overwrite ? null : new BlobRequestConditions { IfNoneMatch = new ETag(Constants.Wildcard) },
                cancellationToken: cancellationToken);

        /// <summary>
        /// The <see cref="Upload(string, CancellationToken)"/> operation
        /// creates a new block blob or updates the content of an existing
        /// block blob.  Updating an existing block blob overwrites any
        /// existing metadata on the blob.
        ///
        /// For partial block blob updates and other advanced features, please
        /// see <see cref="BlockBlobClient"/>.  To create or modify page or
        /// append blobs, please see <see cref="PageBlobClient"/> or
        /// <see cref="AppendBlobClient"/>.
        ///
        /// For more information, see <see href="https://docs.microsoft.com/rest/api/storageservices/put-blob" />.
        /// </summary>
        /// <param name="path">
        /// A file path containing the content to upload.
        /// </param>
        /// <param name="overwrite">
        /// Whether the upload should overwrite any existing blobs.  The
        /// default value is false.
        /// </param>
        /// <param name="cancellationToken">
        /// Optional <see cref="CancellationToken"/> to propagate
        /// notifications that the operation should be cancelled.
        /// </param>
        /// <returns>
        /// A <see cref="Response{BlobContentInfo}"/> describing the
        /// state of the updated block blob.
        /// </returns>
        /// <remarks>
        /// A <see cref="RequestFailedException"/> will be thrown if
        /// a failure occurs.
        /// </remarks>
        public virtual Response<BlobContentInfo> Upload(
            string path,
            bool overwrite = false,
            CancellationToken cancellationToken = default) =>
            Upload(
                path,
                conditions: overwrite ? null : new BlobRequestConditions { IfNoneMatch = new ETag(Constants.Wildcard) },
                cancellationToken: cancellationToken);

        /// <summary>
        /// The <see cref="UploadAsync(Stream, CancellationToken)"/> operation
        /// creates a new block blob or updates the content of an existing
        /// block blob.  Updating an existing block blob overwrites any
        /// existing metadata on the blob.
        ///
        /// For partial block blob updates and other advanced features, please
        /// see <see cref="BlockBlobClient"/>.  To create or modify page or
        /// append blobs, please see <see cref="PageBlobClient"/> or
        /// <see cref="AppendBlobClient"/>.
        ///
        /// For more information, see <see href="https://docs.microsoft.com/rest/api/storageservices/put-blob" />.
        /// </summary>
        /// <param name="content">
        /// A <see cref="Stream"/> containing the content to upload.
        /// </param>
        /// <param name="overwrite">
        /// Whether the upload should overwrite any existing blobs.  The
        /// default value is false.
        /// </param>
        /// <param name="cancellationToken">
        /// Optional <see cref="CancellationToken"/> to propagate
        /// notifications that the operation should be cancelled.
        /// </param>
        /// <returns>
        /// A <see cref="Response{BlobContentInfo}"/> describing the
        /// state of the updated block blob.
        /// </returns>
        /// <remarks>
        /// A <see cref="RequestFailedException"/> will be thrown if
        /// a failure occurs.
        /// </remarks>
        public virtual Task<Response<BlobContentInfo>> UploadAsync(
            Stream content,
            bool overwrite = false,
            CancellationToken cancellationToken = default) =>
            UploadAsync(
                content,
                conditions: overwrite ? null : new BlobRequestConditions { IfNoneMatch = new ETag(Constants.Wildcard) },
                cancellationToken: cancellationToken);

        /// <summary>
        /// The <see cref="UploadAsync(string, CancellationToken)"/> operation
        /// creates a new block blob or updates the content of an existing
        /// block blob.  Updating an existing block blob overwrites any
        /// existing metadata on the blob.
        ///
        /// For partial block blob updates and other advanced features, please
        /// see <see cref="BlockBlobClient"/>.  To create or modify page or
        /// append blobs, please see <see cref="PageBlobClient"/> or
        /// <see cref="AppendBlobClient"/>.
        ///
        /// For more information, see <see href="https://docs.microsoft.com/rest/api/storageservices/put-blob" />.
        /// </summary>
        /// <param name="path">
        /// A file path containing the content to upload.
        /// </param>
        /// <param name="overwrite">
        /// Whether the upload should overwrite any existing blobs.  The
        /// default value is false.
        /// </param>
        /// <param name="cancellationToken">
        /// Optional <see cref="CancellationToken"/> to propagate
        /// notifications that the operation should be cancelled.
        /// </param>
        /// <returns>
        /// A <see cref="Response{BlobContentInfo}"/> describing the
        /// state of the updated block blob.
        /// </returns>
        /// <remarks>
        /// A <see cref="RequestFailedException"/> will be thrown if
        /// a failure occurs.
        /// </remarks>
        public virtual async Task<Response<BlobContentInfo>> UploadAsync(
            string path,
            bool overwrite = false,
            CancellationToken cancellationToken = default) =>
            await UploadAsync(
                path,
                conditions: overwrite ? null : new BlobRequestConditions { IfNoneMatch = new ETag(Constants.Wildcard) },
                cancellationToken: cancellationToken)
                .ConfigureAwait(false);

        /// <summary>
        /// The <see cref="Upload(Stream, BlobHttpHeaders, Metadata, BlobRequestConditions, IProgress{long}, AccessTier?, StorageTransferOptions, CancellationToken)"/>
        /// operation creates a new block blob or updates the content of an
        /// existing block blob.  Updating an existing block blob overwrites
        /// any existing metadata on the blob.
        ///
        /// For partial block blob updates and other advanced features, please
        /// see <see cref="BlockBlobClient"/>.  To create or modify page or
        /// append blobs, please see <see cref="PageBlobClient"/> or
        /// <see cref="AppendBlobClient"/>.
        ///
        /// For more information, see <see href="https://docs.microsoft.com/rest/api/storageservices/put-blob" />.
        /// </summary>
        /// <param name="content">
        /// A <see cref="Stream"/> containing the content to upload.
        /// </param>
        /// <param name="httpHeaders">
        /// Optional standard HTTP header properties that can be set for the
        /// block blob.
        /// </param>
        /// <param name="metadata">
        /// Optional custom metadata to set for this block blob.
        /// </param>
        /// <param name="conditions">
        /// Optional <see cref="BlobRequestConditions"/> to add conditions on
        /// the creation of this new block blob.
        /// </param>
        /// <param name="progressHandler">
        /// Optional <see cref="IProgress{Long}"/> to provide
        /// progress updates about data transfers.
        /// </param>
        /// <param name="accessTier">
        /// Optional <see cref="AccessTier"/>
        /// Indicates the tier to be set on the blob.
        /// </param>
        /// <param name="transferOptions">
        /// Optional <see cref="StorageTransferOptions"/> to configure
        /// parallel transfer behavior.
        /// </param>
        /// <param name="cancellationToken">
        /// Optional <see cref="CancellationToken"/> to propagate
        /// notifications that the operation should be cancelled.
        /// </param>
        /// <returns>
        /// A <see cref="Response{BlobContentInfo}"/> describing the
        /// state of the updated block blob.
        /// </returns>
        /// <remarks>
        /// A <see cref="RequestFailedException"/> will be thrown if
        /// a failure occurs.
        /// </remarks>
        public virtual Response<BlobContentInfo> Upload(
            Stream content,
            BlobHttpHeaders httpHeaders = default,
            Metadata metadata = default,
            BlobRequestConditions conditions = default,
            IProgress<long> progressHandler = default,
            AccessTier? accessTier = default,
            StorageTransferOptions transferOptions = default,
            CancellationToken cancellationToken = default) =>
            StagedUploadAsync(
                content,
                httpHeaders,
                metadata,
                conditions,
                progressHandler,
                accessTier,
                transferOptions: transferOptions,
                async: false,
                cancellationToken: cancellationToken)
                .EnsureCompleted();

        /// <summary>
        /// The <see cref="Upload(string, BlobHttpHeaders, Metadata, BlobRequestConditions, IProgress{long}, AccessTier?, StorageTransferOptions, CancellationToken)"/>
        /// operation creates a new block blob or updates the content of an
        /// existing block blob.  Updating an existing block blob overwrites
        /// any existing metadata on the blob.
        ///
        /// For partial block blob updates and other advanced features, please
        /// see <see cref="BlockBlobClient"/>.  To create or modify page or
        /// append blobs, please see <see cref="PageBlobClient"/> or
        /// <see cref="AppendBlobClient"/>.
        ///
        /// For more information, see <see href="https://docs.microsoft.com/rest/api/storageservices/put-blob" />.
        /// </summary>
        /// <param name="path">
        /// A file path containing the content to upload.
        /// </param>
        /// <param name="httpHeaders">
        /// Optional standard HTTP header properties that can be set for the
        /// block blob.
        /// </param>
        /// <param name="metadata">
        /// Optional custom metadata to set for this block blob.
        /// </param>
        /// <param name="conditions">
        /// Optional <see cref="BlobRequestConditions"/> to add conditions on
        /// the creation of this new block blob.
        /// </param>
        /// <param name="progressHandler">
        /// Optional <see cref="IProgress{Long}"/> to provide
        /// progress updates about data transfers.
        /// </param>
        /// <param name="accessTier">
        /// Optional <see cref="AccessTier"/>
        /// Indicates the tier to be set on the blob.
        /// </param>
        /// <param name="transferOptions">
        /// Optional <see cref="StorageTransferOptions"/> to configure
        /// parallel transfer behavior.
        /// </param>
        /// <param name="cancellationToken">
        /// Optional <see cref="CancellationToken"/> to propagate
        /// notifications that the operation should be cancelled.
        /// </param>
        /// <returns>
        /// A <see cref="Response{BlobContentInfo}"/> describing the
        /// state of the updated block blob.
        /// </returns>
        /// <remarks>
        /// A <see cref="RequestFailedException"/> will be thrown if
        /// a failure occurs.
        /// </remarks>
        public virtual Response<BlobContentInfo> Upload(
            string path,
            BlobHttpHeaders httpHeaders = default,
            Metadata metadata = default,
            BlobRequestConditions conditions = default,
            IProgress<long> progressHandler = default,
            AccessTier? accessTier = default,
            StorageTransferOptions transferOptions = default,
            CancellationToken cancellationToken = default)
        {
            using (FileStream stream = new FileStream(path, FileMode.Open, FileAccess.Read))
            {
                return StagedUploadAsync(
                    stream,
                    httpHeaders,
                    metadata,
                    conditions,
                    progressHandler,
                    accessTier,
                    transferOptions: transferOptions,
                    async: false,
                    cancellationToken: cancellationToken)
                    .EnsureCompleted();
            }
        }

        /// <summary>
        /// The <see cref="UploadAsync(Stream, BlobHttpHeaders, Metadata, BlobRequestConditions, IProgress{long}, AccessTier?, StorageTransferOptions, CancellationToken)"/>
        /// operation creates a new block blob or updates the content of an
        /// existing block blob.  Updating an existing block blob overwrites
        /// any existing metadata on the blob.
        ///
        /// For partial block blob updates and other advanced features, please
        /// see <see cref="BlockBlobClient"/>.  To create or modify page or
        /// append blobs, please see <see cref="PageBlobClient"/> or
        /// <see cref="AppendBlobClient"/>.
        ///
        /// For more information, see <see href="https://docs.microsoft.com/rest/api/storageservices/put-blob" />.
        /// </summary>
        /// <param name="content">
        /// A <see cref="Stream"/> containing the content to upload.
        /// </param>
        /// <param name="httpHeaders">
        /// Optional standard HTTP header properties that can be set for the
        /// block blob.
        /// </param>
        /// <param name="metadata">
        /// Optional custom metadata to set for this block blob.
        /// </param>
        /// <param name="conditions">
        /// Optional <see cref="BlobRequestConditions"/> to add conditions on
        /// the creation of this new block blob.
        /// </param>
        /// <param name="transferOptions">
        /// Optional <see cref="StorageTransferOptions"/> to configure
        /// parallel transfer behavior.
        /// </param>
        /// <param name="progressHandler">
        /// Optional <see cref="IProgress{Long}"/> to provide
        /// progress updates about data transfers.
        /// </param>
        /// <param name="accessTier">
        /// Optional <see cref="AccessTier"/>
        /// Indicates the tier to be set on the blob.
        /// </param>
        /// <param name="cancellationToken">
        /// Optional <see cref="CancellationToken"/> to propagate
        /// notifications that the operation should be cancelled.
        /// </param>
        /// <returns>
        /// A <see cref="Response{BlobContentInfo}"/> describing the
        /// state of the updated block blob.
        /// </returns>
        /// <remarks>
        /// A <see cref="RequestFailedException"/> will be thrown if
        /// a failure occurs.
        /// </remarks>
        [ForwardsClientCalls]
        public virtual Task<Response<BlobContentInfo>> UploadAsync(
            Stream content,
            BlobHttpHeaders httpHeaders = default,
            Metadata metadata = default,
            BlobRequestConditions conditions = default,
            IProgress<long> progressHandler = default,
            AccessTier? accessTier = default,
            StorageTransferOptions transferOptions = default,
            CancellationToken cancellationToken = default) =>
            StagedUploadAsync(
                content,
                httpHeaders,
                metadata,
                conditions,
                progressHandler,
                accessTier,
                transferOptions: transferOptions,
                async: true,
                cancellationToken: cancellationToken);

        /// <summary>
        /// The <see cref="UploadAsync(string, BlobHttpHeaders, Metadata, BlobRequestConditions, IProgress{long}, AccessTier?, StorageTransferOptions, CancellationToken)"/>
        /// operation creates a new block blob or updates the content of an
        /// existing block blob.  Updating an existing block blob overwrites
        /// any existing metadata on the blob.
        ///
        /// For partial block blob updates and other advanced features, please
        /// see <see cref="BlockBlobClient"/>.  To create or modify page or
        /// append blobs, please see <see cref="PageBlobClient"/> or
        /// <see cref="AppendBlobClient"/>.
        ///
        /// For more information, see <see href="https://docs.microsoft.com/rest/api/storageservices/put-blob" />.
        /// </summary>
        /// <param name="path">
        /// A file path containing the content to upload.
        /// </param>
        /// <param name="httpHeaders">
        /// Optional standard HTTP header properties that can be set for the
        /// block blob.
        /// </param>
        /// <param name="metadata">
        /// Optional custom metadata to set for this block blob.
        /// </param>
        /// <param name="conditions">
        /// Optional <see cref="BlobRequestConditions"/> to add conditions on
        /// the creation of this new block blob.
        /// </param>
        /// <param name="progressHandler">
        /// Optional <see cref="IProgress{Long}"/> to provide
        /// progress updates about data transfers.
        /// </param>
        /// <param name="accessTier">
        /// Optional <see cref="AccessTier"/>
        /// Indicates the tier to be set on the blob.
        /// </param>
        /// <param name="transferOptions">
        /// Optional <see cref="StorageTransferOptions"/> to configure
        /// parallel transfer behavior.
        /// </param>
        /// <param name="cancellationToken">
        /// Optional <see cref="CancellationToken"/> to propagate
        /// notifications that the operation should be cancelled.
        /// </param>
        /// <returns>
        /// A <see cref="Response{BlobContentInfo}"/> describing the
        /// state of the updated block blob.
        /// </returns>
        /// <remarks>
        /// A <see cref="RequestFailedException"/> will be thrown if
        /// a failure occurs.
        /// </remarks>
        [ForwardsClientCalls]
        public virtual async Task<Response<BlobContentInfo>> UploadAsync(
            string path,
            BlobHttpHeaders httpHeaders = default,
            Metadata metadata = default,
            BlobRequestConditions conditions = default,
            IProgress<long> progressHandler = default,
            AccessTier? accessTier = default,
            StorageTransferOptions transferOptions = default,
            CancellationToken cancellationToken = default)
        {
            using (FileStream stream = new FileStream(path, FileMode.Open, FileAccess.Read))
            {
                return await StagedUploadAsync(
                    stream,
                    httpHeaders,
                    metadata,
                    conditions,
                    progressHandler,
                    accessTier,
                    transferOptions: transferOptions,
                    async: true,
                    cancellationToken: cancellationToken)
                    .ConfigureAwait(false);
            }
        }

        /// <summary>
        /// This operation will create a new
        /// block blob of arbitrary size by uploading it as indiviually staged
        /// blocks if it's larger than the
        /// <paramref name="transferOptions"/> MaximumTransferLength.
        /// </summary>
        /// <param name="content">
        /// A <see cref="Stream"/> containing the content to upload.
        /// </param>
        /// <param name="blobHttpHeaders">
        /// Optional standard HTTP header properties that can be set for the
        /// block blob.
        /// </param>
        /// <param name="metadata">
        /// Optional custom metadata to set for this block blob.
        /// </param>
        /// <param name="conditions">
        /// Optional <see cref="BlobRequestConditions"/> to add conditions on
        /// the creation of this new block blob.
        /// </param>
        /// <param name="progressHandler">
        /// Optional <see cref="IProgress{Long}"/> to provide
        /// progress updates about data transfers.
        /// </param>
        /// <param name="accessTier">
        /// Optional <see cref="AccessTier"/>
        /// Indicates the tier to be set on the blob.
        /// </param>
        /// <param name="transferOptions">
        /// Optional <see cref="StorageTransferOptions"/> to configure
        /// parallel transfer behavior.
        /// </param>
        /// <param name="async">
        /// </param>
        /// <param name="cancellationToken">
        /// Optional <see cref="CancellationToken"/> to propagate
        /// notifications that the operation should be cancelled.
        /// </param>
        /// <returns>
        /// A <see cref="Response{BlobContentInfo}"/> describing the
        /// state of the updated block blob.
        /// </returns>
        /// <remarks>
        /// A <see cref="RequestFailedException"/> will be thrown if
        /// a failure occurs.
        /// </remarks>
        internal async Task<Response<BlobContentInfo>> StagedUploadAsync(
            Stream content,
            BlobHttpHeaders blobHttpHeaders,
            Metadata metadata,
            BlobRequestConditions conditions,
            IProgress<long> progressHandler,
            AccessTier? accessTier = default,
            StorageTransferOptions transferOptions = default,
            bool async = true,
            CancellationToken cancellationToken = default)
        {
            var client = new BlockBlobClient(Uri, Pipeline, AuthenticationPolicy, SourceOptions);

            PartitionedUploader uploader = new PartitionedUploader(
                client,
                transferOptions,
                operationName: $"{nameof(BlobClient)}.{nameof(Upload)}");

            BlobContent transformedContent = async
                ? await TransformUploadContentAsync(new BlobContent() { Content = content, Metadata = metadata }, cancellationToken).ConfigureAwait(false)
                : TransformUploadContent(new BlobContent() { Content = content, Metadata = metadata }, cancellationToken);

            if (async)
            {
                return await uploader.UploadAsync(transformedContent.Content, blobHttpHeaders, transformedContent.Metadata, conditions, progressHandler, accessTier, cancellationToken).ConfigureAwait(false);
            }
            else
            {
                return uploader.Upload(transformedContent.Content, blobHttpHeaders, transformedContent.Metadata, conditions, progressHandler, accessTier, cancellationToken);
            }
        }
        #endregion Upload

        /// <summary>
<<<<<<< HEAD
        /// Performs a transform on the data for uploads. It is a no-op by default.
        /// </summary>
        /// <param name="content">Content to transform.</param>
=======
        /// This operation will create a new
        /// block blob of arbitrary size by uploading it as indiviually staged
        /// blocks if it's larger than the
        /// <paramref name="transferOptions"/>. MaximumTransferLength.
        /// </summary>
        /// <param name="path">
        /// A file path of the file to upload.
        /// </param>
        /// <param name="blobHttpHeaders">
        /// Optional standard HTTP header properties that can be set for the
        /// block blob.
        /// </param>
        /// <param name="metadata">
        /// Optional custom metadata to set for this block blob.
        /// </param>
        /// <param name="conditions">
        /// Optional <see cref="BlobRequestConditions"/> to add conditions on
        /// the creation of this new block blob.
        /// </param>
        /// <param name="progressHandler">
        /// Optional <see cref="IProgress{Long}"/> to provide
        /// progress updates about data transfers.
        /// </param>
        /// <param name="accessTier">
        /// Optional <see cref="AccessTier"/>
        /// Indicates the tier to be set on the blob.
        /// </param>
        /// <param name="transferOptions">
        /// Optional <see cref="StorageTransferOptions"/> to configure
        /// parallel transfer behavior.
        /// </param>
        /// <param name="async">
        /// </param>
>>>>>>> 112b26b8
        /// <param name="cancellationToken">
        /// Optional <see cref="CancellationToken"/> to propagate
        /// notifications that the operation should be cancelled.
        /// </param>
<<<<<<< HEAD
        /// <returns>Transformed content stream and metadata.</returns>
        [ForwardsClientCalls]
        protected virtual BlobContent TransformUploadContent(BlobContent content, CancellationToken cancellationToken = default)
        {
            return content; // no-op
=======
        /// <returns>
        /// A <see cref="Response{BlobContentInfo}"/> describing the
        /// state of the updated block blob.
        /// </returns>
        /// <remarks>
        /// A <see cref="RequestFailedException"/> will be thrown if
        /// a failure occurs.
        /// </remarks>
        internal async Task<Response<BlobContentInfo>> StagedUploadAsync(
            string path,
            BlobHttpHeaders blobHttpHeaders,
            Metadata metadata,
            BlobRequestConditions conditions,
            IProgress<long> progressHandler,
            AccessTier? accessTier = default,
            StorageTransferOptions transferOptions = default,
            bool async = true,
            CancellationToken cancellationToken = default)
        {
            using (FileStream stream = new FileStream(path, FileMode.Open, FileAccess.Read))
            {
                return await StagedUploadAsync(
                    stream,
                    blobHttpHeaders,
                    metadata,
                    conditions,
                    progressHandler,
                    accessTier,
                    transferOptions: transferOptions,
                    async: async,
                    cancellationToken: cancellationToken)
                    .ConfigureAwait(false);
            }
>>>>>>> 112b26b8
        }

        /// <summary>
        /// Performs an asynchronous transform on the data for uploads. It is a no-op by default.
        /// </summary>
        /// <param name="content">Content to transform.</param>
        /// <param name="cancellationToken">
        /// Optional <see cref="CancellationToken"/> to propagate
        /// notifications that the operation should be cancelled.
        /// </param>
        /// <returns>Transformed content stream and metadata.</returns>
        [ForwardsClientCalls]
        protected virtual Task<BlobContent> TransformUploadContentAsync(BlobContent content, CancellationToken cancellationToken = default)
        {
            return Task.FromResult(content); // no-op
        }
    }
}<|MERGE_RESOLUTION|>--- conflicted
+++ resolved
@@ -827,7 +827,6 @@
         /// A <see cref="RequestFailedException"/> will be thrown if
         /// a failure occurs.
         /// </remarks>
-        [ForwardsClientCalls]
         public virtual Task<Response<BlobContentInfo>> UploadAsync(
             Stream content,
             BlobHttpHeaders httpHeaders = default,
@@ -899,7 +898,6 @@
         /// A <see cref="RequestFailedException"/> will be thrown if
         /// a failure occurs.
         /// </remarks>
-        [ForwardsClientCalls]
         public virtual async Task<Response<BlobContentInfo>> UploadAsync(
             string path,
             BlobHttpHeaders httpHeaders = default,
@@ -1006,11 +1004,6 @@
         #endregion Upload
 
         /// <summary>
-<<<<<<< HEAD
-        /// Performs a transform on the data for uploads. It is a no-op by default.
-        /// </summary>
-        /// <param name="content">Content to transform.</param>
-=======
         /// This operation will create a new
         /// block blob of arbitrary size by uploading it as indiviually staged
         /// blocks if it's larger than the
@@ -1044,18 +1037,10 @@
         /// </param>
         /// <param name="async">
         /// </param>
->>>>>>> 112b26b8
-        /// <param name="cancellationToken">
-        /// Optional <see cref="CancellationToken"/> to propagate
-        /// notifications that the operation should be cancelled.
-        /// </param>
-<<<<<<< HEAD
-        /// <returns>Transformed content stream and metadata.</returns>
-        [ForwardsClientCalls]
-        protected virtual BlobContent TransformUploadContent(BlobContent content, CancellationToken cancellationToken = default)
-        {
-            return content; // no-op
-=======
+        /// <param name="cancellationToken">
+        /// Optional <see cref="CancellationToken"/> to propagate
+        /// notifications that the operation should be cancelled.
+        /// </param>
         /// <returns>
         /// A <see cref="Response{BlobContentInfo}"/> describing the
         /// state of the updated block blob.
@@ -1089,7 +1074,20 @@
                     cancellationToken: cancellationToken)
                     .ConfigureAwait(false);
             }
->>>>>>> 112b26b8
+        }
+
+        /// <summary>
+        /// Performs a transform on the data for uploads. It is a no-op by default.
+        /// </summary>
+        /// <param name="content">Content to transform.</param>
+        /// <param name="cancellationToken">
+        /// Optional <see cref="CancellationToken"/> to propagate
+        /// notifications that the operation should be cancelled.
+        /// </param>
+        /// <returns>Transformed content stream and metadata.</returns>
+        protected virtual BlobContent TransformUploadContent(BlobContent content, CancellationToken cancellationToken = default)
+        {
+            return content; // no-op
         }
 
         /// <summary>
@@ -1101,7 +1099,6 @@
         /// notifications that the operation should be cancelled.
         /// </param>
         /// <returns>Transformed content stream and metadata.</returns>
-        [ForwardsClientCalls]
         protected virtual Task<BlobContent> TransformUploadContentAsync(BlobContent content, CancellationToken cancellationToken = default)
         {
             return Task.FromResult(content); // no-op
