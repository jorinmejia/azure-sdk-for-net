﻿// Copyright (c) Microsoft Corporation. All rights reserved.
// Licensed under the MIT License.

using System;
using System.Diagnostics;
using System.IO;
using System.Threading;
using System.Threading.Tasks;
using Azure.Core;
using Azure.Core.Pipeline;
using Azure.Storage.Blobs.Models;
using Azure.Storage.Blobs.Specialized;
using Metadata = System.Collections.Generic.IDictionary<string, string>;

namespace Azure.Storage.Blobs
{
    /// <summary>
    /// The <see cref="BlobClient"/> allows you to manipulate Azure Storage
    /// blobs.
    /// </summary>
    public class BlobClient : BlobBaseClient
    {
        #region ctors
        /// <summary>
        /// Initializes a new instance of the <see cref="BlobClient"/>
        /// class for mocking.
        /// </summary>
        protected BlobClient()
        {
        }

        /// <summary>
        /// Initializes a new instance of the <see cref="BlobClient"/>
        /// class.
        /// </summary>
        /// <param name="connectionString">
        /// A connection string includes the authentication information
        /// required for your application to access data in an Azure Storage
        /// account at runtime.
        ///
        /// For more information, <see href="https://docs.microsoft.com/en-us/azure/storage/common/storage-configure-connection-string"/>.
        /// </param>
        /// <param name="blobContainerName">
        /// The name of the container containing this blob.
        /// </param>
        /// <param name="blobName">
        /// The name of this blob.
        /// </param>
        public BlobClient(string connectionString, string blobContainerName, string blobName)
            : base(connectionString, blobContainerName, blobName)
        {
        }

        /// <summary>
        /// Initializes a new instance of the <see cref="BlobClient"/>
        /// class.
        /// </summary>
        /// <param name="connectionString">
        /// A connection string includes the authentication information
        /// required for your application to access data in an Azure Storage
        /// account at runtime.
        ///
        /// For more information, <see href="https://docs.microsoft.com/en-us/azure/storage/common/storage-configure-connection-string"/>.
        /// </param>
        /// <param name="blobContainerName">
        /// The name of the container containing this blob.
        /// </param>
        /// <param name="blobName">
        /// The name of this blob.
        /// </param>
        /// <param name="options">
        /// Optional client options that define the transport pipeline
        /// policies for authentication, retries, etc., that are applied to
        /// every request.
        /// </param>
        public BlobClient(string connectionString, string blobContainerName, string blobName, BlobClientOptions options)
            : base(connectionString, blobContainerName, blobName, options)
        {
        }

        /// <summary>
        /// Initializes a new instance of the <see cref="BlobClient"/>
        /// class.
        /// </summary>
        /// <param name="blobUri">
        /// A <see cref="Uri"/> referencing the blob that includes the
        /// name of the account, the name of the container, and the name of
        /// the blob.
        /// This is likely to be similar to "https://{account_name}.blob.core.windows.net/{container_name}/{blob_name}".
        /// </param>
        /// <param name="options">
        /// Optional client options that define the transport pipeline
        /// policies for authentication, retries, etc., that are applied to
        /// every request.
        /// </param>
        public BlobClient(Uri blobUri, BlobClientOptions options = default)
            : base(blobUri, options)
        {
        }

        /// <summary>
        /// Initializes a new instance of the <see cref="BlobClient"/>
        /// class.
        /// </summary>
        /// <param name="blobUri">
        /// A <see cref="Uri"/> referencing the blob that includes the
        /// name of the account, the name of the container, and the name of
        /// the blob.
        /// This is likely to be similar to "https://{account_name}.blob.core.windows.net/{container_name}/{blob_name}".
        /// </param>
        /// <param name="credential">
        /// The shared key credential used to sign requests.
        /// </param>
        /// <param name="options">
        /// Optional client options that define the transport pipeline
        /// policies for authentication, retries, etc., that are applied to
        /// every request.
        /// </param>
        public BlobClient(Uri blobUri, StorageSharedKeyCredential credential, BlobClientOptions options = default)
            : base(blobUri, credential, options)
        {
        }

        /// <summary>
        /// Initializes a new instance of the <see cref="BlobClient"/>
        /// class.
        /// </summary>
        /// <param name="blobUri">
        /// A <see cref="Uri"/> referencing the blob that includes the
        /// name of the account, the name of the container, and the name of
        /// the blob.
        /// This is likely to be similar to "https://{account_name}.blob.core.windows.net/{container_name}/{blob_name}".
        /// </param>
        /// <param name="credential">
        /// The token credential used to sign requests.
        /// </param>
        /// <param name="options">
        /// Optional client options that define the transport pipeline
        /// policies for authentication, retries, etc., that are applied to
        /// every request.
        /// </param>
        public BlobClient(Uri blobUri, TokenCredential credential, BlobClientOptions options = default)
            : base(blobUri, credential, options)
        {
        }

        /// <summary>
        /// Initializes a new instance of the <see cref="BlobClient"/>
        /// class.
        /// </summary>
        /// <param name="blobUri">
        /// A <see cref="Uri"/> referencing the blob that includes the
        /// name of the account, the name of the container, and the name of
        /// the blob.
        /// This is likely to be similar to "https://{account_name}.blob.core.windows.net/{container_name}/{blob_name}".
        /// </param>
        /// <param name="pipeline">
        /// The transport pipeline used to send every request.
        /// </param>
        /// <param name="authentication">
        /// The authentication policy that was used in the given pipeline, for tracking purposes.
        /// </param>
<<<<<<< HEAD
        /// <param name="options">
        /// The options used to construct the given pipeline, for tracking purposes.
        /// </param>
        /// <remarks>
        /// This constructor is intended for existing clients to pass on their
        /// pipeline when creating new clients.
        /// </remarks>
        internal BlobClient(Uri blobUri, HttpPipeline pipeline, HttpPipelinePolicy authentication, BlobClientOptions options)
            : base(blobUri, pipeline, authentication, options)
        {
        }

        /// <summary>
        /// Initializes a new instance of the <see cref="BlobClient"/>
        /// class.
        /// </summary>
        /// <param name="blobUri">
        /// A <see cref="Uri"/> referencing the blob that includes the
        /// name of the account, the name of the container, and the name of
        /// the blob.
        /// This is likely to be similar to "https://{account_name}.blob.core.windows.net/{container_name}/{blob_name}".
        /// </param>
        /// <param name="authentication">
        /// An optional authentication policy used to sign requests.
        /// </param>
        /// <param name="options">
        /// Optional client options that define the transport pipeline
        /// policies for authentication, retries, etc., that are applied to
        /// every request.
        /// </param>
        protected BlobClient(Uri blobUri, HttpPipelinePolicy authentication, BlobClientOptions options)
            : base(blobUri, authentication, options)
=======
        /// <param name="clientDiagnostics">Client diagnostics.</param>
        /// <param name="customerProvidedKey">Customer provided key.</param>
        /// <param name="encryptionScope">Encryption scope.</param>
        internal BlobClient(
            Uri blobUri,
            HttpPipeline pipeline,
            BlobClientOptions.ServiceVersion version,
            ClientDiagnostics clientDiagnostics,
            CustomerProvidedKey? customerProvidedKey,
            string encryptionScope)
            : base(blobUri, pipeline, version, clientDiagnostics, customerProvidedKey, encryptionScope)
>>>>>>> 79f10ab4
        {
        }
        #endregion ctors

        #region Upload
        /// <summary>
        /// The <see cref="Upload(Stream)"/> operation creates a new block blob
        /// or updates the content of an existing block blob.  Updating an
        /// existing block blob overwrites any existing metadata on the blob.
        ///
        /// For partial block blob updates and other advanced features, please
        /// see <see cref="BlockBlobClient"/>.  To create or modify page or
        /// append blobs, please see <see cref="PageBlobClient"/> or
        /// <see cref="AppendBlobClient"/>.
        ///
        /// For more information, see <see href="https://docs.microsoft.com/rest/api/storageservices/put-blob" />.
        /// </summary>
        /// <param name="content">
        /// A <see cref="Stream"/> containing the content to upload.
        /// </param>
        /// <returns>
        /// A <see cref="Response{BlobContentInfo}"/> describing the
        /// state of the updated block blob.
        /// </returns>
        /// <remarks>
        /// A <see cref="RequestFailedException"/> will be thrown if
        /// a failure occurs.
        /// </remarks>
        [ForwardsClientCalls]
#pragma warning disable AZC0002 // Client method should have cancellationToken as the last optional parameter
        public virtual Response<BlobContentInfo> Upload(Stream content) =>
            Upload(content, CancellationToken.None);
#pragma warning restore AZC0002 // Client method should have cancellationToken as the last optional parameter

        /// <summary>
        /// The <see cref="Upload(string)"/> operation creates a new block blob
        /// or updates the content of an existing block blob.  Updating an
        /// existing block blob overwrites any existing metadata on the blob.
        ///
        /// For partial block blob updates and other advanced features, please
        /// see <see cref="BlockBlobClient"/>.  To create or modify page or
        /// append blobs, please see <see cref="PageBlobClient"/> or
        /// <see cref="AppendBlobClient"/>.
        ///
        /// For more information, see <see href="https://docs.microsoft.com/rest/api/storageservices/put-blob" />.
        /// </summary>
        /// <param name="path">
        /// A file path containing the content to upload.
        /// </param>
        /// <returns>
        /// A <see cref="Response{BlobContentInfo}"/> describing the
        /// state of the updated block blob.
        /// </returns>
        /// <remarks>
        /// A <see cref="RequestFailedException"/> will be thrown if
        /// a failure occurs.
        /// </remarks>
        [ForwardsClientCalls]
#pragma warning disable AZC0002 // Client method should have cancellationToken as the last optional parameter
        public virtual Response<BlobContentInfo> Upload(string path) =>
            Upload(path, CancellationToken.None);
#pragma warning restore AZC0002 // Client method should have cancellationToken as the last optional parameter

        /// <summary>
        /// The <see cref="UploadAsync(Stream)"/> operation creates a new block blob
        /// or updates the content of an existing block blob.  Updating an
        /// existing block blob overwrites any existing metadata on the blob.
        ///
        /// For partial block blob updates and other advanced features, please
        /// see <see cref="BlockBlobClient"/>.  To create or modify page or
        /// append blobs, please see <see cref="PageBlobClient"/> or
        /// <see cref="AppendBlobClient"/>.
        ///
        /// For more information, see <see href="https://docs.microsoft.com/rest/api/storageservices/put-blob" />.
        /// </summary>
        /// <param name="content">
        /// A <see cref="Stream"/> containing the content to upload.
        /// </param>
        /// <returns>
        /// A <see cref="Response{BlobContentInfo}"/> describing the
        /// state of the updated block blob.
        /// </returns>
        /// <remarks>
        /// A <see cref="RequestFailedException"/> will be thrown if
        /// a failure occurs.
        /// </remarks>
        [ForwardsClientCalls]
#pragma warning disable AZC0002 // Client method should have cancellationToken as the last optional parameter
        public virtual async Task<Response<BlobContentInfo>> UploadAsync(Stream content) =>
            await UploadAsync(content, CancellationToken.None).ConfigureAwait(false);
#pragma warning restore AZC0002 // Client method should have cancellationToken as the last optional parameter

        /// <summary>
        /// The <see cref="UploadAsync(string)"/> operation creates a new block blob
        /// or updates the content of an existing block blob.  Updating an
        /// existing block blob overwrites any existing metadata on the blob.
        ///
        /// For partial block blob updates and other advanced features, please
        /// see <see cref="BlockBlobClient"/>.  To create or modify page or
        /// append blobs, please see <see cref="PageBlobClient"/> or
        /// <see cref="AppendBlobClient"/>.
        ///
        /// For more information, see <see href="https://docs.microsoft.com/rest/api/storageservices/put-blob" />.
        /// </summary>
        /// <param name="path">
        /// A file path containing the content to upload.
        /// </param>
        /// <returns>
        /// A <see cref="Response{BlobContentInfo}"/> describing the
        /// state of the updated block blob.
        /// </returns>
        /// <remarks>
        /// A <see cref="RequestFailedException"/> will be thrown if
        /// a failure occurs.
        /// </remarks>
        [ForwardsClientCalls]
#pragma warning disable AZC0002 // Client method should have cancellationToken as the last optional parameter
        public virtual async Task<Response<BlobContentInfo>> UploadAsync(string path) =>
            await UploadAsync(path, CancellationToken.None).ConfigureAwait(false);
#pragma warning restore AZC0002 // Client method should have cancellationToken as the last optional parameter

        /// <summary>
        /// The <see cref="Upload(Stream, CancellationToken)"/> operation
        /// creates a new block blob or updates the content of an existing
        /// block blob.  Updating an existing block blob overwrites any
        /// existing metadata on the blob.
        ///
        /// For partial block blob updates and other advanced features, please
        /// see <see cref="BlockBlobClient"/>.  To create or modify page or
        /// append blobs, please see <see cref="PageBlobClient"/> or
        /// <see cref="AppendBlobClient"/>.
        ///
        /// For more information, see <see href="https://docs.microsoft.com/rest/api/storageservices/put-blob" />.
        /// </summary>
        /// <param name="content">
        /// A <see cref="Stream"/> containing the content to upload.
        /// </param>
        /// <param name="cancellationToken">
        /// Optional <see cref="CancellationToken"/> to propagate
        /// notifications that the operation should be cancelled.
        /// </param>
        /// <returns>
        /// A <see cref="Response{BlobContentInfo}"/> describing the
        /// state of the updated block blob.
        /// </returns>
        /// <remarks>
        /// A <see cref="RequestFailedException"/> will be thrown if
        /// a failure occurs.
        /// </remarks>
        [ForwardsClientCalls]
#pragma warning disable AZC0002 // Client method should have cancellationToken as the last optional parameter
        public virtual Response<BlobContentInfo> Upload(
            Stream content,
            CancellationToken cancellationToken) =>
            Upload(
                content,
                overwrite: false,
                cancellationToken: cancellationToken);
#pragma warning restore AZC0002 // Client method should have cancellationToken as the last optional parameter

        /// <summary>
        /// The <see cref="Upload(string, CancellationToken)"/> operation
        /// creates a new block blob or updates the content of an existing
        /// block blob.  Updating an existing block blob overwrites any
        /// existing metadata on the blob.
        ///
        /// For partial block blob updates and other advanced features, please
        /// see <see cref="BlockBlobClient"/>.  To create or modify page or
        /// append blobs, please see <see cref="PageBlobClient"/> or
        /// <see cref="AppendBlobClient"/>.
        ///
        /// For more information, see <see href="https://docs.microsoft.com/rest/api/storageservices/put-blob" />.
        /// </summary>
        /// <param name="path">
        /// A file path containing the content to upload.
        /// </param>
        /// <param name="cancellationToken">
        /// Optional <see cref="CancellationToken"/> to propagate
        /// notifications that the operation should be cancelled.
        /// </param>
        /// <returns>
        /// A <see cref="Response{BlobContentInfo}"/> describing the
        /// state of the updated block blob.
        /// </returns>
        /// <remarks>
        /// A <see cref="RequestFailedException"/> will be thrown if
        /// a failure occurs.
        /// </remarks>
        [ForwardsClientCalls]
#pragma warning disable AZC0002 // Client method should have cancellationToken as the last optional parameter
        public virtual Response<BlobContentInfo> Upload(
            string path,
            CancellationToken cancellationToken) =>
            Upload(
                path,
                overwrite: false,
                cancellationToken: cancellationToken);
#pragma warning restore AZC0002 // Client method should have cancellationToken as the last optional parameter

        /// <summary>
        /// The <see cref="UploadAsync(Stream, CancellationToken)"/> operation
        /// creates a new block blob or updates the content of an existing
        /// block blob.  Updating an existing block blob overwrites any
        /// existing metadata on the blob.
        ///
        /// For partial block blob updates and other advanced features, please
        /// see <see cref="BlockBlobClient"/>.  To create or modify page or
        /// append blobs, please see <see cref="PageBlobClient"/> or
        /// <see cref="AppendBlobClient"/>.
        ///
        /// For more information, see <see href="https://docs.microsoft.com/rest/api/storageservices/put-blob" />.
        /// </summary>
        /// <param name="content">
        /// A <see cref="Stream"/> containing the content to upload.
        /// </param>
        /// <param name="cancellationToken">
        /// Optional <see cref="CancellationToken"/> to propagate
        /// notifications that the operation should be cancelled.
        /// </param>
        /// <returns>
        /// A <see cref="Response{BlobContentInfo}"/> describing the
        /// state of the updated block blob.
        /// </returns>
        /// <remarks>
        /// A <see cref="RequestFailedException"/> will be thrown if
        /// a failure occurs.
        /// </remarks>
        [ForwardsClientCalls]
#pragma warning disable AZC0002 // Client method should have cancellationToken as the last optional parameter
        public virtual Task<Response<BlobContentInfo>> UploadAsync(
            Stream content,
            CancellationToken cancellationToken) =>
            UploadAsync(
                content,
                overwrite: false,
                cancellationToken: cancellationToken);
#pragma warning restore AZC0002 // Client method should have cancellationToken as the last optional parameter

        /// <summary>
        /// The <see cref="UploadAsync(string, CancellationToken)"/> operation
        /// creates a new block blob or updates the content of an existing
        /// block blob.  Updating an existing block blob overwrites any
        /// existing metadata on the blob.
        ///
        /// For partial block blob updates and other advanced features, please
        /// see <see cref="BlockBlobClient"/>.  To create or modify page or
        /// append blobs, please see <see cref="PageBlobClient"/> or
        /// <see cref="AppendBlobClient"/>.
        ///
        /// For more information, see <see href="https://docs.microsoft.com/rest/api/storageservices/put-blob" />.
        /// </summary>
        /// <param name="path">
        /// A file path containing the content to upload.
        /// </param>
        /// <param name="cancellationToken">
        /// Optional <see cref="CancellationToken"/> to propagate
        /// notifications that the operation should be cancelled.
        /// </param>
        /// <returns>
        /// A <see cref="Response{BlobContentInfo}"/> describing the
        /// state of the updated block blob.
        /// </returns>
        /// <remarks>
        /// A <see cref="RequestFailedException"/> will be thrown if
        /// a failure occurs.
        /// </remarks>
        [ForwardsClientCalls]
#pragma warning disable AZC0002 // Client method should have cancellationToken as the last optional parameter
        public virtual async Task<Response<BlobContentInfo>> UploadAsync(
            string path,
            CancellationToken cancellationToken) =>
            await UploadAsync(
                path,
                overwrite: false,
                cancellationToken: cancellationToken)
                .ConfigureAwait(false);
#pragma warning restore AZC0002 // Client method should have cancellationToken as the last optional parameter

        /// <summary>
        /// The <see cref="Upload(Stream, CancellationToken)"/> operation
        /// creates a new block blob or updates the content of an existing
        /// block blob.  Updating an existing block blob overwrites any
        /// existing metadata on the blob.
        ///
        /// For partial block blob updates and other advanced features, please
        /// see <see cref="BlockBlobClient"/>.  To create or modify page or
        /// append blobs, please see <see cref="PageBlobClient"/> or
        /// <see cref="AppendBlobClient"/>.
        ///
        /// For more information, see <see href="https://docs.microsoft.com/rest/api/storageservices/put-blob" />.
        /// </summary>
        /// <param name="content">
        /// A <see cref="Stream"/> containing the content to upload.
        /// </param>
        /// <param name="overwrite">
        /// Whether the upload should overwrite any existing blobs.  The
        /// default value is false.
        /// </param>
        /// <param name="cancellationToken">
        /// Optional <see cref="CancellationToken"/> to propagate
        /// notifications that the operation should be cancelled.
        /// </param>
        /// <returns>
        /// A <see cref="Response{BlobContentInfo}"/> describing the
        /// state of the updated block blob.
        /// </returns>
        /// <remarks>
        /// A <see cref="RequestFailedException"/> will be thrown if
        /// a failure occurs.
        /// </remarks>
        [ForwardsClientCalls]
        public virtual Response<BlobContentInfo> Upload(
            Stream content,
            bool overwrite = false,
            CancellationToken cancellationToken = default) =>
            Upload(
                content,
                conditions: overwrite ? null : new BlobRequestConditions { IfNoneMatch = new ETag(Constants.Wildcard) },
                cancellationToken: cancellationToken);

        /// <summary>
        /// The <see cref="Upload(string, CancellationToken)"/> operation
        /// creates a new block blob or updates the content of an existing
        /// block blob.  Updating an existing block blob overwrites any
        /// existing metadata on the blob.
        ///
        /// For partial block blob updates and other advanced features, please
        /// see <see cref="BlockBlobClient"/>.  To create or modify page or
        /// append blobs, please see <see cref="PageBlobClient"/> or
        /// <see cref="AppendBlobClient"/>.
        ///
        /// For more information, see <see href="https://docs.microsoft.com/rest/api/storageservices/put-blob" />.
        /// </summary>
        /// <param name="path">
        /// A file path containing the content to upload.
        /// </param>
        /// <param name="overwrite">
        /// Whether the upload should overwrite any existing blobs.  The
        /// default value is false.
        /// </param>
        /// <param name="cancellationToken">
        /// Optional <see cref="CancellationToken"/> to propagate
        /// notifications that the operation should be cancelled.
        /// </param>
        /// <returns>
        /// A <see cref="Response{BlobContentInfo}"/> describing the
        /// state of the updated block blob.
        /// </returns>
        /// <remarks>
        /// A <see cref="RequestFailedException"/> will be thrown if
        /// a failure occurs.
        /// </remarks>
        [ForwardsClientCalls]
        public virtual Response<BlobContentInfo> Upload(
            string path,
            bool overwrite = false,
            CancellationToken cancellationToken = default) =>
            Upload(
                path,
                conditions: overwrite ? null : new BlobRequestConditions { IfNoneMatch = new ETag(Constants.Wildcard) },
                cancellationToken: cancellationToken);

        /// <summary>
        /// The <see cref="UploadAsync(Stream, CancellationToken)"/> operation
        /// creates a new block blob or updates the content of an existing
        /// block blob.  Updating an existing block blob overwrites any
        /// existing metadata on the blob.
        ///
        /// For partial block blob updates and other advanced features, please
        /// see <see cref="BlockBlobClient"/>.  To create or modify page or
        /// append blobs, please see <see cref="PageBlobClient"/> or
        /// <see cref="AppendBlobClient"/>.
        ///
        /// For more information, see <see href="https://docs.microsoft.com/rest/api/storageservices/put-blob" />.
        /// </summary>
        /// <param name="content">
        /// A <see cref="Stream"/> containing the content to upload.
        /// </param>
        /// <param name="overwrite">
        /// Whether the upload should overwrite any existing blobs.  The
        /// default value is false.
        /// </param>
        /// <param name="cancellationToken">
        /// Optional <see cref="CancellationToken"/> to propagate
        /// notifications that the operation should be cancelled.
        /// </param>
        /// <returns>
        /// A <see cref="Response{BlobContentInfo}"/> describing the
        /// state of the updated block blob.
        /// </returns>
        /// <remarks>
        /// A <see cref="RequestFailedException"/> will be thrown if
        /// a failure occurs.
        /// </remarks>
        [ForwardsClientCalls]
        public virtual Task<Response<BlobContentInfo>> UploadAsync(
            Stream content,
            bool overwrite = false,
            CancellationToken cancellationToken = default) =>
            UploadAsync(
                content,
                conditions: overwrite ? null : new BlobRequestConditions { IfNoneMatch = new ETag(Constants.Wildcard) },
                cancellationToken: cancellationToken);

        /// <summary>
        /// The <see cref="UploadAsync(string, CancellationToken)"/> operation
        /// creates a new block blob or updates the content of an existing
        /// block blob.  Updating an existing block blob overwrites any
        /// existing metadata on the blob.
        ///
        /// For partial block blob updates and other advanced features, please
        /// see <see cref="BlockBlobClient"/>.  To create or modify page or
        /// append blobs, please see <see cref="PageBlobClient"/> or
        /// <see cref="AppendBlobClient"/>.
        ///
        /// For more information, see <see href="https://docs.microsoft.com/rest/api/storageservices/put-blob" />.
        /// </summary>
        /// <param name="path">
        /// A file path containing the content to upload.
        /// </param>
        /// <param name="overwrite">
        /// Whether the upload should overwrite any existing blobs.  The
        /// default value is false.
        /// </param>
        /// <param name="cancellationToken">
        /// Optional <see cref="CancellationToken"/> to propagate
        /// notifications that the operation should be cancelled.
        /// </param>
        /// <returns>
        /// A <see cref="Response{BlobContentInfo}"/> describing the
        /// state of the updated block blob.
        /// </returns>
        /// <remarks>
        /// A <see cref="RequestFailedException"/> will be thrown if
        /// a failure occurs.
        /// </remarks>
        [ForwardsClientCalls]
        public virtual async Task<Response<BlobContentInfo>> UploadAsync(
            string path,
            bool overwrite = false,
            CancellationToken cancellationToken = default) =>
            await UploadAsync(
                path,
                conditions: overwrite ? null : new BlobRequestConditions { IfNoneMatch = new ETag(Constants.Wildcard) },
                cancellationToken: cancellationToken)
                .ConfigureAwait(false);

        /// <summary>
        /// The <see cref="Upload(Stream, BlobHttpHeaders, Metadata, BlobRequestConditions, IProgress{long}, AccessTier?, StorageTransferOptions, CancellationToken)"/>
        /// operation creates a new block blob or updates the content of an
        /// existing block blob.  Updating an existing block blob overwrites
        /// any existing metadata on the blob.
        ///
        /// For partial block blob updates and other advanced features, please
        /// see <see cref="BlockBlobClient"/>.  To create or modify page or
        /// append blobs, please see <see cref="PageBlobClient"/> or
        /// <see cref="AppendBlobClient"/>.
        ///
        /// For more information, see <see href="https://docs.microsoft.com/rest/api/storageservices/put-blob" />.
        /// </summary>
        /// <param name="content">
        /// A <see cref="Stream"/> containing the content to upload.
        /// </param>
        /// <param name="httpHeaders">
        /// Optional standard HTTP header properties that can be set for the
        /// block blob.
        /// </param>
        /// <param name="metadata">
        /// Optional custom metadata to set for this block blob.
        /// </param>
        /// <param name="conditions">
        /// Optional <see cref="BlobRequestConditions"/> to add conditions on
        /// the creation of this new block blob.
        /// </param>
        /// <param name="progressHandler">
        /// Optional <see cref="IProgress{Long}"/> to provide
        /// progress updates about data transfers.
        /// </param>
        /// <param name="accessTier">
        /// Optional <see cref="AccessTier"/>
        /// Indicates the tier to be set on the blob.
        /// </param>
        /// <param name="transferOptions">
        /// Optional <see cref="StorageTransferOptions"/> to configure
        /// parallel transfer behavior.
        /// </param>
        /// <param name="cancellationToken">
        /// Optional <see cref="CancellationToken"/> to propagate
        /// notifications that the operation should be cancelled.
        /// </param>
        /// <returns>
        /// A <see cref="Response{BlobContentInfo}"/> describing the
        /// state of the updated block blob.
        /// </returns>
        /// <remarks>
        /// A <see cref="RequestFailedException"/> will be thrown if
        /// a failure occurs.
        /// </remarks>
        public virtual Response<BlobContentInfo> Upload(
            Stream content,
            BlobHttpHeaders httpHeaders = default,
            Metadata metadata = default,
            BlobRequestConditions conditions = default,
            IProgress<long> progressHandler = default,
            AccessTier? accessTier = default,
            StorageTransferOptions transferOptions = default,
            CancellationToken cancellationToken = default) =>
            StagedUploadAsync(
                content,
                httpHeaders,
                metadata,
                conditions,
                progressHandler,
                accessTier,
                transferOptions: transferOptions,
                async: false,
                cancellationToken: cancellationToken)
                .EnsureCompleted();

        /// <summary>
        /// The <see cref="Upload(string, BlobHttpHeaders, Metadata, BlobRequestConditions, IProgress{long}, AccessTier?, StorageTransferOptions, CancellationToken)"/>
        /// operation creates a new block blob or updates the content of an
        /// existing block blob.  Updating an existing block blob overwrites
        /// any existing metadata on the blob.
        ///
        /// For partial block blob updates and other advanced features, please
        /// see <see cref="BlockBlobClient"/>.  To create or modify page or
        /// append blobs, please see <see cref="PageBlobClient"/> or
        /// <see cref="AppendBlobClient"/>.
        ///
        /// For more information, see <see href="https://docs.microsoft.com/rest/api/storageservices/put-blob" />.
        /// </summary>
        /// <param name="path">
        /// A file path containing the content to upload.
        /// </param>
        /// <param name="httpHeaders">
        /// Optional standard HTTP header properties that can be set for the
        /// block blob.
        /// </param>
        /// <param name="metadata">
        /// Optional custom metadata to set for this block blob.
        /// </param>
        /// <param name="conditions">
        /// Optional <see cref="BlobRequestConditions"/> to add conditions on
        /// the creation of this new block blob.
        /// </param>
        /// <param name="progressHandler">
        /// Optional <see cref="IProgress{Long}"/> to provide
        /// progress updates about data transfers.
        /// </param>
        /// <param name="accessTier">
        /// Optional <see cref="AccessTier"/>
        /// Indicates the tier to be set on the blob.
        /// </param>
        /// <param name="transferOptions">
        /// Optional <see cref="StorageTransferOptions"/> to configure
        /// parallel transfer behavior.
        /// </param>
        /// <param name="cancellationToken">
        /// Optional <see cref="CancellationToken"/> to propagate
        /// notifications that the operation should be cancelled.
        /// </param>
        /// <returns>
        /// A <see cref="Response{BlobContentInfo}"/> describing the
        /// state of the updated block blob.
        /// </returns>
        /// <remarks>
        /// A <see cref="RequestFailedException"/> will be thrown if
        /// a failure occurs.
        /// </remarks>
        public virtual Response<BlobContentInfo> Upload(
            string path,
            BlobHttpHeaders httpHeaders = default,
            Metadata metadata = default,
            BlobRequestConditions conditions = default,
            IProgress<long> progressHandler = default,
            AccessTier? accessTier = default,
            StorageTransferOptions transferOptions = default,
            CancellationToken cancellationToken = default)
        {
            using (FileStream stream = new FileStream(path, FileMode.Open))
            {
                return StagedUploadAsync(
                    stream,
                    httpHeaders,
                    metadata,
                    conditions,
                    progressHandler,
                    accessTier,
                    transferOptions: transferOptions,
                    async: false,
                    cancellationToken: cancellationToken)
                    .EnsureCompleted();
            }
        }

        /// <summary>
        /// The <see cref="UploadAsync(Stream, BlobHttpHeaders, Metadata, BlobRequestConditions, IProgress{long}, AccessTier?, StorageTransferOptions, CancellationToken)"/>
        /// operation creates a new block blob or updates the content of an
        /// existing block blob.  Updating an existing block blob overwrites
        /// any existing metadata on the blob.
        ///
        /// For partial block blob updates and other advanced features, please
        /// see <see cref="BlockBlobClient"/>.  To create or modify page or
        /// append blobs, please see <see cref="PageBlobClient"/> or
        /// <see cref="AppendBlobClient"/>.
        ///
        /// For more information, see <see href="https://docs.microsoft.com/rest/api/storageservices/put-blob" />.
        /// </summary>
        /// <param name="content">
        /// A <see cref="Stream"/> containing the content to upload.
        /// </param>
        /// <param name="httpHeaders">
        /// Optional standard HTTP header properties that can be set for the
        /// block blob.
        /// </param>
        /// <param name="metadata">
        /// Optional custom metadata to set for this block blob.
        /// </param>
        /// <param name="conditions">
        /// Optional <see cref="BlobRequestConditions"/> to add conditions on
        /// the creation of this new block blob.
        /// </param>
        /// <param name="transferOptions">
        /// Optional <see cref="StorageTransferOptions"/> to configure
        /// parallel transfer behavior.
        /// </param>
        /// <param name="progressHandler">
        /// Optional <see cref="IProgress{Long}"/> to provide
        /// progress updates about data transfers.
        /// </param>
        /// <param name="accessTier">
        /// Optional <see cref="AccessTier"/>
        /// Indicates the tier to be set on the blob.
        /// </param>
        /// <param name="cancellationToken">
        /// Optional <see cref="CancellationToken"/> to propagate
        /// notifications that the operation should be cancelled.
        /// </param>
        /// <returns>
        /// A <see cref="Response{BlobContentInfo}"/> describing the
        /// state of the updated block blob.
        /// </returns>
        /// <remarks>
        /// A <see cref="RequestFailedException"/> will be thrown if
        /// a failure occurs.
        /// </remarks>
        [ForwardsClientCalls]
        public virtual Task<Response<BlobContentInfo>> UploadAsync(
            Stream content,
            BlobHttpHeaders httpHeaders = default,
            Metadata metadata = default,
            BlobRequestConditions conditions = default,
            IProgress<long> progressHandler = default,
            AccessTier? accessTier = default,
            StorageTransferOptions transferOptions = default,
            CancellationToken cancellationToken = default) =>
            StagedUploadAsync(
                content,
                httpHeaders,
                metadata,
                conditions,
                progressHandler,
                accessTier,
                transferOptions: transferOptions,
                async: true,
                cancellationToken: cancellationToken);

        /// <summary>
        /// The <see cref="UploadAsync(string, BlobHttpHeaders, Metadata, BlobRequestConditions, IProgress{long}, AccessTier?, StorageTransferOptions, CancellationToken)"/>
        /// operation creates a new block blob or updates the content of an
        /// existing block blob.  Updating an existing block blob overwrites
        /// any existing metadata on the blob.
        ///
        /// For partial block blob updates and other advanced features, please
        /// see <see cref="BlockBlobClient"/>.  To create or modify page or
        /// append blobs, please see <see cref="PageBlobClient"/> or
        /// <see cref="AppendBlobClient"/>.
        ///
        /// For more information, see <see href="https://docs.microsoft.com/rest/api/storageservices/put-blob" />.
        /// </summary>
        /// <param name="path">
        /// A file path containing the content to upload.
        /// </param>
        /// <param name="httpHeaders">
        /// Optional standard HTTP header properties that can be set for the
        /// block blob.
        /// </param>
        /// <param name="metadata">
        /// Optional custom metadata to set for this block blob.
        /// </param>
        /// <param name="conditions">
        /// Optional <see cref="BlobRequestConditions"/> to add conditions on
        /// the creation of this new block blob.
        /// </param>
        /// <param name="progressHandler">
        /// Optional <see cref="IProgress{Long}"/> to provide
        /// progress updates about data transfers.
        /// </param>
        /// <param name="accessTier">
        /// Optional <see cref="AccessTier"/>
        /// Indicates the tier to be set on the blob.
        /// </param>
        /// <param name="transferOptions">
        /// Optional <see cref="StorageTransferOptions"/> to configure
        /// parallel transfer behavior.
        /// </param>
        /// <param name="cancellationToken">
        /// Optional <see cref="CancellationToken"/> to propagate
        /// notifications that the operation should be cancelled.
        /// </param>
        /// <returns>
        /// A <see cref="Response{BlobContentInfo}"/> describing the
        /// state of the updated block blob.
        /// </returns>
        /// <remarks>
        /// A <see cref="RequestFailedException"/> will be thrown if
        /// a failure occurs.
        /// </remarks>
        [ForwardsClientCalls]
        public virtual async Task<Response<BlobContentInfo>> UploadAsync(
            string path,
            BlobHttpHeaders httpHeaders = default,
            Metadata metadata = default,
            BlobRequestConditions conditions = default,
            IProgress<long> progressHandler = default,
            AccessTier? accessTier = default,
            StorageTransferOptions transferOptions = default,
            CancellationToken cancellationToken = default)
        {
            using (FileStream stream = new FileStream(path, FileMode.Open))
            {
                return await StagedUploadAsync(
                    stream,
                    httpHeaders,
                    metadata,
                    conditions,
                    progressHandler,
                    accessTier,
                    transferOptions: transferOptions,
                    async: true,
                    cancellationToken: cancellationToken)
                    .ConfigureAwait(false);
            }
        }

        /// <summary>
        /// This operation will create a new
        /// block blob of arbitrary size by uploading it as indiviually staged
        /// blocks if it's larger than the
        /// <paramref name="singleUploadThreshold"/>.
        /// </summary>
        /// <param name="content">
        /// A <see cref="Stream"/> containing the content to upload.
        /// </param>
        /// <param name="blobHttpHeaders">
        /// Optional standard HTTP header properties that can be set for the
        /// block blob.
        /// </param>
        /// <param name="metadata">
        /// Optional custom metadata to set for this block blob.
        /// </param>
        /// <param name="conditions">
        /// Optional <see cref="BlobRequestConditions"/> to add conditions on
        /// the creation of this new block blob.
        /// </param>
        /// <param name="progressHandler">
        /// Optional <see cref="IProgress{Long}"/> to provide
        /// progress updates about data transfers.
        /// </param>
        /// <param name="accessTier">
        /// Optional <see cref="AccessTier"/>
        /// Indicates the tier to be set on the blob.
        /// </param>
        /// <param name="singleUploadThreshold">
        /// The maximum size stream that we'll upload as a single block.  The
        /// default value is 256MB.
        /// </param>
        /// <param name="transferOptions">
        /// Optional <see cref="StorageTransferOptions"/> to configure
        /// parallel transfer behavior.
        /// </param>
        /// <param name="async">
        /// </param>
        /// <param name="cancellationToken">
        /// Optional <see cref="CancellationToken"/> to propagate
        /// notifications that the operation should be cancelled.
        /// </param>
        /// <returns>
        /// A <see cref="Response{BlobContentInfo}"/> describing the
        /// state of the updated block blob.
        /// </returns>
        /// <remarks>
        /// A <see cref="RequestFailedException"/> will be thrown if
        /// a failure occurs.
        /// </remarks>
        internal async Task<Response<BlobContentInfo>> StagedUploadAsync(
            Stream content,
            BlobHttpHeaders blobHttpHeaders,
            Metadata metadata,
            BlobRequestConditions conditions,
            IProgress<long> progressHandler,
            AccessTier? accessTier = default,
            long? singleUploadThreshold = default,
            StorageTransferOptions transferOptions = default,
            bool async = true,
            CancellationToken cancellationToken = default)
        {
<<<<<<< HEAD
            var client = new BlockBlobClient(Uri, Pipeline, AuthenticationPolicy, SourceOptions);
=======
            var client = new BlockBlobClient(Uri, Pipeline, Version, ClientDiagnostics, CustomerProvidedKey, EncryptionScope);

>>>>>>> 79f10ab4
            singleUploadThreshold ??= client.BlockBlobMaxUploadBlobBytes;
            Debug.Assert(singleUploadThreshold <= client.BlockBlobMaxUploadBlobBytes);

            PartitionedUploader uploader = new PartitionedUploader(
                client,
                transferOptions,
                singleUploadThreshold,
                operationName: $"{nameof(BlobClient)}.{nameof(Upload)}");

            BlobUploadContent transformedContent = async
                ? await TransformUploadContentAsync(new BlobUploadContent() { Content = content, Metadata = metadata }, cancellationToken).ConfigureAwait(false)
                : TransformUploadContent(new BlobUploadContent() { Content = content, Metadata = metadata }, cancellationToken);

            if (async)
            {
                return await uploader.UploadAsync(transformedContent.Content, blobHttpHeaders, transformedContent.Metadata, conditions, progressHandler, accessTier, cancellationToken).ConfigureAwait(false);
            }
            else
            {
                return uploader.Upload(transformedContent.Content, blobHttpHeaders, transformedContent.Metadata, conditions, progressHandler, accessTier, cancellationToken);
            }
        }
        #endregion Upload

        /// <summary>
        /// Performs a transform on the data for uploads. It is a no-op by default.
        /// </summary>
        /// <param name="content">Content to transform.</param>
        /// <param name="cancellationToken">
        /// Optional <see cref="CancellationToken"/> to propagate
        /// notifications that the operation should be cancelled.
        /// </param>
        /// <returns>Transformed content stream and metadata.</returns>
        [ForwardsClientCalls]
        protected virtual BlobUploadContent TransformUploadContent(BlobUploadContent content, CancellationToken cancellationToken = default)
        {
            return content; // no-op
        }

        /// <summary>
        /// Performs an asynchronous transform on the data for uploads. It is a no-op by default.
        /// </summary>
        /// <param name="content">Content to transform.</param>
        /// <param name="cancellationToken">
        /// Optional <see cref="CancellationToken"/> to propagate
        /// notifications that the operation should be cancelled.
        /// </param>
        /// <returns>Transformed content stream and metadata.</returns>
        [ForwardsClientCalls]
        protected virtual Task<BlobUploadContent> TransformUploadContentAsync(BlobUploadContent content, CancellationToken cancellationToken = default)
        {
            return Task.FromResult(content); // no-op
        }
    }
}<|MERGE_RESOLUTION|>--- conflicted
+++ resolved
@@ -160,7 +160,6 @@
         /// <param name="authentication">
         /// The authentication policy that was used in the given pipeline, for tracking purposes.
         /// </param>
-<<<<<<< HEAD
         /// <param name="options">
         /// The options used to construct the given pipeline, for tracking purposes.
         /// </param>
@@ -193,19 +192,6 @@
         /// </param>
         protected BlobClient(Uri blobUri, HttpPipelinePolicy authentication, BlobClientOptions options)
             : base(blobUri, authentication, options)
-=======
-        /// <param name="clientDiagnostics">Client diagnostics.</param>
-        /// <param name="customerProvidedKey">Customer provided key.</param>
-        /// <param name="encryptionScope">Encryption scope.</param>
-        internal BlobClient(
-            Uri blobUri,
-            HttpPipeline pipeline,
-            BlobClientOptions.ServiceVersion version,
-            ClientDiagnostics clientDiagnostics,
-            CustomerProvidedKey? customerProvidedKey,
-            string encryptionScope)
-            : base(blobUri, pipeline, version, clientDiagnostics, customerProvidedKey, encryptionScope)
->>>>>>> 79f10ab4
         {
         }
         #endregion ctors
@@ -1014,12 +1000,8 @@
             bool async = true,
             CancellationToken cancellationToken = default)
         {
-<<<<<<< HEAD
             var client = new BlockBlobClient(Uri, Pipeline, AuthenticationPolicy, SourceOptions);
-=======
-            var client = new BlockBlobClient(Uri, Pipeline, Version, ClientDiagnostics, CustomerProvidedKey, EncryptionScope);
-
->>>>>>> 79f10ab4
+
             singleUploadThreshold ??= client.BlockBlobMaxUploadBlobBytes;
             Debug.Assert(singleUploadThreshold <= client.BlockBlobMaxUploadBlobBytes);
 
