--- conflicted
+++ resolved
@@ -48,13 +48,8 @@
     }
     public partial class ShareClientOptions : Azure.Core.ClientOptions
     {
-<<<<<<< HEAD
         public ShareClientOptions(Azure.Storage.Files.Shares.ShareClientOptions.ServiceVersion version = Azure.Storage.Files.Shares.ShareClientOptions.ServiceVersion.V2019_12_12) { }
-        public Azure.Storage.Files.Shares.ShareClientOptions.ServiceVersion Version { [System.Runtime.CompilerServices.CompilerGeneratedAttribute] get { throw null; } }
-=======
-        public ShareClientOptions(Azure.Storage.Files.Shares.ShareClientOptions.ServiceVersion version = Azure.Storage.Files.Shares.ShareClientOptions.ServiceVersion.V2019_07_07) { }
         public Azure.Storage.Files.Shares.ShareClientOptions.ServiceVersion Version { get { throw null; } }
->>>>>>> 504b4b48
         public enum ServiceVersion
         {
             V2019_02_02 = 1,
