{
  "Entries": [
    {
      "RequestUri": "http://seanstagetest.file.core.windows.net/test-share-884911af-5fd8-af81-226b-b049b2ec74a7?restype=share",
      "RequestMethod": "PUT",
      "RequestHeaders": {
        "Authorization": "Sanitized",
        "traceparent": "00-f68a588a7b50694a9814699479c9ecc1-4ebc57dcffd7a04f-00",
        "User-Agent": [
          "azsdk-net-Storage.Files.Shares/12.2.0-dev.20200305.1",
          "(.NET Core 4.6.28325.01; Microsoft Windows 10.0.18363 )"
        ],
        "x-ms-client-request-id": "250d5af8-feb9-4135-533a-18c816edc6dc",
        "x-ms-date": "Thu, 05 Mar 2020 21:42:48 GMT",
        "x-ms-return-client-request-id": "true",
<<<<<<< HEAD
        "x-ms-version": "2019-10-10"
=======
        "x-ms-version": "2019-12-12"
>>>>>>> 32e373e2
      },
      "RequestBody": null,
      "StatusCode": 201,
      "ResponseHeaders": {
        "Content-Length": "0",
        "Date": "Thu, 05 Mar 2020 21:42:48 GMT",
        "ETag": "\u00220x8D7C14E263C89F1\u0022",
        "Last-Modified": "Thu, 05 Mar 2020 21:42:48 GMT",
        "Server": [
          "Windows-Azure-File/1.0",
          "Microsoft-HTTPAPI/2.0"
        ],
        "x-ms-client-request-id": "250d5af8-feb9-4135-533a-18c816edc6dc",
        "x-ms-request-id": "c9ef6097-f01a-0012-4637-f3e9eb000000",
<<<<<<< HEAD
        "x-ms-version": "2019-10-10"
=======
        "x-ms-version": "2019-12-12"
>>>>>>> 32e373e2
      },
      "ResponseBody": []
    },
    {
      "RequestUri": "http://seanstagetest.file.core.windows.net/test-share-884911af-5fd8-af81-226b-b049b2ec74a7/test-directory-7b8a0452-3444-ceea-7fbc-09bbc4d42d74?restype=directory",
      "RequestMethod": "PUT",
      "RequestHeaders": {
        "Authorization": "Sanitized",
        "traceparent": "00-7876a2c2f099b84d84e3f657e24554c3-3e385d413e2b8640-00",
        "User-Agent": [
          "azsdk-net-Storage.Files.Shares/12.2.0-dev.20200305.1",
          "(.NET Core 4.6.28325.01; Microsoft Windows 10.0.18363 )"
        ],
        "x-ms-client-request-id": "7d5abe55-cf23-c3ef-703e-a5fcf4797c7f",
        "x-ms-date": "Thu, 05 Mar 2020 21:42:49 GMT",
        "x-ms-file-attributes": "None",
        "x-ms-file-creation-time": "Now",
        "x-ms-file-last-write-time": "Now",
        "x-ms-file-permission": "Inherit",
        "x-ms-return-client-request-id": "true",
<<<<<<< HEAD
        "x-ms-version": "2019-10-10"
=======
        "x-ms-version": "2019-12-12"
>>>>>>> 32e373e2
      },
      "RequestBody": null,
      "StatusCode": 201,
      "ResponseHeaders": {
        "Content-Length": "0",
        "Date": "Thu, 05 Mar 2020 21:42:48 GMT",
        "ETag": "\u00220x8D7C14E264A3BC5\u0022",
        "Last-Modified": "Thu, 05 Mar 2020 21:42:49 GMT",
        "Server": [
          "Windows-Azure-File/1.0",
          "Microsoft-HTTPAPI/2.0"
        ],
        "x-ms-client-request-id": "7d5abe55-cf23-c3ef-703e-a5fcf4797c7f",
        "x-ms-file-attributes": "Directory",
        "x-ms-file-change-time": "2020-03-05T21:42:49.0223557Z",
        "x-ms-file-creation-time": "2020-03-05T21:42:49.0223557Z",
        "x-ms-file-id": "13835128424026341376",
        "x-ms-file-last-write-time": "2020-03-05T21:42:49.0223557Z",
        "x-ms-file-parent-id": "0",
        "x-ms-file-permission-key": "7855875120676328179*422928105932735866",
        "x-ms-request-id": "c9ef6099-f01a-0012-4737-f3e9eb000000",
        "x-ms-request-server-encrypted": "true",
<<<<<<< HEAD
        "x-ms-version": "2019-10-10"
=======
        "x-ms-version": "2019-12-12"
>>>>>>> 32e373e2
      },
      "ResponseBody": []
    },
    {
      "RequestUri": "http://seanstagetest.file.core.windows.net/test-share-884911af-5fd8-af81-226b-b049b2ec74a7/test-directory-7b8a0452-3444-ceea-7fbc-09bbc4d42d74/test-file-99a7a30d-6e9c-03fd-1665-eef504b706b5",
      "RequestMethod": "PUT",
      "RequestHeaders": {
        "Authorization": "Sanitized",
        "traceparent": "00-2b0386323854a64f8bcb6f55c9197c12-63c6b1e5186eba4b-00",
        "User-Agent": [
          "azsdk-net-Storage.Files.Shares/12.2.0-dev.20200305.1",
          "(.NET Core 4.6.28325.01; Microsoft Windows 10.0.18363 )"
        ],
        "x-ms-client-request-id": "2425b1d1-dc21-e7f3-c056-66bee1f9bfb8",
        "x-ms-content-length": "1024",
        "x-ms-date": "Thu, 05 Mar 2020 21:42:49 GMT",
        "x-ms-file-attributes": "None",
        "x-ms-file-creation-time": "Now",
        "x-ms-file-last-write-time": "Now",
        "x-ms-file-permission": "Inherit",
        "x-ms-return-client-request-id": "true",
        "x-ms-type": "file",
<<<<<<< HEAD
        "x-ms-version": "2019-10-10"
=======
        "x-ms-version": "2019-12-12"
>>>>>>> 32e373e2
      },
      "RequestBody": null,
      "StatusCode": 201,
      "ResponseHeaders": {
        "Content-Length": "0",
        "Date": "Thu, 05 Mar 2020 21:42:48 GMT",
        "ETag": "\u00220x8D7C14E2657A920\u0022",
        "Last-Modified": "Thu, 05 Mar 2020 21:42:49 GMT",
        "Server": [
          "Windows-Azure-File/1.0",
          "Microsoft-HTTPAPI/2.0"
        ],
        "x-ms-client-request-id": "2425b1d1-dc21-e7f3-c056-66bee1f9bfb8",
        "x-ms-file-attributes": "Archive",
        "x-ms-file-change-time": "2020-03-05T21:42:49.1103520Z",
        "x-ms-file-creation-time": "2020-03-05T21:42:49.1103520Z",
        "x-ms-file-id": "11529285414812647424",
        "x-ms-file-last-write-time": "2020-03-05T21:42:49.1103520Z",
        "x-ms-file-parent-id": "13835128424026341376",
        "x-ms-file-permission-key": "12501538048846835188*422928105932735866",
        "x-ms-request-id": "c9ef609a-f01a-0012-4837-f3e9eb000000",
        "x-ms-request-server-encrypted": "true",
<<<<<<< HEAD
        "x-ms-version": "2019-10-10"
=======
        "x-ms-version": "2019-12-12"
>>>>>>> 32e373e2
      },
      "ResponseBody": []
    },
    {
      "RequestUri": "http://seanstagetest.file.core.windows.net/test-share-884911af-5fd8-af81-226b-b049b2ec74a7/test-directory-7b8a0452-3444-ceea-7fbc-09bbc4d42d74?restype=directory",
      "RequestMethod": "DELETE",
      "RequestHeaders": {
        "Authorization": "Sanitized",
        "traceparent": "00-4b911957278a444a87822353a4f720bf-87f8402451c97944-00",
        "User-Agent": [
          "azsdk-net-Storage.Files.Shares/12.2.0-dev.20200305.1",
          "(.NET Core 4.6.28325.01; Microsoft Windows 10.0.18363 )"
        ],
        "x-ms-client-request-id": "5223da35-e191-6994-857e-462248916e94",
        "x-ms-date": "Thu, 05 Mar 2020 21:42:49 GMT",
        "x-ms-return-client-request-id": "true",
<<<<<<< HEAD
        "x-ms-version": "2019-10-10"
=======
        "x-ms-version": "2019-12-12"
>>>>>>> 32e373e2
      },
      "RequestBody": null,
      "StatusCode": 409,
      "ResponseHeaders": {
        "Content-Length": "223",
        "Content-Type": "application/xml",
        "Date": "Thu, 05 Mar 2020 21:42:48 GMT",
        "Server": [
          "Windows-Azure-File/1.0",
          "Microsoft-HTTPAPI/2.0"
        ],
        "x-ms-client-request-id": "5223da35-e191-6994-857e-462248916e94",
        "x-ms-error-code": "DirectoryNotEmpty",
        "x-ms-request-id": "c9ef609b-f01a-0012-4937-f3e9eb000000",
<<<<<<< HEAD
        "x-ms-version": "2019-10-10"
=======
        "x-ms-version": "2019-12-12"
>>>>>>> 32e373e2
      },
      "ResponseBody": [
        "\uFEFF\u003C?xml version=\u00221.0\u0022 encoding=\u0022utf-8\u0022?\u003E\u003CError\u003E\u003CCode\u003EDirectoryNotEmpty\u003C/Code\u003E\u003CMessage\u003EThe specified directory is not empty.\n",
        "RequestId:c9ef609b-f01a-0012-4937-f3e9eb000000\n",
        "Time:2020-03-05T21:42:49.2006080Z\u003C/Message\u003E\u003C/Error\u003E"
      ]
    },
    {
      "RequestUri": "http://seanstagetest.file.core.windows.net/test-share-884911af-5fd8-af81-226b-b049b2ec74a7?restype=share",
      "RequestMethod": "DELETE",
      "RequestHeaders": {
        "Authorization": "Sanitized",
        "traceparent": "00-512f35e435f90449ab1fe162f1eaba82-21eee8c79b68df40-00",
        "User-Agent": [
          "azsdk-net-Storage.Files.Shares/12.2.0-dev.20200305.1",
          "(.NET Core 4.6.28325.01; Microsoft Windows 10.0.18363 )"
        ],
        "x-ms-client-request-id": "068941fb-6cd5-5526-5b4c-f6952fe314c0",
        "x-ms-date": "Thu, 05 Mar 2020 21:42:49 GMT",
        "x-ms-delete-snapshots": "include",
        "x-ms-return-client-request-id": "true",
<<<<<<< HEAD
        "x-ms-version": "2019-10-10"
=======
        "x-ms-version": "2019-12-12"
>>>>>>> 32e373e2
      },
      "RequestBody": null,
      "StatusCode": 202,
      "ResponseHeaders": {
        "Content-Length": "0",
        "Date": "Thu, 05 Mar 2020 21:42:48 GMT",
        "Server": [
          "Windows-Azure-File/1.0",
          "Microsoft-HTTPAPI/2.0"
        ],
        "x-ms-client-request-id": "068941fb-6cd5-5526-5b4c-f6952fe314c0",
        "x-ms-request-id": "c9ef609c-f01a-0012-4a37-f3e9eb000000",
<<<<<<< HEAD
        "x-ms-version": "2019-10-10"
=======
        "x-ms-version": "2019-12-12"
>>>>>>> 32e373e2
      },
      "ResponseBody": []
    }
  ],
  "Variables": {
    "RandomSeed": "838258106",
    "Storage_TestConfigDefault": "ProductionTenant\nseanstagetest\nU2FuaXRpemVk\nhttps://seanstagetest.blob.core.windows.net\nhttp://seanstagetest.file.core.windows.net\nhttp://seanstagetest.queue.core.windows.net\nhttp://seanstagetest.table.core.windows.net\n\n\n\n\nhttp://seanstagetest-secondary.blob.core.windows.net\nhttp://seanstagetest-secondary.file.core.windows.net\nhttp://seanstagetest-secondary.queue.core.windows.net\nhttp://seanstagetest-secondary.table.core.windows.net\n\nSanitized\n\n\nCloud\nBlobEndpoint=https://seanstagetest.blob.core.windows.net/;QueueEndpoint=http://seanstagetest.queue.core.windows.net/;FileEndpoint=http://seanstagetest.file.core.windows.net/;BlobSecondaryEndpoint=http://seanstagetest-secondary.blob.core.windows.net/;QueueSecondaryEndpoint=http://seanstagetest-secondary.queue.core.windows.net/;FileSecondaryEndpoint=http://seanstagetest-secondary.file.core.windows.net/;AccountName=seanstagetest;AccountKey=Sanitized\nseanscope1"
  }
}<|MERGE_RESOLUTION|>--- conflicted
+++ resolved
@@ -13,11 +13,7 @@
         "x-ms-client-request-id": "250d5af8-feb9-4135-533a-18c816edc6dc",
         "x-ms-date": "Thu, 05 Mar 2020 21:42:48 GMT",
         "x-ms-return-client-request-id": "true",
-<<<<<<< HEAD
-        "x-ms-version": "2019-10-10"
-=======
         "x-ms-version": "2019-12-12"
->>>>>>> 32e373e2
       },
       "RequestBody": null,
       "StatusCode": 201,
@@ -32,11 +28,7 @@
         ],
         "x-ms-client-request-id": "250d5af8-feb9-4135-533a-18c816edc6dc",
         "x-ms-request-id": "c9ef6097-f01a-0012-4637-f3e9eb000000",
-<<<<<<< HEAD
-        "x-ms-version": "2019-10-10"
-=======
         "x-ms-version": "2019-12-12"
->>>>>>> 32e373e2
       },
       "ResponseBody": []
     },
@@ -57,11 +49,7 @@
         "x-ms-file-last-write-time": "Now",
         "x-ms-file-permission": "Inherit",
         "x-ms-return-client-request-id": "true",
-<<<<<<< HEAD
-        "x-ms-version": "2019-10-10"
-=======
         "x-ms-version": "2019-12-12"
->>>>>>> 32e373e2
       },
       "RequestBody": null,
       "StatusCode": 201,
@@ -84,11 +72,7 @@
         "x-ms-file-permission-key": "7855875120676328179*422928105932735866",
         "x-ms-request-id": "c9ef6099-f01a-0012-4737-f3e9eb000000",
         "x-ms-request-server-encrypted": "true",
-<<<<<<< HEAD
-        "x-ms-version": "2019-10-10"
-=======
         "x-ms-version": "2019-12-12"
->>>>>>> 32e373e2
       },
       "ResponseBody": []
     },
@@ -111,11 +95,7 @@
         "x-ms-file-permission": "Inherit",
         "x-ms-return-client-request-id": "true",
         "x-ms-type": "file",
-<<<<<<< HEAD
-        "x-ms-version": "2019-10-10"
-=======
         "x-ms-version": "2019-12-12"
->>>>>>> 32e373e2
       },
       "RequestBody": null,
       "StatusCode": 201,
@@ -138,11 +118,7 @@
         "x-ms-file-permission-key": "12501538048846835188*422928105932735866",
         "x-ms-request-id": "c9ef609a-f01a-0012-4837-f3e9eb000000",
         "x-ms-request-server-encrypted": "true",
-<<<<<<< HEAD
-        "x-ms-version": "2019-10-10"
-=======
         "x-ms-version": "2019-12-12"
->>>>>>> 32e373e2
       },
       "ResponseBody": []
     },
@@ -159,11 +135,7 @@
         "x-ms-client-request-id": "5223da35-e191-6994-857e-462248916e94",
         "x-ms-date": "Thu, 05 Mar 2020 21:42:49 GMT",
         "x-ms-return-client-request-id": "true",
-<<<<<<< HEAD
-        "x-ms-version": "2019-10-10"
-=======
         "x-ms-version": "2019-12-12"
->>>>>>> 32e373e2
       },
       "RequestBody": null,
       "StatusCode": 409,
@@ -178,11 +150,7 @@
         "x-ms-client-request-id": "5223da35-e191-6994-857e-462248916e94",
         "x-ms-error-code": "DirectoryNotEmpty",
         "x-ms-request-id": "c9ef609b-f01a-0012-4937-f3e9eb000000",
-<<<<<<< HEAD
-        "x-ms-version": "2019-10-10"
-=======
         "x-ms-version": "2019-12-12"
->>>>>>> 32e373e2
       },
       "ResponseBody": [
         "\uFEFF\u003C?xml version=\u00221.0\u0022 encoding=\u0022utf-8\u0022?\u003E\u003CError\u003E\u003CCode\u003EDirectoryNotEmpty\u003C/Code\u003E\u003CMessage\u003EThe specified directory is not empty.\n",
@@ -204,11 +172,7 @@
         "x-ms-date": "Thu, 05 Mar 2020 21:42:49 GMT",
         "x-ms-delete-snapshots": "include",
         "x-ms-return-client-request-id": "true",
-<<<<<<< HEAD
-        "x-ms-version": "2019-10-10"
-=======
         "x-ms-version": "2019-12-12"
->>>>>>> 32e373e2
       },
       "RequestBody": null,
       "StatusCode": 202,
@@ -221,11 +185,7 @@
         ],
         "x-ms-client-request-id": "068941fb-6cd5-5526-5b4c-f6952fe314c0",
         "x-ms-request-id": "c9ef609c-f01a-0012-4a37-f3e9eb000000",
-<<<<<<< HEAD
-        "x-ms-version": "2019-10-10"
-=======
         "x-ms-version": "2019-12-12"
->>>>>>> 32e373e2
       },
       "ResponseBody": []
     }
