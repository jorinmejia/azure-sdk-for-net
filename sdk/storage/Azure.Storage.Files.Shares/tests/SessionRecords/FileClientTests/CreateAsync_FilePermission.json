--- conflicted
+++ resolved
@@ -13,11 +13,7 @@
         "x-ms-client-request-id": "47832e32-7b9b-3f52-df5f-1d1662f2731d",
         "x-ms-date": "Thu, 05 Mar 2020 21:43:32 GMT",
         "x-ms-return-client-request-id": "true",
-<<<<<<< HEAD
-        "x-ms-version": "2019-10-10"
-=======
         "x-ms-version": "2019-12-12"
->>>>>>> 32e373e2
       },
       "RequestBody": null,
       "StatusCode": 201,
@@ -32,11 +28,7 @@
         ],
         "x-ms-client-request-id": "47832e32-7b9b-3f52-df5f-1d1662f2731d",
         "x-ms-request-id": "c9ef61b8-f01a-0012-0837-f3e9eb000000",
-<<<<<<< HEAD
-        "x-ms-version": "2019-10-10"
-=======
         "x-ms-version": "2019-12-12"
->>>>>>> 32e373e2
       },
       "ResponseBody": []
     },
@@ -57,11 +49,7 @@
         "x-ms-file-last-write-time": "Now",
         "x-ms-file-permission": "Inherit",
         "x-ms-return-client-request-id": "true",
-<<<<<<< HEAD
-        "x-ms-version": "2019-10-10"
-=======
         "x-ms-version": "2019-12-12"
->>>>>>> 32e373e2
       },
       "RequestBody": null,
       "StatusCode": 201,
@@ -84,11 +72,7 @@
         "x-ms-file-permission-key": "7855875120676328179*422928105932735866",
         "x-ms-request-id": "c9ef61ba-f01a-0012-0937-f3e9eb000000",
         "x-ms-request-server-encrypted": "true",
-<<<<<<< HEAD
-        "x-ms-version": "2019-10-10"
-=======
         "x-ms-version": "2019-12-12"
->>>>>>> 32e373e2
       },
       "ResponseBody": []
     },
@@ -111,11 +95,7 @@
         "x-ms-file-permission": "O:S-1-5-21-2127521184-1604012920-1887927527-21560751G:S-1-5-21-2127521184-1604012920-1887927527-513D:AI(A;;FA;;;SY)(A;;FA;;;BA)(A;;0x1200a9;;;S-1-5-21-397955417-626881126-188441444-3053964)",
         "x-ms-return-client-request-id": "true",
         "x-ms-type": "file",
-<<<<<<< HEAD
-        "x-ms-version": "2019-10-10"
-=======
         "x-ms-version": "2019-12-12"
->>>>>>> 32e373e2
       },
       "RequestBody": null,
       "StatusCode": 201,
@@ -138,11 +118,7 @@
         "x-ms-file-permission-key": "16713728419002454479*422928105932735866",
         "x-ms-request-id": "c9ef61bb-f01a-0012-0a37-f3e9eb000000",
         "x-ms-request-server-encrypted": "true",
-<<<<<<< HEAD
-        "x-ms-version": "2019-10-10"
-=======
         "x-ms-version": "2019-12-12"
->>>>>>> 32e373e2
       },
       "ResponseBody": []
     },
@@ -160,11 +136,7 @@
         "x-ms-date": "Thu, 05 Mar 2020 21:43:32 GMT",
         "x-ms-delete-snapshots": "include",
         "x-ms-return-client-request-id": "true",
-<<<<<<< HEAD
-        "x-ms-version": "2019-10-10"
-=======
         "x-ms-version": "2019-12-12"
->>>>>>> 32e373e2
       },
       "RequestBody": null,
       "StatusCode": 202,
@@ -177,11 +149,7 @@
         ],
         "x-ms-client-request-id": "a5eb53de-6f59-4537-9ec9-8dc88ea68c86",
         "x-ms-request-id": "c9ef61bc-f01a-0012-0b37-f3e9eb000000",
-<<<<<<< HEAD
-        "x-ms-version": "2019-10-10"
-=======
         "x-ms-version": "2019-12-12"
->>>>>>> 32e373e2
       },
       "ResponseBody": []
     }
