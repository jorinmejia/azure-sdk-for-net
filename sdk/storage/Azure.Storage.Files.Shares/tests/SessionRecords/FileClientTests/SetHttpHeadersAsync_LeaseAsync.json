{
  "Entries": [
    {
      "RequestUri": "http://seanstagetest.file.core.windows.net/test-share-53dd6e75-687a-ebdb-0d37-3a520b723fea?restype=share",
      "RequestMethod": "PUT",
      "RequestHeaders": {
        "Authorization": "Sanitized",
        "traceparent": "00-ce61c60464f70743bb2304c3afcce714-f4df9c2a7dca7547-00",
        "User-Agent": [
          "azsdk-net-Storage.Files.Shares/12.2.0-dev.20200305.1",
          "(.NET Core 4.6.28325.01; Microsoft Windows 10.0.18363 )"
        ],
        "x-ms-client-request-id": "23bc7744-d46a-4d9c-79b1-361ae59834a0",
        "x-ms-date": "Thu, 05 Mar 2020 21:45:35 GMT",
        "x-ms-return-client-request-id": "true",
<<<<<<< HEAD
        "x-ms-version": "2019-10-10"
=======
        "x-ms-version": "2019-12-12"
>>>>>>> 32e373e2
      },
      "RequestBody": null,
      "StatusCode": 201,
      "ResponseHeaders": {
        "Content-Length": "0",
        "Date": "Thu, 05 Mar 2020 21:45:34 GMT",
        "ETag": "\u00220x8D7C14E8950A46B\u0022",
        "Last-Modified": "Thu, 05 Mar 2020 21:45:35 GMT",
        "Server": [
          "Windows-Azure-File/1.0",
          "Microsoft-HTTPAPI/2.0"
        ],
        "x-ms-client-request-id": "23bc7744-d46a-4d9c-79b1-361ae59834a0",
        "x-ms-request-id": "c9ef687e-f01a-0012-1a37-f3e9eb000000",
<<<<<<< HEAD
        "x-ms-version": "2019-10-10"
=======
        "x-ms-version": "2019-12-12"
>>>>>>> 32e373e2
      },
      "ResponseBody": []
    },
    {
      "RequestUri": "http://seanstagetest.file.core.windows.net/test-share-53dd6e75-687a-ebdb-0d37-3a520b723fea/test-directory-44f3260b-9c76-c5de-aa74-8a97d916bbb3?restype=directory",
      "RequestMethod": "PUT",
      "RequestHeaders": {
        "Authorization": "Sanitized",
        "traceparent": "00-345c4e5d588f3148a21ec801ae5d564b-f9d15467977e7240-00",
        "User-Agent": [
          "azsdk-net-Storage.Files.Shares/12.2.0-dev.20200305.1",
          "(.NET Core 4.6.28325.01; Microsoft Windows 10.0.18363 )"
        ],
        "x-ms-client-request-id": "0ab9eeae-b166-a857-98f7-78f549047463",
        "x-ms-date": "Thu, 05 Mar 2020 21:45:35 GMT",
        "x-ms-file-attributes": "None",
        "x-ms-file-creation-time": "Now",
        "x-ms-file-last-write-time": "Now",
        "x-ms-file-permission": "Inherit",
        "x-ms-return-client-request-id": "true",
<<<<<<< HEAD
        "x-ms-version": "2019-10-10"
=======
        "x-ms-version": "2019-12-12"
>>>>>>> 32e373e2
      },
      "RequestBody": null,
      "StatusCode": 201,
      "ResponseHeaders": {
        "Content-Length": "0",
        "Date": "Thu, 05 Mar 2020 21:45:34 GMT",
        "ETag": "\u00220x8D7C14E895E78D4\u0022",
        "Last-Modified": "Thu, 05 Mar 2020 21:45:35 GMT",
        "Server": [
          "Windows-Azure-File/1.0",
          "Microsoft-HTTPAPI/2.0"
        ],
        "x-ms-client-request-id": "0ab9eeae-b166-a857-98f7-78f549047463",
        "x-ms-file-attributes": "Directory",
        "x-ms-file-change-time": "2020-03-05T21:45:35.2494292Z",
        "x-ms-file-creation-time": "2020-03-05T21:45:35.2494292Z",
        "x-ms-file-id": "13835128424026341376",
        "x-ms-file-last-write-time": "2020-03-05T21:45:35.2494292Z",
        "x-ms-file-parent-id": "0",
        "x-ms-file-permission-key": "7855875120676328179*422928105932735866",
        "x-ms-request-id": "c9ef6880-f01a-0012-1b37-f3e9eb000000",
        "x-ms-request-server-encrypted": "true",
<<<<<<< HEAD
        "x-ms-version": "2019-10-10"
=======
        "x-ms-version": "2019-12-12"
>>>>>>> 32e373e2
      },
      "ResponseBody": []
    },
    {
      "RequestUri": "http://seanstagetest.file.core.windows.net/test-share-53dd6e75-687a-ebdb-0d37-3a520b723fea/test-directory-44f3260b-9c76-c5de-aa74-8a97d916bbb3/test-file-78d983f6-a08a-efea-a6b3-20258e5c4b01",
      "RequestMethod": "PUT",
      "RequestHeaders": {
        "Authorization": "Sanitized",
        "traceparent": "00-a1139eef41e53b498960b827744c630e-3d74a6c759a3dd46-00",
        "User-Agent": [
          "azsdk-net-Storage.Files.Shares/12.2.0-dev.20200305.1",
          "(.NET Core 4.6.28325.01; Microsoft Windows 10.0.18363 )"
        ],
        "x-ms-client-request-id": "f58babdc-09cf-0ea6-03c9-63b29031193c",
        "x-ms-content-length": "1048576",
        "x-ms-date": "Thu, 05 Mar 2020 21:45:35 GMT",
        "x-ms-file-attributes": "None",
        "x-ms-file-creation-time": "Now",
        "x-ms-file-last-write-time": "Now",
        "x-ms-file-permission": "Inherit",
        "x-ms-return-client-request-id": "true",
        "x-ms-type": "file",
<<<<<<< HEAD
        "x-ms-version": "2019-10-10"
=======
        "x-ms-version": "2019-12-12"
>>>>>>> 32e373e2
      },
      "RequestBody": null,
      "StatusCode": 201,
      "ResponseHeaders": {
        "Content-Length": "0",
        "Date": "Thu, 05 Mar 2020 21:45:34 GMT",
        "ETag": "\u00220x8D7C14E896C363F\u0022",
        "Last-Modified": "Thu, 05 Mar 2020 21:45:35 GMT",
        "Server": [
          "Windows-Azure-File/1.0",
          "Microsoft-HTTPAPI/2.0"
        ],
        "x-ms-client-request-id": "f58babdc-09cf-0ea6-03c9-63b29031193c",
        "x-ms-file-attributes": "Archive",
        "x-ms-file-change-time": "2020-03-05T21:45:35.3394751Z",
        "x-ms-file-creation-time": "2020-03-05T21:45:35.3394751Z",
        "x-ms-file-id": "11529285414812647424",
        "x-ms-file-last-write-time": "2020-03-05T21:45:35.3394751Z",
        "x-ms-file-parent-id": "13835128424026341376",
        "x-ms-file-permission-key": "12501538048846835188*422928105932735866",
        "x-ms-request-id": "c9ef6882-f01a-0012-1c37-f3e9eb000000",
        "x-ms-request-server-encrypted": "true",
<<<<<<< HEAD
        "x-ms-version": "2019-10-10"
=======
        "x-ms-version": "2019-12-12"
>>>>>>> 32e373e2
      },
      "ResponseBody": []
    },
    {
      "RequestUri": "http://seanstagetest.file.core.windows.net/test-share-53dd6e75-687a-ebdb-0d37-3a520b723fea/test-directory-44f3260b-9c76-c5de-aa74-8a97d916bbb3/test-file-78d983f6-a08a-efea-a6b3-20258e5c4b01?comp=lease",
      "RequestMethod": "PUT",
      "RequestHeaders": {
        "Authorization": "Sanitized",
        "traceparent": "00-1b0b428d3bde2b4a9186fd5795722436-273836d1422ba842-00",
        "User-Agent": [
          "azsdk-net-Storage.Files.Shares/12.2.0-dev.20200305.1",
          "(.NET Core 4.6.28325.01; Microsoft Windows 10.0.18363 )"
        ],
        "x-ms-client-request-id": "2c11be4b-0587-5303-a545-bf86a68069d6",
        "x-ms-date": "Thu, 05 Mar 2020 21:45:35 GMT",
        "x-ms-lease-action": "acquire",
        "x-ms-lease-duration": "-1",
        "x-ms-proposed-lease-id": "f00276ac-881b-4605-3649-6225a42c4c1b",
        "x-ms-return-client-request-id": "true",
<<<<<<< HEAD
        "x-ms-version": "2019-10-10"
=======
        "x-ms-version": "2019-12-12"
>>>>>>> 32e373e2
      },
      "RequestBody": null,
      "StatusCode": 201,
      "ResponseHeaders": {
        "Date": "Thu, 05 Mar 2020 21:45:34 GMT",
        "ETag": "\u00220x8D7C14E896C363F\u0022",
        "Last-Modified": "Thu, 05 Mar 2020 21:45:35 GMT",
        "Server": [
          "Windows-Azure-File/1.0",
          "Microsoft-HTTPAPI/2.0"
        ],
        "Transfer-Encoding": "chunked",
        "x-ms-client-request-id": "2c11be4b-0587-5303-a545-bf86a68069d6",
        "x-ms-lease-id": "f00276ac-881b-4605-3649-6225a42c4c1b",
        "x-ms-request-id": "c9ef6883-f01a-0012-1d37-f3e9eb000000",
<<<<<<< HEAD
        "x-ms-version": "2019-10-10"
=======
        "x-ms-version": "2019-12-12"
>>>>>>> 32e373e2
      },
      "ResponseBody": []
    },
    {
      "RequestUri": "http://seanstagetest.file.core.windows.net/test-share-53dd6e75-687a-ebdb-0d37-3a520b723fea/test-directory-44f3260b-9c76-c5de-aa74-8a97d916bbb3/test-file-78d983f6-a08a-efea-a6b3-20258e5c4b01?comp=properties",
      "RequestMethod": "PUT",
      "RequestHeaders": {
        "Authorization": "Sanitized",
        "traceparent": "00-be0cf10e0ef15c4b936828d47c7827a1-9fe0a31bde1c6f4d-00",
        "User-Agent": [
          "azsdk-net-Storage.Files.Shares/12.2.0-dev.20200305.1",
          "(.NET Core 4.6.28325.01; Microsoft Windows 10.0.18363 )"
        ],
        "x-ms-client-request-id": "e6d97e4b-1f1b-b793-fdf5-3d8b96ac4132",
        "x-ms-content-type": "sfsceemmbjcsksxpcreu",
        "x-ms-date": "Thu, 05 Mar 2020 21:45:35 GMT",
        "x-ms-file-attributes": "Preserve",
        "x-ms-file-creation-time": "Preserve",
        "x-ms-file-last-write-time": "Preserve",
        "x-ms-file-permission": "Preserve",
        "x-ms-lease-id": "f00276ac-881b-4605-3649-6225a42c4c1b",
        "x-ms-return-client-request-id": "true",
<<<<<<< HEAD
        "x-ms-version": "2019-10-10"
=======
        "x-ms-version": "2019-12-12"
>>>>>>> 32e373e2
      },
      "RequestBody": null,
      "StatusCode": 200,
      "ResponseHeaders": {
        "Content-Length": "0",
        "Date": "Thu, 05 Mar 2020 21:45:34 GMT",
        "ETag": "\u00220x8D7C14E89864C2A\u0022",
        "Last-Modified": "Thu, 05 Mar 2020 21:45:35 GMT",
        "Server": [
          "Windows-Azure-File/1.0",
          "Microsoft-HTTPAPI/2.0"
        ],
        "x-ms-client-request-id": "e6d97e4b-1f1b-b793-fdf5-3d8b96ac4132",
        "x-ms-file-attributes": "Archive",
        "x-ms-file-change-time": "2020-03-05T21:45:35.5104298Z",
        "x-ms-file-creation-time": "2020-03-05T21:45:35.3394751Z",
        "x-ms-file-id": "11529285414812647424",
        "x-ms-file-last-write-time": "2020-03-05T21:45:35.3394751Z",
        "x-ms-file-parent-id": "13835128424026341376",
        "x-ms-file-permission-key": "12501538048846835188*422928105932735866",
        "x-ms-request-id": "c9ef6885-f01a-0012-1e37-f3e9eb000000",
        "x-ms-request-server-encrypted": "true",
<<<<<<< HEAD
        "x-ms-version": "2019-10-10"
=======
        "x-ms-version": "2019-12-12"
>>>>>>> 32e373e2
      },
      "ResponseBody": []
    },
    {
      "RequestUri": "http://seanstagetest.file.core.windows.net/test-share-53dd6e75-687a-ebdb-0d37-3a520b723fea/test-directory-44f3260b-9c76-c5de-aa74-8a97d916bbb3/test-file-78d983f6-a08a-efea-a6b3-20258e5c4b01",
      "RequestMethod": "HEAD",
      "RequestHeaders": {
        "Authorization": "Sanitized",
        "traceparent": "00-2a91643835133847b81270a887b11962-34d060ea6238da40-00",
        "User-Agent": [
          "azsdk-net-Storage.Files.Shares/12.2.0-dev.20200305.1",
          "(.NET Core 4.6.28325.01; Microsoft Windows 10.0.18363 )"
        ],
        "x-ms-client-request-id": "283a224c-82a7-5ebb-b43e-91f3f9e0c098",
        "x-ms-date": "Thu, 05 Mar 2020 21:45:35 GMT",
        "x-ms-return-client-request-id": "true",
<<<<<<< HEAD
        "x-ms-version": "2019-10-10"
=======
        "x-ms-version": "2019-12-12"
>>>>>>> 32e373e2
      },
      "RequestBody": null,
      "StatusCode": 200,
      "ResponseHeaders": {
        "Content-Length": "1048576",
        "Content-Type": "sfsceemmbjcsksxpcreu",
        "Date": "Thu, 05 Mar 2020 21:45:35 GMT",
        "ETag": "\u00220x8D7C14E89864C2A\u0022",
        "Last-Modified": "Thu, 05 Mar 2020 21:45:35 GMT",
        "Server": [
          "Windows-Azure-File/1.0",
          "Microsoft-HTTPAPI/2.0"
        ],
        "Vary": "Origin",
        "x-ms-client-request-id": "283a224c-82a7-5ebb-b43e-91f3f9e0c098",
        "x-ms-file-attributes": "Archive",
        "x-ms-file-change-time": "2020-03-05T21:45:35.5104298Z",
        "x-ms-file-creation-time": "2020-03-05T21:45:35.3394751Z",
        "x-ms-file-id": "11529285414812647424",
        "x-ms-file-last-write-time": "2020-03-05T21:45:35.3394751Z",
        "x-ms-file-parent-id": "13835128424026341376",
        "x-ms-file-permission-key": "12501538048846835188*422928105932735866",
        "x-ms-lease-duration": "infinite",
        "x-ms-lease-state": "leased",
        "x-ms-lease-status": "locked",
        "x-ms-request-id": "c9ef6886-f01a-0012-1f37-f3e9eb000000",
        "x-ms-server-encrypted": "true",
        "x-ms-type": "File",
<<<<<<< HEAD
        "x-ms-version": "2019-10-10"
=======
        "x-ms-version": "2019-12-12"
>>>>>>> 32e373e2
      },
      "ResponseBody": []
    },
    {
      "RequestUri": "http://seanstagetest.file.core.windows.net/test-share-53dd6e75-687a-ebdb-0d37-3a520b723fea?restype=share",
      "RequestMethod": "DELETE",
      "RequestHeaders": {
        "Authorization": "Sanitized",
        "traceparent": "00-08693094a380934496fd825a3a162b78-47b4eea5a9e8484b-00",
        "User-Agent": [
          "azsdk-net-Storage.Files.Shares/12.2.0-dev.20200305.1",
          "(.NET Core 4.6.28325.01; Microsoft Windows 10.0.18363 )"
        ],
        "x-ms-client-request-id": "733e0842-1971-ee8b-55b7-5066dd071b71",
        "x-ms-date": "Thu, 05 Mar 2020 21:45:35 GMT",
        "x-ms-delete-snapshots": "include",
        "x-ms-return-client-request-id": "true",
<<<<<<< HEAD
        "x-ms-version": "2019-10-10"
=======
        "x-ms-version": "2019-12-12"
>>>>>>> 32e373e2
      },
      "RequestBody": null,
      "StatusCode": 202,
      "ResponseHeaders": {
        "Content-Length": "0",
        "Date": "Thu, 05 Mar 2020 21:45:35 GMT",
        "Server": [
          "Windows-Azure-File/1.0",
          "Microsoft-HTTPAPI/2.0"
        ],
        "x-ms-client-request-id": "733e0842-1971-ee8b-55b7-5066dd071b71",
        "x-ms-request-id": "c9ef6887-f01a-0012-2037-f3e9eb000000",
<<<<<<< HEAD
        "x-ms-version": "2019-10-10"
=======
        "x-ms-version": "2019-12-12"
>>>>>>> 32e373e2
      },
      "ResponseBody": []
    }
  ],
  "Variables": {
    "DateTimeOffsetNow": "2020-03-05T13:45:35.1991825-08:00",
    "RandomSeed": "1478877353",
    "Storage_TestConfigDefault": "ProductionTenant\nseanstagetest\nU2FuaXRpemVk\nhttps://seanstagetest.blob.core.windows.net\nhttp://seanstagetest.file.core.windows.net\nhttp://seanstagetest.queue.core.windows.net\nhttp://seanstagetest.table.core.windows.net\n\n\n\n\nhttp://seanstagetest-secondary.blob.core.windows.net\nhttp://seanstagetest-secondary.file.core.windows.net\nhttp://seanstagetest-secondary.queue.core.windows.net\nhttp://seanstagetest-secondary.table.core.windows.net\n\nSanitized\n\n\nCloud\nBlobEndpoint=https://seanstagetest.blob.core.windows.net/;QueueEndpoint=http://seanstagetest.queue.core.windows.net/;FileEndpoint=http://seanstagetest.file.core.windows.net/;BlobSecondaryEndpoint=http://seanstagetest-secondary.blob.core.windows.net/;QueueSecondaryEndpoint=http://seanstagetest-secondary.queue.core.windows.net/;FileSecondaryEndpoint=http://seanstagetest-secondary.file.core.windows.net/;AccountName=seanstagetest;AccountKey=Sanitized\nseanscope1"
  }
}<|MERGE_RESOLUTION|>--- conflicted
+++ resolved
@@ -13,11 +13,7 @@
         "x-ms-client-request-id": "23bc7744-d46a-4d9c-79b1-361ae59834a0",
         "x-ms-date": "Thu, 05 Mar 2020 21:45:35 GMT",
         "x-ms-return-client-request-id": "true",
-<<<<<<< HEAD
-        "x-ms-version": "2019-10-10"
-=======
-        "x-ms-version": "2019-12-12"
->>>>>>> 32e373e2
+        "x-ms-version": "2019-12-12"
       },
       "RequestBody": null,
       "StatusCode": 201,
@@ -32,11 +28,7 @@
         ],
         "x-ms-client-request-id": "23bc7744-d46a-4d9c-79b1-361ae59834a0",
         "x-ms-request-id": "c9ef687e-f01a-0012-1a37-f3e9eb000000",
-<<<<<<< HEAD
-        "x-ms-version": "2019-10-10"
-=======
-        "x-ms-version": "2019-12-12"
->>>>>>> 32e373e2
+        "x-ms-version": "2019-12-12"
       },
       "ResponseBody": []
     },
@@ -57,11 +49,7 @@
         "x-ms-file-last-write-time": "Now",
         "x-ms-file-permission": "Inherit",
         "x-ms-return-client-request-id": "true",
-<<<<<<< HEAD
-        "x-ms-version": "2019-10-10"
-=======
-        "x-ms-version": "2019-12-12"
->>>>>>> 32e373e2
+        "x-ms-version": "2019-12-12"
       },
       "RequestBody": null,
       "StatusCode": 201,
@@ -84,11 +72,7 @@
         "x-ms-file-permission-key": "7855875120676328179*422928105932735866",
         "x-ms-request-id": "c9ef6880-f01a-0012-1b37-f3e9eb000000",
         "x-ms-request-server-encrypted": "true",
-<<<<<<< HEAD
-        "x-ms-version": "2019-10-10"
-=======
-        "x-ms-version": "2019-12-12"
->>>>>>> 32e373e2
+        "x-ms-version": "2019-12-12"
       },
       "ResponseBody": []
     },
@@ -111,11 +95,7 @@
         "x-ms-file-permission": "Inherit",
         "x-ms-return-client-request-id": "true",
         "x-ms-type": "file",
-<<<<<<< HEAD
-        "x-ms-version": "2019-10-10"
-=======
-        "x-ms-version": "2019-12-12"
->>>>>>> 32e373e2
+        "x-ms-version": "2019-12-12"
       },
       "RequestBody": null,
       "StatusCode": 201,
@@ -138,11 +118,7 @@
         "x-ms-file-permission-key": "12501538048846835188*422928105932735866",
         "x-ms-request-id": "c9ef6882-f01a-0012-1c37-f3e9eb000000",
         "x-ms-request-server-encrypted": "true",
-<<<<<<< HEAD
-        "x-ms-version": "2019-10-10"
-=======
-        "x-ms-version": "2019-12-12"
->>>>>>> 32e373e2
+        "x-ms-version": "2019-12-12"
       },
       "ResponseBody": []
     },
@@ -162,11 +138,7 @@
         "x-ms-lease-duration": "-1",
         "x-ms-proposed-lease-id": "f00276ac-881b-4605-3649-6225a42c4c1b",
         "x-ms-return-client-request-id": "true",
-<<<<<<< HEAD
-        "x-ms-version": "2019-10-10"
-=======
-        "x-ms-version": "2019-12-12"
->>>>>>> 32e373e2
+        "x-ms-version": "2019-12-12"
       },
       "RequestBody": null,
       "StatusCode": 201,
@@ -182,11 +154,7 @@
         "x-ms-client-request-id": "2c11be4b-0587-5303-a545-bf86a68069d6",
         "x-ms-lease-id": "f00276ac-881b-4605-3649-6225a42c4c1b",
         "x-ms-request-id": "c9ef6883-f01a-0012-1d37-f3e9eb000000",
-<<<<<<< HEAD
-        "x-ms-version": "2019-10-10"
-=======
-        "x-ms-version": "2019-12-12"
->>>>>>> 32e373e2
+        "x-ms-version": "2019-12-12"
       },
       "ResponseBody": []
     },
@@ -209,11 +177,7 @@
         "x-ms-file-permission": "Preserve",
         "x-ms-lease-id": "f00276ac-881b-4605-3649-6225a42c4c1b",
         "x-ms-return-client-request-id": "true",
-<<<<<<< HEAD
-        "x-ms-version": "2019-10-10"
-=======
-        "x-ms-version": "2019-12-12"
->>>>>>> 32e373e2
+        "x-ms-version": "2019-12-12"
       },
       "RequestBody": null,
       "StatusCode": 200,
@@ -236,11 +200,7 @@
         "x-ms-file-permission-key": "12501538048846835188*422928105932735866",
         "x-ms-request-id": "c9ef6885-f01a-0012-1e37-f3e9eb000000",
         "x-ms-request-server-encrypted": "true",
-<<<<<<< HEAD
-        "x-ms-version": "2019-10-10"
-=======
-        "x-ms-version": "2019-12-12"
->>>>>>> 32e373e2
+        "x-ms-version": "2019-12-12"
       },
       "ResponseBody": []
     },
@@ -257,11 +217,7 @@
         "x-ms-client-request-id": "283a224c-82a7-5ebb-b43e-91f3f9e0c098",
         "x-ms-date": "Thu, 05 Mar 2020 21:45:35 GMT",
         "x-ms-return-client-request-id": "true",
-<<<<<<< HEAD
-        "x-ms-version": "2019-10-10"
-=======
-        "x-ms-version": "2019-12-12"
->>>>>>> 32e373e2
+        "x-ms-version": "2019-12-12"
       },
       "RequestBody": null,
       "StatusCode": 200,
@@ -290,11 +246,7 @@
         "x-ms-request-id": "c9ef6886-f01a-0012-1f37-f3e9eb000000",
         "x-ms-server-encrypted": "true",
         "x-ms-type": "File",
-<<<<<<< HEAD
-        "x-ms-version": "2019-10-10"
-=======
-        "x-ms-version": "2019-12-12"
->>>>>>> 32e373e2
+        "x-ms-version": "2019-12-12"
       },
       "ResponseBody": []
     },
@@ -312,11 +264,7 @@
         "x-ms-date": "Thu, 05 Mar 2020 21:45:35 GMT",
         "x-ms-delete-snapshots": "include",
         "x-ms-return-client-request-id": "true",
-<<<<<<< HEAD
-        "x-ms-version": "2019-10-10"
-=======
-        "x-ms-version": "2019-12-12"
->>>>>>> 32e373e2
+        "x-ms-version": "2019-12-12"
       },
       "RequestBody": null,
       "StatusCode": 202,
@@ -329,11 +277,7 @@
         ],
         "x-ms-client-request-id": "733e0842-1971-ee8b-55b7-5066dd071b71",
         "x-ms-request-id": "c9ef6887-f01a-0012-2037-f3e9eb000000",
-<<<<<<< HEAD
-        "x-ms-version": "2019-10-10"
-=======
-        "x-ms-version": "2019-12-12"
->>>>>>> 32e373e2
+        "x-ms-version": "2019-12-12"
       },
       "ResponseBody": []
     }
