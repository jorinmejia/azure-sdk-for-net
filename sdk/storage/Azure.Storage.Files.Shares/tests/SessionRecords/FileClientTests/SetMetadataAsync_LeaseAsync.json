--- conflicted
+++ resolved
@@ -13,11 +13,7 @@
         "x-ms-client-request-id": "ce7370dd-de50-2560-f9e1-dce8aff670f8",
         "x-ms-date": "Thu, 05 Mar 2020 21:45:37 GMT",
         "x-ms-return-client-request-id": "true",
-<<<<<<< HEAD
-        "x-ms-version": "2019-10-10"
-=======
-        "x-ms-version": "2019-12-12"
->>>>>>> 32e373e2
+        "x-ms-version": "2019-12-12"
       },
       "RequestBody": null,
       "StatusCode": 201,
@@ -32,11 +28,7 @@
         ],
         "x-ms-client-request-id": "ce7370dd-de50-2560-f9e1-dce8aff670f8",
         "x-ms-request-id": "c9ef689c-f01a-0012-3037-f3e9eb000000",
-<<<<<<< HEAD
-        "x-ms-version": "2019-10-10"
-=======
-        "x-ms-version": "2019-12-12"
->>>>>>> 32e373e2
+        "x-ms-version": "2019-12-12"
       },
       "ResponseBody": []
     },
@@ -57,11 +49,7 @@
         "x-ms-file-last-write-time": "Now",
         "x-ms-file-permission": "Inherit",
         "x-ms-return-client-request-id": "true",
-<<<<<<< HEAD
-        "x-ms-version": "2019-10-10"
-=======
-        "x-ms-version": "2019-12-12"
->>>>>>> 32e373e2
+        "x-ms-version": "2019-12-12"
       },
       "RequestBody": null,
       "StatusCode": 201,
@@ -84,11 +72,7 @@
         "x-ms-file-permission-key": "7855875120676328179*422928105932735866",
         "x-ms-request-id": "c9ef689e-f01a-0012-3137-f3e9eb000000",
         "x-ms-request-server-encrypted": "true",
-<<<<<<< HEAD
-        "x-ms-version": "2019-10-10"
-=======
-        "x-ms-version": "2019-12-12"
->>>>>>> 32e373e2
+        "x-ms-version": "2019-12-12"
       },
       "ResponseBody": []
     },
@@ -111,11 +95,7 @@
         "x-ms-file-permission": "Inherit",
         "x-ms-return-client-request-id": "true",
         "x-ms-type": "file",
-<<<<<<< HEAD
-        "x-ms-version": "2019-10-10"
-=======
-        "x-ms-version": "2019-12-12"
->>>>>>> 32e373e2
+        "x-ms-version": "2019-12-12"
       },
       "RequestBody": null,
       "StatusCode": 201,
@@ -138,11 +118,7 @@
         "x-ms-file-permission-key": "12501538048846835188*422928105932735866",
         "x-ms-request-id": "c9ef689f-f01a-0012-3237-f3e9eb000000",
         "x-ms-request-server-encrypted": "true",
-<<<<<<< HEAD
-        "x-ms-version": "2019-10-10"
-=======
-        "x-ms-version": "2019-12-12"
->>>>>>> 32e373e2
+        "x-ms-version": "2019-12-12"
       },
       "ResponseBody": []
     },
@@ -162,11 +138,7 @@
         "x-ms-lease-duration": "-1",
         "x-ms-proposed-lease-id": "9af5288a-5050-9063-5cc7-84ba7e10bc0f",
         "x-ms-return-client-request-id": "true",
-<<<<<<< HEAD
-        "x-ms-version": "2019-10-10"
-=======
-        "x-ms-version": "2019-12-12"
->>>>>>> 32e373e2
+        "x-ms-version": "2019-12-12"
       },
       "RequestBody": null,
       "StatusCode": 201,
@@ -182,11 +154,7 @@
         "x-ms-client-request-id": "1b6557b8-4bc1-740d-1f3a-a0fd54cf6425",
         "x-ms-lease-id": "9af5288a-5050-9063-5cc7-84ba7e10bc0f",
         "x-ms-request-id": "c9ef68a0-f01a-0012-3337-f3e9eb000000",
-<<<<<<< HEAD
-        "x-ms-version": "2019-10-10"
-=======
-        "x-ms-version": "2019-12-12"
->>>>>>> 32e373e2
+        "x-ms-version": "2019-12-12"
       },
       "ResponseBody": []
     },
@@ -208,11 +176,7 @@
         "x-ms-meta-meta": "data",
         "x-ms-meta-UPPER": "case",
         "x-ms-return-client-request-id": "true",
-<<<<<<< HEAD
-        "x-ms-version": "2019-10-10"
-=======
-        "x-ms-version": "2019-12-12"
->>>>>>> 32e373e2
+        "x-ms-version": "2019-12-12"
       },
       "RequestBody": null,
       "StatusCode": 200,
@@ -228,11 +192,7 @@
         "x-ms-client-request-id": "27014d53-a1ab-9f4d-689b-d043df298ee6",
         "x-ms-request-id": "c9ef68a1-f01a-0012-3437-f3e9eb000000",
         "x-ms-request-server-encrypted": "true",
-<<<<<<< HEAD
-        "x-ms-version": "2019-10-10"
-=======
-        "x-ms-version": "2019-12-12"
->>>>>>> 32e373e2
+        "x-ms-version": "2019-12-12"
       },
       "ResponseBody": []
     },
@@ -249,11 +209,7 @@
         "x-ms-client-request-id": "07aa53b0-3dcd-ac79-77f9-eca106e92ad7",
         "x-ms-date": "Thu, 05 Mar 2020 21:45:37 GMT",
         "x-ms-return-client-request-id": "true",
-<<<<<<< HEAD
-        "x-ms-version": "2019-10-10"
-=======
-        "x-ms-version": "2019-12-12"
->>>>>>> 32e373e2
+        "x-ms-version": "2019-12-12"
       },
       "RequestBody": null,
       "StatusCode": 200,
@@ -286,11 +242,7 @@
         "x-ms-request-id": "c9ef68a2-f01a-0012-3537-f3e9eb000000",
         "x-ms-server-encrypted": "true",
         "x-ms-type": "File",
-<<<<<<< HEAD
-        "x-ms-version": "2019-10-10"
-=======
-        "x-ms-version": "2019-12-12"
->>>>>>> 32e373e2
+        "x-ms-version": "2019-12-12"
       },
       "ResponseBody": []
     },
@@ -308,11 +260,7 @@
         "x-ms-date": "Thu, 05 Mar 2020 21:45:37 GMT",
         "x-ms-delete-snapshots": "include",
         "x-ms-return-client-request-id": "true",
-<<<<<<< HEAD
-        "x-ms-version": "2019-10-10"
-=======
-        "x-ms-version": "2019-12-12"
->>>>>>> 32e373e2
+        "x-ms-version": "2019-12-12"
       },
       "RequestBody": null,
       "StatusCode": 202,
@@ -325,11 +273,7 @@
         ],
         "x-ms-client-request-id": "8c92d85e-877e-d419-7942-cb7b3359db41",
         "x-ms-request-id": "c9ef68a4-f01a-0012-3737-f3e9eb000000",
-<<<<<<< HEAD
-        "x-ms-version": "2019-10-10"
-=======
-        "x-ms-version": "2019-12-12"
->>>>>>> 32e373e2
+        "x-ms-version": "2019-12-12"
       },
       "ResponseBody": []
     }
