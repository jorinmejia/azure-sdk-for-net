--- conflicted
+++ resolved
@@ -13,11 +13,7 @@
         "x-ms-client-request-id": "ea0853a9-5727-3625-6694-f8b9116272f6",
         "x-ms-date": "Thu, 05 Mar 2020 21:43:52 GMT",
         "x-ms-return-client-request-id": "true",
-<<<<<<< HEAD
-        "x-ms-version": "2019-10-10"
-=======
-        "x-ms-version": "2019-12-12"
->>>>>>> 32e373e2
+        "x-ms-version": "2019-12-12"
       },
       "RequestBody": null,
       "StatusCode": 201,
@@ -32,11 +28,7 @@
         ],
         "x-ms-client-request-id": "ea0853a9-5727-3625-6694-f8b9116272f6",
         "x-ms-request-id": "c9ef62e0-f01a-0012-6d37-f3e9eb000000",
-<<<<<<< HEAD
-        "x-ms-version": "2019-10-10"
-=======
-        "x-ms-version": "2019-12-12"
->>>>>>> 32e373e2
+        "x-ms-version": "2019-12-12"
       },
       "ResponseBody": []
     },
@@ -57,11 +49,7 @@
         "x-ms-file-last-write-time": "Now",
         "x-ms-file-permission": "Inherit",
         "x-ms-return-client-request-id": "true",
-<<<<<<< HEAD
-        "x-ms-version": "2019-10-10"
-=======
-        "x-ms-version": "2019-12-12"
->>>>>>> 32e373e2
+        "x-ms-version": "2019-12-12"
       },
       "RequestBody": null,
       "StatusCode": 201,
@@ -84,11 +72,7 @@
         "x-ms-file-permission-key": "7855875120676328179*422928105932735866",
         "x-ms-request-id": "c9ef62e2-f01a-0012-6e37-f3e9eb000000",
         "x-ms-request-server-encrypted": "true",
-<<<<<<< HEAD
-        "x-ms-version": "2019-10-10"
-=======
-        "x-ms-version": "2019-12-12"
->>>>>>> 32e373e2
+        "x-ms-version": "2019-12-12"
       },
       "ResponseBody": []
     },
@@ -111,11 +95,7 @@
         "x-ms-file-permission": "Inherit",
         "x-ms-return-client-request-id": "true",
         "x-ms-type": "file",
-<<<<<<< HEAD
-        "x-ms-version": "2019-10-10"
-=======
-        "x-ms-version": "2019-12-12"
->>>>>>> 32e373e2
+        "x-ms-version": "2019-12-12"
       },
       "RequestBody": null,
       "StatusCode": 201,
@@ -138,11 +118,7 @@
         "x-ms-file-permission-key": "12501538048846835188*422928105932735866",
         "x-ms-request-id": "c9ef62e4-f01a-0012-6f37-f3e9eb000000",
         "x-ms-request-server-encrypted": "true",
-<<<<<<< HEAD
-        "x-ms-version": "2019-10-10"
-=======
-        "x-ms-version": "2019-12-12"
->>>>>>> 32e373e2
+        "x-ms-version": "2019-12-12"
       },
       "ResponseBody": []
     },
@@ -165,11 +141,7 @@
         "x-ms-file-permission": "Preserve",
         "x-ms-lease-id": "304a5c0e-0aff-96a8-3639-4193a5f0c1fc",
         "x-ms-return-client-request-id": "true",
-<<<<<<< HEAD
-        "x-ms-version": "2019-10-10"
-=======
-        "x-ms-version": "2019-12-12"
->>>>>>> 32e373e2
+        "x-ms-version": "2019-12-12"
       },
       "RequestBody": null,
       "StatusCode": 412,
@@ -184,11 +156,7 @@
         "x-ms-client-request-id": "ff027720-049d-b931-091b-2ea76dc97f9f",
         "x-ms-error-code": "LeaseNotPresentWithFileOperation",
         "x-ms-request-id": "c9ef62e5-f01a-0012-7037-f3e9eb000000",
-<<<<<<< HEAD
-        "x-ms-version": "2019-10-10"
-=======
-        "x-ms-version": "2019-12-12"
->>>>>>> 32e373e2
+        "x-ms-version": "2019-12-12"
       },
       "ResponseBody": [
         "\uFEFF\u003C?xml version=\u00221.0\u0022 encoding=\u0022utf-8\u0022?\u003E\u003CError\u003E\u003CCode\u003ELeaseNotPresentWithFileOperation\u003C/Code\u003E\u003CMessage\u003EThere is currently no lease on the file.\n",
@@ -210,11 +178,7 @@
         "x-ms-date": "Thu, 05 Mar 2020 21:43:52 GMT",
         "x-ms-delete-snapshots": "include",
         "x-ms-return-client-request-id": "true",
-<<<<<<< HEAD
-        "x-ms-version": "2019-10-10"
-=======
-        "x-ms-version": "2019-12-12"
->>>>>>> 32e373e2
+        "x-ms-version": "2019-12-12"
       },
       "RequestBody": null,
       "StatusCode": 202,
@@ -227,11 +191,7 @@
         ],
         "x-ms-client-request-id": "2d737080-c1ee-715e-37d9-b3a543c24d5f",
         "x-ms-request-id": "c9ef62e6-f01a-0012-7137-f3e9eb000000",
-<<<<<<< HEAD
-        "x-ms-version": "2019-10-10"
-=======
-        "x-ms-version": "2019-12-12"
->>>>>>> 32e373e2
+        "x-ms-version": "2019-12-12"
       },
       "ResponseBody": []
     }
