{
  "Entries": [
    {
      "RequestUri": "http://seanstagetest.file.core.windows.net/test-share-62940dc9-1bfe-af83-bc14-e094b873cf7a?restype=share",
      "RequestMethod": "PUT",
      "RequestHeaders": {
        "Authorization": "Sanitized",
        "traceparent": "00-1e5bbf76cfe8aa4395363bccc8655e32-99710701a894ab41-00",
        "User-Agent": [
          "azsdk-net-Storage.Files.Shares/12.2.0-dev.20200305.1",
          "(.NET Core 4.6.28325.01; Microsoft Windows 10.0.18363 )"
        ],
        "x-ms-client-request-id": "6c0edeb0-701b-1a0c-f80e-76dd598e60cc",
        "x-ms-date": "Thu, 05 Mar 2020 21:45:31 GMT",
        "x-ms-return-client-request-id": "true",
<<<<<<< HEAD
        "x-ms-version": "2019-10-10"
=======
        "x-ms-version": "2019-12-12"
>>>>>>> 32e373e2
      },
      "RequestBody": null,
      "StatusCode": 201,
      "ResponseHeaders": {
        "Content-Length": "0",
        "Date": "Thu, 05 Mar 2020 21:45:31 GMT",
        "ETag": "\u00220x8D7C14E8724267F\u0022",
        "Last-Modified": "Thu, 05 Mar 2020 21:45:31 GMT",
        "Server": [
          "Windows-Azure-File/1.0",
          "Microsoft-HTTPAPI/2.0"
        ],
        "x-ms-client-request-id": "6c0edeb0-701b-1a0c-f80e-76dd598e60cc",
        "x-ms-request-id": "c9ef6849-f01a-0012-6f37-f3e9eb000000",
<<<<<<< HEAD
        "x-ms-version": "2019-10-10"
=======
        "x-ms-version": "2019-12-12"
>>>>>>> 32e373e2
      },
      "ResponseBody": []
    },
    {
      "RequestUri": "http://seanstagetest.file.core.windows.net/test-share-62940dc9-1bfe-af83-bc14-e094b873cf7a/test-directory-74e72ad1-f441-0037-08d3-57649e2e0471?restype=directory",
      "RequestMethod": "PUT",
      "RequestHeaders": {
        "Authorization": "Sanitized",
        "traceparent": "00-a8f4daeb553be644b88259553f0be706-5b900bc23e188044-00",
        "User-Agent": [
          "azsdk-net-Storage.Files.Shares/12.2.0-dev.20200305.1",
          "(.NET Core 4.6.28325.01; Microsoft Windows 10.0.18363 )"
        ],
        "x-ms-client-request-id": "8083b039-6463-bc36-a70e-644719a77cc9",
        "x-ms-date": "Thu, 05 Mar 2020 21:45:31 GMT",
        "x-ms-file-attributes": "None",
        "x-ms-file-creation-time": "Now",
        "x-ms-file-last-write-time": "Now",
        "x-ms-file-permission": "Inherit",
        "x-ms-return-client-request-id": "true",
<<<<<<< HEAD
        "x-ms-version": "2019-10-10"
=======
        "x-ms-version": "2019-12-12"
>>>>>>> 32e373e2
      },
      "RequestBody": null,
      "StatusCode": 201,
      "ResponseHeaders": {
        "Content-Length": "0",
        "Date": "Thu, 05 Mar 2020 21:45:31 GMT",
        "ETag": "\u00220x8D7C14E8732236F\u0022",
        "Last-Modified": "Thu, 05 Mar 2020 21:45:31 GMT",
        "Server": [
          "Windows-Azure-File/1.0",
          "Microsoft-HTTPAPI/2.0"
        ],
        "x-ms-client-request-id": "8083b039-6463-bc36-a70e-644719a77cc9",
        "x-ms-file-attributes": "Directory",
        "x-ms-file-change-time": "2020-03-05T21:45:31.6034415Z",
        "x-ms-file-creation-time": "2020-03-05T21:45:31.6034415Z",
        "x-ms-file-id": "13835128424026341376",
        "x-ms-file-last-write-time": "2020-03-05T21:45:31.6034415Z",
        "x-ms-file-parent-id": "0",
        "x-ms-file-permission-key": "7855875120676328179*422928105932735866",
        "x-ms-request-id": "c9ef684b-f01a-0012-7037-f3e9eb000000",
        "x-ms-request-server-encrypted": "true",
<<<<<<< HEAD
        "x-ms-version": "2019-10-10"
=======
        "x-ms-version": "2019-12-12"
>>>>>>> 32e373e2
      },
      "ResponseBody": []
    },
    {
      "RequestUri": "http://seanstagetest.file.core.windows.net/test-share-62940dc9-1bfe-af83-bc14-e094b873cf7a/test-directory-74e72ad1-f441-0037-08d3-57649e2e0471/test-file-f0a00409-87aa-6e68-cb7e-d764c1c3afe1",
      "RequestMethod": "PUT",
      "RequestHeaders": {
        "Authorization": "Sanitized",
        "traceparent": "00-a2ac7bf4210a754483a18f894ab0eaa6-878f9cfafe32d647-00",
        "User-Agent": [
          "azsdk-net-Storage.Files.Shares/12.2.0-dev.20200305.1",
          "(.NET Core 4.6.28325.01; Microsoft Windows 10.0.18363 )"
        ],
        "x-ms-client-request-id": "4c6a6860-7686-b2d2-4814-b4e48cd2fae3",
        "x-ms-content-length": "1048576",
        "x-ms-date": "Thu, 05 Mar 2020 21:45:31 GMT",
        "x-ms-file-attributes": "None",
        "x-ms-file-creation-time": "Now",
        "x-ms-file-last-write-time": "Now",
        "x-ms-file-permission": "Inherit",
        "x-ms-return-client-request-id": "true",
        "x-ms-type": "file",
<<<<<<< HEAD
        "x-ms-version": "2019-10-10"
=======
        "x-ms-version": "2019-12-12"
>>>>>>> 32e373e2
      },
      "RequestBody": null,
      "StatusCode": 201,
      "ResponseHeaders": {
        "Content-Length": "0",
        "Date": "Thu, 05 Mar 2020 21:45:31 GMT",
        "ETag": "\u00220x8D7C14E874004A8\u0022",
        "Last-Modified": "Thu, 05 Mar 2020 21:45:31 GMT",
        "Server": [
          "Windows-Azure-File/1.0",
          "Microsoft-HTTPAPI/2.0"
        ],
        "x-ms-client-request-id": "4c6a6860-7686-b2d2-4814-b4e48cd2fae3",
        "x-ms-file-attributes": "Archive",
        "x-ms-file-change-time": "2020-03-05T21:45:31.6944040Z",
        "x-ms-file-creation-time": "2020-03-05T21:45:31.6944040Z",
        "x-ms-file-id": "11529285414812647424",
        "x-ms-file-last-write-time": "2020-03-05T21:45:31.6944040Z",
        "x-ms-file-parent-id": "13835128424026341376",
        "x-ms-file-permission-key": "12501538048846835188*422928105932735866",
        "x-ms-request-id": "c9ef684c-f01a-0012-7137-f3e9eb000000",
        "x-ms-request-server-encrypted": "true",
<<<<<<< HEAD
        "x-ms-version": "2019-10-10"
=======
        "x-ms-version": "2019-12-12"
>>>>>>> 32e373e2
      },
      "ResponseBody": []
    },
    {
      "RequestUri": "http://seanstagetest.file.core.windows.net/test-share-62940dc9-1bfe-af83-bc14-e094b873cf7a/test-directory-74e72ad1-f441-0037-08d3-57649e2e0471/test-file-f0a00409-87aa-6e68-cb7e-d764c1c3afe1?comp=lease",
      "RequestMethod": "PUT",
      "RequestHeaders": {
        "Authorization": "Sanitized",
        "traceparent": "00-ac0760030115fe478ece4c4adf3b2c66-a89d7dadef18ff43-00",
        "User-Agent": [
          "azsdk-net-Storage.Files.Shares/12.2.0-dev.20200305.1",
          "(.NET Core 4.6.28325.01; Microsoft Windows 10.0.18363 )"
        ],
        "x-ms-client-request-id": "7bf74f2d-113a-d17a-4ae5-56beb7505d36",
        "x-ms-date": "Thu, 05 Mar 2020 21:45:31 GMT",
        "x-ms-lease-action": "acquire",
        "x-ms-lease-duration": "-1",
        "x-ms-proposed-lease-id": "3edc825f-8f7b-841e-f6c8-be82541270b4",
        "x-ms-return-client-request-id": "true",
<<<<<<< HEAD
        "x-ms-version": "2019-10-10"
=======
        "x-ms-version": "2019-12-12"
>>>>>>> 32e373e2
      },
      "RequestBody": null,
      "StatusCode": 201,
      "ResponseHeaders": {
        "Date": "Thu, 05 Mar 2020 21:45:31 GMT",
        "ETag": "\u00220x8D7C14E874004A8\u0022",
        "Last-Modified": "Thu, 05 Mar 2020 21:45:31 GMT",
        "Server": [
          "Windows-Azure-File/1.0",
          "Microsoft-HTTPAPI/2.0"
        ],
        "Transfer-Encoding": "chunked",
        "x-ms-client-request-id": "7bf74f2d-113a-d17a-4ae5-56beb7505d36",
        "x-ms-lease-id": "3edc825f-8f7b-841e-f6c8-be82541270b4",
        "x-ms-request-id": "c9ef684d-f01a-0012-7237-f3e9eb000000",
<<<<<<< HEAD
        "x-ms-version": "2019-10-10"
=======
        "x-ms-version": "2019-12-12"
>>>>>>> 32e373e2
      },
      "ResponseBody": []
    },
    {
      "RequestUri": "http://seanstagetest.file.core.windows.net/test-share-62940dc9-1bfe-af83-bc14-e094b873cf7a/test-directory-74e72ad1-f441-0037-08d3-57649e2e0471/test-file-f0a00409-87aa-6e68-cb7e-d764c1c3afe1?comp=rangelist",
      "RequestMethod": "GET",
      "RequestHeaders": {
        "Authorization": "Sanitized",
        "traceparent": "00-d11f4aa5c82bdc4ea2cb79361b23b981-7e0b0359a4580748-00",
        "User-Agent": [
          "azsdk-net-Storage.Files.Shares/12.2.0-dev.20200305.1",
          "(.NET Core 4.6.28325.01; Microsoft Windows 10.0.18363 )"
        ],
        "x-ms-client-request-id": "05545f7c-f41a-1e79-6733-0e730b9d3cb8",
        "x-ms-date": "Thu, 05 Mar 2020 21:45:31 GMT",
        "x-ms-range": "bytes=0-1048575",
        "x-ms-return-client-request-id": "true",
<<<<<<< HEAD
        "x-ms-version": "2019-10-10"
=======
        "x-ms-version": "2019-12-12"
>>>>>>> 32e373e2
      },
      "RequestBody": null,
      "StatusCode": 200,
      "ResponseHeaders": {
        "Access-Control-Allow-Origin": "*",
        "Content-Type": "application/xml",
        "Date": "Thu, 05 Mar 2020 21:45:31 GMT",
        "ETag": "\u00220x8D7C14E874004A8\u0022",
        "Last-Modified": "Thu, 05 Mar 2020 21:45:31 GMT",
        "Server": [
          "Windows-Azure-File/1.0",
          "Microsoft-HTTPAPI/2.0"
        ],
        "Transfer-Encoding": "chunked",
        "x-ms-client-request-id": "05545f7c-f41a-1e79-6733-0e730b9d3cb8",
        "x-ms-content-length": "1048576",
        "x-ms-request-id": "c9ef684f-f01a-0012-7337-f3e9eb000000",
<<<<<<< HEAD
        "x-ms-version": "2019-10-10"
=======
        "x-ms-version": "2019-12-12"
>>>>>>> 32e373e2
      },
      "ResponseBody": "\uFEFF\u003C?xml version=\u00221.0\u0022 encoding=\u0022utf-8\u0022?\u003E\u003CRanges /\u003E"
    },
    {
      "RequestUri": "http://seanstagetest.file.core.windows.net/test-share-62940dc9-1bfe-af83-bc14-e094b873cf7a?restype=share",
      "RequestMethod": "DELETE",
      "RequestHeaders": {
        "Authorization": "Sanitized",
        "traceparent": "00-70d19bc7ce07a24bb06c06eb97194118-5826265b7409b944-00",
        "User-Agent": [
          "azsdk-net-Storage.Files.Shares/12.2.0-dev.20200305.1",
          "(.NET Core 4.6.28325.01; Microsoft Windows 10.0.18363 )"
        ],
        "x-ms-client-request-id": "58418931-58fb-af1b-8796-439a9216f18a",
        "x-ms-date": "Thu, 05 Mar 2020 21:45:31 GMT",
        "x-ms-delete-snapshots": "include",
        "x-ms-return-client-request-id": "true",
<<<<<<< HEAD
        "x-ms-version": "2019-10-10"
=======
        "x-ms-version": "2019-12-12"
>>>>>>> 32e373e2
      },
      "RequestBody": null,
      "StatusCode": 202,
      "ResponseHeaders": {
        "Content-Length": "0",
        "Date": "Thu, 05 Mar 2020 21:45:31 GMT",
        "Server": [
          "Windows-Azure-File/1.0",
          "Microsoft-HTTPAPI/2.0"
        ],
        "x-ms-client-request-id": "58418931-58fb-af1b-8796-439a9216f18a",
        "x-ms-request-id": "c9ef6850-f01a-0012-7437-f3e9eb000000",
<<<<<<< HEAD
        "x-ms-version": "2019-10-10"
=======
        "x-ms-version": "2019-12-12"
>>>>>>> 32e373e2
      },
      "ResponseBody": []
    }
  ],
  "Variables": {
    "RandomSeed": "1495779552",
    "Storage_TestConfigDefault": "ProductionTenant\nseanstagetest\nU2FuaXRpemVk\nhttps://seanstagetest.blob.core.windows.net\nhttp://seanstagetest.file.core.windows.net\nhttp://seanstagetest.queue.core.windows.net\nhttp://seanstagetest.table.core.windows.net\n\n\n\n\nhttp://seanstagetest-secondary.blob.core.windows.net\nhttp://seanstagetest-secondary.file.core.windows.net\nhttp://seanstagetest-secondary.queue.core.windows.net\nhttp://seanstagetest-secondary.table.core.windows.net\n\nSanitized\n\n\nCloud\nBlobEndpoint=https://seanstagetest.blob.core.windows.net/;QueueEndpoint=http://seanstagetest.queue.core.windows.net/;FileEndpoint=http://seanstagetest.file.core.windows.net/;BlobSecondaryEndpoint=http://seanstagetest-secondary.blob.core.windows.net/;QueueSecondaryEndpoint=http://seanstagetest-secondary.queue.core.windows.net/;FileSecondaryEndpoint=http://seanstagetest-secondary.file.core.windows.net/;AccountName=seanstagetest;AccountKey=Sanitized\nseanscope1"
  }
}<|MERGE_RESOLUTION|>--- conflicted
+++ resolved
@@ -13,11 +13,7 @@
         "x-ms-client-request-id": "6c0edeb0-701b-1a0c-f80e-76dd598e60cc",
         "x-ms-date": "Thu, 05 Mar 2020 21:45:31 GMT",
         "x-ms-return-client-request-id": "true",
-<<<<<<< HEAD
-        "x-ms-version": "2019-10-10"
-=======
-        "x-ms-version": "2019-12-12"
->>>>>>> 32e373e2
+        "x-ms-version": "2019-12-12"
       },
       "RequestBody": null,
       "StatusCode": 201,
@@ -32,11 +28,7 @@
         ],
         "x-ms-client-request-id": "6c0edeb0-701b-1a0c-f80e-76dd598e60cc",
         "x-ms-request-id": "c9ef6849-f01a-0012-6f37-f3e9eb000000",
-<<<<<<< HEAD
-        "x-ms-version": "2019-10-10"
-=======
-        "x-ms-version": "2019-12-12"
->>>>>>> 32e373e2
+        "x-ms-version": "2019-12-12"
       },
       "ResponseBody": []
     },
@@ -57,11 +49,7 @@
         "x-ms-file-last-write-time": "Now",
         "x-ms-file-permission": "Inherit",
         "x-ms-return-client-request-id": "true",
-<<<<<<< HEAD
-        "x-ms-version": "2019-10-10"
-=======
-        "x-ms-version": "2019-12-12"
->>>>>>> 32e373e2
+        "x-ms-version": "2019-12-12"
       },
       "RequestBody": null,
       "StatusCode": 201,
@@ -84,11 +72,7 @@
         "x-ms-file-permission-key": "7855875120676328179*422928105932735866",
         "x-ms-request-id": "c9ef684b-f01a-0012-7037-f3e9eb000000",
         "x-ms-request-server-encrypted": "true",
-<<<<<<< HEAD
-        "x-ms-version": "2019-10-10"
-=======
-        "x-ms-version": "2019-12-12"
->>>>>>> 32e373e2
+        "x-ms-version": "2019-12-12"
       },
       "ResponseBody": []
     },
@@ -111,11 +95,7 @@
         "x-ms-file-permission": "Inherit",
         "x-ms-return-client-request-id": "true",
         "x-ms-type": "file",
-<<<<<<< HEAD
-        "x-ms-version": "2019-10-10"
-=======
-        "x-ms-version": "2019-12-12"
->>>>>>> 32e373e2
+        "x-ms-version": "2019-12-12"
       },
       "RequestBody": null,
       "StatusCode": 201,
@@ -138,11 +118,7 @@
         "x-ms-file-permission-key": "12501538048846835188*422928105932735866",
         "x-ms-request-id": "c9ef684c-f01a-0012-7137-f3e9eb000000",
         "x-ms-request-server-encrypted": "true",
-<<<<<<< HEAD
-        "x-ms-version": "2019-10-10"
-=======
-        "x-ms-version": "2019-12-12"
->>>>>>> 32e373e2
+        "x-ms-version": "2019-12-12"
       },
       "ResponseBody": []
     },
@@ -162,11 +138,7 @@
         "x-ms-lease-duration": "-1",
         "x-ms-proposed-lease-id": "3edc825f-8f7b-841e-f6c8-be82541270b4",
         "x-ms-return-client-request-id": "true",
-<<<<<<< HEAD
-        "x-ms-version": "2019-10-10"
-=======
-        "x-ms-version": "2019-12-12"
->>>>>>> 32e373e2
+        "x-ms-version": "2019-12-12"
       },
       "RequestBody": null,
       "StatusCode": 201,
@@ -182,11 +154,7 @@
         "x-ms-client-request-id": "7bf74f2d-113a-d17a-4ae5-56beb7505d36",
         "x-ms-lease-id": "3edc825f-8f7b-841e-f6c8-be82541270b4",
         "x-ms-request-id": "c9ef684d-f01a-0012-7237-f3e9eb000000",
-<<<<<<< HEAD
-        "x-ms-version": "2019-10-10"
-=======
-        "x-ms-version": "2019-12-12"
->>>>>>> 32e373e2
+        "x-ms-version": "2019-12-12"
       },
       "ResponseBody": []
     },
@@ -204,11 +172,7 @@
         "x-ms-date": "Thu, 05 Mar 2020 21:45:31 GMT",
         "x-ms-range": "bytes=0-1048575",
         "x-ms-return-client-request-id": "true",
-<<<<<<< HEAD
-        "x-ms-version": "2019-10-10"
-=======
-        "x-ms-version": "2019-12-12"
->>>>>>> 32e373e2
+        "x-ms-version": "2019-12-12"
       },
       "RequestBody": null,
       "StatusCode": 200,
@@ -226,11 +190,7 @@
         "x-ms-client-request-id": "05545f7c-f41a-1e79-6733-0e730b9d3cb8",
         "x-ms-content-length": "1048576",
         "x-ms-request-id": "c9ef684f-f01a-0012-7337-f3e9eb000000",
-<<<<<<< HEAD
-        "x-ms-version": "2019-10-10"
-=======
-        "x-ms-version": "2019-12-12"
->>>>>>> 32e373e2
+        "x-ms-version": "2019-12-12"
       },
       "ResponseBody": "\uFEFF\u003C?xml version=\u00221.0\u0022 encoding=\u0022utf-8\u0022?\u003E\u003CRanges /\u003E"
     },
@@ -248,11 +208,7 @@
         "x-ms-date": "Thu, 05 Mar 2020 21:45:31 GMT",
         "x-ms-delete-snapshots": "include",
         "x-ms-return-client-request-id": "true",
-<<<<<<< HEAD
-        "x-ms-version": "2019-10-10"
-=======
-        "x-ms-version": "2019-12-12"
->>>>>>> 32e373e2
+        "x-ms-version": "2019-12-12"
       },
       "RequestBody": null,
       "StatusCode": 202,
@@ -265,11 +221,7 @@
         ],
         "x-ms-client-request-id": "58418931-58fb-af1b-8796-439a9216f18a",
         "x-ms-request-id": "c9ef6850-f01a-0012-7437-f3e9eb000000",
-<<<<<<< HEAD
-        "x-ms-version": "2019-10-10"
-=======
-        "x-ms-version": "2019-12-12"
->>>>>>> 32e373e2
+        "x-ms-version": "2019-12-12"
       },
       "ResponseBody": []
     }
