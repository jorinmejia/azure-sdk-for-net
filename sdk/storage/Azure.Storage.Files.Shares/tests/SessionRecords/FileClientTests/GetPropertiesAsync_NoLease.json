{
  "Entries": [
    {
      "RequestUri": "http://seanstagetest.file.core.windows.net/test-share-043c0ee9-13aa-22c8-cfa5-476e0dc7bd12?restype=share",
      "RequestMethod": "PUT",
      "RequestHeaders": {
        "Authorization": "Sanitized",
        "traceparent": "00-1cc0a6d91cd1204cab47153f130c3cfb-80d4086ed437174a-00",
        "User-Agent": [
          "azsdk-net-Storage.Files.Shares/12.2.0-dev.20200305.1",
          "(.NET Core 4.6.28325.01; Microsoft Windows 10.0.18363 )"
        ],
        "x-ms-client-request-id": "184d847e-b09b-dc48-4c56-a09aa71a3942",
        "x-ms-date": "Thu, 05 Mar 2020 21:43:46 GMT",
        "x-ms-return-client-request-id": "true",
<<<<<<< HEAD
        "x-ms-version": "2019-10-10"
=======
        "x-ms-version": "2019-12-12"
>>>>>>> 32e373e2
      },
      "RequestBody": null,
      "StatusCode": 201,
      "ResponseHeaders": {
        "Content-Length": "0",
        "Date": "Thu, 05 Mar 2020 21:43:46 GMT",
        "ETag": "\u00220x8D7C14E48806BE8\u0022",
        "Last-Modified": "Thu, 05 Mar 2020 21:43:46 GMT",
        "Server": [
          "Windows-Azure-File/1.0",
          "Microsoft-HTTPAPI/2.0"
        ],
        "x-ms-client-request-id": "184d847e-b09b-dc48-4c56-a09aa71a3942",
        "x-ms-request-id": "c9ef6288-f01a-0012-2837-f3e9eb000000",
<<<<<<< HEAD
        "x-ms-version": "2019-10-10"
=======
        "x-ms-version": "2019-12-12"
>>>>>>> 32e373e2
      },
      "ResponseBody": []
    },
    {
      "RequestUri": "http://seanstagetest.file.core.windows.net/test-share-043c0ee9-13aa-22c8-cfa5-476e0dc7bd12/test-directory-142d609d-10b5-bd5b-4d99-3f55cefb1ce4?restype=directory",
      "RequestMethod": "PUT",
      "RequestHeaders": {
        "Authorization": "Sanitized",
        "traceparent": "00-14251e0ff9c4534c9e057f3afeab5bb6-320e06f61803bd47-00",
        "User-Agent": [
          "azsdk-net-Storage.Files.Shares/12.2.0-dev.20200305.1",
          "(.NET Core 4.6.28325.01; Microsoft Windows 10.0.18363 )"
        ],
        "x-ms-client-request-id": "a52e021b-f3bd-6e86-2990-cb0271f20e51",
        "x-ms-date": "Thu, 05 Mar 2020 21:43:46 GMT",
        "x-ms-file-attributes": "None",
        "x-ms-file-creation-time": "Now",
        "x-ms-file-last-write-time": "Now",
        "x-ms-file-permission": "Inherit",
        "x-ms-return-client-request-id": "true",
<<<<<<< HEAD
        "x-ms-version": "2019-10-10"
=======
        "x-ms-version": "2019-12-12"
>>>>>>> 32e373e2
      },
      "RequestBody": null,
      "StatusCode": 201,
      "ResponseHeaders": {
        "Content-Length": "0",
        "Date": "Thu, 05 Mar 2020 21:43:46 GMT",
        "ETag": "\u00220x8D7C14E488DF7E0\u0022",
        "Last-Modified": "Thu, 05 Mar 2020 21:43:46 GMT",
        "Server": [
          "Windows-Azure-File/1.0",
          "Microsoft-HTTPAPI/2.0"
        ],
        "x-ms-client-request-id": "a52e021b-f3bd-6e86-2990-cb0271f20e51",
        "x-ms-file-attributes": "Directory",
        "x-ms-file-change-time": "2020-03-05T21:43:46.5087968Z",
        "x-ms-file-creation-time": "2020-03-05T21:43:46.5087968Z",
        "x-ms-file-id": "13835128424026341376",
        "x-ms-file-last-write-time": "2020-03-05T21:43:46.5087968Z",
        "x-ms-file-parent-id": "0",
        "x-ms-file-permission-key": "7855875120676328179*422928105932735866",
        "x-ms-request-id": "c9ef628a-f01a-0012-2937-f3e9eb000000",
        "x-ms-request-server-encrypted": "true",
<<<<<<< HEAD
        "x-ms-version": "2019-10-10"
=======
        "x-ms-version": "2019-12-12"
>>>>>>> 32e373e2
      },
      "ResponseBody": []
    },
    {
      "RequestUri": "http://seanstagetest.file.core.windows.net/test-share-043c0ee9-13aa-22c8-cfa5-476e0dc7bd12/test-directory-142d609d-10b5-bd5b-4d99-3f55cefb1ce4/test-file-9cfcbb3a-b02b-f7c8-e91c-6670f5a23126",
      "RequestMethod": "PUT",
      "RequestHeaders": {
        "Authorization": "Sanitized",
        "traceparent": "00-2379ff2491fd804ab05c19768fa43721-277cedbade4e0048-00",
        "User-Agent": [
          "azsdk-net-Storage.Files.Shares/12.2.0-dev.20200305.1",
          "(.NET Core 4.6.28325.01; Microsoft Windows 10.0.18363 )"
        ],
        "x-ms-client-request-id": "d07ec936-602a-6a7f-3937-bca08d157886",
        "x-ms-content-length": "1024",
        "x-ms-date": "Thu, 05 Mar 2020 21:43:46 GMT",
        "x-ms-file-attributes": "None",
        "x-ms-file-creation-time": "Now",
        "x-ms-file-last-write-time": "Now",
        "x-ms-file-permission": "Inherit",
        "x-ms-return-client-request-id": "true",
        "x-ms-type": "file",
<<<<<<< HEAD
        "x-ms-version": "2019-10-10"
=======
        "x-ms-version": "2019-12-12"
>>>>>>> 32e373e2
      },
      "RequestBody": null,
      "StatusCode": 201,
      "ResponseHeaders": {
        "Content-Length": "0",
        "Date": "Thu, 05 Mar 2020 21:43:46 GMT",
        "ETag": "\u00220x8D7C14E489B62BE\u0022",
        "Last-Modified": "Thu, 05 Mar 2020 21:43:46 GMT",
        "Server": [
          "Windows-Azure-File/1.0",
          "Microsoft-HTTPAPI/2.0"
        ],
        "x-ms-client-request-id": "d07ec936-602a-6a7f-3937-bca08d157886",
        "x-ms-file-attributes": "Archive",
        "x-ms-file-change-time": "2020-03-05T21:43:46.5967294Z",
        "x-ms-file-creation-time": "2020-03-05T21:43:46.5967294Z",
        "x-ms-file-id": "11529285414812647424",
        "x-ms-file-last-write-time": "2020-03-05T21:43:46.5967294Z",
        "x-ms-file-parent-id": "13835128424026341376",
        "x-ms-file-permission-key": "12501538048846835188*422928105932735866",
        "x-ms-request-id": "c9ef628b-f01a-0012-2a37-f3e9eb000000",
        "x-ms-request-server-encrypted": "true",
<<<<<<< HEAD
        "x-ms-version": "2019-10-10"
=======
        "x-ms-version": "2019-12-12"
>>>>>>> 32e373e2
      },
      "ResponseBody": []
    },
    {
      "RequestUri": "http://seanstagetest.file.core.windows.net/test-share-043c0ee9-13aa-22c8-cfa5-476e0dc7bd12/test-directory-142d609d-10b5-bd5b-4d99-3f55cefb1ce4/test-file-9cfcbb3a-b02b-f7c8-e91c-6670f5a23126?comp=lease",
      "RequestMethod": "PUT",
      "RequestHeaders": {
        "Authorization": "Sanitized",
        "traceparent": "00-8605d47a88d34748937350246a4128c8-8cdbe328e5b9ba41-00",
        "User-Agent": [
          "azsdk-net-Storage.Files.Shares/12.2.0-dev.20200305.1",
          "(.NET Core 4.6.28325.01; Microsoft Windows 10.0.18363 )"
        ],
        "x-ms-client-request-id": "358bd908-c210-f502-45ba-3cd748d5195a",
        "x-ms-date": "Thu, 05 Mar 2020 21:43:46 GMT",
        "x-ms-lease-action": "acquire",
        "x-ms-lease-duration": "-1",
        "x-ms-proposed-lease-id": "dd64a45e-41b8-c484-9352-17aa50de1d74",
        "x-ms-return-client-request-id": "true",
<<<<<<< HEAD
        "x-ms-version": "2019-10-10"
=======
        "x-ms-version": "2019-12-12"
>>>>>>> 32e373e2
      },
      "RequestBody": null,
      "StatusCode": 201,
      "ResponseHeaders": {
        "Date": "Thu, 05 Mar 2020 21:43:46 GMT",
        "ETag": "\u00220x8D7C14E489B62BE\u0022",
        "Last-Modified": "Thu, 05 Mar 2020 21:43:46 GMT",
        "Server": [
          "Windows-Azure-File/1.0",
          "Microsoft-HTTPAPI/2.0"
        ],
        "Transfer-Encoding": "chunked",
        "x-ms-client-request-id": "358bd908-c210-f502-45ba-3cd748d5195a",
        "x-ms-lease-id": "dd64a45e-41b8-c484-9352-17aa50de1d74",
        "x-ms-request-id": "c9ef628c-f01a-0012-2b37-f3e9eb000000",
<<<<<<< HEAD
        "x-ms-version": "2019-10-10"
=======
        "x-ms-version": "2019-12-12"
>>>>>>> 32e373e2
      },
      "ResponseBody": []
    },
    {
      "RequestUri": "http://seanstagetest.file.core.windows.net/test-share-043c0ee9-13aa-22c8-cfa5-476e0dc7bd12/test-directory-142d609d-10b5-bd5b-4d99-3f55cefb1ce4/test-file-9cfcbb3a-b02b-f7c8-e91c-6670f5a23126",
      "RequestMethod": "HEAD",
      "RequestHeaders": {
        "Authorization": "Sanitized",
        "traceparent": "00-0778c6fcca564c45a9b76a459b657d40-15261d42aeb6dd4b-00",
        "User-Agent": [
          "azsdk-net-Storage.Files.Shares/12.2.0-dev.20200305.1",
          "(.NET Core 4.6.28325.01; Microsoft Windows 10.0.18363 )"
        ],
        "x-ms-client-request-id": "77a1a836-e753-ba64-a844-e6692524f43f",
        "x-ms-date": "Thu, 05 Mar 2020 21:43:46 GMT",
        "x-ms-return-client-request-id": "true",
<<<<<<< HEAD
        "x-ms-version": "2019-10-10"
=======
        "x-ms-version": "2019-12-12"
>>>>>>> 32e373e2
      },
      "RequestBody": null,
      "StatusCode": 200,
      "ResponseHeaders": {
        "Content-Length": "1024",
        "Content-Type": "application/octet-stream",
        "Date": "Thu, 05 Mar 2020 21:43:46 GMT",
        "ETag": "\u00220x8D7C14E489B62BE\u0022",
        "Last-Modified": "Thu, 05 Mar 2020 21:43:46 GMT",
        "Server": [
          "Windows-Azure-File/1.0",
          "Microsoft-HTTPAPI/2.0"
        ],
        "Vary": "Origin",
        "x-ms-client-request-id": "77a1a836-e753-ba64-a844-e6692524f43f",
        "x-ms-file-attributes": "Archive",
        "x-ms-file-change-time": "2020-03-05T21:43:46.5967294Z",
        "x-ms-file-creation-time": "2020-03-05T21:43:46.5967294Z",
        "x-ms-file-id": "11529285414812647424",
        "x-ms-file-last-write-time": "2020-03-05T21:43:46.5967294Z",
        "x-ms-file-parent-id": "13835128424026341376",
        "x-ms-file-permission-key": "12501538048846835188*422928105932735866",
        "x-ms-lease-duration": "infinite",
        "x-ms-lease-state": "leased",
        "x-ms-lease-status": "locked",
        "x-ms-request-id": "c9ef628d-f01a-0012-2c37-f3e9eb000000",
        "x-ms-server-encrypted": "true",
        "x-ms-type": "File",
<<<<<<< HEAD
        "x-ms-version": "2019-10-10"
=======
        "x-ms-version": "2019-12-12"
>>>>>>> 32e373e2
      },
      "ResponseBody": []
    },
    {
      "RequestUri": "http://seanstagetest.file.core.windows.net/test-share-043c0ee9-13aa-22c8-cfa5-476e0dc7bd12?restype=share",
      "RequestMethod": "DELETE",
      "RequestHeaders": {
        "Authorization": "Sanitized",
        "traceparent": "00-e5fc9c0d3f4c14478407fe019cf26f6e-7e35dd81547d0a45-00",
        "User-Agent": [
          "azsdk-net-Storage.Files.Shares/12.2.0-dev.20200305.1",
          "(.NET Core 4.6.28325.01; Microsoft Windows 10.0.18363 )"
        ],
        "x-ms-client-request-id": "a0a02eaf-a133-3207-e469-399765f8d883",
        "x-ms-date": "Thu, 05 Mar 2020 21:43:46 GMT",
        "x-ms-delete-snapshots": "include",
        "x-ms-return-client-request-id": "true",
<<<<<<< HEAD
        "x-ms-version": "2019-10-10"
=======
        "x-ms-version": "2019-12-12"
>>>>>>> 32e373e2
      },
      "RequestBody": null,
      "StatusCode": 202,
      "ResponseHeaders": {
        "Content-Length": "0",
        "Date": "Thu, 05 Mar 2020 21:43:46 GMT",
        "Server": [
          "Windows-Azure-File/1.0",
          "Microsoft-HTTPAPI/2.0"
        ],
        "x-ms-client-request-id": "a0a02eaf-a133-3207-e469-399765f8d883",
        "x-ms-request-id": "c9ef628e-f01a-0012-2d37-f3e9eb000000",
<<<<<<< HEAD
        "x-ms-version": "2019-10-10"
=======
        "x-ms-version": "2019-12-12"
>>>>>>> 32e373e2
      },
      "ResponseBody": []
    }
  ],
  "Variables": {
    "RandomSeed": "693349877",
    "Storage_TestConfigDefault": "ProductionTenant\nseanstagetest\nU2FuaXRpemVk\nhttps://seanstagetest.blob.core.windows.net\nhttp://seanstagetest.file.core.windows.net\nhttp://seanstagetest.queue.core.windows.net\nhttp://seanstagetest.table.core.windows.net\n\n\n\n\nhttp://seanstagetest-secondary.blob.core.windows.net\nhttp://seanstagetest-secondary.file.core.windows.net\nhttp://seanstagetest-secondary.queue.core.windows.net\nhttp://seanstagetest-secondary.table.core.windows.net\n\nSanitized\n\n\nCloud\nBlobEndpoint=https://seanstagetest.blob.core.windows.net/;QueueEndpoint=http://seanstagetest.queue.core.windows.net/;FileEndpoint=http://seanstagetest.file.core.windows.net/;BlobSecondaryEndpoint=http://seanstagetest-secondary.blob.core.windows.net/;QueueSecondaryEndpoint=http://seanstagetest-secondary.queue.core.windows.net/;FileSecondaryEndpoint=http://seanstagetest-secondary.file.core.windows.net/;AccountName=seanstagetest;AccountKey=Sanitized\nseanscope1"
  }
}<|MERGE_RESOLUTION|>--- conflicted
+++ resolved
@@ -13,11 +13,7 @@
         "x-ms-client-request-id": "184d847e-b09b-dc48-4c56-a09aa71a3942",
         "x-ms-date": "Thu, 05 Mar 2020 21:43:46 GMT",
         "x-ms-return-client-request-id": "true",
-<<<<<<< HEAD
-        "x-ms-version": "2019-10-10"
-=======
-        "x-ms-version": "2019-12-12"
->>>>>>> 32e373e2
+        "x-ms-version": "2019-12-12"
       },
       "RequestBody": null,
       "StatusCode": 201,
@@ -32,11 +28,7 @@
         ],
         "x-ms-client-request-id": "184d847e-b09b-dc48-4c56-a09aa71a3942",
         "x-ms-request-id": "c9ef6288-f01a-0012-2837-f3e9eb000000",
-<<<<<<< HEAD
-        "x-ms-version": "2019-10-10"
-=======
-        "x-ms-version": "2019-12-12"
->>>>>>> 32e373e2
+        "x-ms-version": "2019-12-12"
       },
       "ResponseBody": []
     },
@@ -57,11 +49,7 @@
         "x-ms-file-last-write-time": "Now",
         "x-ms-file-permission": "Inherit",
         "x-ms-return-client-request-id": "true",
-<<<<<<< HEAD
-        "x-ms-version": "2019-10-10"
-=======
-        "x-ms-version": "2019-12-12"
->>>>>>> 32e373e2
+        "x-ms-version": "2019-12-12"
       },
       "RequestBody": null,
       "StatusCode": 201,
@@ -84,11 +72,7 @@
         "x-ms-file-permission-key": "7855875120676328179*422928105932735866",
         "x-ms-request-id": "c9ef628a-f01a-0012-2937-f3e9eb000000",
         "x-ms-request-server-encrypted": "true",
-<<<<<<< HEAD
-        "x-ms-version": "2019-10-10"
-=======
-        "x-ms-version": "2019-12-12"
->>>>>>> 32e373e2
+        "x-ms-version": "2019-12-12"
       },
       "ResponseBody": []
     },
@@ -111,11 +95,7 @@
         "x-ms-file-permission": "Inherit",
         "x-ms-return-client-request-id": "true",
         "x-ms-type": "file",
-<<<<<<< HEAD
-        "x-ms-version": "2019-10-10"
-=======
-        "x-ms-version": "2019-12-12"
->>>>>>> 32e373e2
+        "x-ms-version": "2019-12-12"
       },
       "RequestBody": null,
       "StatusCode": 201,
@@ -138,11 +118,7 @@
         "x-ms-file-permission-key": "12501538048846835188*422928105932735866",
         "x-ms-request-id": "c9ef628b-f01a-0012-2a37-f3e9eb000000",
         "x-ms-request-server-encrypted": "true",
-<<<<<<< HEAD
-        "x-ms-version": "2019-10-10"
-=======
-        "x-ms-version": "2019-12-12"
->>>>>>> 32e373e2
+        "x-ms-version": "2019-12-12"
       },
       "ResponseBody": []
     },
@@ -162,11 +138,7 @@
         "x-ms-lease-duration": "-1",
         "x-ms-proposed-lease-id": "dd64a45e-41b8-c484-9352-17aa50de1d74",
         "x-ms-return-client-request-id": "true",
-<<<<<<< HEAD
-        "x-ms-version": "2019-10-10"
-=======
-        "x-ms-version": "2019-12-12"
->>>>>>> 32e373e2
+        "x-ms-version": "2019-12-12"
       },
       "RequestBody": null,
       "StatusCode": 201,
@@ -182,11 +154,7 @@
         "x-ms-client-request-id": "358bd908-c210-f502-45ba-3cd748d5195a",
         "x-ms-lease-id": "dd64a45e-41b8-c484-9352-17aa50de1d74",
         "x-ms-request-id": "c9ef628c-f01a-0012-2b37-f3e9eb000000",
-<<<<<<< HEAD
-        "x-ms-version": "2019-10-10"
-=======
-        "x-ms-version": "2019-12-12"
->>>>>>> 32e373e2
+        "x-ms-version": "2019-12-12"
       },
       "ResponseBody": []
     },
@@ -203,11 +171,7 @@
         "x-ms-client-request-id": "77a1a836-e753-ba64-a844-e6692524f43f",
         "x-ms-date": "Thu, 05 Mar 2020 21:43:46 GMT",
         "x-ms-return-client-request-id": "true",
-<<<<<<< HEAD
-        "x-ms-version": "2019-10-10"
-=======
-        "x-ms-version": "2019-12-12"
->>>>>>> 32e373e2
+        "x-ms-version": "2019-12-12"
       },
       "RequestBody": null,
       "StatusCode": 200,
@@ -236,11 +200,7 @@
         "x-ms-request-id": "c9ef628d-f01a-0012-2c37-f3e9eb000000",
         "x-ms-server-encrypted": "true",
         "x-ms-type": "File",
-<<<<<<< HEAD
-        "x-ms-version": "2019-10-10"
-=======
-        "x-ms-version": "2019-12-12"
->>>>>>> 32e373e2
+        "x-ms-version": "2019-12-12"
       },
       "ResponseBody": []
     },
@@ -258,11 +218,7 @@
         "x-ms-date": "Thu, 05 Mar 2020 21:43:46 GMT",
         "x-ms-delete-snapshots": "include",
         "x-ms-return-client-request-id": "true",
-<<<<<<< HEAD
-        "x-ms-version": "2019-10-10"
-=======
-        "x-ms-version": "2019-12-12"
->>>>>>> 32e373e2
+        "x-ms-version": "2019-12-12"
       },
       "RequestBody": null,
       "StatusCode": 202,
@@ -275,11 +231,7 @@
         ],
         "x-ms-client-request-id": "a0a02eaf-a133-3207-e469-399765f8d883",
         "x-ms-request-id": "c9ef628e-f01a-0012-2d37-f3e9eb000000",
-<<<<<<< HEAD
-        "x-ms-version": "2019-10-10"
-=======
-        "x-ms-version": "2019-12-12"
->>>>>>> 32e373e2
+        "x-ms-version": "2019-12-12"
       },
       "ResponseBody": []
     }
