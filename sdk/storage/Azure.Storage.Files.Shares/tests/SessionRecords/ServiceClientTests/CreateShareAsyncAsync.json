{
  "Entries": [
    {
      "RequestUri": "http://seanstagetest.file.core.windows.net/test-share-af715fd7-f3c8-a48e-765d-be6c368462ec?restype=share",
      "RequestMethod": "PUT",
      "RequestHeaders": {
        "Authorization": "Sanitized",
        "traceparent": "00-2101a8a09185714fb7264e61315757ab-09f63ba896bb4c4f-00",
        "User-Agent": [
          "azsdk-net-Storage.Files.Shares/12.2.0-dev.20200305.1",
          "(.NET Core 4.6.28325.01; Microsoft Windows 10.0.18363 )"
        ],
        "x-ms-client-request-id": "7f960a1f-9fc5-5654-35e3-3ad14a784e0d",
        "x-ms-date": "Thu, 05 Mar 2020 21:47:25 GMT",
        "x-ms-return-client-request-id": "true",
<<<<<<< HEAD
        "x-ms-version": "2019-10-10"
=======
        "x-ms-version": "2019-12-12"
>>>>>>> 32e373e2
      },
      "RequestBody": null,
      "StatusCode": 201,
      "ResponseHeaders": {
        "Content-Length": "0",
        "Date": "Thu, 05 Mar 2020 21:47:24 GMT",
        "ETag": "\u00220x8D7C14ECAC4BE6F\u0022",
        "Last-Modified": "Thu, 05 Mar 2020 21:47:24 GMT",
        "Server": [
          "Windows-Azure-File/1.0",
          "Microsoft-HTTPAPI/2.0"
        ],
        "x-ms-client-request-id": "7f960a1f-9fc5-5654-35e3-3ad14a784e0d",
        "x-ms-request-id": "c9ef6cd2-f01a-0012-3037-f3e9eb000000",
<<<<<<< HEAD
        "x-ms-version": "2019-10-10"
=======
        "x-ms-version": "2019-12-12"
>>>>>>> 32e373e2
      },
      "ResponseBody": []
    },
    {
      "RequestUri": "http://seanstagetest.file.core.windows.net/test-share-af715fd7-f3c8-a48e-765d-be6c368462ec?restype=share",
      "RequestMethod": "GET",
      "RequestHeaders": {
        "Authorization": "Sanitized",
        "traceparent": "00-50d4c3e36dca494bbca4155aa02b115d-061be1407cc32249-00",
        "User-Agent": [
          "azsdk-net-Storage.Files.Shares/12.2.0-dev.20200305.1",
          "(.NET Core 4.6.28325.01; Microsoft Windows 10.0.18363 )"
        ],
        "x-ms-client-request-id": "2c4c4e55-e3ee-5d27-7c98-7c8f8a16e76b",
        "x-ms-date": "Thu, 05 Mar 2020 21:47:25 GMT",
        "x-ms-return-client-request-id": "true",
<<<<<<< HEAD
        "x-ms-version": "2019-10-10"
=======
        "x-ms-version": "2019-12-12"
>>>>>>> 32e373e2
      },
      "RequestBody": null,
      "StatusCode": 200,
      "ResponseHeaders": {
        "Access-Control-Allow-Origin": "*",
        "Content-Length": "0",
        "Date": "Thu, 05 Mar 2020 21:47:24 GMT",
        "ETag": "\u00220x8D7C14ECAC4BE6F\u0022",
        "Last-Modified": "Thu, 05 Mar 2020 21:47:24 GMT",
        "Server": [
          "Windows-Azure-File/1.0",
          "Microsoft-HTTPAPI/2.0"
        ],
        "x-ms-client-request-id": "2c4c4e55-e3ee-5d27-7c98-7c8f8a16e76b",
        "x-ms-has-immutability-policy": "false",
        "x-ms-has-legal-hold": "false",
        "x-ms-request-id": "c9ef6cd4-f01a-0012-3137-f3e9eb000000",
        "x-ms-share-quota": "5120",
<<<<<<< HEAD
        "x-ms-version": "2019-10-10"
=======
        "x-ms-version": "2019-12-12"
>>>>>>> 32e373e2
      },
      "ResponseBody": []
    },
    {
      "RequestUri": "http://seanstagetest.file.core.windows.net/test-share-af715fd7-f3c8-a48e-765d-be6c368462ec?restype=share",
      "RequestMethod": "DELETE",
      "RequestHeaders": {
        "Authorization": "Sanitized",
        "traceparent": "00-937693750485f6448bd2458929f96fc0-fe6a63a16ee28547-00",
        "User-Agent": [
          "azsdk-net-Storage.Files.Shares/12.2.0-dev.20200305.1",
          "(.NET Core 4.6.28325.01; Microsoft Windows 10.0.18363 )"
        ],
        "x-ms-client-request-id": "fc7c8217-212b-7c1e-8e8d-c6a3eb808760",
        "x-ms-date": "Thu, 05 Mar 2020 21:47:25 GMT",
        "x-ms-return-client-request-id": "true",
<<<<<<< HEAD
        "x-ms-version": "2019-10-10"
=======
        "x-ms-version": "2019-12-12"
>>>>>>> 32e373e2
      },
      "RequestBody": null,
      "StatusCode": 202,
      "ResponseHeaders": {
        "Content-Length": "0",
        "Date": "Thu, 05 Mar 2020 21:47:24 GMT",
        "Server": [
          "Windows-Azure-File/1.0",
          "Microsoft-HTTPAPI/2.0"
        ],
        "x-ms-client-request-id": "fc7c8217-212b-7c1e-8e8d-c6a3eb808760",
        "x-ms-request-id": "c9ef6cd5-f01a-0012-3237-f3e9eb000000",
<<<<<<< HEAD
        "x-ms-version": "2019-10-10"
=======
        "x-ms-version": "2019-12-12"
>>>>>>> 32e373e2
      },
      "ResponseBody": []
    }
  ],
  "Variables": {
    "RandomSeed": "1058821027",
    "Storage_TestConfigDefault": "ProductionTenant\nseanstagetest\nU2FuaXRpemVk\nhttps://seanstagetest.blob.core.windows.net\nhttp://seanstagetest.file.core.windows.net\nhttp://seanstagetest.queue.core.windows.net\nhttp://seanstagetest.table.core.windows.net\n\n\n\n\nhttp://seanstagetest-secondary.blob.core.windows.net\nhttp://seanstagetest-secondary.file.core.windows.net\nhttp://seanstagetest-secondary.queue.core.windows.net\nhttp://seanstagetest-secondary.table.core.windows.net\n\nSanitized\n\n\nCloud\nBlobEndpoint=https://seanstagetest.blob.core.windows.net/;QueueEndpoint=http://seanstagetest.queue.core.windows.net/;FileEndpoint=http://seanstagetest.file.core.windows.net/;BlobSecondaryEndpoint=http://seanstagetest-secondary.blob.core.windows.net/;QueueSecondaryEndpoint=http://seanstagetest-secondary.queue.core.windows.net/;FileSecondaryEndpoint=http://seanstagetest-secondary.file.core.windows.net/;AccountName=seanstagetest;AccountKey=Sanitized\nseanscope1"
  }
}<|MERGE_RESOLUTION|>--- conflicted
+++ resolved
@@ -13,11 +13,7 @@
         "x-ms-client-request-id": "7f960a1f-9fc5-5654-35e3-3ad14a784e0d",
         "x-ms-date": "Thu, 05 Mar 2020 21:47:25 GMT",
         "x-ms-return-client-request-id": "true",
-<<<<<<< HEAD
-        "x-ms-version": "2019-10-10"
-=======
         "x-ms-version": "2019-12-12"
->>>>>>> 32e373e2
       },
       "RequestBody": null,
       "StatusCode": 201,
@@ -32,11 +28,7 @@
         ],
         "x-ms-client-request-id": "7f960a1f-9fc5-5654-35e3-3ad14a784e0d",
         "x-ms-request-id": "c9ef6cd2-f01a-0012-3037-f3e9eb000000",
-<<<<<<< HEAD
-        "x-ms-version": "2019-10-10"
-=======
         "x-ms-version": "2019-12-12"
->>>>>>> 32e373e2
       },
       "ResponseBody": []
     },
@@ -53,11 +45,7 @@
         "x-ms-client-request-id": "2c4c4e55-e3ee-5d27-7c98-7c8f8a16e76b",
         "x-ms-date": "Thu, 05 Mar 2020 21:47:25 GMT",
         "x-ms-return-client-request-id": "true",
-<<<<<<< HEAD
-        "x-ms-version": "2019-10-10"
-=======
         "x-ms-version": "2019-12-12"
->>>>>>> 32e373e2
       },
       "RequestBody": null,
       "StatusCode": 200,
@@ -76,11 +64,7 @@
         "x-ms-has-legal-hold": "false",
         "x-ms-request-id": "c9ef6cd4-f01a-0012-3137-f3e9eb000000",
         "x-ms-share-quota": "5120",
-<<<<<<< HEAD
-        "x-ms-version": "2019-10-10"
-=======
         "x-ms-version": "2019-12-12"
->>>>>>> 32e373e2
       },
       "ResponseBody": []
     },
@@ -97,11 +81,7 @@
         "x-ms-client-request-id": "fc7c8217-212b-7c1e-8e8d-c6a3eb808760",
         "x-ms-date": "Thu, 05 Mar 2020 21:47:25 GMT",
         "x-ms-return-client-request-id": "true",
-<<<<<<< HEAD
-        "x-ms-version": "2019-10-10"
-=======
         "x-ms-version": "2019-12-12"
->>>>>>> 32e373e2
       },
       "RequestBody": null,
       "StatusCode": 202,
@@ -114,11 +94,7 @@
         ],
         "x-ms-client-request-id": "fc7c8217-212b-7c1e-8e8d-c6a3eb808760",
         "x-ms-request-id": "c9ef6cd5-f01a-0012-3237-f3e9eb000000",
-<<<<<<< HEAD
-        "x-ms-version": "2019-10-10"
-=======
         "x-ms-version": "2019-12-12"
->>>>>>> 32e373e2
       },
       "ResponseBody": []
     }
