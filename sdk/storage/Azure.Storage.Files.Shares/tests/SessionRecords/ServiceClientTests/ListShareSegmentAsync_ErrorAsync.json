{
  "Entries": [
    {
      "RequestUri": "https://error.file.core.windows.net/?comp=list",
      "RequestMethod": "GET",
      "RequestHeaders": {
        "Authorization": "Sanitized",
        "User-Agent": [
          "azsdk-net-Storage.Files.Shares/12.2.0-dev.20200305.1",
          "(.NET Core 4.6.28325.01; Microsoft Windows 10.0.18363 )"
        ],
        "x-ms-client-request-id": "8cab8b1b-a330-7e28-4e28-f6689407885a",
        "x-ms-date": "Thu, 05 Mar 2020 21:48:20 GMT",
        "x-ms-return-client-request-id": "true",
<<<<<<< HEAD
        "x-ms-version": "2019-10-10"
=======
        "x-ms-version": "2019-12-12"
>>>>>>> 32e373e2
      },
      "RequestBody": null,
      "StatusCode": 400,
      "ResponseHeaders": {
        "Content-Length": "328",
        "Content-Type": "application/xml",
        "Date": "Thu, 05 Mar 2020 21:48:19 GMT",
        "Server": "Microsoft-HTTPAPI/2.0",
        "x-ms-request-id": "e74b946f-801a-003e-4537-f3ef22000000"
      },
      "ResponseBody": [
        "\uFEFF\u003C?xml version=\u00221.0\u0022 encoding=\u0022utf-8\u0022?\u003E\u003CError\u003E\u003CCode\u003EInvalidHeaderValue\u003C/Code\u003E\u003CMessage\u003EThe value for one of the HTTP headers is not in the correct format.\n",
        "RequestId:e74b946f-801a-003e-4537-f3ef22000000\n",
        "Time:2020-03-05T21:48:20.1113761Z\u003C/Message\u003E\u003CHeaderName\u003Ex-ms-version\u003C/HeaderName\u003E\u003CHeaderValue\u003E2019-10-10\u003C/HeaderValue\u003E\u003C/Error\u003E"
      ]
    }
  ],
  "Variables": {
    "RandomSeed": "2144779694",
    "Storage_TestConfigDefault": "ProductionTenant\nseanstagetest\nU2FuaXRpemVk\nhttps://seanstagetest.blob.core.windows.net\nhttp://seanstagetest.file.core.windows.net\nhttp://seanstagetest.queue.core.windows.net\nhttp://seanstagetest.table.core.windows.net\n\n\n\n\nhttp://seanstagetest-secondary.blob.core.windows.net\nhttp://seanstagetest-secondary.file.core.windows.net\nhttp://seanstagetest-secondary.queue.core.windows.net\nhttp://seanstagetest-secondary.table.core.windows.net\n\nSanitized\n\n\nCloud\nBlobEndpoint=https://seanstagetest.blob.core.windows.net/;QueueEndpoint=http://seanstagetest.queue.core.windows.net/;FileEndpoint=http://seanstagetest.file.core.windows.net/;BlobSecondaryEndpoint=http://seanstagetest-secondary.blob.core.windows.net/;QueueSecondaryEndpoint=http://seanstagetest-secondary.queue.core.windows.net/;FileSecondaryEndpoint=http://seanstagetest-secondary.file.core.windows.net/;AccountName=seanstagetest;AccountKey=Sanitized\nseanscope1"
  }
}<|MERGE_RESOLUTION|>--- conflicted
+++ resolved
@@ -12,11 +12,7 @@
         "x-ms-client-request-id": "8cab8b1b-a330-7e28-4e28-f6689407885a",
         "x-ms-date": "Thu, 05 Mar 2020 21:48:20 GMT",
         "x-ms-return-client-request-id": "true",
-<<<<<<< HEAD
-        "x-ms-version": "2019-10-10"
-=======
         "x-ms-version": "2019-12-12"
->>>>>>> 32e373e2
       },
       "RequestBody": null,
       "StatusCode": 400,
