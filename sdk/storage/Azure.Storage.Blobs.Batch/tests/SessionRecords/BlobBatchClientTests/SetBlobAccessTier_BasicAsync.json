{
  "Entries": [
    {
<<<<<<< HEAD
      "RequestUri": "https://seanstagetest.blob.core.windows.net/test-container-d9dc5808-d85a-198e-b270-e3414471da7d?restype=container",
      "RequestMethod": "PUT",
      "RequestHeaders": {
        "Authorization": "Sanitized",
        "traceparent": "00-703066591928934fb274b5f76b77c084-13adb5065ed18040-00",
        "User-Agent": [
          "azsdk-net-Storage.Blobs/12.4.0-dev.20200305.1",
          "(.NET Core 4.6.28325.01; Microsoft Windows 10.0.18363 )"
        ],
        "x-ms-blob-public-access": "container",
        "x-ms-client-request-id": "abe279cf-5fbb-ac95-be29-d724dbd4f39f",
        "x-ms-date": "Thu, 05 Mar 2020 22:53:36 GMT",
        "x-ms-return-client-request-id": "true",
        "x-ms-version": "2019-10-10"
=======
      "RequestUri": "https://seanmcccanary.blob.core.windows.net/test-container-d9dc5808-d85a-198e-b270-e3414471da7d?restype=container",
      "RequestMethod": "PUT",
      "RequestHeaders": {
        "Authorization": "Sanitized",
        "traceparent": "00-f0f9f8c758aa2040a4e6134cfba5208b-42db690255155c42-00",
        "User-Agent": [
          "azsdk-net-Storage.Blobs/12.5.0-dev.20200403.1",
          "(.NET Core 4.6.28325.01; Microsoft Windows 10.0.18362 )"
        ],
        "x-ms-blob-public-access": "container",
        "x-ms-client-request-id": "abe279cf-5fbb-ac95-be29-d724dbd4f39f",
        "x-ms-date": "Fri, 03 Apr 2020 20:33:40 GMT",
        "x-ms-return-client-request-id": "true",
        "x-ms-version": "2019-12-12"
>>>>>>> 32e373e2
      },
      "RequestBody": null,
      "StatusCode": 201,
      "ResponseHeaders": {
        "Content-Length": "0",
<<<<<<< HEAD
        "Date": "Thu, 05 Mar 2020 22:53:35 GMT",
        "ETag": "\u00220x8D7C1580A151118\u0022",
        "Last-Modified": "Thu, 05 Mar 2020 22:53:36 GMT",
=======
        "Date": "Fri, 03 Apr 2020 20:33:38 GMT",
        "ETag": "\u00220x8D7D80E4B19B8B4\u0022",
        "Last-Modified": "Fri, 03 Apr 2020 20:33:39 GMT",
>>>>>>> 32e373e2
        "Server": [
          "Windows-Azure-Blob/1.0",
          "Microsoft-HTTPAPI/2.0"
        ],
        "x-ms-client-request-id": "abe279cf-5fbb-ac95-be29-d724dbd4f39f",
<<<<<<< HEAD
        "x-ms-request-id": "9d9aa6e1-f01e-0002-5840-f32c83000000",
        "x-ms-version": "2019-10-10"
=======
        "x-ms-request-id": "7adac9f1-801e-0045-4ef7-099843000000",
        "x-ms-version": "2019-12-12"
>>>>>>> 32e373e2
      },
      "ResponseBody": []
    },
    {
<<<<<<< HEAD
      "RequestUri": "https://seanstagetest.blob.core.windows.net/test-container-d9dc5808-d85a-198e-b270-e3414471da7d/blob1",
=======
      "RequestUri": "https://seanmcccanary.blob.core.windows.net/test-container-d9dc5808-d85a-198e-b270-e3414471da7d/blob1",
>>>>>>> 32e373e2
      "RequestMethod": "PUT",
      "RequestHeaders": {
        "Authorization": "Sanitized",
        "Content-Length": "1024",
        "If-None-Match": "*",
<<<<<<< HEAD
        "traceparent": "00-c14aec46cfc6264d8c8c342131d6dba3-79498155cec4e24b-00",
        "User-Agent": [
          "azsdk-net-Storage.Blobs/12.4.0-dev.20200305.1",
          "(.NET Core 4.6.28325.01; Microsoft Windows 10.0.18363 )"
        ],
        "x-ms-blob-type": "BlockBlob",
        "x-ms-client-request-id": "8ee0e928-91c8-9662-ea0b-07e2ebd3b00e",
        "x-ms-date": "Thu, 05 Mar 2020 22:53:36 GMT",
        "x-ms-return-client-request-id": "true",
        "x-ms-version": "2019-10-10"
=======
        "traceparent": "00-6316cf45f3d0eb4086d59a5ceec05b58-44cc4d1c54ae8f45-00",
        "User-Agent": [
          "azsdk-net-Storage.Blobs/12.5.0-dev.20200403.1",
          "(.NET Core 4.6.28325.01; Microsoft Windows 10.0.18362 )"
        ],
        "x-ms-blob-type": "BlockBlob",
        "x-ms-client-request-id": "8ee0e928-91c8-9662-ea0b-07e2ebd3b00e",
        "x-ms-date": "Fri, 03 Apr 2020 20:33:41 GMT",
        "x-ms-return-client-request-id": "true",
        "x-ms-version": "2019-12-12"
>>>>>>> 32e373e2
      },
      "RequestBody": "TC0vwtfpicIs9sioQIxRphl\u002BcsuPLsFVEz1VkW4HCjy/97Wa3ZSN5fAff8WW7Wsy2DEKXWInEB5r2a\u002Bak/dTJOyM6EnWtsiE8Izbb678vybRI7k9/azZl\u002BeWLgPl81L4zFrZCgQhWyFohm3WTKFvbxqJyHA9Fic/slFiP4fFn/064qNUI7Uhr8eY1HY/A0pFJ7/pWyrhu7UzmVizvxuZouZvm2r\u002BG0tlZxmopUKw/64GHBjI3EPTWCbtIYlcbvCs/jGQz2jgRwt0hPQRORZzgpqprKMD0cajnENDEPrCCPko/KcQIC9GJdQMVFdPwh4Qep7vs8FMqCxq7DMknTcRsXv76D1vYmFqY4bO9n1uU9okM5Vb0lQ321N6pTP8IYic\u002B6LcVNnhoRc9hFA6frKv\u002B5lZAGqitd8mwwzq9b0tbkH\u002BMvrbkv8AQpF9Hk4E/F2gyqmaoiAe\u002BkXDtZDN96xaDxYOPEy41GmZWL7YJJeQIseuSSoTk8sg3ze0GN1uM0vlIw449r8R6PZAAEpiRtWuMpPIHq6CRnxK7VwUA7uLKiRz8wGIWCwInWAz05KAvpliBuVJphWcY9yS7Qhi/eU6tNUl71LTJdlnwIFNTnLqyS/DsvzVQYQP1pAk9WokpZ96\u002BB\u002B8W85GjuAL4uaUTxRpqCTYn0vpZHJRFhnCri9vQxrh0lVTLm5hfCMbyl\u002Bee4Z7u01GSwZUkZOsakS1hN\u002BxnJ/Ls3y\u002BFnq1dyMnzZoTspuSR/PiKfcUjEHBpsMqq/hDai2/08cKvKTTkNTiLcP5mbioIzzsznOntic7/W\u002B3i8sq42NtU9/Th4pPD5gjMV59yA0LgYi7V5u6GBygz781GwQIt0lgi0XY1ZuynL/ahIXIvTRhqwpDb4vHszvDMrjLGfOTGnkUHDzIMqvtCbrc35OW2BGK03D6xUi\u002BmdgKFKLj5oPMR2oLs6H4mXleVWXQ69OoLFqmQEaDmVQxVoNkvR4JCSI3EJgpiyVwkjn2m2/i7a0EYehIPKU8SK0V2lwdlNtaVUxDmNo7fqE1Nq4MjP7lTmnVX1s1wc18\u002B8fqFLHIUv5em0Ujn1TTyONHEgb3L7yvMIzySDR/JZN/xp0TUWrvbOOwrvC4wa4VApZ47q7GhcsLO\u002BMl1grJ3naypNm2wHd4V6YjRoHL9m7d3UWdBjbluEDRBxaGypbZ5tB5BhzUXkIfAJcHoz5KP0R1R/jEK9dAzOuZ5Lhg8YwQSWCwUvBRCH8Dfgae3RUBh8jSEYOdFbr5ODkxO3mJvg4K91neme1TIz55wK3Qoe7Wl13wjt8IczSltxm2IM0Fer/3k\u002Ba7I\u002B3afu5FJFQNKJdKWqQcmTAvAoQlOOLTnAJxc0bt2Q==",
      "StatusCode": 201,
      "ResponseHeaders": {
        "Content-Length": "0",
        "Content-MD5": "75bpxEi5ERfe7eE/SOzD2Q==",
<<<<<<< HEAD
        "Date": "Thu, 05 Mar 2020 22:53:35 GMT",
        "ETag": "\u00220x8D7C1580A224EE7\u0022",
        "Last-Modified": "Thu, 05 Mar 2020 22:53:36 GMT",
=======
        "Date": "Fri, 03 Apr 2020 20:33:38 GMT",
        "ETag": "\u00220x8D7D80E4B26A14B\u0022",
        "Last-Modified": "Fri, 03 Apr 2020 20:33:39 GMT",
>>>>>>> 32e373e2
        "Server": [
          "Windows-Azure-Blob/1.0",
          "Microsoft-HTTPAPI/2.0"
        ],
        "x-ms-client-request-id": "8ee0e928-91c8-9662-ea0b-07e2ebd3b00e",
        "x-ms-content-crc64": "aFPq1ZxVoEk=",
<<<<<<< HEAD
        "x-ms-request-id": "9d9aa6e3-f01e-0002-5940-f32c83000000",
        "x-ms-request-server-encrypted": "true",
        "x-ms-version": "2019-10-10"
=======
        "x-ms-request-id": "7adaca08-801e-0045-60f7-099843000000",
        "x-ms-request-server-encrypted": "true",
        "x-ms-version": "2019-12-12"
>>>>>>> 32e373e2
      },
      "ResponseBody": []
    },
    {
<<<<<<< HEAD
      "RequestUri": "https://seanstagetest.blob.core.windows.net/test-container-d9dc5808-d85a-198e-b270-e3414471da7d/blob2",
=======
      "RequestUri": "https://seanmcccanary.blob.core.windows.net/test-container-d9dc5808-d85a-198e-b270-e3414471da7d/blob2",
>>>>>>> 32e373e2
      "RequestMethod": "PUT",
      "RequestHeaders": {
        "Authorization": "Sanitized",
        "Content-Length": "1024",
        "If-None-Match": "*",
<<<<<<< HEAD
        "traceparent": "00-1835d3a6869d0341af1df9bd2d5497dc-d70edd10ac535147-00",
        "User-Agent": [
          "azsdk-net-Storage.Blobs/12.4.0-dev.20200305.1",
          "(.NET Core 4.6.28325.01; Microsoft Windows 10.0.18363 )"
        ],
        "x-ms-blob-type": "BlockBlob",
        "x-ms-client-request-id": "7f3c516c-5383-7e80-8528-d6683c405213",
        "x-ms-date": "Thu, 05 Mar 2020 22:53:36 GMT",
        "x-ms-return-client-request-id": "true",
        "x-ms-version": "2019-10-10"
=======
        "traceparent": "00-0a1c0b4ee2f2784aac8dbb387dee6e8a-87622a7a8b36d14a-00",
        "User-Agent": [
          "azsdk-net-Storage.Blobs/12.5.0-dev.20200403.1",
          "(.NET Core 4.6.28325.01; Microsoft Windows 10.0.18362 )"
        ],
        "x-ms-blob-type": "BlockBlob",
        "x-ms-client-request-id": "7f3c516c-5383-7e80-8528-d6683c405213",
        "x-ms-date": "Fri, 03 Apr 2020 20:33:41 GMT",
        "x-ms-return-client-request-id": "true",
        "x-ms-version": "2019-12-12"
>>>>>>> 32e373e2
      },
      "RequestBody": "H06JQj8wrIMhPT41RaFSUTA8SIplXxF7pYWJYw4tBvCe0HhA\u002BCmG\u002BD1dbYtTLVBJubWxroomqcA9Dpy6pkh19DZNlnUoEVkHtU9MCPGFJ3g0QKpYe1dleCe3A\u002BqMzFL053lUBpbaIKdbqvg62aHOt\u002BYjhWWeHHje5x1NcQ5veun9WCB4MSHiWiAD/NFfKp\u002BF6UsDaEftVsoAdR54jK\u002BY7C8PPYCAVYbEQStFmiCnf71\u002ByIfDaxGiDwFVeLsDac1wahChT\u002B0eBJPFPycbqLuqWPVh\u002BcQn1YEdbS1/K93Kwdhe1DAQBjDPYMP0/SzqhmdGqyDGom8ISZWOg\u002BG/n9m1\u002B31PvdSLmlHFkZkBM9dVMufFOH\u002B9Ax9oVYqbgYJOD8HpPgKum8iTuhDOABDWBha9OVD6\u002BmZZ\u002BPdd5mdJ8BnPdoHYF/TUppceMn5v7wMOkk903UgyUxVbj0YLULVgSsr3/4mP/e4h6JK528fn6gn0T1MY1RLQnCNrfYiuyVXivuizd/B5f5RgUvS1eHhOc6U8FwFhSHW3JmJmI4Bmcx881x3fM3MZes\u002B/uIIdGySqHQnicbFUgHZz/FCNElwU\u002Bd7VeKFabj8yI5wyoo/ymQs\u002BvAV2gwFu6FanbDcii2hyq76kSKKCT67KsE4VId7mgGJFT1ZWnXXcZo9KswIHD5gzv/bRTlBou2xWrNKzWcd3wevU3DsSHA1Ix\u002BITN5yswqG24WLnFDIR3ZPp//CjKQ3I0/IWMjNcIaPpiYduVYTPqukx/XdkkKy4w/\u002BnKBwdpZ3USmSqlY9uWb\u002B//ouro4cPGlUGcSuVY0JFXm8ztPiGy\u002BPpmgofJRRaw6O4pZEhDB93mA7HFjRyPuYhZDcfOqXGODKnwgh88PRBrK2H3b6xJFFPuxzqv7Wvd1wk/cDcOon\u002B8WxfeUoX\u002BqgZhWmG6mAncEDmz36I3Hl8\u002BEusWPIzZHEkietRUaoGOMB00TlLKY37/I2A9moKdRXz4oH/aqK25SH3YmB11R6V35e\u002BFAs/MM\u002B9sVxks20HGRPWXm8pB80evusXVMYshiZu6hbTTGEKs7GyQblFUTKz8EhNnnevbNjJn1YfKNwIkSs19shXM82yy6u\u002BdsUT2G25ZGN\u002B3\u002Bevv349CawL6ovUqrCOEFppXL16m9LL8PUTtcbpZsR5ibJDhjdKGSkgp\u002BAg6cwUhcgSTwelA0QU486IKlPmIYTHWyD\u002BSokjH0OTWfPxqwcp/jD91ha804VtL6Jpwe7VOoVcWY6rFjo/7jDEEqlQIjjHXysj6EttCoeakBvmul1UvR9ulVF4fef2vufm\u002BMHcHQxqoWLCslE67k4HEYYeWDTSb1SK4Y3mTuFELCljhhLGvnIPfA==",
      "StatusCode": 201,
      "ResponseHeaders": {
        "Content-Length": "0",
        "Content-MD5": "b7SFXViN5gD9TbnhaRcXEg==",
<<<<<<< HEAD
        "Date": "Thu, 05 Mar 2020 22:53:35 GMT",
        "ETag": "\u00220x8D7C1580A2F9429\u0022",
        "Last-Modified": "Thu, 05 Mar 2020 22:53:36 GMT",
=======
        "Date": "Fri, 03 Apr 2020 20:33:38 GMT",
        "ETag": "\u00220x8D7D80E4B334DC5\u0022",
        "Last-Modified": "Fri, 03 Apr 2020 20:33:39 GMT",
>>>>>>> 32e373e2
        "Server": [
          "Windows-Azure-Blob/1.0",
          "Microsoft-HTTPAPI/2.0"
        ],
        "x-ms-client-request-id": "7f3c516c-5383-7e80-8528-d6683c405213",
        "x-ms-content-crc64": "zYvfShBtcZ8=",
<<<<<<< HEAD
        "x-ms-request-id": "9d9aa6e6-f01e-0002-5b40-f32c83000000",
        "x-ms-request-server-encrypted": "true",
        "x-ms-version": "2019-10-10"
=======
        "x-ms-request-id": "7adaca0e-801e-0045-66f7-099843000000",
        "x-ms-request-server-encrypted": "true",
        "x-ms-version": "2019-12-12"
>>>>>>> 32e373e2
      },
      "ResponseBody": []
    },
    {
<<<<<<< HEAD
      "RequestUri": "https://seanstagetest.blob.core.windows.net/test-container-d9dc5808-d85a-198e-b270-e3414471da7d/blob3",
=======
      "RequestUri": "https://seanmcccanary.blob.core.windows.net/test-container-d9dc5808-d85a-198e-b270-e3414471da7d/blob3",
>>>>>>> 32e373e2
      "RequestMethod": "PUT",
      "RequestHeaders": {
        "Authorization": "Sanitized",
        "Content-Length": "1024",
        "If-None-Match": "*",
<<<<<<< HEAD
        "traceparent": "00-00da76acb1499f4695ff01122df95c72-89bd18b89b1e5c4e-00",
        "User-Agent": [
          "azsdk-net-Storage.Blobs/12.4.0-dev.20200305.1",
          "(.NET Core 4.6.28325.01; Microsoft Windows 10.0.18363 )"
        ],
        "x-ms-blob-type": "BlockBlob",
        "x-ms-client-request-id": "fae7dfa8-03da-c69e-f49d-3e27e0340d08",
        "x-ms-date": "Thu, 05 Mar 2020 22:53:36 GMT",
        "x-ms-return-client-request-id": "true",
        "x-ms-version": "2019-10-10"
=======
        "traceparent": "00-685644b70d83b24496a57a761ffbcbf7-5f759d60b6efea48-00",
        "User-Agent": [
          "azsdk-net-Storage.Blobs/12.5.0-dev.20200403.1",
          "(.NET Core 4.6.28325.01; Microsoft Windows 10.0.18362 )"
        ],
        "x-ms-blob-type": "BlockBlob",
        "x-ms-client-request-id": "fae7dfa8-03da-c69e-f49d-3e27e0340d08",
        "x-ms-date": "Fri, 03 Apr 2020 20:33:41 GMT",
        "x-ms-return-client-request-id": "true",
        "x-ms-version": "2019-12-12"
>>>>>>> 32e373e2
      },
      "RequestBody": "D9sb195JvKzm5N114lXDr3KKWWw2j/nFehKFpV0\u002BxjAaTciLlz2qIpWPmZ91C5swZCf2subl3YDhVlzLxBZPqB2tW5WMNxg04DfXp/ZaUG53VEA2RxRJNHBHqUHg3l5\u002BP/CBx7AGoy0OwdKvDTaJhwbuVHDWGWAJZCYkRI3XVAHZWWcF2Ii\u002BcLATJ4ZCmSY6viI68ortqCaQeGOJ4l6fN23Q1rTOhK59L\u002BS/wvHZxsr/6oZrnGF367FAdGAkNI5RdO8ZccNyazl0vcKmLuU1trGZivfYNJsLWesDjg9NWftWbk4Bv1UHjX9N9t\u002Bf0b3LC72ui6qWeUBUDhjXb9wpJmPHT7\u002BXM/dckf14ij27a4guN4NSn81Rv/QOrbE8Lx2iJM9714H9NNfGUfmtHe4CmKKQqTdZ14eVdpDKiIZFIGLf1mZtQJQGMAOri03UpKIFCxQOrIblSE1I5WHxMqtRgTGXzUaIlVgOiXg0rks5wdHtxHxxNnPb\u002BY4ZJVoyFf1XWgocPdZbfXa8ACMNsZoBDiSQA24u30q9u9S4b2/\u002B3HN63VNBHYP7kkcGtTZQzUjzFxc1ohKPKHq/XoICog0HviSvk9NGwPChlHEmKCkUbO2LxFdYyDph67XYgb8B\u002BO85//cSoTp0rVcmlA2haP9Rq/GVdt61rvXpTqgebj8xoJuB7SkyAcuyFxcAMTQswIK1h9XNbIIRg1ABKFKSVT8X9fRxH3vWH6km4l/GtXzBvY4laeZpYzQZcGnYMNl4IMHY6DxAu6AH32grp4kjSs7TQGvEbOxYrpG/WK8R/e/QrcKd7sxAgQLtHol\u002BPryq9iWbBe9utLPUfzqqgGLx9eJ5W/rHhVsCk75p1k5j2m/VFWGJdvj/YfkOyW\u002BRlgGf/CmnBOLC43HJmXIwBd1lcaXK1GoBZ3/qefkBuLvscPy9ydoku9WNEzLwwN2FzlwbqVfKxsGWnpWqvYvpwSq13Sh1czsCQLXPPcE4EKeiZKuc5Q9jIqk7JytFev5Ko1IHO\u002BO0EFshGGii\u002BokAXY3uCFjfTNsaUbp/OksQvcW2hZluMNXE7VNPe8ymwScgOsmdV3Kmald27OkoNNYPEFuj7HXvkSy4KRoFkNAPdI\u002BTXv\u002BCcmZSEBpC90Prm7h8P2pxA9WyMKmc5S1YoNqGZ3haldbXjZ70UNtarJnozY5hiFBmnXC64C1W5Y05\u002Bm8/vJDLkQbipbLMfLP5V4QPsxif9hiKIMoHn7SogacRu1VsGvAJHTuHfuKdmiC9wYipRjF1mgNXtZzFw/JSOiQKusFdjDyTBZbcGHg17YWpSd0r/jp1nCBRFWVUQ1pJNES\u002Bkt9eYDRMFkCbmIKLIcgWG3kUJzzplA==",
      "StatusCode": 201,
      "ResponseHeaders": {
        "Content-Length": "0",
        "Content-MD5": "rH9F87Dm0kJfnNbXdesX0g==",
<<<<<<< HEAD
        "Date": "Thu, 05 Mar 2020 22:53:35 GMT",
        "ETag": "\u00220x8D7C1580A3CB433\u0022",
        "Last-Modified": "Thu, 05 Mar 2020 22:53:36 GMT",
=======
        "Date": "Fri, 03 Apr 2020 20:33:39 GMT",
        "ETag": "\u00220x8D7D80E4B3FD328\u0022",
        "Last-Modified": "Fri, 03 Apr 2020 20:33:39 GMT",
>>>>>>> 32e373e2
        "Server": [
          "Windows-Azure-Blob/1.0",
          "Microsoft-HTTPAPI/2.0"
        ],
        "x-ms-client-request-id": "fae7dfa8-03da-c69e-f49d-3e27e0340d08",
        "x-ms-content-crc64": "3/jPi/Sb/4E=",
<<<<<<< HEAD
        "x-ms-request-id": "9d9aa6e9-f01e-0002-5d40-f32c83000000",
        "x-ms-request-server-encrypted": "true",
        "x-ms-version": "2019-10-10"
=======
        "x-ms-request-id": "7adaca1f-801e-0045-74f7-099843000000",
        "x-ms-request-server-encrypted": "true",
        "x-ms-version": "2019-12-12"
>>>>>>> 32e373e2
      },
      "ResponseBody": []
    },
    {
<<<<<<< HEAD
      "RequestUri": "https://seanstagetest.blob.core.windows.net/?comp=batch",
=======
      "RequestUri": "https://seanmcccanary.blob.core.windows.net/?comp=batch",
>>>>>>> 32e373e2
      "RequestMethod": "POST",
      "RequestHeaders": {
        "Authorization": "Sanitized",
        "Content-Length": "1203",
        "Content-Type": "multipart/mixed; boundary=batch_4f56ce2f-c6c8-e5b3-43a5-bb0f393ad8e4",
<<<<<<< HEAD
        "traceparent": "00-c6495c00967fb94a805f1c240817f38b-ffac013b5036fb42-00",
        "User-Agent": [
          "azsdk-net-Storage.Blobs/12.4.0-dev.20200305.1",
          "(.NET Core 4.6.28325.01; Microsoft Windows 10.0.18363 )"
        ],
        "x-ms-client-request-id": "300a39d6-0c43-0f95-77bc-1840d285b130",
        "x-ms-date": "Thu, 05 Mar 2020 22:53:37 GMT",
        "x-ms-return-client-request-id": "true",
        "x-ms-version": "2019-10-10"
      },
      "RequestBody": "LS1iYXRjaF80ZjU2Y2UyZi1jNmM4LWU1YjMtNDNhNS1iYjBmMzkzYWQ4ZTQNCkNvbnRlbnQtVHlwZTogYXBwbGljYXRpb24vaHR0cA0KQ29udGVudC1UcmFuc2Zlci1FbmNvZGluZzogYmluYXJ5DQpDb250ZW50LUlEOiAwDQoNClBVVCAvdGVzdC1jb250YWluZXItZDlkYzU4MDgtZDg1YS0xOThlLWIyNzAtZTM0MTQ0NzFkYTdkL2Jsb2IxP2NvbXA9dGllciBIVFRQLzEuMQ0KeC1tcy1hY2Nlc3MtdGllcjogQ29vbA0KQXV0aG9yaXphdGlvbjogU2hhcmVkS2V5IHNlYW5zdGFnZXRlc3Q6UHZBcDIvYmFPWWplNjR1MUV6RlFoaTUycFA5cUxYU21lUjZ2L2NwcVhzOD0NCngtbXMtZGF0ZTogVGh1LCAwNSBNYXIgMjAyMCAyMjo1MzozNyBHTVQNCkNvbnRlbnQtTGVuZ3RoOiAwDQoNCi0tYmF0Y2hfNGY1NmNlMmYtYzZjOC1lNWIzLTQzYTUtYmIwZjM5M2FkOGU0DQpDb250ZW50LVR5cGU6IGFwcGxpY2F0aW9uL2h0dHANCkNvbnRlbnQtVHJhbnNmZXItRW5jb2Rpbmc6IGJpbmFyeQ0KQ29udGVudC1JRDogMQ0KDQpQVVQgL3Rlc3QtY29udGFpbmVyLWQ5ZGM1ODA4LWQ4NWEtMTk4ZS1iMjcwLWUzNDE0NDcxZGE3ZC9ibG9iMj9jb21wPXRpZXIgSFRUUC8xLjENCngtbXMtYWNjZXNzLXRpZXI6IENvb2wNCkF1dGhvcml6YXRpb246IFNoYXJlZEtleSBzZWFuc3RhZ2V0ZXN0OlljQkluRlVXcEJvRjdVTmRZR0Jvd2ZKSmpDclN1VG8vYkJKc2gvbGdWSzg9DQp4LW1zLWRhdGU6IFRodSwgMDUgTWFyIDIwMjAgMjI6NTM6MzcgR01UDQpDb250ZW50LUxlbmd0aDogMA0KDQotLWJhdGNoXzRmNTZjZTJmLWM2YzgtZTViMy00M2E1LWJiMGYzOTNhZDhlNA0KQ29udGVudC1UeXBlOiBhcHBsaWNhdGlvbi9odHRwDQpDb250ZW50LVRyYW5zZmVyLUVuY29kaW5nOiBiaW5hcnkNCkNvbnRlbnQtSUQ6IDINCg0KUFVUIC90ZXN0LWNvbnRhaW5lci1kOWRjNTgwOC1kODVhLTE5OGUtYjI3MC1lMzQxNDQ3MWRhN2QvYmxvYjM/Y29tcD10aWVyIEhUVFAvMS4xDQp4LW1zLWFjY2Vzcy10aWVyOiBDb29sDQpBdXRob3JpemF0aW9uOiBTaGFyZWRLZXkgc2VhbnN0YWdldGVzdDpLVFBxZTUzZ1RjTHhXSzlZZVhNZll4NDZrREhtZnBQZUpsaXE5MzFqTGQ4PQ0KeC1tcy1kYXRlOiBUaHUsIDA1IE1hciAyMDIwIDIyOjUzOjM3IEdNVA0KQ29udGVudC1MZW5ndGg6IDANCg0KLS1iYXRjaF80ZjU2Y2UyZi1jNmM4LWU1YjMtNDNhNS1iYjBmMzkzYWQ4ZTQtLQ0K",
      "StatusCode": 202,
      "ResponseHeaders": {
        "Content-Type": "multipart/mixed; boundary=batchresponse_72724c71-42a0-4946-92a7-1ea9aa3907e8",
        "Date": "Thu, 05 Mar 2020 22:53:36 GMT",
=======
        "traceparent": "00-9053065e9d168741b4f0fb36b5d1aadd-ff966b44b1152049-00",
        "User-Agent": [
          "azsdk-net-Storage.Blobs/12.5.0-dev.20200403.1",
          "(.NET Core 4.6.28325.01; Microsoft Windows 10.0.18362 )"
        ],
        "x-ms-client-request-id": "300a39d6-0c43-0f95-77bc-1840d285b130",
        "x-ms-date": "Fri, 03 Apr 2020 20:33:41 GMT",
        "x-ms-return-client-request-id": "true",
        "x-ms-version": "2019-12-12"
      },
      "RequestBody": "LS1iYXRjaF80ZjU2Y2UyZi1jNmM4LWU1YjMtNDNhNS1iYjBmMzkzYWQ4ZTQNCkNvbnRlbnQtVHlwZTogYXBwbGljYXRpb24vaHR0cA0KQ29udGVudC1UcmFuc2Zlci1FbmNvZGluZzogYmluYXJ5DQpDb250ZW50LUlEOiAwDQoNClBVVCAvdGVzdC1jb250YWluZXItZDlkYzU4MDgtZDg1YS0xOThlLWIyNzAtZTM0MTQ0NzFkYTdkL2Jsb2IxP2NvbXA9dGllciBIVFRQLzEuMQ0KeC1tcy1hY2Nlc3MtdGllcjogQ29vbA0KQXV0aG9yaXphdGlvbjogU2hhcmVkS2V5IHNlYW5tY2NjYW5hcnk6VWtXdGZrQnFFVGIrVG9OZjFPSk9Jc05FR3lWZ21zOE82TkY4ZEoyZFlIbz0NCngtbXMtZGF0ZTogRnJpLCAwMyBBcHIgMjAyMCAyMDozMzo0MSBHTVQNCkNvbnRlbnQtTGVuZ3RoOiAwDQoNCi0tYmF0Y2hfNGY1NmNlMmYtYzZjOC1lNWIzLTQzYTUtYmIwZjM5M2FkOGU0DQpDb250ZW50LVR5cGU6IGFwcGxpY2F0aW9uL2h0dHANCkNvbnRlbnQtVHJhbnNmZXItRW5jb2Rpbmc6IGJpbmFyeQ0KQ29udGVudC1JRDogMQ0KDQpQVVQgL3Rlc3QtY29udGFpbmVyLWQ5ZGM1ODA4LWQ4NWEtMTk4ZS1iMjcwLWUzNDE0NDcxZGE3ZC9ibG9iMj9jb21wPXRpZXIgSFRUUC8xLjENCngtbXMtYWNjZXNzLXRpZXI6IENvb2wNCkF1dGhvcml6YXRpb246IFNoYXJlZEtleSBzZWFubWNjY2FuYXJ5OjZkQnJUZjBRM1V2c1N4RzlZbm9JUUVYMkNLdHZpb3MwUUdwL3JEZ3NZaDA9DQp4LW1zLWRhdGU6IEZyaSwgMDMgQXByIDIwMjAgMjA6MzM6NDEgR01UDQpDb250ZW50LUxlbmd0aDogMA0KDQotLWJhdGNoXzRmNTZjZTJmLWM2YzgtZTViMy00M2E1LWJiMGYzOTNhZDhlNA0KQ29udGVudC1UeXBlOiBhcHBsaWNhdGlvbi9odHRwDQpDb250ZW50LVRyYW5zZmVyLUVuY29kaW5nOiBiaW5hcnkNCkNvbnRlbnQtSUQ6IDINCg0KUFVUIC90ZXN0LWNvbnRhaW5lci1kOWRjNTgwOC1kODVhLTE5OGUtYjI3MC1lMzQxNDQ3MWRhN2QvYmxvYjM/Y29tcD10aWVyIEhUVFAvMS4xDQp4LW1zLWFjY2Vzcy10aWVyOiBDb29sDQpBdXRob3JpemF0aW9uOiBTaGFyZWRLZXkgc2Vhbm1jY2NhbmFyeToxNjJjL01peFllckdJWXVCMHhkdUVUVVpIaTZ6YjFhUGlUVXBtUFJEb1RnPQ0KeC1tcy1kYXRlOiBGcmksIDAzIEFwciAyMDIwIDIwOjMzOjQxIEdNVA0KQ29udGVudC1MZW5ndGg6IDANCg0KLS1iYXRjaF80ZjU2Y2UyZi1jNmM4LWU1YjMtNDNhNS1iYjBmMzkzYWQ4ZTQtLQ0K",
      "StatusCode": 202,
      "ResponseHeaders": {
        "Content-Type": "multipart/mixed; boundary=batchresponse_71eca97a-23e7-4293-aa98-5f48ba1cecf8",
        "Date": "Fri, 03 Apr 2020 20:33:39 GMT",
>>>>>>> 32e373e2
        "Server": [
          "Windows-Azure-Blob/1.0",
          "Microsoft-HTTPAPI/2.0"
        ],
        "Transfer-Encoding": "chunked",
        "x-ms-client-request-id": "300a39d6-0c43-0f95-77bc-1840d285b130",
<<<<<<< HEAD
        "x-ms-request-id": "9d9aa6ee-f01e-0002-6140-f32c83000000",
        "x-ms-version": "2019-10-10"
      },
      "ResponseBody": "LS1iYXRjaHJlc3BvbnNlXzcyNzI0YzcxLTQyYTAtNDk0Ni05MmE3LTFlYTlhYTM5MDdlOA0KQ29udGVudC1UeXBlOiBhcHBsaWNhdGlvbi9odHRwDQpDb250ZW50LUlEOiAwDQoNCkhUVFAvMS4xIDIwMCBPSw0KeC1tcy1yZXF1ZXN0LWlkOiA5ZDlhYTZlZS1mMDFlLTAwMDItNjE0MC1mMzJjODMxZTYzNDYNCngtbXMtdmVyc2lvbjogMjAxOS0xMC0xMA0KU2VydmVyOiBXaW5kb3dzLUF6dXJlLUJsb2IvMS4wDQoNCi0tYmF0Y2hyZXNwb25zZV83MjcyNGM3MS00MmEwLTQ5NDYtOTJhNy0xZWE5YWEzOTA3ZTgNCkNvbnRlbnQtVHlwZTogYXBwbGljYXRpb24vaHR0cA0KQ29udGVudC1JRDogMQ0KDQpIVFRQLzEuMSAyMDAgT0sNCngtbXMtcmVxdWVzdC1pZDogOWQ5YWE2ZWUtZjAxZS0wMDAyLTYxNDAtZjMyYzgzMWU2MzQ4DQp4LW1zLXZlcnNpb246IDIwMTktMTAtMTANClNlcnZlcjogV2luZG93cy1BenVyZS1CbG9iLzEuMA0KDQotLWJhdGNocmVzcG9uc2VfNzI3MjRjNzEtNDJhMC00OTQ2LTkyYTctMWVhOWFhMzkwN2U4DQpDb250ZW50LVR5cGU6IGFwcGxpY2F0aW9uL2h0dHANCkNvbnRlbnQtSUQ6IDINCg0KSFRUUC8xLjEgMjAwIE9LDQp4LW1zLXJlcXVlc3QtaWQ6IDlkOWFhNmVlLWYwMWUtMDAwMi02MTQwLWYzMmM4MzFlNjM0OQ0KeC1tcy12ZXJzaW9uOiAyMDE5LTEwLTEwDQpTZXJ2ZXI6IFdpbmRvd3MtQXp1cmUtQmxvYi8xLjANCg0KLS1iYXRjaHJlc3BvbnNlXzcyNzI0YzcxLTQyYTAtNDk0Ni05MmE3LTFlYTlhYTM5MDdlOC0t"
    },
    {
      "RequestUri": "https://seanstagetest.blob.core.windows.net/test-container-d9dc5808-d85a-198e-b270-e3414471da7d/blob1",
      "RequestMethod": "HEAD",
      "RequestHeaders": {
        "Authorization": "Sanitized",
        "traceparent": "00-97612e8deb0cdd469653007a8e6ae860-7d6a41e21a7c0448-00",
        "User-Agent": [
          "azsdk-net-Storage.Blobs/12.4.0-dev.20200305.1",
          "(.NET Core 4.6.28325.01; Microsoft Windows 10.0.18363 )"
        ],
        "x-ms-client-request-id": "0038b888-a830-f7a0-11b8-b54af9497075",
        "x-ms-date": "Thu, 05 Mar 2020 22:53:37 GMT",
        "x-ms-return-client-request-id": "true",
        "x-ms-version": "2019-10-10"
=======
        "x-ms-request-id": "7adaca24-801e-0045-79f7-099843000000",
        "x-ms-version": "2019-12-12"
      },
      "ResponseBody": "LS1iYXRjaHJlc3BvbnNlXzcxZWNhOTdhLTIzZTctNDI5My1hYTk4LTVmNDhiYTFjZWNmOA0KQ29udGVudC1UeXBlOiBhcHBsaWNhdGlvbi9odHRwDQpDb250ZW50LUlEOiAwDQoNCkhUVFAvMS4xIDIwMCBPSw0KeC1tcy1yZXF1ZXN0LWlkOiA3YWRhY2EyNC04MDFlLTAwNDUtNzlmNy0wOTk4NDMxZWI1YzENCngtbXMtdmVyc2lvbjogMjAxOS0xMi0xMg0KU2VydmVyOiBXaW5kb3dzLUF6dXJlLUJsb2IvMS4wDQoNCi0tYmF0Y2hyZXNwb25zZV83MWVjYTk3YS0yM2U3LTQyOTMtYWE5OC01ZjQ4YmExY2VjZjgNCkNvbnRlbnQtVHlwZTogYXBwbGljYXRpb24vaHR0cA0KQ29udGVudC1JRDogMQ0KDQpIVFRQLzEuMSAyMDAgT0sNCngtbXMtcmVxdWVzdC1pZDogN2FkYWNhMjQtODAxZS0wMDQ1LTc5ZjctMDk5ODQzMWViNWQxDQp4LW1zLXZlcnNpb246IDIwMTktMTItMTINClNlcnZlcjogV2luZG93cy1BenVyZS1CbG9iLzEuMA0KDQotLWJhdGNocmVzcG9uc2VfNzFlY2E5N2EtMjNlNy00MjkzLWFhOTgtNWY0OGJhMWNlY2Y4DQpDb250ZW50LVR5cGU6IGFwcGxpY2F0aW9uL2h0dHANCkNvbnRlbnQtSUQ6IDINCg0KSFRUUC8xLjEgMjAwIE9LDQp4LW1zLXJlcXVlc3QtaWQ6IDdhZGFjYTI0LTgwMWUtMDA0NS03OWY3LTA5OTg0MzFlYjVkMg0KeC1tcy12ZXJzaW9uOiAyMDE5LTEyLTEyDQpTZXJ2ZXI6IFdpbmRvd3MtQXp1cmUtQmxvYi8xLjANCg0KLS1iYXRjaHJlc3BvbnNlXzcxZWNhOTdhLTIzZTctNDI5My1hYTk4LTVmNDhiYTFjZWNmOC0t"
    },
    {
      "RequestUri": "https://seanmcccanary.blob.core.windows.net/test-container-d9dc5808-d85a-198e-b270-e3414471da7d/blob1",
      "RequestMethod": "HEAD",
      "RequestHeaders": {
        "Authorization": "Sanitized",
        "traceparent": "00-f6c98e076cb829479c57218e5a8247b9-04f7987b6f1a8e41-00",
        "User-Agent": [
          "azsdk-net-Storage.Blobs/12.5.0-dev.20200403.1",
          "(.NET Core 4.6.28325.01; Microsoft Windows 10.0.18362 )"
        ],
        "x-ms-client-request-id": "0038b888-a830-f7a0-11b8-b54af9497075",
        "x-ms-date": "Fri, 03 Apr 2020 20:33:41 GMT",
        "x-ms-return-client-request-id": "true",
        "x-ms-version": "2019-12-12"
>>>>>>> 32e373e2
      },
      "RequestBody": null,
      "StatusCode": 200,
      "ResponseHeaders": {
        "Accept-Ranges": "bytes",
        "Content-Length": "1024",
        "Content-MD5": "75bpxEi5ERfe7eE/SOzD2Q==",
        "Content-Type": "application/octet-stream",
<<<<<<< HEAD
        "Date": "Thu, 05 Mar 2020 22:53:36 GMT",
        "ETag": "\u00220x8D7C1580A224EE7\u0022",
        "Last-Modified": "Thu, 05 Mar 2020 22:53:36 GMT",
=======
        "Date": "Fri, 03 Apr 2020 20:33:39 GMT",
        "ETag": "\u00220x8D7D80E4B26A14B\u0022",
        "Last-Modified": "Fri, 03 Apr 2020 20:33:39 GMT",
>>>>>>> 32e373e2
        "Server": [
          "Windows-Azure-Blob/1.0",
          "Microsoft-HTTPAPI/2.0"
        ],
        "x-ms-access-tier": "Cool",
<<<<<<< HEAD
        "x-ms-access-tier-change-time": "Thu, 05 Mar 2020 22:53:37 GMT",
        "x-ms-blob-type": "BlockBlob",
        "x-ms-client-request-id": "0038b888-a830-f7a0-11b8-b54af9497075",
        "x-ms-creation-time": "Thu, 05 Mar 2020 22:53:36 GMT",
        "x-ms-lease-state": "available",
        "x-ms-lease-status": "unlocked",
        "x-ms-request-id": "9d9aa6f1-f01e-0002-6340-f32c83000000",
        "x-ms-server-encrypted": "true",
        "x-ms-version": "2019-10-10"
=======
        "x-ms-access-tier-change-time": "Fri, 03 Apr 2020 20:33:40 GMT",
        "x-ms-blob-type": "BlockBlob",
        "x-ms-client-request-id": "0038b888-a830-f7a0-11b8-b54af9497075",
        "x-ms-creation-time": "Fri, 03 Apr 2020 20:33:39 GMT",
        "x-ms-lease-state": "available",
        "x-ms-lease-status": "unlocked",
        "x-ms-request-id": "7adaca4e-801e-0045-1df7-099843000000",
        "x-ms-server-encrypted": "true",
        "x-ms-version": "2019-12-12"
>>>>>>> 32e373e2
      },
      "ResponseBody": []
    },
    {
<<<<<<< HEAD
      "RequestUri": "https://seanstagetest.blob.core.windows.net/test-container-d9dc5808-d85a-198e-b270-e3414471da7d/blob2",
      "RequestMethod": "HEAD",
      "RequestHeaders": {
        "Authorization": "Sanitized",
        "traceparent": "00-7e9f053d0366be43a7944d9928bd2bcf-00676fb3b87cfa42-00",
        "User-Agent": [
          "azsdk-net-Storage.Blobs/12.4.0-dev.20200305.1",
          "(.NET Core 4.6.28325.01; Microsoft Windows 10.0.18363 )"
        ],
        "x-ms-client-request-id": "19b7164a-b04c-8dff-f77e-457e8bf824fb",
        "x-ms-date": "Thu, 05 Mar 2020 22:53:37 GMT",
        "x-ms-return-client-request-id": "true",
        "x-ms-version": "2019-10-10"
=======
      "RequestUri": "https://seanmcccanary.blob.core.windows.net/test-container-d9dc5808-d85a-198e-b270-e3414471da7d/blob2",
      "RequestMethod": "HEAD",
      "RequestHeaders": {
        "Authorization": "Sanitized",
        "traceparent": "00-d9392b9a429d534681ae1656740fac81-81f009dea9b8994a-00",
        "User-Agent": [
          "azsdk-net-Storage.Blobs/12.5.0-dev.20200403.1",
          "(.NET Core 4.6.28325.01; Microsoft Windows 10.0.18362 )"
        ],
        "x-ms-client-request-id": "19b7164a-b04c-8dff-f77e-457e8bf824fb",
        "x-ms-date": "Fri, 03 Apr 2020 20:33:41 GMT",
        "x-ms-return-client-request-id": "true",
        "x-ms-version": "2019-12-12"
>>>>>>> 32e373e2
      },
      "RequestBody": null,
      "StatusCode": 200,
      "ResponseHeaders": {
        "Accept-Ranges": "bytes",
        "Content-Length": "1024",
        "Content-MD5": "b7SFXViN5gD9TbnhaRcXEg==",
        "Content-Type": "application/octet-stream",
<<<<<<< HEAD
        "Date": "Thu, 05 Mar 2020 22:53:36 GMT",
        "ETag": "\u00220x8D7C1580A2F9429\u0022",
        "Last-Modified": "Thu, 05 Mar 2020 22:53:36 GMT",
=======
        "Date": "Fri, 03 Apr 2020 20:33:39 GMT",
        "ETag": "\u00220x8D7D80E4B334DC5\u0022",
        "Last-Modified": "Fri, 03 Apr 2020 20:33:39 GMT",
>>>>>>> 32e373e2
        "Server": [
          "Windows-Azure-Blob/1.0",
          "Microsoft-HTTPAPI/2.0"
        ],
        "x-ms-access-tier": "Cool",
<<<<<<< HEAD
        "x-ms-access-tier-change-time": "Thu, 05 Mar 2020 22:53:37 GMT",
        "x-ms-blob-type": "BlockBlob",
        "x-ms-client-request-id": "19b7164a-b04c-8dff-f77e-457e8bf824fb",
        "x-ms-creation-time": "Thu, 05 Mar 2020 22:53:36 GMT",
        "x-ms-lease-state": "available",
        "x-ms-lease-status": "unlocked",
        "x-ms-request-id": "9d9aa6f2-f01e-0002-6440-f32c83000000",
        "x-ms-server-encrypted": "true",
        "x-ms-version": "2019-10-10"
=======
        "x-ms-access-tier-change-time": "Fri, 03 Apr 2020 20:33:40 GMT",
        "x-ms-blob-type": "BlockBlob",
        "x-ms-client-request-id": "19b7164a-b04c-8dff-f77e-457e8bf824fb",
        "x-ms-creation-time": "Fri, 03 Apr 2020 20:33:39 GMT",
        "x-ms-lease-state": "available",
        "x-ms-lease-status": "unlocked",
        "x-ms-request-id": "7adaca64-801e-0045-32f7-099843000000",
        "x-ms-server-encrypted": "true",
        "x-ms-version": "2019-12-12"
>>>>>>> 32e373e2
      },
      "ResponseBody": []
    },
    {
<<<<<<< HEAD
      "RequestUri": "https://seanstagetest.blob.core.windows.net/test-container-d9dc5808-d85a-198e-b270-e3414471da7d/blob3",
      "RequestMethod": "HEAD",
      "RequestHeaders": {
        "Authorization": "Sanitized",
        "traceparent": "00-7e7c9dced945584cb9d045cf99c6396d-bd08d83713704049-00",
        "User-Agent": [
          "azsdk-net-Storage.Blobs/12.4.0-dev.20200305.1",
          "(.NET Core 4.6.28325.01; Microsoft Windows 10.0.18363 )"
        ],
        "x-ms-client-request-id": "e2ffac92-5791-1e28-ac81-e44c804d09fd",
        "x-ms-date": "Thu, 05 Mar 2020 22:53:37 GMT",
        "x-ms-return-client-request-id": "true",
        "x-ms-version": "2019-10-10"
=======
      "RequestUri": "https://seanmcccanary.blob.core.windows.net/test-container-d9dc5808-d85a-198e-b270-e3414471da7d/blob3",
      "RequestMethod": "HEAD",
      "RequestHeaders": {
        "Authorization": "Sanitized",
        "traceparent": "00-32e10e95aeb077459d8b893f0c2e570f-cfd561d7d91bee4b-00",
        "User-Agent": [
          "azsdk-net-Storage.Blobs/12.5.0-dev.20200403.1",
          "(.NET Core 4.6.28325.01; Microsoft Windows 10.0.18362 )"
        ],
        "x-ms-client-request-id": "e2ffac92-5791-1e28-ac81-e44c804d09fd",
        "x-ms-date": "Fri, 03 Apr 2020 20:33:41 GMT",
        "x-ms-return-client-request-id": "true",
        "x-ms-version": "2019-12-12"
>>>>>>> 32e373e2
      },
      "RequestBody": null,
      "StatusCode": 200,
      "ResponseHeaders": {
        "Accept-Ranges": "bytes",
        "Content-Length": "1024",
        "Content-MD5": "rH9F87Dm0kJfnNbXdesX0g==",
        "Content-Type": "application/octet-stream",
<<<<<<< HEAD
        "Date": "Thu, 05 Mar 2020 22:53:36 GMT",
        "ETag": "\u00220x8D7C1580A3CB433\u0022",
        "Last-Modified": "Thu, 05 Mar 2020 22:53:36 GMT",
=======
        "Date": "Fri, 03 Apr 2020 20:33:39 GMT",
        "ETag": "\u00220x8D7D80E4B3FD328\u0022",
        "Last-Modified": "Fri, 03 Apr 2020 20:33:39 GMT",
>>>>>>> 32e373e2
        "Server": [
          "Windows-Azure-Blob/1.0",
          "Microsoft-HTTPAPI/2.0"
        ],
        "x-ms-access-tier": "Cool",
<<<<<<< HEAD
        "x-ms-access-tier-change-time": "Thu, 05 Mar 2020 22:53:37 GMT",
        "x-ms-blob-type": "BlockBlob",
        "x-ms-client-request-id": "e2ffac92-5791-1e28-ac81-e44c804d09fd",
        "x-ms-creation-time": "Thu, 05 Mar 2020 22:53:36 GMT",
        "x-ms-lease-state": "available",
        "x-ms-lease-status": "unlocked",
        "x-ms-request-id": "9d9aa6f5-f01e-0002-6740-f32c83000000",
        "x-ms-server-encrypted": "true",
        "x-ms-version": "2019-10-10"
=======
        "x-ms-access-tier-change-time": "Fri, 03 Apr 2020 20:33:40 GMT",
        "x-ms-blob-type": "BlockBlob",
        "x-ms-client-request-id": "e2ffac92-5791-1e28-ac81-e44c804d09fd",
        "x-ms-creation-time": "Fri, 03 Apr 2020 20:33:39 GMT",
        "x-ms-lease-state": "available",
        "x-ms-lease-status": "unlocked",
        "x-ms-request-id": "7adaca6e-801e-0045-3cf7-099843000000",
        "x-ms-server-encrypted": "true",
        "x-ms-version": "2019-12-12"
>>>>>>> 32e373e2
      },
      "ResponseBody": []
    },
    {
<<<<<<< HEAD
      "RequestUri": "https://seanstagetest.blob.core.windows.net/test-container-d9dc5808-d85a-198e-b270-e3414471da7d?restype=container",
      "RequestMethod": "DELETE",
      "RequestHeaders": {
        "Authorization": "Sanitized",
        "traceparent": "00-b257579d796c2a439cf45bbf156ac7d1-e0f59231d5284a46-00",
        "User-Agent": [
          "azsdk-net-Storage.Blobs/12.4.0-dev.20200305.1",
          "(.NET Core 4.6.28325.01; Microsoft Windows 10.0.18363 )"
        ],
        "x-ms-client-request-id": "dfeb823d-41f8-4b69-b55a-8fddb1eb419f",
        "x-ms-date": "Thu, 05 Mar 2020 22:53:37 GMT",
        "x-ms-return-client-request-id": "true",
        "x-ms-version": "2019-10-10"
=======
      "RequestUri": "https://seanmcccanary.blob.core.windows.net/test-container-d9dc5808-d85a-198e-b270-e3414471da7d?restype=container",
      "RequestMethod": "DELETE",
      "RequestHeaders": {
        "Authorization": "Sanitized",
        "traceparent": "00-cbeb4dad7b88d94b9d96dc7f4bb4053e-391f062527d7794c-00",
        "User-Agent": [
          "azsdk-net-Storage.Blobs/12.5.0-dev.20200403.1",
          "(.NET Core 4.6.28325.01; Microsoft Windows 10.0.18362 )"
        ],
        "x-ms-client-request-id": "dfeb823d-41f8-4b69-b55a-8fddb1eb419f",
        "x-ms-date": "Fri, 03 Apr 2020 20:33:42 GMT",
        "x-ms-return-client-request-id": "true",
        "x-ms-version": "2019-12-12"
>>>>>>> 32e373e2
      },
      "RequestBody": null,
      "StatusCode": 202,
      "ResponseHeaders": {
        "Content-Length": "0",
<<<<<<< HEAD
        "Date": "Thu, 05 Mar 2020 22:53:36 GMT",
=======
        "Date": "Fri, 03 Apr 2020 20:33:39 GMT",
>>>>>>> 32e373e2
        "Server": [
          "Windows-Azure-Blob/1.0",
          "Microsoft-HTTPAPI/2.0"
        ],
        "x-ms-client-request-id": "dfeb823d-41f8-4b69-b55a-8fddb1eb419f",
<<<<<<< HEAD
        "x-ms-request-id": "9d9aa6fe-f01e-0002-6940-f32c83000000",
        "x-ms-version": "2019-10-10"
=======
        "x-ms-request-id": "7adaca78-801e-0045-46f7-099843000000",
        "x-ms-version": "2019-12-12"
>>>>>>> 32e373e2
      },
      "ResponseBody": []
    }
  ],
  "Variables": {
    "RandomSeed": "437420158",
<<<<<<< HEAD
    "Storage_TestConfigDefault": "ProductionTenant\nseanstagetest\nU2FuaXRpemVk\nhttps://seanstagetest.blob.core.windows.net\nhttp://seanstagetest.file.core.windows.net\nhttp://seanstagetest.queue.core.windows.net\nhttp://seanstagetest.table.core.windows.net\n\n\n\n\nhttp://seanstagetest-secondary.blob.core.windows.net\nhttp://seanstagetest-secondary.file.core.windows.net\nhttp://seanstagetest-secondary.queue.core.windows.net\nhttp://seanstagetest-secondary.table.core.windows.net\n\nSanitized\n\n\nCloud\nBlobEndpoint=https://seanstagetest.blob.core.windows.net/;QueueEndpoint=http://seanstagetest.queue.core.windows.net/;FileEndpoint=http://seanstagetest.file.core.windows.net/;BlobSecondaryEndpoint=http://seanstagetest-secondary.blob.core.windows.net/;QueueSecondaryEndpoint=http://seanstagetest-secondary.queue.core.windows.net/;FileSecondaryEndpoint=http://seanstagetest-secondary.file.core.windows.net/;AccountName=seanstagetest;AccountKey=Sanitized\nseanscope1"
=======
    "Storage_TestConfigDefault": "ProductionTenant\nseanmcccanary\nU2FuaXRpemVk\nhttps://seanmcccanary.blob.core.windows.net\nhttps://seanmcccanary.file.core.windows.net\nhttps://seanmcccanary.queue.core.windows.net\nhttps://seanmcccanary.table.core.windows.net\n\n\n\n\nhttps://seanmcccanary-secondary.blob.core.windows.net\nhttps://seanmcccanary-secondary.file.core.windows.net\nhttps://seanmcccanary-secondary.queue.core.windows.net\nhttps://seanmcccanary-secondary.table.core.windows.net\n\nSanitized\n\n\nCloud\nBlobEndpoint=https://seanmcccanary.blob.core.windows.net/;QueueEndpoint=https://seanmcccanary.queue.core.windows.net/;FileEndpoint=https://seanmcccanary.file.core.windows.net/;BlobSecondaryEndpoint=https://seanmcccanary-secondary.blob.core.windows.net/;QueueSecondaryEndpoint=https://seanmcccanary-secondary.queue.core.windows.net/;FileSecondaryEndpoint=https://seanmcccanary-secondary.file.core.windows.net/;AccountName=seanmcccanary;AccountKey=Sanitized\nseanscope1"
>>>>>>> 32e373e2
  }
}<|MERGE_RESOLUTION|>--- conflicted
+++ resolved
@@ -1,22 +1,6 @@
 {
   "Entries": [
     {
-<<<<<<< HEAD
-      "RequestUri": "https://seanstagetest.blob.core.windows.net/test-container-d9dc5808-d85a-198e-b270-e3414471da7d?restype=container",
-      "RequestMethod": "PUT",
-      "RequestHeaders": {
-        "Authorization": "Sanitized",
-        "traceparent": "00-703066591928934fb274b5f76b77c084-13adb5065ed18040-00",
-        "User-Agent": [
-          "azsdk-net-Storage.Blobs/12.4.0-dev.20200305.1",
-          "(.NET Core 4.6.28325.01; Microsoft Windows 10.0.18363 )"
-        ],
-        "x-ms-blob-public-access": "container",
-        "x-ms-client-request-id": "abe279cf-5fbb-ac95-be29-d724dbd4f39f",
-        "x-ms-date": "Thu, 05 Mar 2020 22:53:36 GMT",
-        "x-ms-return-client-request-id": "true",
-        "x-ms-version": "2019-10-10"
-=======
       "RequestUri": "https://seanmcccanary.blob.core.windows.net/test-container-d9dc5808-d85a-198e-b270-e3414471da7d?restype=container",
       "RequestMethod": "PUT",
       "RequestHeaders": {
@@ -31,265 +15,145 @@
         "x-ms-date": "Fri, 03 Apr 2020 20:33:40 GMT",
         "x-ms-return-client-request-id": "true",
         "x-ms-version": "2019-12-12"
->>>>>>> 32e373e2
       },
       "RequestBody": null,
       "StatusCode": 201,
       "ResponseHeaders": {
         "Content-Length": "0",
-<<<<<<< HEAD
-        "Date": "Thu, 05 Mar 2020 22:53:35 GMT",
-        "ETag": "\u00220x8D7C1580A151118\u0022",
-        "Last-Modified": "Thu, 05 Mar 2020 22:53:36 GMT",
-=======
         "Date": "Fri, 03 Apr 2020 20:33:38 GMT",
         "ETag": "\u00220x8D7D80E4B19B8B4\u0022",
         "Last-Modified": "Fri, 03 Apr 2020 20:33:39 GMT",
->>>>>>> 32e373e2
         "Server": [
           "Windows-Azure-Blob/1.0",
           "Microsoft-HTTPAPI/2.0"
         ],
         "x-ms-client-request-id": "abe279cf-5fbb-ac95-be29-d724dbd4f39f",
-<<<<<<< HEAD
-        "x-ms-request-id": "9d9aa6e1-f01e-0002-5840-f32c83000000",
-        "x-ms-version": "2019-10-10"
-=======
         "x-ms-request-id": "7adac9f1-801e-0045-4ef7-099843000000",
         "x-ms-version": "2019-12-12"
->>>>>>> 32e373e2
-      },
-      "ResponseBody": []
-    },
-    {
-<<<<<<< HEAD
-      "RequestUri": "https://seanstagetest.blob.core.windows.net/test-container-d9dc5808-d85a-198e-b270-e3414471da7d/blob1",
-=======
+      },
+      "ResponseBody": []
+    },
+    {
       "RequestUri": "https://seanmcccanary.blob.core.windows.net/test-container-d9dc5808-d85a-198e-b270-e3414471da7d/blob1",
->>>>>>> 32e373e2
       "RequestMethod": "PUT",
       "RequestHeaders": {
         "Authorization": "Sanitized",
         "Content-Length": "1024",
         "If-None-Match": "*",
-<<<<<<< HEAD
-        "traceparent": "00-c14aec46cfc6264d8c8c342131d6dba3-79498155cec4e24b-00",
-        "User-Agent": [
-          "azsdk-net-Storage.Blobs/12.4.0-dev.20200305.1",
-          "(.NET Core 4.6.28325.01; Microsoft Windows 10.0.18363 )"
+        "traceparent": "00-6316cf45f3d0eb4086d59a5ceec05b58-44cc4d1c54ae8f45-00",
+        "User-Agent": [
+          "azsdk-net-Storage.Blobs/12.5.0-dev.20200403.1",
+          "(.NET Core 4.6.28325.01; Microsoft Windows 10.0.18362 )"
         ],
         "x-ms-blob-type": "BlockBlob",
         "x-ms-client-request-id": "8ee0e928-91c8-9662-ea0b-07e2ebd3b00e",
-        "x-ms-date": "Thu, 05 Mar 2020 22:53:36 GMT",
-        "x-ms-return-client-request-id": "true",
-        "x-ms-version": "2019-10-10"
-=======
-        "traceparent": "00-6316cf45f3d0eb4086d59a5ceec05b58-44cc4d1c54ae8f45-00",
-        "User-Agent": [
-          "azsdk-net-Storage.Blobs/12.5.0-dev.20200403.1",
-          "(.NET Core 4.6.28325.01; Microsoft Windows 10.0.18362 )"
-        ],
-        "x-ms-blob-type": "BlockBlob",
-        "x-ms-client-request-id": "8ee0e928-91c8-9662-ea0b-07e2ebd3b00e",
-        "x-ms-date": "Fri, 03 Apr 2020 20:33:41 GMT",
-        "x-ms-return-client-request-id": "true",
-        "x-ms-version": "2019-12-12"
->>>>>>> 32e373e2
+        "x-ms-date": "Fri, 03 Apr 2020 20:33:41 GMT",
+        "x-ms-return-client-request-id": "true",
+        "x-ms-version": "2019-12-12"
       },
       "RequestBody": "TC0vwtfpicIs9sioQIxRphl\u002BcsuPLsFVEz1VkW4HCjy/97Wa3ZSN5fAff8WW7Wsy2DEKXWInEB5r2a\u002Bak/dTJOyM6EnWtsiE8Izbb678vybRI7k9/azZl\u002BeWLgPl81L4zFrZCgQhWyFohm3WTKFvbxqJyHA9Fic/slFiP4fFn/064qNUI7Uhr8eY1HY/A0pFJ7/pWyrhu7UzmVizvxuZouZvm2r\u002BG0tlZxmopUKw/64GHBjI3EPTWCbtIYlcbvCs/jGQz2jgRwt0hPQRORZzgpqprKMD0cajnENDEPrCCPko/KcQIC9GJdQMVFdPwh4Qep7vs8FMqCxq7DMknTcRsXv76D1vYmFqY4bO9n1uU9okM5Vb0lQ321N6pTP8IYic\u002B6LcVNnhoRc9hFA6frKv\u002B5lZAGqitd8mwwzq9b0tbkH\u002BMvrbkv8AQpF9Hk4E/F2gyqmaoiAe\u002BkXDtZDN96xaDxYOPEy41GmZWL7YJJeQIseuSSoTk8sg3ze0GN1uM0vlIw449r8R6PZAAEpiRtWuMpPIHq6CRnxK7VwUA7uLKiRz8wGIWCwInWAz05KAvpliBuVJphWcY9yS7Qhi/eU6tNUl71LTJdlnwIFNTnLqyS/DsvzVQYQP1pAk9WokpZ96\u002BB\u002B8W85GjuAL4uaUTxRpqCTYn0vpZHJRFhnCri9vQxrh0lVTLm5hfCMbyl\u002Bee4Z7u01GSwZUkZOsakS1hN\u002BxnJ/Ls3y\u002BFnq1dyMnzZoTspuSR/PiKfcUjEHBpsMqq/hDai2/08cKvKTTkNTiLcP5mbioIzzsznOntic7/W\u002B3i8sq42NtU9/Th4pPD5gjMV59yA0LgYi7V5u6GBygz781GwQIt0lgi0XY1ZuynL/ahIXIvTRhqwpDb4vHszvDMrjLGfOTGnkUHDzIMqvtCbrc35OW2BGK03D6xUi\u002BmdgKFKLj5oPMR2oLs6H4mXleVWXQ69OoLFqmQEaDmVQxVoNkvR4JCSI3EJgpiyVwkjn2m2/i7a0EYehIPKU8SK0V2lwdlNtaVUxDmNo7fqE1Nq4MjP7lTmnVX1s1wc18\u002B8fqFLHIUv5em0Ujn1TTyONHEgb3L7yvMIzySDR/JZN/xp0TUWrvbOOwrvC4wa4VApZ47q7GhcsLO\u002BMl1grJ3naypNm2wHd4V6YjRoHL9m7d3UWdBjbluEDRBxaGypbZ5tB5BhzUXkIfAJcHoz5KP0R1R/jEK9dAzOuZ5Lhg8YwQSWCwUvBRCH8Dfgae3RUBh8jSEYOdFbr5ODkxO3mJvg4K91neme1TIz55wK3Qoe7Wl13wjt8IczSltxm2IM0Fer/3k\u002Ba7I\u002B3afu5FJFQNKJdKWqQcmTAvAoQlOOLTnAJxc0bt2Q==",
       "StatusCode": 201,
       "ResponseHeaders": {
         "Content-Length": "0",
         "Content-MD5": "75bpxEi5ERfe7eE/SOzD2Q==",
-<<<<<<< HEAD
-        "Date": "Thu, 05 Mar 2020 22:53:35 GMT",
-        "ETag": "\u00220x8D7C1580A224EE7\u0022",
-        "Last-Modified": "Thu, 05 Mar 2020 22:53:36 GMT",
-=======
         "Date": "Fri, 03 Apr 2020 20:33:38 GMT",
         "ETag": "\u00220x8D7D80E4B26A14B\u0022",
         "Last-Modified": "Fri, 03 Apr 2020 20:33:39 GMT",
->>>>>>> 32e373e2
         "Server": [
           "Windows-Azure-Blob/1.0",
           "Microsoft-HTTPAPI/2.0"
         ],
         "x-ms-client-request-id": "8ee0e928-91c8-9662-ea0b-07e2ebd3b00e",
         "x-ms-content-crc64": "aFPq1ZxVoEk=",
-<<<<<<< HEAD
-        "x-ms-request-id": "9d9aa6e3-f01e-0002-5940-f32c83000000",
-        "x-ms-request-server-encrypted": "true",
-        "x-ms-version": "2019-10-10"
-=======
         "x-ms-request-id": "7adaca08-801e-0045-60f7-099843000000",
         "x-ms-request-server-encrypted": "true",
         "x-ms-version": "2019-12-12"
->>>>>>> 32e373e2
-      },
-      "ResponseBody": []
-    },
-    {
-<<<<<<< HEAD
-      "RequestUri": "https://seanstagetest.blob.core.windows.net/test-container-d9dc5808-d85a-198e-b270-e3414471da7d/blob2",
-=======
+      },
+      "ResponseBody": []
+    },
+    {
       "RequestUri": "https://seanmcccanary.blob.core.windows.net/test-container-d9dc5808-d85a-198e-b270-e3414471da7d/blob2",
->>>>>>> 32e373e2
       "RequestMethod": "PUT",
       "RequestHeaders": {
         "Authorization": "Sanitized",
         "Content-Length": "1024",
         "If-None-Match": "*",
-<<<<<<< HEAD
-        "traceparent": "00-1835d3a6869d0341af1df9bd2d5497dc-d70edd10ac535147-00",
-        "User-Agent": [
-          "azsdk-net-Storage.Blobs/12.4.0-dev.20200305.1",
-          "(.NET Core 4.6.28325.01; Microsoft Windows 10.0.18363 )"
+        "traceparent": "00-0a1c0b4ee2f2784aac8dbb387dee6e8a-87622a7a8b36d14a-00",
+        "User-Agent": [
+          "azsdk-net-Storage.Blobs/12.5.0-dev.20200403.1",
+          "(.NET Core 4.6.28325.01; Microsoft Windows 10.0.18362 )"
         ],
         "x-ms-blob-type": "BlockBlob",
         "x-ms-client-request-id": "7f3c516c-5383-7e80-8528-d6683c405213",
-        "x-ms-date": "Thu, 05 Mar 2020 22:53:36 GMT",
-        "x-ms-return-client-request-id": "true",
-        "x-ms-version": "2019-10-10"
-=======
-        "traceparent": "00-0a1c0b4ee2f2784aac8dbb387dee6e8a-87622a7a8b36d14a-00",
-        "User-Agent": [
-          "azsdk-net-Storage.Blobs/12.5.0-dev.20200403.1",
-          "(.NET Core 4.6.28325.01; Microsoft Windows 10.0.18362 )"
-        ],
-        "x-ms-blob-type": "BlockBlob",
-        "x-ms-client-request-id": "7f3c516c-5383-7e80-8528-d6683c405213",
-        "x-ms-date": "Fri, 03 Apr 2020 20:33:41 GMT",
-        "x-ms-return-client-request-id": "true",
-        "x-ms-version": "2019-12-12"
->>>>>>> 32e373e2
+        "x-ms-date": "Fri, 03 Apr 2020 20:33:41 GMT",
+        "x-ms-return-client-request-id": "true",
+        "x-ms-version": "2019-12-12"
       },
       "RequestBody": "H06JQj8wrIMhPT41RaFSUTA8SIplXxF7pYWJYw4tBvCe0HhA\u002BCmG\u002BD1dbYtTLVBJubWxroomqcA9Dpy6pkh19DZNlnUoEVkHtU9MCPGFJ3g0QKpYe1dleCe3A\u002BqMzFL053lUBpbaIKdbqvg62aHOt\u002BYjhWWeHHje5x1NcQ5veun9WCB4MSHiWiAD/NFfKp\u002BF6UsDaEftVsoAdR54jK\u002BY7C8PPYCAVYbEQStFmiCnf71\u002ByIfDaxGiDwFVeLsDac1wahChT\u002B0eBJPFPycbqLuqWPVh\u002BcQn1YEdbS1/K93Kwdhe1DAQBjDPYMP0/SzqhmdGqyDGom8ISZWOg\u002BG/n9m1\u002B31PvdSLmlHFkZkBM9dVMufFOH\u002B9Ax9oVYqbgYJOD8HpPgKum8iTuhDOABDWBha9OVD6\u002BmZZ\u002BPdd5mdJ8BnPdoHYF/TUppceMn5v7wMOkk903UgyUxVbj0YLULVgSsr3/4mP/e4h6JK528fn6gn0T1MY1RLQnCNrfYiuyVXivuizd/B5f5RgUvS1eHhOc6U8FwFhSHW3JmJmI4Bmcx881x3fM3MZes\u002B/uIIdGySqHQnicbFUgHZz/FCNElwU\u002Bd7VeKFabj8yI5wyoo/ymQs\u002BvAV2gwFu6FanbDcii2hyq76kSKKCT67KsE4VId7mgGJFT1ZWnXXcZo9KswIHD5gzv/bRTlBou2xWrNKzWcd3wevU3DsSHA1Ix\u002BITN5yswqG24WLnFDIR3ZPp//CjKQ3I0/IWMjNcIaPpiYduVYTPqukx/XdkkKy4w/\u002BnKBwdpZ3USmSqlY9uWb\u002B//ouro4cPGlUGcSuVY0JFXm8ztPiGy\u002BPpmgofJRRaw6O4pZEhDB93mA7HFjRyPuYhZDcfOqXGODKnwgh88PRBrK2H3b6xJFFPuxzqv7Wvd1wk/cDcOon\u002B8WxfeUoX\u002BqgZhWmG6mAncEDmz36I3Hl8\u002BEusWPIzZHEkietRUaoGOMB00TlLKY37/I2A9moKdRXz4oH/aqK25SH3YmB11R6V35e\u002BFAs/MM\u002B9sVxks20HGRPWXm8pB80evusXVMYshiZu6hbTTGEKs7GyQblFUTKz8EhNnnevbNjJn1YfKNwIkSs19shXM82yy6u\u002BdsUT2G25ZGN\u002B3\u002Bevv349CawL6ovUqrCOEFppXL16m9LL8PUTtcbpZsR5ibJDhjdKGSkgp\u002BAg6cwUhcgSTwelA0QU486IKlPmIYTHWyD\u002BSokjH0OTWfPxqwcp/jD91ha804VtL6Jpwe7VOoVcWY6rFjo/7jDEEqlQIjjHXysj6EttCoeakBvmul1UvR9ulVF4fef2vufm\u002BMHcHQxqoWLCslE67k4HEYYeWDTSb1SK4Y3mTuFELCljhhLGvnIPfA==",
       "StatusCode": 201,
       "ResponseHeaders": {
         "Content-Length": "0",
         "Content-MD5": "b7SFXViN5gD9TbnhaRcXEg==",
-<<<<<<< HEAD
-        "Date": "Thu, 05 Mar 2020 22:53:35 GMT",
-        "ETag": "\u00220x8D7C1580A2F9429\u0022",
-        "Last-Modified": "Thu, 05 Mar 2020 22:53:36 GMT",
-=======
         "Date": "Fri, 03 Apr 2020 20:33:38 GMT",
         "ETag": "\u00220x8D7D80E4B334DC5\u0022",
         "Last-Modified": "Fri, 03 Apr 2020 20:33:39 GMT",
->>>>>>> 32e373e2
         "Server": [
           "Windows-Azure-Blob/1.0",
           "Microsoft-HTTPAPI/2.0"
         ],
         "x-ms-client-request-id": "7f3c516c-5383-7e80-8528-d6683c405213",
         "x-ms-content-crc64": "zYvfShBtcZ8=",
-<<<<<<< HEAD
-        "x-ms-request-id": "9d9aa6e6-f01e-0002-5b40-f32c83000000",
-        "x-ms-request-server-encrypted": "true",
-        "x-ms-version": "2019-10-10"
-=======
         "x-ms-request-id": "7adaca0e-801e-0045-66f7-099843000000",
         "x-ms-request-server-encrypted": "true",
         "x-ms-version": "2019-12-12"
->>>>>>> 32e373e2
-      },
-      "ResponseBody": []
-    },
-    {
-<<<<<<< HEAD
-      "RequestUri": "https://seanstagetest.blob.core.windows.net/test-container-d9dc5808-d85a-198e-b270-e3414471da7d/blob3",
-=======
+      },
+      "ResponseBody": []
+    },
+    {
       "RequestUri": "https://seanmcccanary.blob.core.windows.net/test-container-d9dc5808-d85a-198e-b270-e3414471da7d/blob3",
->>>>>>> 32e373e2
       "RequestMethod": "PUT",
       "RequestHeaders": {
         "Authorization": "Sanitized",
         "Content-Length": "1024",
         "If-None-Match": "*",
-<<<<<<< HEAD
-        "traceparent": "00-00da76acb1499f4695ff01122df95c72-89bd18b89b1e5c4e-00",
-        "User-Agent": [
-          "azsdk-net-Storage.Blobs/12.4.0-dev.20200305.1",
-          "(.NET Core 4.6.28325.01; Microsoft Windows 10.0.18363 )"
+        "traceparent": "00-685644b70d83b24496a57a761ffbcbf7-5f759d60b6efea48-00",
+        "User-Agent": [
+          "azsdk-net-Storage.Blobs/12.5.0-dev.20200403.1",
+          "(.NET Core 4.6.28325.01; Microsoft Windows 10.0.18362 )"
         ],
         "x-ms-blob-type": "BlockBlob",
         "x-ms-client-request-id": "fae7dfa8-03da-c69e-f49d-3e27e0340d08",
-        "x-ms-date": "Thu, 05 Mar 2020 22:53:36 GMT",
-        "x-ms-return-client-request-id": "true",
-        "x-ms-version": "2019-10-10"
-=======
-        "traceparent": "00-685644b70d83b24496a57a761ffbcbf7-5f759d60b6efea48-00",
-        "User-Agent": [
-          "azsdk-net-Storage.Blobs/12.5.0-dev.20200403.1",
-          "(.NET Core 4.6.28325.01; Microsoft Windows 10.0.18362 )"
-        ],
-        "x-ms-blob-type": "BlockBlob",
-        "x-ms-client-request-id": "fae7dfa8-03da-c69e-f49d-3e27e0340d08",
-        "x-ms-date": "Fri, 03 Apr 2020 20:33:41 GMT",
-        "x-ms-return-client-request-id": "true",
-        "x-ms-version": "2019-12-12"
->>>>>>> 32e373e2
+        "x-ms-date": "Fri, 03 Apr 2020 20:33:41 GMT",
+        "x-ms-return-client-request-id": "true",
+        "x-ms-version": "2019-12-12"
       },
       "RequestBody": "D9sb195JvKzm5N114lXDr3KKWWw2j/nFehKFpV0\u002BxjAaTciLlz2qIpWPmZ91C5swZCf2subl3YDhVlzLxBZPqB2tW5WMNxg04DfXp/ZaUG53VEA2RxRJNHBHqUHg3l5\u002BP/CBx7AGoy0OwdKvDTaJhwbuVHDWGWAJZCYkRI3XVAHZWWcF2Ii\u002BcLATJ4ZCmSY6viI68ortqCaQeGOJ4l6fN23Q1rTOhK59L\u002BS/wvHZxsr/6oZrnGF367FAdGAkNI5RdO8ZccNyazl0vcKmLuU1trGZivfYNJsLWesDjg9NWftWbk4Bv1UHjX9N9t\u002Bf0b3LC72ui6qWeUBUDhjXb9wpJmPHT7\u002BXM/dckf14ij27a4guN4NSn81Rv/QOrbE8Lx2iJM9714H9NNfGUfmtHe4CmKKQqTdZ14eVdpDKiIZFIGLf1mZtQJQGMAOri03UpKIFCxQOrIblSE1I5WHxMqtRgTGXzUaIlVgOiXg0rks5wdHtxHxxNnPb\u002BY4ZJVoyFf1XWgocPdZbfXa8ACMNsZoBDiSQA24u30q9u9S4b2/\u002B3HN63VNBHYP7kkcGtTZQzUjzFxc1ohKPKHq/XoICog0HviSvk9NGwPChlHEmKCkUbO2LxFdYyDph67XYgb8B\u002BO85//cSoTp0rVcmlA2haP9Rq/GVdt61rvXpTqgebj8xoJuB7SkyAcuyFxcAMTQswIK1h9XNbIIRg1ABKFKSVT8X9fRxH3vWH6km4l/GtXzBvY4laeZpYzQZcGnYMNl4IMHY6DxAu6AH32grp4kjSs7TQGvEbOxYrpG/WK8R/e/QrcKd7sxAgQLtHol\u002BPryq9iWbBe9utLPUfzqqgGLx9eJ5W/rHhVsCk75p1k5j2m/VFWGJdvj/YfkOyW\u002BRlgGf/CmnBOLC43HJmXIwBd1lcaXK1GoBZ3/qefkBuLvscPy9ydoku9WNEzLwwN2FzlwbqVfKxsGWnpWqvYvpwSq13Sh1czsCQLXPPcE4EKeiZKuc5Q9jIqk7JytFev5Ko1IHO\u002BO0EFshGGii\u002BokAXY3uCFjfTNsaUbp/OksQvcW2hZluMNXE7VNPe8ymwScgOsmdV3Kmald27OkoNNYPEFuj7HXvkSy4KRoFkNAPdI\u002BTXv\u002BCcmZSEBpC90Prm7h8P2pxA9WyMKmc5S1YoNqGZ3haldbXjZ70UNtarJnozY5hiFBmnXC64C1W5Y05\u002Bm8/vJDLkQbipbLMfLP5V4QPsxif9hiKIMoHn7SogacRu1VsGvAJHTuHfuKdmiC9wYipRjF1mgNXtZzFw/JSOiQKusFdjDyTBZbcGHg17YWpSd0r/jp1nCBRFWVUQ1pJNES\u002Bkt9eYDRMFkCbmIKLIcgWG3kUJzzplA==",
       "StatusCode": 201,
       "ResponseHeaders": {
         "Content-Length": "0",
         "Content-MD5": "rH9F87Dm0kJfnNbXdesX0g==",
-<<<<<<< HEAD
-        "Date": "Thu, 05 Mar 2020 22:53:35 GMT",
-        "ETag": "\u00220x8D7C1580A3CB433\u0022",
-        "Last-Modified": "Thu, 05 Mar 2020 22:53:36 GMT",
-=======
         "Date": "Fri, 03 Apr 2020 20:33:39 GMT",
         "ETag": "\u00220x8D7D80E4B3FD328\u0022",
         "Last-Modified": "Fri, 03 Apr 2020 20:33:39 GMT",
->>>>>>> 32e373e2
         "Server": [
           "Windows-Azure-Blob/1.0",
           "Microsoft-HTTPAPI/2.0"
         ],
         "x-ms-client-request-id": "fae7dfa8-03da-c69e-f49d-3e27e0340d08",
         "x-ms-content-crc64": "3/jPi/Sb/4E=",
-<<<<<<< HEAD
-        "x-ms-request-id": "9d9aa6e9-f01e-0002-5d40-f32c83000000",
-        "x-ms-request-server-encrypted": "true",
-        "x-ms-version": "2019-10-10"
-=======
         "x-ms-request-id": "7adaca1f-801e-0045-74f7-099843000000",
         "x-ms-request-server-encrypted": "true",
         "x-ms-version": "2019-12-12"
->>>>>>> 32e373e2
-      },
-      "ResponseBody": []
-    },
-    {
-<<<<<<< HEAD
-      "RequestUri": "https://seanstagetest.blob.core.windows.net/?comp=batch",
-=======
+      },
+      "ResponseBody": []
+    },
+    {
       "RequestUri": "https://seanmcccanary.blob.core.windows.net/?comp=batch",
->>>>>>> 32e373e2
       "RequestMethod": "POST",
       "RequestHeaders": {
         "Authorization": "Sanitized",
         "Content-Length": "1203",
         "Content-Type": "multipart/mixed; boundary=batch_4f56ce2f-c6c8-e5b3-43a5-bb0f393ad8e4",
-<<<<<<< HEAD
-        "traceparent": "00-c6495c00967fb94a805f1c240817f38b-ffac013b5036fb42-00",
-        "User-Agent": [
-          "azsdk-net-Storage.Blobs/12.4.0-dev.20200305.1",
-          "(.NET Core 4.6.28325.01; Microsoft Windows 10.0.18363 )"
-        ],
-        "x-ms-client-request-id": "300a39d6-0c43-0f95-77bc-1840d285b130",
-        "x-ms-date": "Thu, 05 Mar 2020 22:53:37 GMT",
-        "x-ms-return-client-request-id": "true",
-        "x-ms-version": "2019-10-10"
-      },
-      "RequestBody": "LS1iYXRjaF80ZjU2Y2UyZi1jNmM4LWU1YjMtNDNhNS1iYjBmMzkzYWQ4ZTQNCkNvbnRlbnQtVHlwZTogYXBwbGljYXRpb24vaHR0cA0KQ29udGVudC1UcmFuc2Zlci1FbmNvZGluZzogYmluYXJ5DQpDb250ZW50LUlEOiAwDQoNClBVVCAvdGVzdC1jb250YWluZXItZDlkYzU4MDgtZDg1YS0xOThlLWIyNzAtZTM0MTQ0NzFkYTdkL2Jsb2IxP2NvbXA9dGllciBIVFRQLzEuMQ0KeC1tcy1hY2Nlc3MtdGllcjogQ29vbA0KQXV0aG9yaXphdGlvbjogU2hhcmVkS2V5IHNlYW5zdGFnZXRlc3Q6UHZBcDIvYmFPWWplNjR1MUV6RlFoaTUycFA5cUxYU21lUjZ2L2NwcVhzOD0NCngtbXMtZGF0ZTogVGh1LCAwNSBNYXIgMjAyMCAyMjo1MzozNyBHTVQNCkNvbnRlbnQtTGVuZ3RoOiAwDQoNCi0tYmF0Y2hfNGY1NmNlMmYtYzZjOC1lNWIzLTQzYTUtYmIwZjM5M2FkOGU0DQpDb250ZW50LVR5cGU6IGFwcGxpY2F0aW9uL2h0dHANCkNvbnRlbnQtVHJhbnNmZXItRW5jb2Rpbmc6IGJpbmFyeQ0KQ29udGVudC1JRDogMQ0KDQpQVVQgL3Rlc3QtY29udGFpbmVyLWQ5ZGM1ODA4LWQ4NWEtMTk4ZS1iMjcwLWUzNDE0NDcxZGE3ZC9ibG9iMj9jb21wPXRpZXIgSFRUUC8xLjENCngtbXMtYWNjZXNzLXRpZXI6IENvb2wNCkF1dGhvcml6YXRpb246IFNoYXJlZEtleSBzZWFuc3RhZ2V0ZXN0OlljQkluRlVXcEJvRjdVTmRZR0Jvd2ZKSmpDclN1VG8vYkJKc2gvbGdWSzg9DQp4LW1zLWRhdGU6IFRodSwgMDUgTWFyIDIwMjAgMjI6NTM6MzcgR01UDQpDb250ZW50LUxlbmd0aDogMA0KDQotLWJhdGNoXzRmNTZjZTJmLWM2YzgtZTViMy00M2E1LWJiMGYzOTNhZDhlNA0KQ29udGVudC1UeXBlOiBhcHBsaWNhdGlvbi9odHRwDQpDb250ZW50LVRyYW5zZmVyLUVuY29kaW5nOiBiaW5hcnkNCkNvbnRlbnQtSUQ6IDINCg0KUFVUIC90ZXN0LWNvbnRhaW5lci1kOWRjNTgwOC1kODVhLTE5OGUtYjI3MC1lMzQxNDQ3MWRhN2QvYmxvYjM/Y29tcD10aWVyIEhUVFAvMS4xDQp4LW1zLWFjY2Vzcy10aWVyOiBDb29sDQpBdXRob3JpemF0aW9uOiBTaGFyZWRLZXkgc2VhbnN0YWdldGVzdDpLVFBxZTUzZ1RjTHhXSzlZZVhNZll4NDZrREhtZnBQZUpsaXE5MzFqTGQ4PQ0KeC1tcy1kYXRlOiBUaHUsIDA1IE1hciAyMDIwIDIyOjUzOjM3IEdNVA0KQ29udGVudC1MZW5ndGg6IDANCg0KLS1iYXRjaF80ZjU2Y2UyZi1jNmM4LWU1YjMtNDNhNS1iYjBmMzkzYWQ4ZTQtLQ0K",
-      "StatusCode": 202,
-      "ResponseHeaders": {
-        "Content-Type": "multipart/mixed; boundary=batchresponse_72724c71-42a0-4946-92a7-1ea9aa3907e8",
-        "Date": "Thu, 05 Mar 2020 22:53:36 GMT",
-=======
         "traceparent": "00-9053065e9d168741b4f0fb36b5d1aadd-ff966b44b1152049-00",
         "User-Agent": [
           "azsdk-net-Storage.Blobs/12.5.0-dev.20200403.1",
@@ -305,34 +169,12 @@
       "ResponseHeaders": {
         "Content-Type": "multipart/mixed; boundary=batchresponse_71eca97a-23e7-4293-aa98-5f48ba1cecf8",
         "Date": "Fri, 03 Apr 2020 20:33:39 GMT",
->>>>>>> 32e373e2
         "Server": [
           "Windows-Azure-Blob/1.0",
           "Microsoft-HTTPAPI/2.0"
         ],
         "Transfer-Encoding": "chunked",
         "x-ms-client-request-id": "300a39d6-0c43-0f95-77bc-1840d285b130",
-<<<<<<< HEAD
-        "x-ms-request-id": "9d9aa6ee-f01e-0002-6140-f32c83000000",
-        "x-ms-version": "2019-10-10"
-      },
-      "ResponseBody": "LS1iYXRjaHJlc3BvbnNlXzcyNzI0YzcxLTQyYTAtNDk0Ni05MmE3LTFlYTlhYTM5MDdlOA0KQ29udGVudC1UeXBlOiBhcHBsaWNhdGlvbi9odHRwDQpDb250ZW50LUlEOiAwDQoNCkhUVFAvMS4xIDIwMCBPSw0KeC1tcy1yZXF1ZXN0LWlkOiA5ZDlhYTZlZS1mMDFlLTAwMDItNjE0MC1mMzJjODMxZTYzNDYNCngtbXMtdmVyc2lvbjogMjAxOS0xMC0xMA0KU2VydmVyOiBXaW5kb3dzLUF6dXJlLUJsb2IvMS4wDQoNCi0tYmF0Y2hyZXNwb25zZV83MjcyNGM3MS00MmEwLTQ5NDYtOTJhNy0xZWE5YWEzOTA3ZTgNCkNvbnRlbnQtVHlwZTogYXBwbGljYXRpb24vaHR0cA0KQ29udGVudC1JRDogMQ0KDQpIVFRQLzEuMSAyMDAgT0sNCngtbXMtcmVxdWVzdC1pZDogOWQ5YWE2ZWUtZjAxZS0wMDAyLTYxNDAtZjMyYzgzMWU2MzQ4DQp4LW1zLXZlcnNpb246IDIwMTktMTAtMTANClNlcnZlcjogV2luZG93cy1BenVyZS1CbG9iLzEuMA0KDQotLWJhdGNocmVzcG9uc2VfNzI3MjRjNzEtNDJhMC00OTQ2LTkyYTctMWVhOWFhMzkwN2U4DQpDb250ZW50LVR5cGU6IGFwcGxpY2F0aW9uL2h0dHANCkNvbnRlbnQtSUQ6IDINCg0KSFRUUC8xLjEgMjAwIE9LDQp4LW1zLXJlcXVlc3QtaWQ6IDlkOWFhNmVlLWYwMWUtMDAwMi02MTQwLWYzMmM4MzFlNjM0OQ0KeC1tcy12ZXJzaW9uOiAyMDE5LTEwLTEwDQpTZXJ2ZXI6IFdpbmRvd3MtQXp1cmUtQmxvYi8xLjANCg0KLS1iYXRjaHJlc3BvbnNlXzcyNzI0YzcxLTQyYTAtNDk0Ni05MmE3LTFlYTlhYTM5MDdlOC0t"
-    },
-    {
-      "RequestUri": "https://seanstagetest.blob.core.windows.net/test-container-d9dc5808-d85a-198e-b270-e3414471da7d/blob1",
-      "RequestMethod": "HEAD",
-      "RequestHeaders": {
-        "Authorization": "Sanitized",
-        "traceparent": "00-97612e8deb0cdd469653007a8e6ae860-7d6a41e21a7c0448-00",
-        "User-Agent": [
-          "azsdk-net-Storage.Blobs/12.4.0-dev.20200305.1",
-          "(.NET Core 4.6.28325.01; Microsoft Windows 10.0.18363 )"
-        ],
-        "x-ms-client-request-id": "0038b888-a830-f7a0-11b8-b54af9497075",
-        "x-ms-date": "Thu, 05 Mar 2020 22:53:37 GMT",
-        "x-ms-return-client-request-id": "true",
-        "x-ms-version": "2019-10-10"
-=======
         "x-ms-request-id": "7adaca24-801e-0045-79f7-099843000000",
         "x-ms-version": "2019-12-12"
       },
@@ -352,7 +194,6 @@
         "x-ms-date": "Fri, 03 Apr 2020 20:33:41 GMT",
         "x-ms-return-client-request-id": "true",
         "x-ms-version": "2019-12-12"
->>>>>>> 32e373e2
       },
       "RequestBody": null,
       "StatusCode": 200,
@@ -361,31 +202,14 @@
         "Content-Length": "1024",
         "Content-MD5": "75bpxEi5ERfe7eE/SOzD2Q==",
         "Content-Type": "application/octet-stream",
-<<<<<<< HEAD
-        "Date": "Thu, 05 Mar 2020 22:53:36 GMT",
-        "ETag": "\u00220x8D7C1580A224EE7\u0022",
-        "Last-Modified": "Thu, 05 Mar 2020 22:53:36 GMT",
-=======
         "Date": "Fri, 03 Apr 2020 20:33:39 GMT",
         "ETag": "\u00220x8D7D80E4B26A14B\u0022",
         "Last-Modified": "Fri, 03 Apr 2020 20:33:39 GMT",
->>>>>>> 32e373e2
         "Server": [
           "Windows-Azure-Blob/1.0",
           "Microsoft-HTTPAPI/2.0"
         ],
         "x-ms-access-tier": "Cool",
-<<<<<<< HEAD
-        "x-ms-access-tier-change-time": "Thu, 05 Mar 2020 22:53:37 GMT",
-        "x-ms-blob-type": "BlockBlob",
-        "x-ms-client-request-id": "0038b888-a830-f7a0-11b8-b54af9497075",
-        "x-ms-creation-time": "Thu, 05 Mar 2020 22:53:36 GMT",
-        "x-ms-lease-state": "available",
-        "x-ms-lease-status": "unlocked",
-        "x-ms-request-id": "9d9aa6f1-f01e-0002-6340-f32c83000000",
-        "x-ms-server-encrypted": "true",
-        "x-ms-version": "2019-10-10"
-=======
         "x-ms-access-tier-change-time": "Fri, 03 Apr 2020 20:33:40 GMT",
         "x-ms-blob-type": "BlockBlob",
         "x-ms-client-request-id": "0038b888-a830-f7a0-11b8-b54af9497075",
@@ -395,26 +219,10 @@
         "x-ms-request-id": "7adaca4e-801e-0045-1df7-099843000000",
         "x-ms-server-encrypted": "true",
         "x-ms-version": "2019-12-12"
->>>>>>> 32e373e2
-      },
-      "ResponseBody": []
-    },
-    {
-<<<<<<< HEAD
-      "RequestUri": "https://seanstagetest.blob.core.windows.net/test-container-d9dc5808-d85a-198e-b270-e3414471da7d/blob2",
-      "RequestMethod": "HEAD",
-      "RequestHeaders": {
-        "Authorization": "Sanitized",
-        "traceparent": "00-7e9f053d0366be43a7944d9928bd2bcf-00676fb3b87cfa42-00",
-        "User-Agent": [
-          "azsdk-net-Storage.Blobs/12.4.0-dev.20200305.1",
-          "(.NET Core 4.6.28325.01; Microsoft Windows 10.0.18363 )"
-        ],
-        "x-ms-client-request-id": "19b7164a-b04c-8dff-f77e-457e8bf824fb",
-        "x-ms-date": "Thu, 05 Mar 2020 22:53:37 GMT",
-        "x-ms-return-client-request-id": "true",
-        "x-ms-version": "2019-10-10"
-=======
+      },
+      "ResponseBody": []
+    },
+    {
       "RequestUri": "https://seanmcccanary.blob.core.windows.net/test-container-d9dc5808-d85a-198e-b270-e3414471da7d/blob2",
       "RequestMethod": "HEAD",
       "RequestHeaders": {
@@ -428,7 +236,6 @@
         "x-ms-date": "Fri, 03 Apr 2020 20:33:41 GMT",
         "x-ms-return-client-request-id": "true",
         "x-ms-version": "2019-12-12"
->>>>>>> 32e373e2
       },
       "RequestBody": null,
       "StatusCode": 200,
@@ -437,31 +244,14 @@
         "Content-Length": "1024",
         "Content-MD5": "b7SFXViN5gD9TbnhaRcXEg==",
         "Content-Type": "application/octet-stream",
-<<<<<<< HEAD
-        "Date": "Thu, 05 Mar 2020 22:53:36 GMT",
-        "ETag": "\u00220x8D7C1580A2F9429\u0022",
-        "Last-Modified": "Thu, 05 Mar 2020 22:53:36 GMT",
-=======
         "Date": "Fri, 03 Apr 2020 20:33:39 GMT",
         "ETag": "\u00220x8D7D80E4B334DC5\u0022",
         "Last-Modified": "Fri, 03 Apr 2020 20:33:39 GMT",
->>>>>>> 32e373e2
         "Server": [
           "Windows-Azure-Blob/1.0",
           "Microsoft-HTTPAPI/2.0"
         ],
         "x-ms-access-tier": "Cool",
-<<<<<<< HEAD
-        "x-ms-access-tier-change-time": "Thu, 05 Mar 2020 22:53:37 GMT",
-        "x-ms-blob-type": "BlockBlob",
-        "x-ms-client-request-id": "19b7164a-b04c-8dff-f77e-457e8bf824fb",
-        "x-ms-creation-time": "Thu, 05 Mar 2020 22:53:36 GMT",
-        "x-ms-lease-state": "available",
-        "x-ms-lease-status": "unlocked",
-        "x-ms-request-id": "9d9aa6f2-f01e-0002-6440-f32c83000000",
-        "x-ms-server-encrypted": "true",
-        "x-ms-version": "2019-10-10"
-=======
         "x-ms-access-tier-change-time": "Fri, 03 Apr 2020 20:33:40 GMT",
         "x-ms-blob-type": "BlockBlob",
         "x-ms-client-request-id": "19b7164a-b04c-8dff-f77e-457e8bf824fb",
@@ -471,26 +261,10 @@
         "x-ms-request-id": "7adaca64-801e-0045-32f7-099843000000",
         "x-ms-server-encrypted": "true",
         "x-ms-version": "2019-12-12"
->>>>>>> 32e373e2
-      },
-      "ResponseBody": []
-    },
-    {
-<<<<<<< HEAD
-      "RequestUri": "https://seanstagetest.blob.core.windows.net/test-container-d9dc5808-d85a-198e-b270-e3414471da7d/blob3",
-      "RequestMethod": "HEAD",
-      "RequestHeaders": {
-        "Authorization": "Sanitized",
-        "traceparent": "00-7e7c9dced945584cb9d045cf99c6396d-bd08d83713704049-00",
-        "User-Agent": [
-          "azsdk-net-Storage.Blobs/12.4.0-dev.20200305.1",
-          "(.NET Core 4.6.28325.01; Microsoft Windows 10.0.18363 )"
-        ],
-        "x-ms-client-request-id": "e2ffac92-5791-1e28-ac81-e44c804d09fd",
-        "x-ms-date": "Thu, 05 Mar 2020 22:53:37 GMT",
-        "x-ms-return-client-request-id": "true",
-        "x-ms-version": "2019-10-10"
-=======
+      },
+      "ResponseBody": []
+    },
+    {
       "RequestUri": "https://seanmcccanary.blob.core.windows.net/test-container-d9dc5808-d85a-198e-b270-e3414471da7d/blob3",
       "RequestMethod": "HEAD",
       "RequestHeaders": {
@@ -504,7 +278,6 @@
         "x-ms-date": "Fri, 03 Apr 2020 20:33:41 GMT",
         "x-ms-return-client-request-id": "true",
         "x-ms-version": "2019-12-12"
->>>>>>> 32e373e2
       },
       "RequestBody": null,
       "StatusCode": 200,
@@ -513,31 +286,14 @@
         "Content-Length": "1024",
         "Content-MD5": "rH9F87Dm0kJfnNbXdesX0g==",
         "Content-Type": "application/octet-stream",
-<<<<<<< HEAD
-        "Date": "Thu, 05 Mar 2020 22:53:36 GMT",
-        "ETag": "\u00220x8D7C1580A3CB433\u0022",
-        "Last-Modified": "Thu, 05 Mar 2020 22:53:36 GMT",
-=======
         "Date": "Fri, 03 Apr 2020 20:33:39 GMT",
         "ETag": "\u00220x8D7D80E4B3FD328\u0022",
         "Last-Modified": "Fri, 03 Apr 2020 20:33:39 GMT",
->>>>>>> 32e373e2
         "Server": [
           "Windows-Azure-Blob/1.0",
           "Microsoft-HTTPAPI/2.0"
         ],
         "x-ms-access-tier": "Cool",
-<<<<<<< HEAD
-        "x-ms-access-tier-change-time": "Thu, 05 Mar 2020 22:53:37 GMT",
-        "x-ms-blob-type": "BlockBlob",
-        "x-ms-client-request-id": "e2ffac92-5791-1e28-ac81-e44c804d09fd",
-        "x-ms-creation-time": "Thu, 05 Mar 2020 22:53:36 GMT",
-        "x-ms-lease-state": "available",
-        "x-ms-lease-status": "unlocked",
-        "x-ms-request-id": "9d9aa6f5-f01e-0002-6740-f32c83000000",
-        "x-ms-server-encrypted": "true",
-        "x-ms-version": "2019-10-10"
-=======
         "x-ms-access-tier-change-time": "Fri, 03 Apr 2020 20:33:40 GMT",
         "x-ms-blob-type": "BlockBlob",
         "x-ms-client-request-id": "e2ffac92-5791-1e28-ac81-e44c804d09fd",
@@ -547,26 +303,10 @@
         "x-ms-request-id": "7adaca6e-801e-0045-3cf7-099843000000",
         "x-ms-server-encrypted": "true",
         "x-ms-version": "2019-12-12"
->>>>>>> 32e373e2
-      },
-      "ResponseBody": []
-    },
-    {
-<<<<<<< HEAD
-      "RequestUri": "https://seanstagetest.blob.core.windows.net/test-container-d9dc5808-d85a-198e-b270-e3414471da7d?restype=container",
-      "RequestMethod": "DELETE",
-      "RequestHeaders": {
-        "Authorization": "Sanitized",
-        "traceparent": "00-b257579d796c2a439cf45bbf156ac7d1-e0f59231d5284a46-00",
-        "User-Agent": [
-          "azsdk-net-Storage.Blobs/12.4.0-dev.20200305.1",
-          "(.NET Core 4.6.28325.01; Microsoft Windows 10.0.18363 )"
-        ],
-        "x-ms-client-request-id": "dfeb823d-41f8-4b69-b55a-8fddb1eb419f",
-        "x-ms-date": "Thu, 05 Mar 2020 22:53:37 GMT",
-        "x-ms-return-client-request-id": "true",
-        "x-ms-version": "2019-10-10"
-=======
+      },
+      "ResponseBody": []
+    },
+    {
       "RequestUri": "https://seanmcccanary.blob.core.windows.net/test-container-d9dc5808-d85a-198e-b270-e3414471da7d?restype=container",
       "RequestMethod": "DELETE",
       "RequestHeaders": {
@@ -580,39 +320,25 @@
         "x-ms-date": "Fri, 03 Apr 2020 20:33:42 GMT",
         "x-ms-return-client-request-id": "true",
         "x-ms-version": "2019-12-12"
->>>>>>> 32e373e2
       },
       "RequestBody": null,
       "StatusCode": 202,
       "ResponseHeaders": {
         "Content-Length": "0",
-<<<<<<< HEAD
-        "Date": "Thu, 05 Mar 2020 22:53:36 GMT",
-=======
-        "Date": "Fri, 03 Apr 2020 20:33:39 GMT",
->>>>>>> 32e373e2
+        "Date": "Fri, 03 Apr 2020 20:33:39 GMT",
         "Server": [
           "Windows-Azure-Blob/1.0",
           "Microsoft-HTTPAPI/2.0"
         ],
         "x-ms-client-request-id": "dfeb823d-41f8-4b69-b55a-8fddb1eb419f",
-<<<<<<< HEAD
-        "x-ms-request-id": "9d9aa6fe-f01e-0002-6940-f32c83000000",
-        "x-ms-version": "2019-10-10"
-=======
         "x-ms-request-id": "7adaca78-801e-0045-46f7-099843000000",
         "x-ms-version": "2019-12-12"
->>>>>>> 32e373e2
       },
       "ResponseBody": []
     }
   ],
   "Variables": {
     "RandomSeed": "437420158",
-<<<<<<< HEAD
-    "Storage_TestConfigDefault": "ProductionTenant\nseanstagetest\nU2FuaXRpemVk\nhttps://seanstagetest.blob.core.windows.net\nhttp://seanstagetest.file.core.windows.net\nhttp://seanstagetest.queue.core.windows.net\nhttp://seanstagetest.table.core.windows.net\n\n\n\n\nhttp://seanstagetest-secondary.blob.core.windows.net\nhttp://seanstagetest-secondary.file.core.windows.net\nhttp://seanstagetest-secondary.queue.core.windows.net\nhttp://seanstagetest-secondary.table.core.windows.net\n\nSanitized\n\n\nCloud\nBlobEndpoint=https://seanstagetest.blob.core.windows.net/;QueueEndpoint=http://seanstagetest.queue.core.windows.net/;FileEndpoint=http://seanstagetest.file.core.windows.net/;BlobSecondaryEndpoint=http://seanstagetest-secondary.blob.core.windows.net/;QueueSecondaryEndpoint=http://seanstagetest-secondary.queue.core.windows.net/;FileSecondaryEndpoint=http://seanstagetest-secondary.file.core.windows.net/;AccountName=seanstagetest;AccountKey=Sanitized\nseanscope1"
-=======
     "Storage_TestConfigDefault": "ProductionTenant\nseanmcccanary\nU2FuaXRpemVk\nhttps://seanmcccanary.blob.core.windows.net\nhttps://seanmcccanary.file.core.windows.net\nhttps://seanmcccanary.queue.core.windows.net\nhttps://seanmcccanary.table.core.windows.net\n\n\n\n\nhttps://seanmcccanary-secondary.blob.core.windows.net\nhttps://seanmcccanary-secondary.file.core.windows.net\nhttps://seanmcccanary-secondary.queue.core.windows.net\nhttps://seanmcccanary-secondary.table.core.windows.net\n\nSanitized\n\n\nCloud\nBlobEndpoint=https://seanmcccanary.blob.core.windows.net/;QueueEndpoint=https://seanmcccanary.queue.core.windows.net/;FileEndpoint=https://seanmcccanary.file.core.windows.net/;BlobSecondaryEndpoint=https://seanmcccanary-secondary.blob.core.windows.net/;QueueSecondaryEndpoint=https://seanmcccanary-secondary.queue.core.windows.net/;FileSecondaryEndpoint=https://seanmcccanary-secondary.file.core.windows.net/;AccountName=seanmcccanary;AccountKey=Sanitized\nseanscope1"
->>>>>>> 32e373e2
   }
 }