{
  "Entries": [
    {
<<<<<<< HEAD
      "RequestUri": "https://seanstagetest.blob.core.windows.net/test-container-34fa31e3-d0d7-bb65-a877-5aeca1f25f6c?restype=container",
      "RequestMethod": "PUT",
      "RequestHeaders": {
        "Authorization": "Sanitized",
        "traceparent": "00-a02137c0cff3f1458b981d8e1f9ebeed-ab327c87f7f8fa4f-00",
        "User-Agent": [
          "azsdk-net-Storage.Blobs/12.4.0-dev.20200305.1",
          "(.NET Core 4.6.28325.01; Microsoft Windows 10.0.18363 )"
        ],
        "x-ms-blob-public-access": "container",
        "x-ms-client-request-id": "cab768df-96df-d40e-3180-569933fdf84a",
        "x-ms-date": "Thu, 05 Mar 2020 22:53:30 GMT",
        "x-ms-return-client-request-id": "true",
        "x-ms-version": "2019-10-10"
=======
      "RequestUri": "https://seanmcccanary.blob.core.windows.net/test-container-34fa31e3-d0d7-bb65-a877-5aeca1f25f6c?restype=container",
      "RequestMethod": "PUT",
      "RequestHeaders": {
        "Authorization": "Sanitized",
        "traceparent": "00-561052f8bbda56499f6ad6629f612144-49aa2cfbb60ab54b-00",
        "User-Agent": [
          "azsdk-net-Storage.Blobs/12.5.0-dev.20200403.1",
          "(.NET Core 4.6.28325.01; Microsoft Windows 10.0.18362 )"
        ],
        "x-ms-blob-public-access": "container",
        "x-ms-client-request-id": "cab768df-96df-d40e-3180-569933fdf84a",
        "x-ms-date": "Fri, 03 Apr 2020 20:33:32 GMT",
        "x-ms-return-client-request-id": "true",
        "x-ms-version": "2019-12-12"
>>>>>>> 32e373e2
      },
      "RequestBody": null,
      "StatusCode": 201,
      "ResponseHeaders": {
        "Content-Length": "0",
<<<<<<< HEAD
        "Date": "Thu, 05 Mar 2020 22:53:30 GMT",
        "ETag": "\u00220x8D7C1580695ECF0\u0022",
        "Last-Modified": "Thu, 05 Mar 2020 22:53:30 GMT",
=======
        "Date": "Fri, 03 Apr 2020 20:33:30 GMT",
        "ETag": "\u00220x8D7D80E45F80251\u0022",
        "Last-Modified": "Fri, 03 Apr 2020 20:33:31 GMT",
>>>>>>> 32e373e2
        "Server": [
          "Windows-Azure-Blob/1.0",
          "Microsoft-HTTPAPI/2.0"
        ],
        "x-ms-client-request-id": "cab768df-96df-d40e-3180-569933fdf84a",
<<<<<<< HEAD
        "x-ms-request-id": "27aaeccb-e01e-000e-2c40-f3bb8b000000",
        "x-ms-version": "2019-10-10"
=======
        "x-ms-request-id": "ddc825ea-a01e-0020-50f7-093607000000",
        "x-ms-version": "2019-12-12"
>>>>>>> 32e373e2
      },
      "ResponseBody": []
    },
    {
<<<<<<< HEAD
      "RequestUri": "https://seanstagetest.blob.core.windows.net/test-container-34fa31e3-d0d7-bb65-a877-5aeca1f25f6c/blob1",
=======
      "RequestUri": "https://seanmcccanary.blob.core.windows.net/test-container-34fa31e3-d0d7-bb65-a877-5aeca1f25f6c/blob1",
>>>>>>> 32e373e2
      "RequestMethod": "PUT",
      "RequestHeaders": {
        "Authorization": "Sanitized",
        "Content-Length": "1024",
        "If-None-Match": "*",
<<<<<<< HEAD
        "traceparent": "00-a558d789add47343a85ff314e23b9e64-3d9d15b3425fed40-00",
        "User-Agent": [
          "azsdk-net-Storage.Blobs/12.4.0-dev.20200305.1",
          "(.NET Core 4.6.28325.01; Microsoft Windows 10.0.18363 )"
        ],
        "x-ms-blob-type": "BlockBlob",
        "x-ms-client-request-id": "dac6aadb-63d5-8b4b-2344-89a68b4d1b65",
        "x-ms-date": "Thu, 05 Mar 2020 22:53:30 GMT",
        "x-ms-return-client-request-id": "true",
        "x-ms-version": "2019-10-10"
=======
        "traceparent": "00-17c2a9e79d318445bb922d8329e6fce2-8dd2a345e605fe41-00",
        "User-Agent": [
          "azsdk-net-Storage.Blobs/12.5.0-dev.20200403.1",
          "(.NET Core 4.6.28325.01; Microsoft Windows 10.0.18362 )"
        ],
        "x-ms-blob-type": "BlockBlob",
        "x-ms-client-request-id": "dac6aadb-63d5-8b4b-2344-89a68b4d1b65",
        "x-ms-date": "Fri, 03 Apr 2020 20:33:32 GMT",
        "x-ms-return-client-request-id": "true",
        "x-ms-version": "2019-12-12"
>>>>>>> 32e373e2
      },
      "RequestBody": "Air3/6yCMZX29bW7pqe3FtlODDk6lIxk1aAwGPeh0YEj37vZmp5gXTci1OrhUi2JyD\u002B/5fG/D22dkyoLURieVCQzmMfs3Xw77a4BGMCigoJzp1C44uuQY89NPAd0VQweg3/GrrplnOvCg/dCvfas\u002BxComKnI5nI4ojX3n6F1x5ii45RB29PHDQpk9V/zTqXZoEH2zLxiVZ0NjgyFbv1JTbxfoNlhax894IufY/ATRFOPHv5ff/vbP472NE3HQp8NGqeilK3MdzUiuOsxw/Gt\u002Bkm49k/\u002B6s7Ag2BLazbRdp3rkUhJcLCmwqbJPcYPqXydSToDDkxPDzDZ4RBMgAz\u002BUEJORTKoY4mZEjOpNKwHsdnkriH8zWdRnIIYb46fWUKZy\u002B2DwWRK9OWwavwZptqE0TA2aNLrAYLb/amvkPT7\u002BrjwD2i/hPB1mrk7TGNqN/ank51daPFvrslqp8S6mmTxtG9DKJZxxU1Awc0Zr7UfcMWyB/xWnZHHgWCeVNwrugBUSZfzJw9fNc5QHacjVv4USjb\u002BCJJomxfee6c20nBwFAbMxGUeK0m2U9EtBYDqpCthigqmLLJt7K6AFatnKWNe4AihVpGZ9h/tSLXAOpaW9Nd81EhmyuhTX9e3nRadTiluzyR3SE2ZyJTruOT9rbIY6SHU61Qa\u002BBYgTfe54VgIT/qLUWtxHquK4gy0ehEDVrElnrT0yWLVU9YOV/tV3\u002BY74mnpcVtGp8p2SQlIZn0EHPZGk0KkFIWXtv2UYsevNAMleJioGuRV3/fpfn9ZjO1ZCToED0ujl87jUbteskQCxhQGI\u002B7kXAIS8LRLupUFPikQO1mNqyW3geDKxMgp9y2z5rhqU2n/dKw38h6WWN043RORTnbqdRvvTqENGpc66PmHl9PdmuvAEMesVbgHICgDkue0l6m2yHGdewTI8loV/QkkD8AJW0In0T2vPiBi6C14CYewhVFQ0c9iQB/n\u002BB5sl1iu4hFo\u002BTeljcVrBopQOpPWT\u002BjSZHe41D3xpxojQNkeQ6bIswUcEA9QCviL5MpFEQWLEKg1mjLg9g7TdlIcgk3sTMPjiIaNuj7Yglp/LO9zrJUVly8w6ahz5733SJm9M4irn5gHYYl\u002B/lVpXRfYYcoeYMq8Buodu2MacKDJlXKlG07R041Wa0sMl5jZxoyRmobz2efPAC2djuM07PDotGjjxEHJB408x/R/sG9SQ/XXidUa1ryK1RohM0WpIn9aI\u002BIw9gFKx5P4thHyT0\u002B9S0ruXWMbzt6sWe4nqNNHk6V1JY2NIU3zjcFBISCrl4bKY\u002Bj6u8UbPlQEhJ0TIx/AsCNsfSrCLyn9\u002B8\u002Bh2q29AcFoXETqTNfgWeY4iZ2w32migA==",
      "StatusCode": 201,
      "ResponseHeaders": {
        "Content-Length": "0",
        "Content-MD5": "\u002BSusWWPHIlNjDoc5hiAbFQ==",
<<<<<<< HEAD
        "Date": "Thu, 05 Mar 2020 22:53:30 GMT",
        "ETag": "\u00220x8D7C15806A3640D\u0022",
        "Last-Modified": "Thu, 05 Mar 2020 22:53:30 GMT",
=======
        "Date": "Fri, 03 Apr 2020 20:33:30 GMT",
        "ETag": "\u00220x8D7D80E46060EF2\u0022",
        "Last-Modified": "Fri, 03 Apr 2020 20:33:31 GMT",
>>>>>>> 32e373e2
        "Server": [
          "Windows-Azure-Blob/1.0",
          "Microsoft-HTTPAPI/2.0"
        ],
        "x-ms-client-request-id": "dac6aadb-63d5-8b4b-2344-89a68b4d1b65",
        "x-ms-content-crc64": "\u002BWAdUgFo7g8=",
<<<<<<< HEAD
        "x-ms-request-id": "27aaecce-e01e-000e-2d40-f3bb8b000000",
        "x-ms-request-server-encrypted": "true",
        "x-ms-version": "2019-10-10"
=======
        "x-ms-request-id": "ddc82604-a01e-0020-63f7-093607000000",
        "x-ms-request-server-encrypted": "true",
        "x-ms-version": "2019-12-12"
>>>>>>> 32e373e2
      },
      "ResponseBody": []
    },
    {
<<<<<<< HEAD
      "RequestUri": "https://seanstagetest.blob.core.windows.net/test-container-34fa31e3-d0d7-bb65-a877-5aeca1f25f6c/blob2",
=======
      "RequestUri": "https://seanmcccanary.blob.core.windows.net/test-container-34fa31e3-d0d7-bb65-a877-5aeca1f25f6c/blob2",
>>>>>>> 32e373e2
      "RequestMethod": "PUT",
      "RequestHeaders": {
        "Authorization": "Sanitized",
        "Content-Length": "1024",
        "If-None-Match": "*",
<<<<<<< HEAD
        "traceparent": "00-e7239e270fe88c4fa5f116f0f240f3bd-9b04add7ed6b984a-00",
        "User-Agent": [
          "azsdk-net-Storage.Blobs/12.4.0-dev.20200305.1",
          "(.NET Core 4.6.28325.01; Microsoft Windows 10.0.18363 )"
        ],
        "x-ms-blob-type": "BlockBlob",
        "x-ms-client-request-id": "1d1d4193-1857-8ee2-d88e-600b98624d2f",
        "x-ms-date": "Thu, 05 Mar 2020 22:53:30 GMT",
        "x-ms-return-client-request-id": "true",
        "x-ms-version": "2019-10-10"
=======
        "traceparent": "00-316d460875f9484385f14bc9164cc0bf-77ac72fe51f44d42-00",
        "User-Agent": [
          "azsdk-net-Storage.Blobs/12.5.0-dev.20200403.1",
          "(.NET Core 4.6.28325.01; Microsoft Windows 10.0.18362 )"
        ],
        "x-ms-blob-type": "BlockBlob",
        "x-ms-client-request-id": "1d1d4193-1857-8ee2-d88e-600b98624d2f",
        "x-ms-date": "Fri, 03 Apr 2020 20:33:32 GMT",
        "x-ms-return-client-request-id": "true",
        "x-ms-version": "2019-12-12"
>>>>>>> 32e373e2
      },
      "RequestBody": "/1k9wMKnDFQQLE8X6t\u002BBkUMa1DWjx6sMsrP2F36NMrClj3sLaYXANJ1yyqkUM6FEwvdjcXjmwjetMA4PsPXWgvmfcltkdii9WqCXMPwB934RslWGKsE3vsxDXTl2sYOonEewdcFG4EvPpRbYTpI7rDiQ/f6gT1g3Z7OOIBjvR6gc75O0UYK9y9EJtoWqXnA6CLEA5rSFB0zveA0Nt78y4F1uvF/\u002Bhlu20jEslpnSjAhDVBhn7mDzludHxdh0rxQR1tUnPKIQO4JWShOCWHGzHOwFymOny/H8eiV4t8CCQSMdGsDDq1BmMxiWEaRNcD52k6jrb\u002BWwagvjKsF8l4TB0wjwZT2w8HGcn5dLELlNrwnnAiMYltE\u002BbLC034CO6ZuT1T6bXQsAxaM2T9BOZVlSlnu4lZRhqDw3sviN/BDxDrX7tzt7sVH\u002B5z1/4kcA7wdWYkgE1lQHMiwBZKsScsiTREEbUq0e1uUqua1W4cb1NsLxN5rH7Tdh9IQOeU2m63V17J0F5ZxZOItj2hymsFFmDC3pITouy1cJuV4pD1yXhM434fQo71All/8OZBIbukQzp20fvMo6RiFF/Cw\u002BMCguy1ZOb85cPhzdxIk7H2ZE7v8a9WfveMcD/ZvS4vMk5mfX35i8zEt11mlRQvhA/ya7AQ0sIzrBP1OOSnEziVsouN0iY0DNhyG0pB79nTXOw/10F\u002BHl\u002BMMsFaBFLYLZQkwOKIobHZvm7XnseH4bw6EdwId0vnJ6QsAa9k2fiFqe2mLR73Srs6VhjSpn\u002BX9EEFL\u002BJ236ZYTak\u002BbJACdNRmQfTZ0cSdQscgzhEjBHEklA1eX7oGDso3Xe91uO4bJ9E0bGSKviJ8Z\u002B0bVhGVJTk4GciStCUqUDM6knPlJ4npBZZP/pgcqdXa4ffM\u002Bri4ojimPa8VeHO8GhwhUBuuhzBTMlB7RTaRG2/ix8I9XWWKcfBLPvnqw40ig9SL\u002B1nKLFq3echoPV0CBRI/IrCxjrympt4rY0hGeG7DWMFSFSAWKJt3deOtIkSTOTnXu6DMcQUX5USLnskCcPFZlOSbv//iGQolShjY\u002BYSJmDoebszN9ufMOi/bmonCZQTiQ41f94k55ZKmpzbsTuvP8gae5AI0m54M33XQBo5wUtUD5qX3KZCg5HkqF1\u002Bw3\u002BtEG6iDM3Dyvbf/UxgDae8EJkRR6Fg12Mhl7g\u002BZCnQ\u002BTA\u002BKm/rl/S9UETj\u002BB9Z4nYqaJfEbXveDDjLQHVVxabMzsQcYeN3kLjkk/ccvN8Dx7UB0/uSDEv0H9424Bd/J4qd1ylbPYCS8pfe39mEgY8Zh7iAE/GrOoJ4aAHFALChpWxsfqX16Io0ryEj82yyL55O3RhevxOZMtxmw==",
      "StatusCode": 201,
      "ResponseHeaders": {
        "Content-Length": "0",
        "Content-MD5": "QEYHppN2jx1Z05equw\u002BW9Q==",
<<<<<<< HEAD
        "Date": "Thu, 05 Mar 2020 22:53:30 GMT",
        "ETag": "\u00220x8D7C15806B0A7A2\u0022",
        "Last-Modified": "Thu, 05 Mar 2020 22:53:30 GMT",
=======
        "Date": "Fri, 03 Apr 2020 20:33:30 GMT",
        "ETag": "\u00220x8D7D80E46137EE4\u0022",
        "Last-Modified": "Fri, 03 Apr 2020 20:33:31 GMT",
>>>>>>> 32e373e2
        "Server": [
          "Windows-Azure-Blob/1.0",
          "Microsoft-HTTPAPI/2.0"
        ],
        "x-ms-client-request-id": "1d1d4193-1857-8ee2-d88e-600b98624d2f",
        "x-ms-content-crc64": "xAYegPP\u002B/MU=",
<<<<<<< HEAD
        "x-ms-request-id": "27aaeccf-e01e-000e-2e40-f3bb8b000000",
        "x-ms-request-server-encrypted": "true",
        "x-ms-version": "2019-10-10"
=======
        "x-ms-request-id": "ddc82618-a01e-0020-74f7-093607000000",
        "x-ms-request-server-encrypted": "true",
        "x-ms-version": "2019-12-12"
>>>>>>> 32e373e2
      },
      "ResponseBody": []
    },
    {
<<<<<<< HEAD
      "RequestUri": "https://seanstagetest.blob.core.windows.net/test-container-34fa31e3-d0d7-bb65-a877-5aeca1f25f6c/blob3",
=======
      "RequestUri": "https://seanmcccanary.blob.core.windows.net/test-container-34fa31e3-d0d7-bb65-a877-5aeca1f25f6c/blob3",
>>>>>>> 32e373e2
      "RequestMethod": "PUT",
      "RequestHeaders": {
        "Authorization": "Sanitized",
        "Content-Length": "1024",
        "If-None-Match": "*",
<<<<<<< HEAD
        "traceparent": "00-0640d1c919482144a92ba2181afc938b-c6469dfecfb6b147-00",
        "User-Agent": [
          "azsdk-net-Storage.Blobs/12.4.0-dev.20200305.1",
          "(.NET Core 4.6.28325.01; Microsoft Windows 10.0.18363 )"
        ],
        "x-ms-blob-type": "BlockBlob",
        "x-ms-client-request-id": "e0d76851-9e7d-f69a-1066-d0887515a9aa",
        "x-ms-date": "Thu, 05 Mar 2020 22:53:31 GMT",
        "x-ms-return-client-request-id": "true",
        "x-ms-version": "2019-10-10"
=======
        "traceparent": "00-3a936ee5b3c4df46bee96d02662baf7f-8f80ff651844144b-00",
        "User-Agent": [
          "azsdk-net-Storage.Blobs/12.5.0-dev.20200403.1",
          "(.NET Core 4.6.28325.01; Microsoft Windows 10.0.18362 )"
        ],
        "x-ms-blob-type": "BlockBlob",
        "x-ms-client-request-id": "e0d76851-9e7d-f69a-1066-d0887515a9aa",
        "x-ms-date": "Fri, 03 Apr 2020 20:33:32 GMT",
        "x-ms-return-client-request-id": "true",
        "x-ms-version": "2019-12-12"
>>>>>>> 32e373e2
      },
      "RequestBody": "JTwY09iFvPLYxxNdbpbl5sDOuiKtU0RycmxeOTzpUVIT239TY\u002BZVDoQrRY8EhR9BqHpLyqcqgtL3pmFsJoO17nbASZIXkoLZeaudgQ61be1MHJHCnoer6FmtW72F6egBdVcYQzyNKhX3cVH7jQDEQjl0Hwnx80/vFWA4ajfFVI/Dmwy2nCmwv/J7yi02r1tZ6BiEEcneD4IHKS7bVL/eMRzBOPH0DaYPw2AXdigiuGYF34EfQULG5YyJr3L71WsynZgQdXZpZdtxdE5pxplZ5HDH1nQ\u002Bv/DZ\u002BlNlal0zFO305dmPEUPvm3qlrcz0XB7yL8oCM//3892oNnojBPp9Pl9gdeHAytIs1zr5mBIj5Z41cjqTMeHu/fH759vJzJaAJ29tk\u002Bc8MmX31VzE/VrLhFHb7pHA6gx\u002BcnfwxOL3YgqjeXGjtlG3\u002BEDUm1yEKQCWMGKJ7t0FwD1i7yBvTG2C/3JRIIPpKM7/JPVR60\u002Bw\u002BUh3WZSAbnQtnrk0QMcwR6zSUZvpMwl8rAeUisnntNTtsvXY\u002BPLZApH9JIHKtecHztxJfpmzxsY/\u002B6yM6\u002BSqRerkRo7RWE\u002B5\u002BE4K7A6HsvYgjbvtnjU7OuwumP1FTRetUt\u002BX5W9ZNXWNj4VKqdq4t0i1bF4ovaa0qQyior9Sc6s3XJkv8MyHxldGXw6w8JASduG0j\u002BC5hJU44ztjt5K1OxvZE0xAicd7LqYG4l6YBLl7jyzeneTLftcE9g2RJA7FkCTy1txE0e0ZOGE6s6I3oN6C6Cdm1503DpV0PJK66gqXQFI5pS3cNr4/xGSCkMo1zFYuDjvmX7mGusdH0JRaX05Xo3JQ/fqxprFpJxI4tX7KP288jNvOsOGYs\u002BpllGYp5GUWK\u002B1Y5M9bfGiKfTemTQVJfZElHdNyiPKQt0oPTBFKP0KsIomRcVqg4Q9yRDKp8mXlGxfVBMaSo6P6xyyFTDBXPz71\u002BSt8uAs2hDzD/0TA58XkKjD5dTp7Gn7ml6otGpXfGwT0tPg6aWMMnn\u002BKzqNeOeBnoCH/XcoDed\u002BslSFgCWqn5OQ/zDPNqsHN7da68Uzah13Kxnlz37068DoYjdNCq5UV4uq/H22tmvZgMnDzSIeT0Q7DlkLwNAQnBNv4tBztikJApQ9hG2fvHSyDEq1NRqeyhbzEfhRTJa3llxqStOXacqgtsqN4MbWm03kWbSFX2b0zRS9gKQst7X9hfINNXWhGqJ8EH5QEOlMGHaubPLiMjr1cXm\u002B2eUmcAMUjFrUxWXYQz8SCUropLwrbWgtgkrDH1e3F8P75kC9WaB/O4CSe1MQ0imzzCjsDMi9k2x89PG4UXEHHbGh4Fz\u002BVK\u002BqbW07mPIVHKwdE08uywr7OlQ==",
      "StatusCode": 201,
      "ResponseHeaders": {
        "Content-Length": "0",
        "Content-MD5": "SvPH9mApHjoWmGOUFJX\u002BTA==",
<<<<<<< HEAD
        "Date": "Thu, 05 Mar 2020 22:53:30 GMT",
        "ETag": "\u00220x8D7C15806BE157E\u0022",
        "Last-Modified": "Thu, 05 Mar 2020 22:53:31 GMT",
=======
        "Date": "Fri, 03 Apr 2020 20:33:30 GMT",
        "ETag": "\u00220x8D7D80E4620EED1\u0022",
        "Last-Modified": "Fri, 03 Apr 2020 20:33:31 GMT",
>>>>>>> 32e373e2
        "Server": [
          "Windows-Azure-Blob/1.0",
          "Microsoft-HTTPAPI/2.0"
        ],
        "x-ms-client-request-id": "e0d76851-9e7d-f69a-1066-d0887515a9aa",
        "x-ms-content-crc64": "DXl7/39LUZQ=",
<<<<<<< HEAD
        "x-ms-request-id": "27aaecd0-e01e-000e-2f40-f3bb8b000000",
        "x-ms-request-server-encrypted": "true",
        "x-ms-version": "2019-10-10"
=======
        "x-ms-request-id": "ddc8262f-a01e-0020-08f7-093607000000",
        "x-ms-request-server-encrypted": "true",
        "x-ms-version": "2019-12-12"
>>>>>>> 32e373e2
      },
      "ResponseBody": []
    },
    {
<<<<<<< HEAD
      "RequestUri": "https://seanstagetest.blob.core.windows.net/?comp=batch",
=======
      "RequestUri": "https://seanmcccanary.blob.core.windows.net/?comp=batch",
>>>>>>> 32e373e2
      "RequestMethod": "POST",
      "RequestHeaders": {
        "Authorization": "Sanitized",
        "Content-Length": "1110",
        "Content-Type": "multipart/mixed; boundary=batch_8813b9d1-4fb4-bbc3-6a73-10f0a2a0b6cf",
<<<<<<< HEAD
        "traceparent": "00-3aadab2aba76964da6adea9e4e99c622-32a3b7c3b4fca147-00",
        "User-Agent": [
          "azsdk-net-Storage.Blobs/12.4.0-dev.20200305.1",
          "(.NET Core 4.6.28325.01; Microsoft Windows 10.0.18363 )"
        ],
        "x-ms-client-request-id": "30797a17-e4e8-6f0d-ee57-852fc7dbf0dd",
        "x-ms-date": "Thu, 05 Mar 2020 22:53:31 GMT",
        "x-ms-return-client-request-id": "true",
        "x-ms-version": "2019-10-10"
      },
      "RequestBody": "LS1iYXRjaF84ODEzYjlkMS00ZmI0LWJiYzMtNmE3My0xMGYwYTJhMGI2Y2YNCkNvbnRlbnQtVHlwZTogYXBwbGljYXRpb24vaHR0cA0KQ29udGVudC1UcmFuc2Zlci1FbmNvZGluZzogYmluYXJ5DQpDb250ZW50LUlEOiAwDQoNCkRFTEVURSAvdGVzdC1jb250YWluZXItMzRmYTMxZTMtZDBkNy1iYjY1LWE4NzctNWFlY2ExZjI1ZjZjL2Jsb2IxIEhUVFAvMS4xDQpBdXRob3JpemF0aW9uOiBTaGFyZWRLZXkgc2VhbnN0YWdldGVzdDpSZlpxM2YxajF0WS9VcE8vNnlBUXZGVSt4bElzT1psZVQ4dXR2emE5dzRBPQ0KeC1tcy1kYXRlOiBUaHUsIDA1IE1hciAyMDIwIDIyOjUzOjMxIEdNVA0KQ29udGVudC1MZW5ndGg6IDANCg0KLS1iYXRjaF84ODEzYjlkMS00ZmI0LWJiYzMtNmE3My0xMGYwYTJhMGI2Y2YNCkNvbnRlbnQtVHlwZTogYXBwbGljYXRpb24vaHR0cA0KQ29udGVudC1UcmFuc2Zlci1FbmNvZGluZzogYmluYXJ5DQpDb250ZW50LUlEOiAxDQoNCkRFTEVURSAvdGVzdC1jb250YWluZXItMzRmYTMxZTMtZDBkNy1iYjY1LWE4NzctNWFlY2ExZjI1ZjZjL2Jsb2IyIEhUVFAvMS4xDQpBdXRob3JpemF0aW9uOiBTaGFyZWRLZXkgc2VhbnN0YWdldGVzdDpiMlQrOUFBanVtTkNjd3Fnc1NVd2RtY3REZ3lidWJYWVUrZ25BbytHbDZnPQ0KeC1tcy1kYXRlOiBUaHUsIDA1IE1hciAyMDIwIDIyOjUzOjMxIEdNVA0KQ29udGVudC1MZW5ndGg6IDANCg0KLS1iYXRjaF84ODEzYjlkMS00ZmI0LWJiYzMtNmE3My0xMGYwYTJhMGI2Y2YNCkNvbnRlbnQtVHlwZTogYXBwbGljYXRpb24vaHR0cA0KQ29udGVudC1UcmFuc2Zlci1FbmNvZGluZzogYmluYXJ5DQpDb250ZW50LUlEOiAyDQoNCkRFTEVURSAvdGVzdC1jb250YWluZXItMzRmYTMxZTMtZDBkNy1iYjY1LWE4NzctNWFlY2ExZjI1ZjZjL2Jsb2IzIEhUVFAvMS4xDQpBdXRob3JpemF0aW9uOiBTaGFyZWRLZXkgc2VhbnN0YWdldGVzdDpscnhhOWZrNE1VRkM0eEtOSURmeHZSOGFUc3piZE1tdWFNclJGV2hRNytJPQ0KeC1tcy1kYXRlOiBUaHUsIDA1IE1hciAyMDIwIDIyOjUzOjMxIEdNVA0KQ29udGVudC1MZW5ndGg6IDANCg0KLS1iYXRjaF84ODEzYjlkMS00ZmI0LWJiYzMtNmE3My0xMGYwYTJhMGI2Y2YtLQ0K",
      "StatusCode": 202,
      "ResponseHeaders": {
        "Content-Type": "multipart/mixed; boundary=batchresponse_ac26f0cb-968e-4845-9873-e037b3bcab90",
        "Date": "Thu, 05 Mar 2020 22:53:30 GMT",
=======
        "traceparent": "00-2687e70035cf67408255d5142223b6d3-7cf1e4c1a95bad4d-00",
        "User-Agent": [
          "azsdk-net-Storage.Blobs/12.5.0-dev.20200403.1",
          "(.NET Core 4.6.28325.01; Microsoft Windows 10.0.18362 )"
        ],
        "x-ms-client-request-id": "30797a17-e4e8-6f0d-ee57-852fc7dbf0dd",
        "x-ms-date": "Fri, 03 Apr 2020 20:33:32 GMT",
        "x-ms-return-client-request-id": "true",
        "x-ms-version": "2019-12-12"
      },
      "RequestBody": "LS1iYXRjaF84ODEzYjlkMS00ZmI0LWJiYzMtNmE3My0xMGYwYTJhMGI2Y2YNCkNvbnRlbnQtVHlwZTogYXBwbGljYXRpb24vaHR0cA0KQ29udGVudC1UcmFuc2Zlci1FbmNvZGluZzogYmluYXJ5DQpDb250ZW50LUlEOiAwDQoNCkRFTEVURSAvdGVzdC1jb250YWluZXItMzRmYTMxZTMtZDBkNy1iYjY1LWE4NzctNWFlY2ExZjI1ZjZjL2Jsb2IxIEhUVFAvMS4xDQpBdXRob3JpemF0aW9uOiBTaGFyZWRLZXkgc2Vhbm1jY2NhbmFyeTp1MS9MbEdFbkpvaFM3TVIxdG4zbi81U3N4NjJtZll5aExrUVFaTTFIWlpZPQ0KeC1tcy1kYXRlOiBGcmksIDAzIEFwciAyMDIwIDIwOjMzOjMyIEdNVA0KQ29udGVudC1MZW5ndGg6IDANCg0KLS1iYXRjaF84ODEzYjlkMS00ZmI0LWJiYzMtNmE3My0xMGYwYTJhMGI2Y2YNCkNvbnRlbnQtVHlwZTogYXBwbGljYXRpb24vaHR0cA0KQ29udGVudC1UcmFuc2Zlci1FbmNvZGluZzogYmluYXJ5DQpDb250ZW50LUlEOiAxDQoNCkRFTEVURSAvdGVzdC1jb250YWluZXItMzRmYTMxZTMtZDBkNy1iYjY1LWE4NzctNWFlY2ExZjI1ZjZjL2Jsb2IyIEhUVFAvMS4xDQpBdXRob3JpemF0aW9uOiBTaGFyZWRLZXkgc2Vhbm1jY2NhbmFyeTpiSXQ2THcwSHB6eXR0dlJQMG80RlJaSExZRUl4ZVArNWU2c20rWkk2Q3Z3PQ0KeC1tcy1kYXRlOiBGcmksIDAzIEFwciAyMDIwIDIwOjMzOjMyIEdNVA0KQ29udGVudC1MZW5ndGg6IDANCg0KLS1iYXRjaF84ODEzYjlkMS00ZmI0LWJiYzMtNmE3My0xMGYwYTJhMGI2Y2YNCkNvbnRlbnQtVHlwZTogYXBwbGljYXRpb24vaHR0cA0KQ29udGVudC1UcmFuc2Zlci1FbmNvZGluZzogYmluYXJ5DQpDb250ZW50LUlEOiAyDQoNCkRFTEVURSAvdGVzdC1jb250YWluZXItMzRmYTMxZTMtZDBkNy1iYjY1LWE4NzctNWFlY2ExZjI1ZjZjL2Jsb2IzIEhUVFAvMS4xDQpBdXRob3JpemF0aW9uOiBTaGFyZWRLZXkgc2Vhbm1jY2NhbmFyeTpMdEdQb0lNQTJQUGlXNXVjdHNhbnZCc0Q2Vi82T1dDUWNPSjhqZ0l6TDBJPQ0KeC1tcy1kYXRlOiBGcmksIDAzIEFwciAyMDIwIDIwOjMzOjMyIEdNVA0KQ29udGVudC1MZW5ndGg6IDANCg0KLS1iYXRjaF84ODEzYjlkMS00ZmI0LWJiYzMtNmE3My0xMGYwYTJhMGI2Y2YtLQ0K",
      "StatusCode": 202,
      "ResponseHeaders": {
        "Content-Type": "multipart/mixed; boundary=batchresponse_dbaf8b3c-decf-440f-b745-4f16ef3ae266",
        "Date": "Fri, 03 Apr 2020 20:33:30 GMT",
>>>>>>> 32e373e2
        "Server": [
          "Windows-Azure-Blob/1.0",
          "Microsoft-HTTPAPI/2.0"
        ],
        "Transfer-Encoding": "chunked",
        "x-ms-client-request-id": "30797a17-e4e8-6f0d-ee57-852fc7dbf0dd",
<<<<<<< HEAD
        "x-ms-request-id": "27aaecd1-e01e-000e-3040-f3bb8b000000",
        "x-ms-version": "2019-10-10"
      },
      "ResponseBody": "LS1iYXRjaHJlc3BvbnNlX2FjMjZmMGNiLTk2OGUtNDg0NS05ODczLWUwMzdiM2JjYWI5MA0KQ29udGVudC1UeXBlOiBhcHBsaWNhdGlvbi9odHRwDQpDb250ZW50LUlEOiAwDQoNCkhUVFAvMS4xIDIwMiBBY2NlcHRlZA0KeC1tcy1kZWxldGUtdHlwZS1wZXJtYW5lbnQ6IHRydWUNCngtbXMtcmVxdWVzdC1pZDogMjdhYWVjZDEtZTAxZS0wMDBlLTMwNDAtZjNiYjhiMWVlZGNjDQp4LW1zLXZlcnNpb246IDIwMTktMTAtMTANClNlcnZlcjogV2luZG93cy1BenVyZS1CbG9iLzEuMA0KDQotLWJhdGNocmVzcG9uc2VfYWMyNmYwY2ItOTY4ZS00ODQ1LTk4NzMtZTAzN2IzYmNhYjkwDQpDb250ZW50LVR5cGU6IGFwcGxpY2F0aW9uL2h0dHANCkNvbnRlbnQtSUQ6IDENCg0KSFRUUC8xLjEgMjAyIEFjY2VwdGVkDQp4LW1zLWRlbGV0ZS10eXBlLXBlcm1hbmVudDogdHJ1ZQ0KeC1tcy1yZXF1ZXN0LWlkOiAyN2FhZWNkMS1lMDFlLTAwMGUtMzA0MC1mM2JiOGIxZWVkY2UNCngtbXMtdmVyc2lvbjogMjAxOS0xMC0xMA0KU2VydmVyOiBXaW5kb3dzLUF6dXJlLUJsb2IvMS4wDQoNCi0tYmF0Y2hyZXNwb25zZV9hYzI2ZjBjYi05NjhlLTQ4NDUtOTg3My1lMDM3YjNiY2FiOTANCkNvbnRlbnQtVHlwZTogYXBwbGljYXRpb24vaHR0cA0KQ29udGVudC1JRDogMg0KDQpIVFRQLzEuMSAyMDIgQWNjZXB0ZWQNCngtbXMtZGVsZXRlLXR5cGUtcGVybWFuZW50OiB0cnVlDQp4LW1zLXJlcXVlc3QtaWQ6IDI3YWFlY2QxLWUwMWUtMDAwZS0zMDQwLWYzYmI4YjFlZWRjZg0KeC1tcy12ZXJzaW9uOiAyMDE5LTEwLTEwDQpTZXJ2ZXI6IFdpbmRvd3MtQXp1cmUtQmxvYi8xLjANCg0KLS1iYXRjaHJlc3BvbnNlX2FjMjZmMGNiLTk2OGUtNDg0NS05ODczLWUwMzdiM2JjYWI5MC0t"
    },
    {
      "RequestUri": "https://seanstagetest.blob.core.windows.net/test-container-34fa31e3-d0d7-bb65-a877-5aeca1f25f6c/blob1",
      "RequestMethod": "HEAD",
      "RequestHeaders": {
        "Authorization": "Sanitized",
        "traceparent": "00-6a3ebffa11103746b16cedd5434509f4-db1ba8b94494bd44-00",
        "User-Agent": [
          "azsdk-net-Storage.Blobs/12.4.0-dev.20200305.1",
          "(.NET Core 4.6.28325.01; Microsoft Windows 10.0.18363 )"
        ],
        "x-ms-client-request-id": "28d81796-8626-b2e6-96ef-4b041f44d445",
        "x-ms-date": "Thu, 05 Mar 2020 22:53:31 GMT",
        "x-ms-return-client-request-id": "true",
        "x-ms-version": "2019-10-10"
=======
        "x-ms-request-id": "ddc8263e-a01e-0020-14f7-093607000000",
        "x-ms-version": "2019-12-12"
      },
      "ResponseBody": "LS1iYXRjaHJlc3BvbnNlX2RiYWY4YjNjLWRlY2YtNDQwZi1iNzQ1LTRmMTZlZjNhZTI2Ng0KQ29udGVudC1UeXBlOiBhcHBsaWNhdGlvbi9odHRwDQpDb250ZW50LUlEOiAwDQoNCkhUVFAvMS4xIDIwMiBBY2NlcHRlZA0KeC1tcy1kZWxldGUtdHlwZS1wZXJtYW5lbnQ6IHRydWUNCngtbXMtcmVxdWVzdC1pZDogZGRjODI2M2UtYTAxZS0wMDIwLTE0ZjctMDkzNjA3MWVkOTFhDQp4LW1zLXZlcnNpb246IDIwMTktMTItMTINClNlcnZlcjogV2luZG93cy1BenVyZS1CbG9iLzEuMA0KDQotLWJhdGNocmVzcG9uc2VfZGJhZjhiM2MtZGVjZi00NDBmLWI3NDUtNGYxNmVmM2FlMjY2DQpDb250ZW50LVR5cGU6IGFwcGxpY2F0aW9uL2h0dHANCkNvbnRlbnQtSUQ6IDENCg0KSFRUUC8xLjEgMjAyIEFjY2VwdGVkDQp4LW1zLWRlbGV0ZS10eXBlLXBlcm1hbmVudDogdHJ1ZQ0KeC1tcy1yZXF1ZXN0LWlkOiBkZGM4MjYzZS1hMDFlLTAwMjAtMTRmNy0wOTM2MDcxZWQ5MWUNCngtbXMtdmVyc2lvbjogMjAxOS0xMi0xMg0KU2VydmVyOiBXaW5kb3dzLUF6dXJlLUJsb2IvMS4wDQoNCi0tYmF0Y2hyZXNwb25zZV9kYmFmOGIzYy1kZWNmLTQ0MGYtYjc0NS00ZjE2ZWYzYWUyNjYNCkNvbnRlbnQtVHlwZTogYXBwbGljYXRpb24vaHR0cA0KQ29udGVudC1JRDogMg0KDQpIVFRQLzEuMSAyMDIgQWNjZXB0ZWQNCngtbXMtZGVsZXRlLXR5cGUtcGVybWFuZW50OiB0cnVlDQp4LW1zLXJlcXVlc3QtaWQ6IGRkYzgyNjNlLWEwMWUtMDAyMC0xNGY3LTA5MzYwNzFlZDkxZg0KeC1tcy12ZXJzaW9uOiAyMDE5LTEyLTEyDQpTZXJ2ZXI6IFdpbmRvd3MtQXp1cmUtQmxvYi8xLjANCg0KLS1iYXRjaHJlc3BvbnNlX2RiYWY4YjNjLWRlY2YtNDQwZi1iNzQ1LTRmMTZlZjNhZTI2Ni0t"
    },
    {
      "RequestUri": "https://seanmcccanary.blob.core.windows.net/test-container-34fa31e3-d0d7-bb65-a877-5aeca1f25f6c/blob1",
      "RequestMethod": "HEAD",
      "RequestHeaders": {
        "Authorization": "Sanitized",
        "traceparent": "00-333e32c6c7862247a1f0fe6b1f5a3234-ebb65bc25a740f4e-00",
        "User-Agent": [
          "azsdk-net-Storage.Blobs/12.5.0-dev.20200403.1",
          "(.NET Core 4.6.28325.01; Microsoft Windows 10.0.18362 )"
        ],
        "x-ms-client-request-id": "28d81796-8626-b2e6-96ef-4b041f44d445",
        "x-ms-date": "Fri, 03 Apr 2020 20:33:33 GMT",
        "x-ms-return-client-request-id": "true",
        "x-ms-version": "2019-12-12"
>>>>>>> 32e373e2
      },
      "RequestBody": null,
      "StatusCode": 404,
      "ResponseHeaders": {
<<<<<<< HEAD
        "Date": "Thu, 05 Mar 2020 22:53:30 GMT",
=======
        "Date": "Fri, 03 Apr 2020 20:33:30 GMT",
>>>>>>> 32e373e2
        "Server": [
          "Windows-Azure-Blob/1.0",
          "Microsoft-HTTPAPI/2.0"
        ],
        "Transfer-Encoding": "chunked",
        "x-ms-client-request-id": "28d81796-8626-b2e6-96ef-4b041f44d445",
        "x-ms-error-code": "BlobNotFound",
<<<<<<< HEAD
        "x-ms-request-id": "27aaecd5-e01e-000e-3340-f3bb8b000000",
        "x-ms-version": "2019-10-10"
=======
        "x-ms-request-id": "ddc82674-a01e-0020-3bf7-093607000000",
        "x-ms-version": "2019-12-12"
>>>>>>> 32e373e2
      },
      "ResponseBody": []
    },
    {
<<<<<<< HEAD
      "RequestUri": "https://seanstagetest.blob.core.windows.net/test-container-34fa31e3-d0d7-bb65-a877-5aeca1f25f6c/blob2",
      "RequestMethod": "HEAD",
      "RequestHeaders": {
        "Authorization": "Sanitized",
        "traceparent": "00-3c98f26b1fcda84eba554138c92bfb40-0ebef30f7b69954f-00",
        "User-Agent": [
          "azsdk-net-Storage.Blobs/12.4.0-dev.20200305.1",
          "(.NET Core 4.6.28325.01; Microsoft Windows 10.0.18363 )"
        ],
        "x-ms-client-request-id": "b098b874-c702-f9b6-5f30-fe2d86400d01",
        "x-ms-date": "Thu, 05 Mar 2020 22:53:31 GMT",
        "x-ms-return-client-request-id": "true",
        "x-ms-version": "2019-10-10"
=======
      "RequestUri": "https://seanmcccanary.blob.core.windows.net/test-container-34fa31e3-d0d7-bb65-a877-5aeca1f25f6c/blob2",
      "RequestMethod": "HEAD",
      "RequestHeaders": {
        "Authorization": "Sanitized",
        "traceparent": "00-d13b3c935292b940bb8eb7000e52a963-14ba7a30eb9e6b44-00",
        "User-Agent": [
          "azsdk-net-Storage.Blobs/12.5.0-dev.20200403.1",
          "(.NET Core 4.6.28325.01; Microsoft Windows 10.0.18362 )"
        ],
        "x-ms-client-request-id": "b098b874-c702-f9b6-5f30-fe2d86400d01",
        "x-ms-date": "Fri, 03 Apr 2020 20:33:33 GMT",
        "x-ms-return-client-request-id": "true",
        "x-ms-version": "2019-12-12"
>>>>>>> 32e373e2
      },
      "RequestBody": null,
      "StatusCode": 404,
      "ResponseHeaders": {
<<<<<<< HEAD
        "Date": "Thu, 05 Mar 2020 22:53:30 GMT",
=======
        "Date": "Fri, 03 Apr 2020 20:33:30 GMT",
>>>>>>> 32e373e2
        "Server": [
          "Windows-Azure-Blob/1.0",
          "Microsoft-HTTPAPI/2.0"
        ],
        "Transfer-Encoding": "chunked",
        "x-ms-client-request-id": "b098b874-c702-f9b6-5f30-fe2d86400d01",
        "x-ms-error-code": "BlobNotFound",
<<<<<<< HEAD
        "x-ms-request-id": "27aaecd6-e01e-000e-3440-f3bb8b000000",
        "x-ms-version": "2019-10-10"
=======
        "x-ms-request-id": "ddc82684-a01e-0020-4af7-093607000000",
        "x-ms-version": "2019-12-12"
>>>>>>> 32e373e2
      },
      "ResponseBody": []
    },
    {
<<<<<<< HEAD
      "RequestUri": "https://seanstagetest.blob.core.windows.net/test-container-34fa31e3-d0d7-bb65-a877-5aeca1f25f6c/blob3",
      "RequestMethod": "HEAD",
      "RequestHeaders": {
        "Authorization": "Sanitized",
        "traceparent": "00-7b270a02f1ac474b962adbfdee43deec-79a9d7dbc8367f46-00",
        "User-Agent": [
          "azsdk-net-Storage.Blobs/12.4.0-dev.20200305.1",
          "(.NET Core 4.6.28325.01; Microsoft Windows 10.0.18363 )"
        ],
        "x-ms-client-request-id": "66906ff2-24ac-1542-4837-318949adbff4",
        "x-ms-date": "Thu, 05 Mar 2020 22:53:31 GMT",
        "x-ms-return-client-request-id": "true",
        "x-ms-version": "2019-10-10"
=======
      "RequestUri": "https://seanmcccanary.blob.core.windows.net/test-container-34fa31e3-d0d7-bb65-a877-5aeca1f25f6c/blob3",
      "RequestMethod": "HEAD",
      "RequestHeaders": {
        "Authorization": "Sanitized",
        "traceparent": "00-c4f624f7002c4d419da7bdc42a4b4e47-e584d126265e0643-00",
        "User-Agent": [
          "azsdk-net-Storage.Blobs/12.5.0-dev.20200403.1",
          "(.NET Core 4.6.28325.01; Microsoft Windows 10.0.18362 )"
        ],
        "x-ms-client-request-id": "66906ff2-24ac-1542-4837-318949adbff4",
        "x-ms-date": "Fri, 03 Apr 2020 20:33:33 GMT",
        "x-ms-return-client-request-id": "true",
        "x-ms-version": "2019-12-12"
>>>>>>> 32e373e2
      },
      "RequestBody": null,
      "StatusCode": 404,
      "ResponseHeaders": {
<<<<<<< HEAD
        "Date": "Thu, 05 Mar 2020 22:53:30 GMT",
=======
        "Date": "Fri, 03 Apr 2020 20:33:30 GMT",
>>>>>>> 32e373e2
        "Server": [
          "Windows-Azure-Blob/1.0",
          "Microsoft-HTTPAPI/2.0"
        ],
        "Transfer-Encoding": "chunked",
        "x-ms-client-request-id": "66906ff2-24ac-1542-4837-318949adbff4",
        "x-ms-error-code": "BlobNotFound",
<<<<<<< HEAD
        "x-ms-request-id": "27aaecd7-e01e-000e-3540-f3bb8b000000",
        "x-ms-version": "2019-10-10"
=======
        "x-ms-request-id": "ddc82692-a01e-0020-56f7-093607000000",
        "x-ms-version": "2019-12-12"
>>>>>>> 32e373e2
      },
      "ResponseBody": []
    },
    {
<<<<<<< HEAD
      "RequestUri": "https://seanstagetest.blob.core.windows.net/test-container-34fa31e3-d0d7-bb65-a877-5aeca1f25f6c?restype=container",
      "RequestMethod": "DELETE",
      "RequestHeaders": {
        "Authorization": "Sanitized",
        "traceparent": "00-f38355475482d4409a381d0f18083aa5-701fa090519f3c49-00",
        "User-Agent": [
          "azsdk-net-Storage.Blobs/12.4.0-dev.20200305.1",
          "(.NET Core 4.6.28325.01; Microsoft Windows 10.0.18363 )"
        ],
        "x-ms-client-request-id": "173a8efb-a6af-7e55-dff3-2aa92088058e",
        "x-ms-date": "Thu, 05 Mar 2020 22:53:31 GMT",
        "x-ms-return-client-request-id": "true",
        "x-ms-version": "2019-10-10"
=======
      "RequestUri": "https://seanmcccanary.blob.core.windows.net/test-container-34fa31e3-d0d7-bb65-a877-5aeca1f25f6c?restype=container",
      "RequestMethod": "DELETE",
      "RequestHeaders": {
        "Authorization": "Sanitized",
        "traceparent": "00-dfee4cd07f3cc3459e5cef3409366e24-66bc3a0254c3874c-00",
        "User-Agent": [
          "azsdk-net-Storage.Blobs/12.5.0-dev.20200403.1",
          "(.NET Core 4.6.28325.01; Microsoft Windows 10.0.18362 )"
        ],
        "x-ms-client-request-id": "173a8efb-a6af-7e55-dff3-2aa92088058e",
        "x-ms-date": "Fri, 03 Apr 2020 20:33:33 GMT",
        "x-ms-return-client-request-id": "true",
        "x-ms-version": "2019-12-12"
>>>>>>> 32e373e2
      },
      "RequestBody": null,
      "StatusCode": 202,
      "ResponseHeaders": {
        "Content-Length": "0",
<<<<<<< HEAD
        "Date": "Thu, 05 Mar 2020 22:53:31 GMT",
=======
        "Date": "Fri, 03 Apr 2020 20:33:31 GMT",
>>>>>>> 32e373e2
        "Server": [
          "Windows-Azure-Blob/1.0",
          "Microsoft-HTTPAPI/2.0"
        ],
        "x-ms-client-request-id": "173a8efb-a6af-7e55-dff3-2aa92088058e",
<<<<<<< HEAD
        "x-ms-request-id": "27aaecd8-e01e-000e-3640-f3bb8b000000",
        "x-ms-version": "2019-10-10"
=======
        "x-ms-request-id": "ddc826a4-a01e-0020-64f7-093607000000",
        "x-ms-version": "2019-12-12"
>>>>>>> 32e373e2
      },
      "ResponseBody": []
    }
  ],
  "Variables": {
    "RandomSeed": "714186051",
<<<<<<< HEAD
    "Storage_TestConfigDefault": "ProductionTenant\nseanstagetest\nU2FuaXRpemVk\nhttps://seanstagetest.blob.core.windows.net\nhttp://seanstagetest.file.core.windows.net\nhttp://seanstagetest.queue.core.windows.net\nhttp://seanstagetest.table.core.windows.net\n\n\n\n\nhttp://seanstagetest-secondary.blob.core.windows.net\nhttp://seanstagetest-secondary.file.core.windows.net\nhttp://seanstagetest-secondary.queue.core.windows.net\nhttp://seanstagetest-secondary.table.core.windows.net\n\nSanitized\n\n\nCloud\nBlobEndpoint=https://seanstagetest.blob.core.windows.net/;QueueEndpoint=http://seanstagetest.queue.core.windows.net/;FileEndpoint=http://seanstagetest.file.core.windows.net/;BlobSecondaryEndpoint=http://seanstagetest-secondary.blob.core.windows.net/;QueueSecondaryEndpoint=http://seanstagetest-secondary.queue.core.windows.net/;FileSecondaryEndpoint=http://seanstagetest-secondary.file.core.windows.net/;AccountName=seanstagetest;AccountKey=Sanitized\nseanscope1"
=======
    "Storage_TestConfigDefault": "ProductionTenant\nseanmcccanary\nU2FuaXRpemVk\nhttps://seanmcccanary.blob.core.windows.net\nhttps://seanmcccanary.file.core.windows.net\nhttps://seanmcccanary.queue.core.windows.net\nhttps://seanmcccanary.table.core.windows.net\n\n\n\n\nhttps://seanmcccanary-secondary.blob.core.windows.net\nhttps://seanmcccanary-secondary.file.core.windows.net\nhttps://seanmcccanary-secondary.queue.core.windows.net\nhttps://seanmcccanary-secondary.table.core.windows.net\n\nSanitized\n\n\nCloud\nBlobEndpoint=https://seanmcccanary.blob.core.windows.net/;QueueEndpoint=https://seanmcccanary.queue.core.windows.net/;FileEndpoint=https://seanmcccanary.file.core.windows.net/;BlobSecondaryEndpoint=https://seanmcccanary-secondary.blob.core.windows.net/;QueueSecondaryEndpoint=https://seanmcccanary-secondary.queue.core.windows.net/;FileSecondaryEndpoint=https://seanmcccanary-secondary.file.core.windows.net/;AccountName=seanmcccanary;AccountKey=Sanitized\nseanscope1"
>>>>>>> 32e373e2
  }
}<|MERGE_RESOLUTION|>--- conflicted
+++ resolved
@@ -1,295 +1,159 @@
 {
   "Entries": [
     {
-<<<<<<< HEAD
-      "RequestUri": "https://seanstagetest.blob.core.windows.net/test-container-34fa31e3-d0d7-bb65-a877-5aeca1f25f6c?restype=container",
+      "RequestUri": "https://seanmcccanary.blob.core.windows.net/test-container-34fa31e3-d0d7-bb65-a877-5aeca1f25f6c?restype=container",
       "RequestMethod": "PUT",
       "RequestHeaders": {
         "Authorization": "Sanitized",
-        "traceparent": "00-a02137c0cff3f1458b981d8e1f9ebeed-ab327c87f7f8fa4f-00",
-        "User-Agent": [
-          "azsdk-net-Storage.Blobs/12.4.0-dev.20200305.1",
-          "(.NET Core 4.6.28325.01; Microsoft Windows 10.0.18363 )"
+        "traceparent": "00-561052f8bbda56499f6ad6629f612144-49aa2cfbb60ab54b-00",
+        "User-Agent": [
+          "azsdk-net-Storage.Blobs/12.5.0-dev.20200403.1",
+          "(.NET Core 4.6.28325.01; Microsoft Windows 10.0.18362 )"
         ],
         "x-ms-blob-public-access": "container",
         "x-ms-client-request-id": "cab768df-96df-d40e-3180-569933fdf84a",
-        "x-ms-date": "Thu, 05 Mar 2020 22:53:30 GMT",
-        "x-ms-return-client-request-id": "true",
-        "x-ms-version": "2019-10-10"
-=======
-      "RequestUri": "https://seanmcccanary.blob.core.windows.net/test-container-34fa31e3-d0d7-bb65-a877-5aeca1f25f6c?restype=container",
-      "RequestMethod": "PUT",
-      "RequestHeaders": {
-        "Authorization": "Sanitized",
-        "traceparent": "00-561052f8bbda56499f6ad6629f612144-49aa2cfbb60ab54b-00",
-        "User-Agent": [
-          "azsdk-net-Storage.Blobs/12.5.0-dev.20200403.1",
-          "(.NET Core 4.6.28325.01; Microsoft Windows 10.0.18362 )"
-        ],
-        "x-ms-blob-public-access": "container",
-        "x-ms-client-request-id": "cab768df-96df-d40e-3180-569933fdf84a",
-        "x-ms-date": "Fri, 03 Apr 2020 20:33:32 GMT",
-        "x-ms-return-client-request-id": "true",
-        "x-ms-version": "2019-12-12"
->>>>>>> 32e373e2
+        "x-ms-date": "Fri, 03 Apr 2020 20:33:32 GMT",
+        "x-ms-return-client-request-id": "true",
+        "x-ms-version": "2019-12-12"
       },
       "RequestBody": null,
       "StatusCode": 201,
       "ResponseHeaders": {
         "Content-Length": "0",
-<<<<<<< HEAD
-        "Date": "Thu, 05 Mar 2020 22:53:30 GMT",
-        "ETag": "\u00220x8D7C1580695ECF0\u0022",
-        "Last-Modified": "Thu, 05 Mar 2020 22:53:30 GMT",
-=======
         "Date": "Fri, 03 Apr 2020 20:33:30 GMT",
         "ETag": "\u00220x8D7D80E45F80251\u0022",
         "Last-Modified": "Fri, 03 Apr 2020 20:33:31 GMT",
->>>>>>> 32e373e2
         "Server": [
           "Windows-Azure-Blob/1.0",
           "Microsoft-HTTPAPI/2.0"
         ],
         "x-ms-client-request-id": "cab768df-96df-d40e-3180-569933fdf84a",
-<<<<<<< HEAD
-        "x-ms-request-id": "27aaeccb-e01e-000e-2c40-f3bb8b000000",
-        "x-ms-version": "2019-10-10"
-=======
         "x-ms-request-id": "ddc825ea-a01e-0020-50f7-093607000000",
         "x-ms-version": "2019-12-12"
->>>>>>> 32e373e2
-      },
-      "ResponseBody": []
-    },
-    {
-<<<<<<< HEAD
-      "RequestUri": "https://seanstagetest.blob.core.windows.net/test-container-34fa31e3-d0d7-bb65-a877-5aeca1f25f6c/blob1",
-=======
+      },
+      "ResponseBody": []
+    },
+    {
       "RequestUri": "https://seanmcccanary.blob.core.windows.net/test-container-34fa31e3-d0d7-bb65-a877-5aeca1f25f6c/blob1",
->>>>>>> 32e373e2
       "RequestMethod": "PUT",
       "RequestHeaders": {
         "Authorization": "Sanitized",
         "Content-Length": "1024",
         "If-None-Match": "*",
-<<<<<<< HEAD
-        "traceparent": "00-a558d789add47343a85ff314e23b9e64-3d9d15b3425fed40-00",
-        "User-Agent": [
-          "azsdk-net-Storage.Blobs/12.4.0-dev.20200305.1",
-          "(.NET Core 4.6.28325.01; Microsoft Windows 10.0.18363 )"
+        "traceparent": "00-17c2a9e79d318445bb922d8329e6fce2-8dd2a345e605fe41-00",
+        "User-Agent": [
+          "azsdk-net-Storage.Blobs/12.5.0-dev.20200403.1",
+          "(.NET Core 4.6.28325.01; Microsoft Windows 10.0.18362 )"
         ],
         "x-ms-blob-type": "BlockBlob",
         "x-ms-client-request-id": "dac6aadb-63d5-8b4b-2344-89a68b4d1b65",
-        "x-ms-date": "Thu, 05 Mar 2020 22:53:30 GMT",
-        "x-ms-return-client-request-id": "true",
-        "x-ms-version": "2019-10-10"
-=======
-        "traceparent": "00-17c2a9e79d318445bb922d8329e6fce2-8dd2a345e605fe41-00",
-        "User-Agent": [
-          "azsdk-net-Storage.Blobs/12.5.0-dev.20200403.1",
-          "(.NET Core 4.6.28325.01; Microsoft Windows 10.0.18362 )"
-        ],
-        "x-ms-blob-type": "BlockBlob",
-        "x-ms-client-request-id": "dac6aadb-63d5-8b4b-2344-89a68b4d1b65",
-        "x-ms-date": "Fri, 03 Apr 2020 20:33:32 GMT",
-        "x-ms-return-client-request-id": "true",
-        "x-ms-version": "2019-12-12"
->>>>>>> 32e373e2
+        "x-ms-date": "Fri, 03 Apr 2020 20:33:32 GMT",
+        "x-ms-return-client-request-id": "true",
+        "x-ms-version": "2019-12-12"
       },
       "RequestBody": "Air3/6yCMZX29bW7pqe3FtlODDk6lIxk1aAwGPeh0YEj37vZmp5gXTci1OrhUi2JyD\u002B/5fG/D22dkyoLURieVCQzmMfs3Xw77a4BGMCigoJzp1C44uuQY89NPAd0VQweg3/GrrplnOvCg/dCvfas\u002BxComKnI5nI4ojX3n6F1x5ii45RB29PHDQpk9V/zTqXZoEH2zLxiVZ0NjgyFbv1JTbxfoNlhax894IufY/ATRFOPHv5ff/vbP472NE3HQp8NGqeilK3MdzUiuOsxw/Gt\u002Bkm49k/\u002B6s7Ag2BLazbRdp3rkUhJcLCmwqbJPcYPqXydSToDDkxPDzDZ4RBMgAz\u002BUEJORTKoY4mZEjOpNKwHsdnkriH8zWdRnIIYb46fWUKZy\u002B2DwWRK9OWwavwZptqE0TA2aNLrAYLb/amvkPT7\u002BrjwD2i/hPB1mrk7TGNqN/ank51daPFvrslqp8S6mmTxtG9DKJZxxU1Awc0Zr7UfcMWyB/xWnZHHgWCeVNwrugBUSZfzJw9fNc5QHacjVv4USjb\u002BCJJomxfee6c20nBwFAbMxGUeK0m2U9EtBYDqpCthigqmLLJt7K6AFatnKWNe4AihVpGZ9h/tSLXAOpaW9Nd81EhmyuhTX9e3nRadTiluzyR3SE2ZyJTruOT9rbIY6SHU61Qa\u002BBYgTfe54VgIT/qLUWtxHquK4gy0ehEDVrElnrT0yWLVU9YOV/tV3\u002BY74mnpcVtGp8p2SQlIZn0EHPZGk0KkFIWXtv2UYsevNAMleJioGuRV3/fpfn9ZjO1ZCToED0ujl87jUbteskQCxhQGI\u002B7kXAIS8LRLupUFPikQO1mNqyW3geDKxMgp9y2z5rhqU2n/dKw38h6WWN043RORTnbqdRvvTqENGpc66PmHl9PdmuvAEMesVbgHICgDkue0l6m2yHGdewTI8loV/QkkD8AJW0In0T2vPiBi6C14CYewhVFQ0c9iQB/n\u002BB5sl1iu4hFo\u002BTeljcVrBopQOpPWT\u002BjSZHe41D3xpxojQNkeQ6bIswUcEA9QCviL5MpFEQWLEKg1mjLg9g7TdlIcgk3sTMPjiIaNuj7Yglp/LO9zrJUVly8w6ahz5733SJm9M4irn5gHYYl\u002B/lVpXRfYYcoeYMq8Buodu2MacKDJlXKlG07R041Wa0sMl5jZxoyRmobz2efPAC2djuM07PDotGjjxEHJB408x/R/sG9SQ/XXidUa1ryK1RohM0WpIn9aI\u002BIw9gFKx5P4thHyT0\u002B9S0ruXWMbzt6sWe4nqNNHk6V1JY2NIU3zjcFBISCrl4bKY\u002Bj6u8UbPlQEhJ0TIx/AsCNsfSrCLyn9\u002B8\u002Bh2q29AcFoXETqTNfgWeY4iZ2w32migA==",
       "StatusCode": 201,
       "ResponseHeaders": {
         "Content-Length": "0",
         "Content-MD5": "\u002BSusWWPHIlNjDoc5hiAbFQ==",
-<<<<<<< HEAD
-        "Date": "Thu, 05 Mar 2020 22:53:30 GMT",
-        "ETag": "\u00220x8D7C15806A3640D\u0022",
-        "Last-Modified": "Thu, 05 Mar 2020 22:53:30 GMT",
-=======
         "Date": "Fri, 03 Apr 2020 20:33:30 GMT",
         "ETag": "\u00220x8D7D80E46060EF2\u0022",
         "Last-Modified": "Fri, 03 Apr 2020 20:33:31 GMT",
->>>>>>> 32e373e2
         "Server": [
           "Windows-Azure-Blob/1.0",
           "Microsoft-HTTPAPI/2.0"
         ],
         "x-ms-client-request-id": "dac6aadb-63d5-8b4b-2344-89a68b4d1b65",
         "x-ms-content-crc64": "\u002BWAdUgFo7g8=",
-<<<<<<< HEAD
-        "x-ms-request-id": "27aaecce-e01e-000e-2d40-f3bb8b000000",
-        "x-ms-request-server-encrypted": "true",
-        "x-ms-version": "2019-10-10"
-=======
         "x-ms-request-id": "ddc82604-a01e-0020-63f7-093607000000",
         "x-ms-request-server-encrypted": "true",
         "x-ms-version": "2019-12-12"
->>>>>>> 32e373e2
-      },
-      "ResponseBody": []
-    },
-    {
-<<<<<<< HEAD
-      "RequestUri": "https://seanstagetest.blob.core.windows.net/test-container-34fa31e3-d0d7-bb65-a877-5aeca1f25f6c/blob2",
-=======
+      },
+      "ResponseBody": []
+    },
+    {
       "RequestUri": "https://seanmcccanary.blob.core.windows.net/test-container-34fa31e3-d0d7-bb65-a877-5aeca1f25f6c/blob2",
->>>>>>> 32e373e2
       "RequestMethod": "PUT",
       "RequestHeaders": {
         "Authorization": "Sanitized",
         "Content-Length": "1024",
         "If-None-Match": "*",
-<<<<<<< HEAD
-        "traceparent": "00-e7239e270fe88c4fa5f116f0f240f3bd-9b04add7ed6b984a-00",
-        "User-Agent": [
-          "azsdk-net-Storage.Blobs/12.4.0-dev.20200305.1",
-          "(.NET Core 4.6.28325.01; Microsoft Windows 10.0.18363 )"
+        "traceparent": "00-316d460875f9484385f14bc9164cc0bf-77ac72fe51f44d42-00",
+        "User-Agent": [
+          "azsdk-net-Storage.Blobs/12.5.0-dev.20200403.1",
+          "(.NET Core 4.6.28325.01; Microsoft Windows 10.0.18362 )"
         ],
         "x-ms-blob-type": "BlockBlob",
         "x-ms-client-request-id": "1d1d4193-1857-8ee2-d88e-600b98624d2f",
-        "x-ms-date": "Thu, 05 Mar 2020 22:53:30 GMT",
-        "x-ms-return-client-request-id": "true",
-        "x-ms-version": "2019-10-10"
-=======
-        "traceparent": "00-316d460875f9484385f14bc9164cc0bf-77ac72fe51f44d42-00",
-        "User-Agent": [
-          "azsdk-net-Storage.Blobs/12.5.0-dev.20200403.1",
-          "(.NET Core 4.6.28325.01; Microsoft Windows 10.0.18362 )"
-        ],
-        "x-ms-blob-type": "BlockBlob",
-        "x-ms-client-request-id": "1d1d4193-1857-8ee2-d88e-600b98624d2f",
-        "x-ms-date": "Fri, 03 Apr 2020 20:33:32 GMT",
-        "x-ms-return-client-request-id": "true",
-        "x-ms-version": "2019-12-12"
->>>>>>> 32e373e2
+        "x-ms-date": "Fri, 03 Apr 2020 20:33:32 GMT",
+        "x-ms-return-client-request-id": "true",
+        "x-ms-version": "2019-12-12"
       },
       "RequestBody": "/1k9wMKnDFQQLE8X6t\u002BBkUMa1DWjx6sMsrP2F36NMrClj3sLaYXANJ1yyqkUM6FEwvdjcXjmwjetMA4PsPXWgvmfcltkdii9WqCXMPwB934RslWGKsE3vsxDXTl2sYOonEewdcFG4EvPpRbYTpI7rDiQ/f6gT1g3Z7OOIBjvR6gc75O0UYK9y9EJtoWqXnA6CLEA5rSFB0zveA0Nt78y4F1uvF/\u002Bhlu20jEslpnSjAhDVBhn7mDzludHxdh0rxQR1tUnPKIQO4JWShOCWHGzHOwFymOny/H8eiV4t8CCQSMdGsDDq1BmMxiWEaRNcD52k6jrb\u002BWwagvjKsF8l4TB0wjwZT2w8HGcn5dLELlNrwnnAiMYltE\u002BbLC034CO6ZuT1T6bXQsAxaM2T9BOZVlSlnu4lZRhqDw3sviN/BDxDrX7tzt7sVH\u002B5z1/4kcA7wdWYkgE1lQHMiwBZKsScsiTREEbUq0e1uUqua1W4cb1NsLxN5rH7Tdh9IQOeU2m63V17J0F5ZxZOItj2hymsFFmDC3pITouy1cJuV4pD1yXhM434fQo71All/8OZBIbukQzp20fvMo6RiFF/Cw\u002BMCguy1ZOb85cPhzdxIk7H2ZE7v8a9WfveMcD/ZvS4vMk5mfX35i8zEt11mlRQvhA/ya7AQ0sIzrBP1OOSnEziVsouN0iY0DNhyG0pB79nTXOw/10F\u002BHl\u002BMMsFaBFLYLZQkwOKIobHZvm7XnseH4bw6EdwId0vnJ6QsAa9k2fiFqe2mLR73Srs6VhjSpn\u002BX9EEFL\u002BJ236ZYTak\u002BbJACdNRmQfTZ0cSdQscgzhEjBHEklA1eX7oGDso3Xe91uO4bJ9E0bGSKviJ8Z\u002B0bVhGVJTk4GciStCUqUDM6knPlJ4npBZZP/pgcqdXa4ffM\u002Bri4ojimPa8VeHO8GhwhUBuuhzBTMlB7RTaRG2/ix8I9XWWKcfBLPvnqw40ig9SL\u002B1nKLFq3echoPV0CBRI/IrCxjrympt4rY0hGeG7DWMFSFSAWKJt3deOtIkSTOTnXu6DMcQUX5USLnskCcPFZlOSbv//iGQolShjY\u002BYSJmDoebszN9ufMOi/bmonCZQTiQ41f94k55ZKmpzbsTuvP8gae5AI0m54M33XQBo5wUtUD5qX3KZCg5HkqF1\u002Bw3\u002BtEG6iDM3Dyvbf/UxgDae8EJkRR6Fg12Mhl7g\u002BZCnQ\u002BTA\u002BKm/rl/S9UETj\u002BB9Z4nYqaJfEbXveDDjLQHVVxabMzsQcYeN3kLjkk/ccvN8Dx7UB0/uSDEv0H9424Bd/J4qd1ylbPYCS8pfe39mEgY8Zh7iAE/GrOoJ4aAHFALChpWxsfqX16Io0ryEj82yyL55O3RhevxOZMtxmw==",
       "StatusCode": 201,
       "ResponseHeaders": {
         "Content-Length": "0",
         "Content-MD5": "QEYHppN2jx1Z05equw\u002BW9Q==",
-<<<<<<< HEAD
-        "Date": "Thu, 05 Mar 2020 22:53:30 GMT",
-        "ETag": "\u00220x8D7C15806B0A7A2\u0022",
-        "Last-Modified": "Thu, 05 Mar 2020 22:53:30 GMT",
-=======
         "Date": "Fri, 03 Apr 2020 20:33:30 GMT",
         "ETag": "\u00220x8D7D80E46137EE4\u0022",
         "Last-Modified": "Fri, 03 Apr 2020 20:33:31 GMT",
->>>>>>> 32e373e2
         "Server": [
           "Windows-Azure-Blob/1.0",
           "Microsoft-HTTPAPI/2.0"
         ],
         "x-ms-client-request-id": "1d1d4193-1857-8ee2-d88e-600b98624d2f",
         "x-ms-content-crc64": "xAYegPP\u002B/MU=",
-<<<<<<< HEAD
-        "x-ms-request-id": "27aaeccf-e01e-000e-2e40-f3bb8b000000",
-        "x-ms-request-server-encrypted": "true",
-        "x-ms-version": "2019-10-10"
-=======
         "x-ms-request-id": "ddc82618-a01e-0020-74f7-093607000000",
         "x-ms-request-server-encrypted": "true",
         "x-ms-version": "2019-12-12"
->>>>>>> 32e373e2
-      },
-      "ResponseBody": []
-    },
-    {
-<<<<<<< HEAD
-      "RequestUri": "https://seanstagetest.blob.core.windows.net/test-container-34fa31e3-d0d7-bb65-a877-5aeca1f25f6c/blob3",
-=======
+      },
+      "ResponseBody": []
+    },
+    {
       "RequestUri": "https://seanmcccanary.blob.core.windows.net/test-container-34fa31e3-d0d7-bb65-a877-5aeca1f25f6c/blob3",
->>>>>>> 32e373e2
       "RequestMethod": "PUT",
       "RequestHeaders": {
         "Authorization": "Sanitized",
         "Content-Length": "1024",
         "If-None-Match": "*",
-<<<<<<< HEAD
-        "traceparent": "00-0640d1c919482144a92ba2181afc938b-c6469dfecfb6b147-00",
-        "User-Agent": [
-          "azsdk-net-Storage.Blobs/12.4.0-dev.20200305.1",
-          "(.NET Core 4.6.28325.01; Microsoft Windows 10.0.18363 )"
+        "traceparent": "00-3a936ee5b3c4df46bee96d02662baf7f-8f80ff651844144b-00",
+        "User-Agent": [
+          "azsdk-net-Storage.Blobs/12.5.0-dev.20200403.1",
+          "(.NET Core 4.6.28325.01; Microsoft Windows 10.0.18362 )"
         ],
         "x-ms-blob-type": "BlockBlob",
         "x-ms-client-request-id": "e0d76851-9e7d-f69a-1066-d0887515a9aa",
-        "x-ms-date": "Thu, 05 Mar 2020 22:53:31 GMT",
-        "x-ms-return-client-request-id": "true",
-        "x-ms-version": "2019-10-10"
-=======
-        "traceparent": "00-3a936ee5b3c4df46bee96d02662baf7f-8f80ff651844144b-00",
-        "User-Agent": [
-          "azsdk-net-Storage.Blobs/12.5.0-dev.20200403.1",
-          "(.NET Core 4.6.28325.01; Microsoft Windows 10.0.18362 )"
-        ],
-        "x-ms-blob-type": "BlockBlob",
-        "x-ms-client-request-id": "e0d76851-9e7d-f69a-1066-d0887515a9aa",
-        "x-ms-date": "Fri, 03 Apr 2020 20:33:32 GMT",
-        "x-ms-return-client-request-id": "true",
-        "x-ms-version": "2019-12-12"
->>>>>>> 32e373e2
+        "x-ms-date": "Fri, 03 Apr 2020 20:33:32 GMT",
+        "x-ms-return-client-request-id": "true",
+        "x-ms-version": "2019-12-12"
       },
       "RequestBody": "JTwY09iFvPLYxxNdbpbl5sDOuiKtU0RycmxeOTzpUVIT239TY\u002BZVDoQrRY8EhR9BqHpLyqcqgtL3pmFsJoO17nbASZIXkoLZeaudgQ61be1MHJHCnoer6FmtW72F6egBdVcYQzyNKhX3cVH7jQDEQjl0Hwnx80/vFWA4ajfFVI/Dmwy2nCmwv/J7yi02r1tZ6BiEEcneD4IHKS7bVL/eMRzBOPH0DaYPw2AXdigiuGYF34EfQULG5YyJr3L71WsynZgQdXZpZdtxdE5pxplZ5HDH1nQ\u002Bv/DZ\u002BlNlal0zFO305dmPEUPvm3qlrcz0XB7yL8oCM//3892oNnojBPp9Pl9gdeHAytIs1zr5mBIj5Z41cjqTMeHu/fH759vJzJaAJ29tk\u002Bc8MmX31VzE/VrLhFHb7pHA6gx\u002BcnfwxOL3YgqjeXGjtlG3\u002BEDUm1yEKQCWMGKJ7t0FwD1i7yBvTG2C/3JRIIPpKM7/JPVR60\u002Bw\u002BUh3WZSAbnQtnrk0QMcwR6zSUZvpMwl8rAeUisnntNTtsvXY\u002BPLZApH9JIHKtecHztxJfpmzxsY/\u002B6yM6\u002BSqRerkRo7RWE\u002B5\u002BE4K7A6HsvYgjbvtnjU7OuwumP1FTRetUt\u002BX5W9ZNXWNj4VKqdq4t0i1bF4ovaa0qQyior9Sc6s3XJkv8MyHxldGXw6w8JASduG0j\u002BC5hJU44ztjt5K1OxvZE0xAicd7LqYG4l6YBLl7jyzeneTLftcE9g2RJA7FkCTy1txE0e0ZOGE6s6I3oN6C6Cdm1503DpV0PJK66gqXQFI5pS3cNr4/xGSCkMo1zFYuDjvmX7mGusdH0JRaX05Xo3JQ/fqxprFpJxI4tX7KP288jNvOsOGYs\u002BpllGYp5GUWK\u002B1Y5M9bfGiKfTemTQVJfZElHdNyiPKQt0oPTBFKP0KsIomRcVqg4Q9yRDKp8mXlGxfVBMaSo6P6xyyFTDBXPz71\u002BSt8uAs2hDzD/0TA58XkKjD5dTp7Gn7ml6otGpXfGwT0tPg6aWMMnn\u002BKzqNeOeBnoCH/XcoDed\u002BslSFgCWqn5OQ/zDPNqsHN7da68Uzah13Kxnlz37068DoYjdNCq5UV4uq/H22tmvZgMnDzSIeT0Q7DlkLwNAQnBNv4tBztikJApQ9hG2fvHSyDEq1NRqeyhbzEfhRTJa3llxqStOXacqgtsqN4MbWm03kWbSFX2b0zRS9gKQst7X9hfINNXWhGqJ8EH5QEOlMGHaubPLiMjr1cXm\u002B2eUmcAMUjFrUxWXYQz8SCUropLwrbWgtgkrDH1e3F8P75kC9WaB/O4CSe1MQ0imzzCjsDMi9k2x89PG4UXEHHbGh4Fz\u002BVK\u002BqbW07mPIVHKwdE08uywr7OlQ==",
       "StatusCode": 201,
       "ResponseHeaders": {
         "Content-Length": "0",
         "Content-MD5": "SvPH9mApHjoWmGOUFJX\u002BTA==",
-<<<<<<< HEAD
-        "Date": "Thu, 05 Mar 2020 22:53:30 GMT",
-        "ETag": "\u00220x8D7C15806BE157E\u0022",
-        "Last-Modified": "Thu, 05 Mar 2020 22:53:31 GMT",
-=======
         "Date": "Fri, 03 Apr 2020 20:33:30 GMT",
         "ETag": "\u00220x8D7D80E4620EED1\u0022",
         "Last-Modified": "Fri, 03 Apr 2020 20:33:31 GMT",
->>>>>>> 32e373e2
         "Server": [
           "Windows-Azure-Blob/1.0",
           "Microsoft-HTTPAPI/2.0"
         ],
         "x-ms-client-request-id": "e0d76851-9e7d-f69a-1066-d0887515a9aa",
         "x-ms-content-crc64": "DXl7/39LUZQ=",
-<<<<<<< HEAD
-        "x-ms-request-id": "27aaecd0-e01e-000e-2f40-f3bb8b000000",
-        "x-ms-request-server-encrypted": "true",
-        "x-ms-version": "2019-10-10"
-=======
         "x-ms-request-id": "ddc8262f-a01e-0020-08f7-093607000000",
         "x-ms-request-server-encrypted": "true",
         "x-ms-version": "2019-12-12"
->>>>>>> 32e373e2
-      },
-      "ResponseBody": []
-    },
-    {
-<<<<<<< HEAD
-      "RequestUri": "https://seanstagetest.blob.core.windows.net/?comp=batch",
-=======
+      },
+      "ResponseBody": []
+    },
+    {
       "RequestUri": "https://seanmcccanary.blob.core.windows.net/?comp=batch",
->>>>>>> 32e373e2
       "RequestMethod": "POST",
       "RequestHeaders": {
         "Authorization": "Sanitized",
         "Content-Length": "1110",
         "Content-Type": "multipart/mixed; boundary=batch_8813b9d1-4fb4-bbc3-6a73-10f0a2a0b6cf",
-<<<<<<< HEAD
-        "traceparent": "00-3aadab2aba76964da6adea9e4e99c622-32a3b7c3b4fca147-00",
-        "User-Agent": [
-          "azsdk-net-Storage.Blobs/12.4.0-dev.20200305.1",
-          "(.NET Core 4.6.28325.01; Microsoft Windows 10.0.18363 )"
-        ],
-        "x-ms-client-request-id": "30797a17-e4e8-6f0d-ee57-852fc7dbf0dd",
-        "x-ms-date": "Thu, 05 Mar 2020 22:53:31 GMT",
-        "x-ms-return-client-request-id": "true",
-        "x-ms-version": "2019-10-10"
-      },
-      "RequestBody": "LS1iYXRjaF84ODEzYjlkMS00ZmI0LWJiYzMtNmE3My0xMGYwYTJhMGI2Y2YNCkNvbnRlbnQtVHlwZTogYXBwbGljYXRpb24vaHR0cA0KQ29udGVudC1UcmFuc2Zlci1FbmNvZGluZzogYmluYXJ5DQpDb250ZW50LUlEOiAwDQoNCkRFTEVURSAvdGVzdC1jb250YWluZXItMzRmYTMxZTMtZDBkNy1iYjY1LWE4NzctNWFlY2ExZjI1ZjZjL2Jsb2IxIEhUVFAvMS4xDQpBdXRob3JpemF0aW9uOiBTaGFyZWRLZXkgc2VhbnN0YWdldGVzdDpSZlpxM2YxajF0WS9VcE8vNnlBUXZGVSt4bElzT1psZVQ4dXR2emE5dzRBPQ0KeC1tcy1kYXRlOiBUaHUsIDA1IE1hciAyMDIwIDIyOjUzOjMxIEdNVA0KQ29udGVudC1MZW5ndGg6IDANCg0KLS1iYXRjaF84ODEzYjlkMS00ZmI0LWJiYzMtNmE3My0xMGYwYTJhMGI2Y2YNCkNvbnRlbnQtVHlwZTogYXBwbGljYXRpb24vaHR0cA0KQ29udGVudC1UcmFuc2Zlci1FbmNvZGluZzogYmluYXJ5DQpDb250ZW50LUlEOiAxDQoNCkRFTEVURSAvdGVzdC1jb250YWluZXItMzRmYTMxZTMtZDBkNy1iYjY1LWE4NzctNWFlY2ExZjI1ZjZjL2Jsb2IyIEhUVFAvMS4xDQpBdXRob3JpemF0aW9uOiBTaGFyZWRLZXkgc2VhbnN0YWdldGVzdDpiMlQrOUFBanVtTkNjd3Fnc1NVd2RtY3REZ3lidWJYWVUrZ25BbytHbDZnPQ0KeC1tcy1kYXRlOiBUaHUsIDA1IE1hciAyMDIwIDIyOjUzOjMxIEdNVA0KQ29udGVudC1MZW5ndGg6IDANCg0KLS1iYXRjaF84ODEzYjlkMS00ZmI0LWJiYzMtNmE3My0xMGYwYTJhMGI2Y2YNCkNvbnRlbnQtVHlwZTogYXBwbGljYXRpb24vaHR0cA0KQ29udGVudC1UcmFuc2Zlci1FbmNvZGluZzogYmluYXJ5DQpDb250ZW50LUlEOiAyDQoNCkRFTEVURSAvdGVzdC1jb250YWluZXItMzRmYTMxZTMtZDBkNy1iYjY1LWE4NzctNWFlY2ExZjI1ZjZjL2Jsb2IzIEhUVFAvMS4xDQpBdXRob3JpemF0aW9uOiBTaGFyZWRLZXkgc2VhbnN0YWdldGVzdDpscnhhOWZrNE1VRkM0eEtOSURmeHZSOGFUc3piZE1tdWFNclJGV2hRNytJPQ0KeC1tcy1kYXRlOiBUaHUsIDA1IE1hciAyMDIwIDIyOjUzOjMxIEdNVA0KQ29udGVudC1MZW5ndGg6IDANCg0KLS1iYXRjaF84ODEzYjlkMS00ZmI0LWJiYzMtNmE3My0xMGYwYTJhMGI2Y2YtLQ0K",
-      "StatusCode": 202,
-      "ResponseHeaders": {
-        "Content-Type": "multipart/mixed; boundary=batchresponse_ac26f0cb-968e-4845-9873-e037b3bcab90",
-        "Date": "Thu, 05 Mar 2020 22:53:30 GMT",
-=======
         "traceparent": "00-2687e70035cf67408255d5142223b6d3-7cf1e4c1a95bad4d-00",
         "User-Agent": [
           "azsdk-net-Storage.Blobs/12.5.0-dev.20200403.1",
@@ -305,34 +169,12 @@
       "ResponseHeaders": {
         "Content-Type": "multipart/mixed; boundary=batchresponse_dbaf8b3c-decf-440f-b745-4f16ef3ae266",
         "Date": "Fri, 03 Apr 2020 20:33:30 GMT",
->>>>>>> 32e373e2
         "Server": [
           "Windows-Azure-Blob/1.0",
           "Microsoft-HTTPAPI/2.0"
         ],
         "Transfer-Encoding": "chunked",
         "x-ms-client-request-id": "30797a17-e4e8-6f0d-ee57-852fc7dbf0dd",
-<<<<<<< HEAD
-        "x-ms-request-id": "27aaecd1-e01e-000e-3040-f3bb8b000000",
-        "x-ms-version": "2019-10-10"
-      },
-      "ResponseBody": "LS1iYXRjaHJlc3BvbnNlX2FjMjZmMGNiLTk2OGUtNDg0NS05ODczLWUwMzdiM2JjYWI5MA0KQ29udGVudC1UeXBlOiBhcHBsaWNhdGlvbi9odHRwDQpDb250ZW50LUlEOiAwDQoNCkhUVFAvMS4xIDIwMiBBY2NlcHRlZA0KeC1tcy1kZWxldGUtdHlwZS1wZXJtYW5lbnQ6IHRydWUNCngtbXMtcmVxdWVzdC1pZDogMjdhYWVjZDEtZTAxZS0wMDBlLTMwNDAtZjNiYjhiMWVlZGNjDQp4LW1zLXZlcnNpb246IDIwMTktMTAtMTANClNlcnZlcjogV2luZG93cy1BenVyZS1CbG9iLzEuMA0KDQotLWJhdGNocmVzcG9uc2VfYWMyNmYwY2ItOTY4ZS00ODQ1LTk4NzMtZTAzN2IzYmNhYjkwDQpDb250ZW50LVR5cGU6IGFwcGxpY2F0aW9uL2h0dHANCkNvbnRlbnQtSUQ6IDENCg0KSFRUUC8xLjEgMjAyIEFjY2VwdGVkDQp4LW1zLWRlbGV0ZS10eXBlLXBlcm1hbmVudDogdHJ1ZQ0KeC1tcy1yZXF1ZXN0LWlkOiAyN2FhZWNkMS1lMDFlLTAwMGUtMzA0MC1mM2JiOGIxZWVkY2UNCngtbXMtdmVyc2lvbjogMjAxOS0xMC0xMA0KU2VydmVyOiBXaW5kb3dzLUF6dXJlLUJsb2IvMS4wDQoNCi0tYmF0Y2hyZXNwb25zZV9hYzI2ZjBjYi05NjhlLTQ4NDUtOTg3My1lMDM3YjNiY2FiOTANCkNvbnRlbnQtVHlwZTogYXBwbGljYXRpb24vaHR0cA0KQ29udGVudC1JRDogMg0KDQpIVFRQLzEuMSAyMDIgQWNjZXB0ZWQNCngtbXMtZGVsZXRlLXR5cGUtcGVybWFuZW50OiB0cnVlDQp4LW1zLXJlcXVlc3QtaWQ6IDI3YWFlY2QxLWUwMWUtMDAwZS0zMDQwLWYzYmI4YjFlZWRjZg0KeC1tcy12ZXJzaW9uOiAyMDE5LTEwLTEwDQpTZXJ2ZXI6IFdpbmRvd3MtQXp1cmUtQmxvYi8xLjANCg0KLS1iYXRjaHJlc3BvbnNlX2FjMjZmMGNiLTk2OGUtNDg0NS05ODczLWUwMzdiM2JjYWI5MC0t"
-    },
-    {
-      "RequestUri": "https://seanstagetest.blob.core.windows.net/test-container-34fa31e3-d0d7-bb65-a877-5aeca1f25f6c/blob1",
-      "RequestMethod": "HEAD",
-      "RequestHeaders": {
-        "Authorization": "Sanitized",
-        "traceparent": "00-6a3ebffa11103746b16cedd5434509f4-db1ba8b94494bd44-00",
-        "User-Agent": [
-          "azsdk-net-Storage.Blobs/12.4.0-dev.20200305.1",
-          "(.NET Core 4.6.28325.01; Microsoft Windows 10.0.18363 )"
-        ],
-        "x-ms-client-request-id": "28d81796-8626-b2e6-96ef-4b041f44d445",
-        "x-ms-date": "Thu, 05 Mar 2020 22:53:31 GMT",
-        "x-ms-return-client-request-id": "true",
-        "x-ms-version": "2019-10-10"
-=======
         "x-ms-request-id": "ddc8263e-a01e-0020-14f7-093607000000",
         "x-ms-version": "2019-12-12"
       },
@@ -352,16 +194,11 @@
         "x-ms-date": "Fri, 03 Apr 2020 20:33:33 GMT",
         "x-ms-return-client-request-id": "true",
         "x-ms-version": "2019-12-12"
->>>>>>> 32e373e2
       },
       "RequestBody": null,
       "StatusCode": 404,
       "ResponseHeaders": {
-<<<<<<< HEAD
-        "Date": "Thu, 05 Mar 2020 22:53:30 GMT",
-=======
-        "Date": "Fri, 03 Apr 2020 20:33:30 GMT",
->>>>>>> 32e373e2
+        "Date": "Fri, 03 Apr 2020 20:33:30 GMT",
         "Server": [
           "Windows-Azure-Blob/1.0",
           "Microsoft-HTTPAPI/2.0"
@@ -369,32 +206,12 @@
         "Transfer-Encoding": "chunked",
         "x-ms-client-request-id": "28d81796-8626-b2e6-96ef-4b041f44d445",
         "x-ms-error-code": "BlobNotFound",
-<<<<<<< HEAD
-        "x-ms-request-id": "27aaecd5-e01e-000e-3340-f3bb8b000000",
-        "x-ms-version": "2019-10-10"
-=======
         "x-ms-request-id": "ddc82674-a01e-0020-3bf7-093607000000",
         "x-ms-version": "2019-12-12"
->>>>>>> 32e373e2
-      },
-      "ResponseBody": []
-    },
-    {
-<<<<<<< HEAD
-      "RequestUri": "https://seanstagetest.blob.core.windows.net/test-container-34fa31e3-d0d7-bb65-a877-5aeca1f25f6c/blob2",
-      "RequestMethod": "HEAD",
-      "RequestHeaders": {
-        "Authorization": "Sanitized",
-        "traceparent": "00-3c98f26b1fcda84eba554138c92bfb40-0ebef30f7b69954f-00",
-        "User-Agent": [
-          "azsdk-net-Storage.Blobs/12.4.0-dev.20200305.1",
-          "(.NET Core 4.6.28325.01; Microsoft Windows 10.0.18363 )"
-        ],
-        "x-ms-client-request-id": "b098b874-c702-f9b6-5f30-fe2d86400d01",
-        "x-ms-date": "Thu, 05 Mar 2020 22:53:31 GMT",
-        "x-ms-return-client-request-id": "true",
-        "x-ms-version": "2019-10-10"
-=======
+      },
+      "ResponseBody": []
+    },
+    {
       "RequestUri": "https://seanmcccanary.blob.core.windows.net/test-container-34fa31e3-d0d7-bb65-a877-5aeca1f25f6c/blob2",
       "RequestMethod": "HEAD",
       "RequestHeaders": {
@@ -408,16 +225,11 @@
         "x-ms-date": "Fri, 03 Apr 2020 20:33:33 GMT",
         "x-ms-return-client-request-id": "true",
         "x-ms-version": "2019-12-12"
->>>>>>> 32e373e2
       },
       "RequestBody": null,
       "StatusCode": 404,
       "ResponseHeaders": {
-<<<<<<< HEAD
-        "Date": "Thu, 05 Mar 2020 22:53:30 GMT",
-=======
-        "Date": "Fri, 03 Apr 2020 20:33:30 GMT",
->>>>>>> 32e373e2
+        "Date": "Fri, 03 Apr 2020 20:33:30 GMT",
         "Server": [
           "Windows-Azure-Blob/1.0",
           "Microsoft-HTTPAPI/2.0"
@@ -425,32 +237,12 @@
         "Transfer-Encoding": "chunked",
         "x-ms-client-request-id": "b098b874-c702-f9b6-5f30-fe2d86400d01",
         "x-ms-error-code": "BlobNotFound",
-<<<<<<< HEAD
-        "x-ms-request-id": "27aaecd6-e01e-000e-3440-f3bb8b000000",
-        "x-ms-version": "2019-10-10"
-=======
         "x-ms-request-id": "ddc82684-a01e-0020-4af7-093607000000",
         "x-ms-version": "2019-12-12"
->>>>>>> 32e373e2
-      },
-      "ResponseBody": []
-    },
-    {
-<<<<<<< HEAD
-      "RequestUri": "https://seanstagetest.blob.core.windows.net/test-container-34fa31e3-d0d7-bb65-a877-5aeca1f25f6c/blob3",
-      "RequestMethod": "HEAD",
-      "RequestHeaders": {
-        "Authorization": "Sanitized",
-        "traceparent": "00-7b270a02f1ac474b962adbfdee43deec-79a9d7dbc8367f46-00",
-        "User-Agent": [
-          "azsdk-net-Storage.Blobs/12.4.0-dev.20200305.1",
-          "(.NET Core 4.6.28325.01; Microsoft Windows 10.0.18363 )"
-        ],
-        "x-ms-client-request-id": "66906ff2-24ac-1542-4837-318949adbff4",
-        "x-ms-date": "Thu, 05 Mar 2020 22:53:31 GMT",
-        "x-ms-return-client-request-id": "true",
-        "x-ms-version": "2019-10-10"
-=======
+      },
+      "ResponseBody": []
+    },
+    {
       "RequestUri": "https://seanmcccanary.blob.core.windows.net/test-container-34fa31e3-d0d7-bb65-a877-5aeca1f25f6c/blob3",
       "RequestMethod": "HEAD",
       "RequestHeaders": {
@@ -464,16 +256,11 @@
         "x-ms-date": "Fri, 03 Apr 2020 20:33:33 GMT",
         "x-ms-return-client-request-id": "true",
         "x-ms-version": "2019-12-12"
->>>>>>> 32e373e2
       },
       "RequestBody": null,
       "StatusCode": 404,
       "ResponseHeaders": {
-<<<<<<< HEAD
-        "Date": "Thu, 05 Mar 2020 22:53:30 GMT",
-=======
-        "Date": "Fri, 03 Apr 2020 20:33:30 GMT",
->>>>>>> 32e373e2
+        "Date": "Fri, 03 Apr 2020 20:33:30 GMT",
         "Server": [
           "Windows-Azure-Blob/1.0",
           "Microsoft-HTTPAPI/2.0"
@@ -481,32 +268,12 @@
         "Transfer-Encoding": "chunked",
         "x-ms-client-request-id": "66906ff2-24ac-1542-4837-318949adbff4",
         "x-ms-error-code": "BlobNotFound",
-<<<<<<< HEAD
-        "x-ms-request-id": "27aaecd7-e01e-000e-3540-f3bb8b000000",
-        "x-ms-version": "2019-10-10"
-=======
         "x-ms-request-id": "ddc82692-a01e-0020-56f7-093607000000",
         "x-ms-version": "2019-12-12"
->>>>>>> 32e373e2
-      },
-      "ResponseBody": []
-    },
-    {
-<<<<<<< HEAD
-      "RequestUri": "https://seanstagetest.blob.core.windows.net/test-container-34fa31e3-d0d7-bb65-a877-5aeca1f25f6c?restype=container",
-      "RequestMethod": "DELETE",
-      "RequestHeaders": {
-        "Authorization": "Sanitized",
-        "traceparent": "00-f38355475482d4409a381d0f18083aa5-701fa090519f3c49-00",
-        "User-Agent": [
-          "azsdk-net-Storage.Blobs/12.4.0-dev.20200305.1",
-          "(.NET Core 4.6.28325.01; Microsoft Windows 10.0.18363 )"
-        ],
-        "x-ms-client-request-id": "173a8efb-a6af-7e55-dff3-2aa92088058e",
-        "x-ms-date": "Thu, 05 Mar 2020 22:53:31 GMT",
-        "x-ms-return-client-request-id": "true",
-        "x-ms-version": "2019-10-10"
-=======
+      },
+      "ResponseBody": []
+    },
+    {
       "RequestUri": "https://seanmcccanary.blob.core.windows.net/test-container-34fa31e3-d0d7-bb65-a877-5aeca1f25f6c?restype=container",
       "RequestMethod": "DELETE",
       "RequestHeaders": {
@@ -520,39 +287,25 @@
         "x-ms-date": "Fri, 03 Apr 2020 20:33:33 GMT",
         "x-ms-return-client-request-id": "true",
         "x-ms-version": "2019-12-12"
->>>>>>> 32e373e2
       },
       "RequestBody": null,
       "StatusCode": 202,
       "ResponseHeaders": {
         "Content-Length": "0",
-<<<<<<< HEAD
-        "Date": "Thu, 05 Mar 2020 22:53:31 GMT",
-=======
         "Date": "Fri, 03 Apr 2020 20:33:31 GMT",
->>>>>>> 32e373e2
         "Server": [
           "Windows-Azure-Blob/1.0",
           "Microsoft-HTTPAPI/2.0"
         ],
         "x-ms-client-request-id": "173a8efb-a6af-7e55-dff3-2aa92088058e",
-<<<<<<< HEAD
-        "x-ms-request-id": "27aaecd8-e01e-000e-3640-f3bb8b000000",
-        "x-ms-version": "2019-10-10"
-=======
         "x-ms-request-id": "ddc826a4-a01e-0020-64f7-093607000000",
         "x-ms-version": "2019-12-12"
->>>>>>> 32e373e2
       },
       "ResponseBody": []
     }
   ],
   "Variables": {
     "RandomSeed": "714186051",
-<<<<<<< HEAD
-    "Storage_TestConfigDefault": "ProductionTenant\nseanstagetest\nU2FuaXRpemVk\nhttps://seanstagetest.blob.core.windows.net\nhttp://seanstagetest.file.core.windows.net\nhttp://seanstagetest.queue.core.windows.net\nhttp://seanstagetest.table.core.windows.net\n\n\n\n\nhttp://seanstagetest-secondary.blob.core.windows.net\nhttp://seanstagetest-secondary.file.core.windows.net\nhttp://seanstagetest-secondary.queue.core.windows.net\nhttp://seanstagetest-secondary.table.core.windows.net\n\nSanitized\n\n\nCloud\nBlobEndpoint=https://seanstagetest.blob.core.windows.net/;QueueEndpoint=http://seanstagetest.queue.core.windows.net/;FileEndpoint=http://seanstagetest.file.core.windows.net/;BlobSecondaryEndpoint=http://seanstagetest-secondary.blob.core.windows.net/;QueueSecondaryEndpoint=http://seanstagetest-secondary.queue.core.windows.net/;FileSecondaryEndpoint=http://seanstagetest-secondary.file.core.windows.net/;AccountName=seanstagetest;AccountKey=Sanitized\nseanscope1"
-=======
     "Storage_TestConfigDefault": "ProductionTenant\nseanmcccanary\nU2FuaXRpemVk\nhttps://seanmcccanary.blob.core.windows.net\nhttps://seanmcccanary.file.core.windows.net\nhttps://seanmcccanary.queue.core.windows.net\nhttps://seanmcccanary.table.core.windows.net\n\n\n\n\nhttps://seanmcccanary-secondary.blob.core.windows.net\nhttps://seanmcccanary-secondary.file.core.windows.net\nhttps://seanmcccanary-secondary.queue.core.windows.net\nhttps://seanmcccanary-secondary.table.core.windows.net\n\nSanitized\n\n\nCloud\nBlobEndpoint=https://seanmcccanary.blob.core.windows.net/;QueueEndpoint=https://seanmcccanary.queue.core.windows.net/;FileEndpoint=https://seanmcccanary.file.core.windows.net/;BlobSecondaryEndpoint=https://seanmcccanary-secondary.blob.core.windows.net/;QueueSecondaryEndpoint=https://seanmcccanary-secondary.queue.core.windows.net/;FileSecondaryEndpoint=https://seanmcccanary-secondary.file.core.windows.net/;AccountName=seanmcccanary;AccountKey=Sanitized\nseanscope1"
->>>>>>> 32e373e2
   }
 }