--- conflicted
+++ resolved
@@ -1,22 +1,6 @@
 {
   "Entries": [
     {
-<<<<<<< HEAD
-      "RequestUri": "https://seanstagetest.blob.core.windows.net/test-container-9b8aa732-f7dc-8b02-5d4e-841197fde86c?restype=container",
-      "RequestMethod": "PUT",
-      "RequestHeaders": {
-        "Authorization": "Sanitized",
-        "traceparent": "00-f993de1819006e4ca33c50143b645c4e-f15fe38c2eef574c-00",
-        "User-Agent": [
-          "azsdk-net-Storage.Blobs/12.4.0-dev.20200305.1",
-          "(.NET Core 4.6.28325.01; Microsoft Windows 10.0.18363 )"
-        ],
-        "x-ms-blob-public-access": "container",
-        "x-ms-client-request-id": "91f4aba2-af6b-1199-934a-83b7a02d3c34",
-        "x-ms-date": "Thu, 05 Mar 2020 22:52:55 GMT",
-        "x-ms-return-client-request-id": "true",
-        "x-ms-version": "2019-10-10"
-=======
       "RequestUri": "https://seanmcccanary.blob.core.windows.net/test-container-9b8aa732-f7dc-8b02-5d4e-841197fde86c?restype=container",
       "RequestMethod": "PUT",
       "RequestHeaders": {
@@ -31,59 +15,31 @@
         "x-ms-date": "Fri, 03 Apr 2020 20:32:55 GMT",
         "x-ms-return-client-request-id": "true",
         "x-ms-version": "2019-12-12"
->>>>>>> 32e373e2
       },
       "RequestBody": null,
       "StatusCode": 201,
       "ResponseHeaders": {
         "Content-Length": "0",
-<<<<<<< HEAD
-        "Date": "Thu, 05 Mar 2020 22:52:55 GMT",
-        "ETag": "\u00220x8D7C157F192F097\u0022",
-        "Last-Modified": "Thu, 05 Mar 2020 22:52:55 GMT",
-=======
         "Date": "Fri, 03 Apr 2020 20:32:54 GMT",
         "ETag": "\u00220x8D7D80E302D3BFC\u0022",
         "Last-Modified": "Fri, 03 Apr 2020 20:32:54 GMT",
->>>>>>> 32e373e2
         "Server": [
           "Windows-Azure-Blob/1.0",
           "Microsoft-HTTPAPI/2.0"
         ],
         "x-ms-client-request-id": "91f4aba2-af6b-1199-934a-83b7a02d3c34",
-<<<<<<< HEAD
-        "x-ms-request-id": "84b3d2be-f01e-003d-3d40-f3e420000000",
-        "x-ms-version": "2019-10-10"
-=======
         "x-ms-request-id": "7e9f5f8b-401e-005a-10f7-092b47000000",
         "x-ms-version": "2019-12-12"
->>>>>>> 32e373e2
       },
       "ResponseBody": []
     },
     {
-<<<<<<< HEAD
-      "RequestUri": "https://seanstagetest.blob.core.windows.net/test-container-9b8aa732-f7dc-8b02-5d4e-841197fde86c/blob1",
-=======
       "RequestUri": "https://seanmcccanary.blob.core.windows.net/test-container-9b8aa732-f7dc-8b02-5d4e-841197fde86c/blob1",
->>>>>>> 32e373e2
       "RequestMethod": "PUT",
       "RequestHeaders": {
         "Authorization": "Sanitized",
         "Content-Length": "1024",
         "If-None-Match": "*",
-<<<<<<< HEAD
-        "traceparent": "00-0fe9c6d95970cc49bfdcd2e01c88fe67-4b32c2a0b41b5c4f-00",
-        "User-Agent": [
-          "azsdk-net-Storage.Blobs/12.4.0-dev.20200305.1",
-          "(.NET Core 4.6.28325.01; Microsoft Windows 10.0.18363 )"
-        ],
-        "x-ms-blob-type": "BlockBlob",
-        "x-ms-client-request-id": "73cce797-be02-32c3-be19-882e29c61257",
-        "x-ms-date": "Thu, 05 Mar 2020 22:52:55 GMT",
-        "x-ms-return-client-request-id": "true",
-        "x-ms-version": "2019-10-10"
-=======
         "traceparent": "00-87ed30b68f850046b4e3600f70d917ec-c96c075a931cae45-00",
         "User-Agent": [
           "azsdk-net-Storage.Blobs/12.5.0-dev.20200403.1",
@@ -94,68 +50,34 @@
         "x-ms-date": "Fri, 03 Apr 2020 20:32:56 GMT",
         "x-ms-return-client-request-id": "true",
         "x-ms-version": "2019-12-12"
->>>>>>> 32e373e2
       },
       "RequestBody": "Yr1dyeg4Jom6Qxq\u002BTxePam1Vb\u002BsIVwE98wgJ9iU1plThdIg\u002BlRdFaoVr1iiU2sJ8uhhJSr1RKwu8H9XgLi9jhZzG3dqOUdVVEARlnIDYqBlFjTsM61uWkEh9gXZCZTtVCFGLzv3n7WlD8zm564\u002BK43e8mqHzV5lAME2SEc9eE6vID5QvTdkcXaDSyPgi3KS48p7\u002BhcqaYrG4Sp6vVduZ5N\u002BO8Nv7W5adoDwBII6gHlOo2R8xYI7gLq3jdwI6bAjEOeQYk\u002BzIvZYHYeWOmUEjFytLB3y7aIRRrsIuGOSTYjQ0POepiItn3xuIKf6oUZVswF/W72SMCNFfxuUqmqWydP6xWlxZeY6g5CdgMz6FqFwswliEvHPPqDQVSsGlPEV21rUA9/c5EkfQNgo9K9WS2R6J/dhNLreK4rIoRC7N\u002Bqfi6l2JhLFk87ARs4ZpkXxeg3CjHD9tKKf9dhVFEM0YAzxjWkB4CVVsJAknPHoxIVA1ycG\u002BKt1odcG1jA6cH\u002BLi\u002BLBKBjY75nobNvg1RewtzFXED0cMWtle\u002BuV\u002BwnxG0AUnRUPK5xsZ\u002BeJGovPlMjDViMC41w\u002Ba1Z7X6wtRvST91GbzDv\u002BoYuQ6qxVlxbfleMi1qTq8jfj1jHCl8vsPyDy\u002BSc2M8iMwLSXbfiz5NQ/m8XNCmxTpQEZt/YKOA2/pKuPZp3zpWIakhHsV4Q/M\u002B1ZhvgGIzCwo1AmHHvShoiq18lRJII2T/JjtnheY0183oQIrLURuYV22sdJyYjmRAuJRYO\u002B7g9rJzsFomi4VjwGpT33ydnTlRpH2km\u002B7IJpeW5s0RnNwfB4nYl\u002BCBsYvoSHRyRO8n4xtbBlexPBrDa4nCT\u002BS4EiNOdNeyhMVY0DKx/BN6leHobwPxtpZErguvFSxWvyHnMHYQ49AXtR4WAjZk/0AHiNWoGeCgxluNCcaMA6/ZAhEQyovdKbHR0Pnlm7RgH66LZ0wWrqUBBmnag5nJS7GuPMAlU/S0Kl9j1kkmuyrnLSoXwJwjwpNrz4QiAmXXyIUId160esv6F3zs8thcGot\u002B85av8UsVinps\u002BUQwUif5S83D3kOMcvIeHekfNs/7D/U44w7PaBc6Mq0kB0FHiYVVM6bKmDxHsoDkUZNh9lNqsalPN67ZKeP2iauWqCtwlpQjygNo8Lf4sTCOKtZD2HxZuVWYOJIWe8mDE85Q8QpVc/s/PexQAcExlkZ\u002BSz8NcrFvfO6VmJ3CDY455dypZ//mOLcbRJpPybeUpmILl/DKdeFdIXQbv9sdPTBeFhwkiG5GmFJIMe4W33N3ATJ7tnWdb6/7TEZLinib/gdqMfNbr94zhT\u002BeQgPzRgIApL7ooUb6gOasKXwoOs3Z7HPmg==",
       "StatusCode": 201,
       "ResponseHeaders": {
         "Content-Length": "0",
         "Content-MD5": "oI3RQy9yK3zeKHwpR8oAcA==",
-<<<<<<< HEAD
-        "Date": "Thu, 05 Mar 2020 22:52:55 GMT",
-        "ETag": "\u00220x8D7C157F19F781E\u0022",
-        "Last-Modified": "Thu, 05 Mar 2020 22:52:55 GMT",
-=======
         "Date": "Fri, 03 Apr 2020 20:32:54 GMT",
         "ETag": "\u00220x8D7D80E303A1A2A\u0022",
         "Last-Modified": "Fri, 03 Apr 2020 20:32:54 GMT",
->>>>>>> 32e373e2
         "Server": [
           "Windows-Azure-Blob/1.0",
           "Microsoft-HTTPAPI/2.0"
         ],
         "x-ms-client-request-id": "73cce797-be02-32c3-be19-882e29c61257",
         "x-ms-content-crc64": "zElPzPH/NyE=",
-<<<<<<< HEAD
-        "x-ms-request-id": "84b3d2c1-f01e-003d-3e40-f3e420000000",
-        "x-ms-request-server-encrypted": "true",
-        "x-ms-version": "2019-10-10"
-=======
         "x-ms-request-id": "7e9f5f96-401e-005a-18f7-092b47000000",
         "x-ms-request-server-encrypted": "true",
         "x-ms-version": "2019-12-12"
->>>>>>> 32e373e2
       },
       "ResponseBody": []
     },
     {
-<<<<<<< HEAD
-      "RequestUri": "https://seanstagetest.blob.core.windows.net/?comp=batch",
-=======
       "RequestUri": "https://seanmcccanary.blob.core.windows.net/?comp=batch",
->>>>>>> 32e373e2
       "RequestMethod": "POST",
       "RequestHeaders": {
         "Authorization": "Sanitized",
         "Content-Length": "1133",
         "Content-Type": "multipart/mixed; boundary=batch_699fb094-9326-e473-9b72-6034758b8874",
-<<<<<<< HEAD
-        "traceparent": "00-d450f78f7495254b882fc5d8beb99a74-ec77125e75975e45-00",
-        "User-Agent": [
-          "azsdk-net-Storage.Blobs/12.4.0-dev.20200305.1",
-          "(.NET Core 4.6.28325.01; Microsoft Windows 10.0.18363 )"
-        ],
-        "x-ms-client-request-id": "1896f080-3251-55eb-ea8b-513f5ef4fda4",
-        "x-ms-date": "Thu, 05 Mar 2020 22:52:55 GMT",
-        "x-ms-return-client-request-id": "true",
-        "x-ms-version": "2019-10-10"
-      },
-      "RequestBody": "LS1iYXRjaF82OTlmYjA5NC05MzI2LWU0NzMtOWI3Mi02MDM0NzU4Yjg4NzQNCkNvbnRlbnQtVHlwZTogYXBwbGljYXRpb24vaHR0cA0KQ29udGVudC1UcmFuc2Zlci1FbmNvZGluZzogYmluYXJ5DQpDb250ZW50LUlEOiAwDQoNClBVVCAvdGVzdC1jb250YWluZXItOWI4YWE3MzItZjdkYy04YjAyLTVkNGUtODQxMTk3ZmRlODZjL2Jsb2IxP2NvbXA9dGllciBIVFRQLzEuMQ0KeC1tcy1hY2Nlc3MtdGllcjogQ29vbA0KQXV0aG9yaXphdGlvbjogU2hhcmVkS2V5IHNlYW5zdGFnZXRlc3Q6VitCOE0zTXZYR3lLNXJLUXhjbXRrY3R3QTJFMHEzWlZ0c2UrZXJZM3N6UT0NCngtbXMtZGF0ZTogVGh1LCAwNSBNYXIgMjAyMCAyMjo1Mjo1NSBHTVQNCkNvbnRlbnQtTGVuZ3RoOiAwDQoNCi0tYmF0Y2hfNjk5ZmIwOTQtOTMyNi1lNDczLTliNzItNjAzNDc1OGI4ODc0DQpDb250ZW50LVR5cGU6IGFwcGxpY2F0aW9uL2h0dHANCkNvbnRlbnQtVHJhbnNmZXItRW5jb2Rpbmc6IGJpbmFyeQ0KQ29udGVudC1JRDogMQ0KDQpQVVQgL2ludmFsaWRjb250YWluZXIvYmxvYjI/Y29tcD10aWVyIEhUVFAvMS4xDQp4LW1zLWFjY2Vzcy10aWVyOiBDb29sDQpBdXRob3JpemF0aW9uOiBTaGFyZWRLZXkgc2VhbnN0YWdldGVzdDp5T1l1aDlONGxTeHFaaERoeXZ5RGgwWGUwNDdNY3RqQklBeUpxQi92UkJVPQ0KeC1tcy1kYXRlOiBUaHUsIDA1IE1hciAyMDIwIDIyOjUyOjU1IEdNVA0KQ29udGVudC1MZW5ndGg6IDANCg0KLS1iYXRjaF82OTlmYjA5NC05MzI2LWU0NzMtOWI3Mi02MDM0NzU4Yjg4NzQNCkNvbnRlbnQtVHlwZTogYXBwbGljYXRpb24vaHR0cA0KQ29udGVudC1UcmFuc2Zlci1FbmNvZGluZzogYmluYXJ5DQpDb250ZW50LUlEOiAyDQoNClBVVCAvaW52YWxpZGNvbnRhaW5lci9ibG9iMz9jb21wPXRpZXIgSFRUUC8xLjENCngtbXMtYWNjZXNzLXRpZXI6IENvb2wNCkF1dGhvcml6YXRpb246IFNoYXJlZEtleSBzZWFuc3RhZ2V0ZXN0OkFOcWY1SmpmNGdiamN3TmplaFhWY2d1UHY1azhnMy9xTGp1a1Iwc2VKZVk9DQp4LW1zLWRhdGU6IFRodSwgMDUgTWFyIDIwMjAgMjI6NTI6NTUgR01UDQpDb250ZW50LUxlbmd0aDogMA0KDQotLWJhdGNoXzY5OWZiMDk0LTkzMjYtZTQ3My05YjcyLTYwMzQ3NThiODg3NC0tDQo=",
-      "StatusCode": 202,
-      "ResponseHeaders": {
-        "Content-Type": "multipart/mixed; boundary=batchresponse_d1529926-622e-4f98-aa83-22c0b72ba4b6",
-        "Date": "Thu, 05 Mar 2020 22:52:55 GMT",
-=======
         "traceparent": "00-6b55a9b655f70f499fca85b1d0c9a390-f5f4944bf423c34f-00",
         "User-Agent": [
           "azsdk-net-Storage.Blobs/12.5.0-dev.20200403.1",
@@ -171,34 +93,12 @@
       "ResponseHeaders": {
         "Content-Type": "multipart/mixed; boundary=batchresponse_fbe64e56-fe8b-46d4-ad64-bf6dcbcbc632",
         "Date": "Fri, 03 Apr 2020 20:32:54 GMT",
->>>>>>> 32e373e2
         "Server": [
           "Windows-Azure-Blob/1.0",
           "Microsoft-HTTPAPI/2.0"
         ],
         "Transfer-Encoding": "chunked",
         "x-ms-client-request-id": "1896f080-3251-55eb-ea8b-513f5ef4fda4",
-<<<<<<< HEAD
-        "x-ms-request-id": "84b3d2c4-f01e-003d-4140-f3e420000000",
-        "x-ms-version": "2019-10-10"
-      },
-      "ResponseBody": "LS1iYXRjaHJlc3BvbnNlX2QxNTI5OTI2LTYyMmUtNGY5OC1hYTgzLTIyYzBiNzJiYTRiNg0KQ29udGVudC1UeXBlOiBhcHBsaWNhdGlvbi9odHRwDQpDb250ZW50LUlEOiAwDQoNCkhUVFAvMS4xIDIwMCBPSw0KeC1tcy1yZXF1ZXN0LWlkOiA4NGIzZDJjNC1mMDFlLTAwM2QtNDE0MC1mM2U0MjAxZTM0MzANCngtbXMtdmVyc2lvbjogMjAxOS0xMC0xMA0KU2VydmVyOiBXaW5kb3dzLUF6dXJlLUJsb2IvMS4wDQoNCi0tYmF0Y2hyZXNwb25zZV9kMTUyOTkyNi02MjJlLTRmOTgtYWE4My0yMmMwYjcyYmE0YjYNCkNvbnRlbnQtVHlwZTogYXBwbGljYXRpb24vaHR0cA0KQ29udGVudC1JRDogMQ0KDQpIVFRQLzEuMSA0MDQgVGhlIHNwZWNpZmllZCBjb250YWluZXIgZG9lcyBub3QgZXhpc3QuDQp4LW1zLWVycm9yLWNvZGU6IENvbnRhaW5lck5vdEZvdW5kDQp4LW1zLXJlcXVlc3QtaWQ6IDg0YjNkMmM0LWYwMWUtMDAzZC00MTQwLWYzZTQyMDFlMzQzMg0KeC1tcy12ZXJzaW9uOiAyMDE5LTEwLTEwDQpDb250ZW50LUxlbmd0aDogMjI2DQpDb250ZW50LVR5cGU6IGFwcGxpY2F0aW9uL3htbA0KU2VydmVyOiBXaW5kb3dzLUF6dXJlLUJsb2IvMS4wDQoNCu\u002B7vzw/eG1sIHZlcnNpb249IjEuMCIgZW5jb2Rpbmc9InV0Zi04Ij8\u002BCjxFcnJvcj48Q29kZT5Db250YWluZXJOb3RGb3VuZDwvQ29kZT48TWVzc2FnZT5UaGUgc3BlY2lmaWVkIGNvbnRhaW5lciBkb2VzIG5vdCBleGlzdC4KUmVxdWVzdElkOjg0YjNkMmM0LWYwMWUtMDAzZC00MTQwLWYzZTQyMDFlMzQzMgpUaW1lOjIwMjAtMDMtMDVUMjI6NTI6NTUuNzU0ODkwN1o8L01lc3NhZ2U\u002BPC9FcnJvcj4NCi0tYmF0Y2hyZXNwb25zZV9kMTUyOTkyNi02MjJlLTRmOTgtYWE4My0yMmMwYjcyYmE0YjYNCkNvbnRlbnQtVHlwZTogYXBwbGljYXRpb24vaHR0cA0KQ29udGVudC1JRDogMg0KDQpIVFRQLzEuMSA0MDQgVGhlIHNwZWNpZmllZCBjb250YWluZXIgZG9lcyBub3QgZXhpc3QuDQp4LW1zLWVycm9yLWNvZGU6IENvbnRhaW5lck5vdEZvdW5kDQp4LW1zLXJlcXVlc3QtaWQ6IDg0YjNkMmM0LWYwMWUtMDAzZC00MTQwLWYzZTQyMDFlMzQzNA0KeC1tcy12ZXJzaW9uOiAyMDE5LTEwLTEwDQpDb250ZW50LUxlbmd0aDogMjI2DQpDb250ZW50LVR5cGU6IGFwcGxpY2F0aW9uL3htbA0KU2VydmVyOiBXaW5kb3dzLUF6dXJlLUJsb2IvMS4wDQoNCu\u002B7vzw/eG1sIHZlcnNpb249IjEuMCIgZW5jb2Rpbmc9InV0Zi04Ij8\u002BCjxFcnJvcj48Q29kZT5Db250YWluZXJOb3RGb3VuZDwvQ29kZT48TWVzc2FnZT5UaGUgc3BlY2lmaWVkIGNvbnRhaW5lciBkb2VzIG5vdCBleGlzdC4KUmVxdWVzdElkOjg0YjNkMmM0LWYwMWUtMDAzZC00MTQwLWYzZTQyMDFlMzQzNApUaW1lOjIwMjAtMDMtMDVUMjI6NTI6NTUuNzU0ODkwN1o8L01lc3NhZ2U\u002BPC9FcnJvcj4NCi0tYmF0Y2hyZXNwb25zZV9kMTUyOTkyNi02MjJlLTRmOTgtYWE4My0yMmMwYjcyYmE0YjYtLQ=="
-    },
-    {
-      "RequestUri": "https://seanstagetest.blob.core.windows.net/test-container-9b8aa732-f7dc-8b02-5d4e-841197fde86c/blob1",
-      "RequestMethod": "HEAD",
-      "RequestHeaders": {
-        "Authorization": "Sanitized",
-        "traceparent": "00-b9d55c91ffff8b4c923b23d300ca46f5-5ad5a789dfd37f44-00",
-        "User-Agent": [
-          "azsdk-net-Storage.Blobs/12.4.0-dev.20200305.1",
-          "(.NET Core 4.6.28325.01; Microsoft Windows 10.0.18363 )"
-        ],
-        "x-ms-client-request-id": "84b4292a-6ff4-8722-14ca-9d0346e572a1",
-        "x-ms-date": "Thu, 05 Mar 2020 22:52:55 GMT",
-        "x-ms-return-client-request-id": "true",
-        "x-ms-version": "2019-10-10"
-=======
         "x-ms-request-id": "7e9f5f9e-401e-005a-20f7-092b47000000",
         "x-ms-version": "2019-12-12"
       },
@@ -218,7 +118,6 @@
         "x-ms-date": "Fri, 03 Apr 2020 20:32:56 GMT",
         "x-ms-return-client-request-id": "true",
         "x-ms-version": "2019-12-12"
->>>>>>> 32e373e2
       },
       "RequestBody": null,
       "StatusCode": 200,
@@ -227,31 +126,14 @@
         "Content-Length": "1024",
         "Content-MD5": "oI3RQy9yK3zeKHwpR8oAcA==",
         "Content-Type": "application/octet-stream",
-<<<<<<< HEAD
-        "Date": "Thu, 05 Mar 2020 22:52:55 GMT",
-        "ETag": "\u00220x8D7C157F19F781E\u0022",
-        "Last-Modified": "Thu, 05 Mar 2020 22:52:55 GMT",
-=======
         "Date": "Fri, 03 Apr 2020 20:32:54 GMT",
         "ETag": "\u00220x8D7D80E303A1A2A\u0022",
         "Last-Modified": "Fri, 03 Apr 2020 20:32:54 GMT",
->>>>>>> 32e373e2
         "Server": [
           "Windows-Azure-Blob/1.0",
           "Microsoft-HTTPAPI/2.0"
         ],
         "x-ms-access-tier": "Cool",
-<<<<<<< HEAD
-        "x-ms-access-tier-change-time": "Thu, 05 Mar 2020 22:52:55 GMT",
-        "x-ms-blob-type": "BlockBlob",
-        "x-ms-client-request-id": "84b4292a-6ff4-8722-14ca-9d0346e572a1",
-        "x-ms-creation-time": "Thu, 05 Mar 2020 22:52:55 GMT",
-        "x-ms-lease-state": "available",
-        "x-ms-lease-status": "unlocked",
-        "x-ms-request-id": "84b3d2c6-f01e-003d-4340-f3e420000000",
-        "x-ms-server-encrypted": "true",
-        "x-ms-version": "2019-10-10"
-=======
         "x-ms-access-tier-change-time": "Fri, 03 Apr 2020 20:32:54 GMT",
         "x-ms-blob-type": "BlockBlob",
         "x-ms-client-request-id": "84b4292a-6ff4-8722-14ca-9d0346e572a1",
@@ -261,26 +143,10 @@
         "x-ms-request-id": "7e9f5fd2-401e-005a-51f7-092b47000000",
         "x-ms-server-encrypted": "true",
         "x-ms-version": "2019-12-12"
->>>>>>> 32e373e2
       },
       "ResponseBody": []
     },
     {
-<<<<<<< HEAD
-      "RequestUri": "https://seanstagetest.blob.core.windows.net/test-container-9b8aa732-f7dc-8b02-5d4e-841197fde86c?restype=container",
-      "RequestMethod": "DELETE",
-      "RequestHeaders": {
-        "Authorization": "Sanitized",
-        "traceparent": "00-eae2a8e533adcd41a9a26b6c0e44eb4b-a1960887f8580c46-00",
-        "User-Agent": [
-          "azsdk-net-Storage.Blobs/12.4.0-dev.20200305.1",
-          "(.NET Core 4.6.28325.01; Microsoft Windows 10.0.18363 )"
-        ],
-        "x-ms-client-request-id": "3415a0f5-7840-82af-766c-98d0282cb4a4",
-        "x-ms-date": "Thu, 05 Mar 2020 22:52:55 GMT",
-        "x-ms-return-client-request-id": "true",
-        "x-ms-version": "2019-10-10"
-=======
       "RequestUri": "https://seanmcccanary.blob.core.windows.net/test-container-9b8aa732-f7dc-8b02-5d4e-841197fde86c?restype=container",
       "RequestMethod": "DELETE",
       "RequestHeaders": {
@@ -294,39 +160,25 @@
         "x-ms-date": "Fri, 03 Apr 2020 20:32:56 GMT",
         "x-ms-return-client-request-id": "true",
         "x-ms-version": "2019-12-12"
->>>>>>> 32e373e2
       },
       "RequestBody": null,
       "StatusCode": 202,
       "ResponseHeaders": {
         "Content-Length": "0",
-<<<<<<< HEAD
-        "Date": "Thu, 05 Mar 2020 22:52:55 GMT",
-=======
         "Date": "Fri, 03 Apr 2020 20:32:54 GMT",
->>>>>>> 32e373e2
         "Server": [
           "Windows-Azure-Blob/1.0",
           "Microsoft-HTTPAPI/2.0"
         ],
         "x-ms-client-request-id": "3415a0f5-7840-82af-766c-98d0282cb4a4",
-<<<<<<< HEAD
-        "x-ms-request-id": "84b3d2c7-f01e-003d-4440-f3e420000000",
-        "x-ms-version": "2019-10-10"
-=======
         "x-ms-request-id": "7e9f5fdb-401e-005a-59f7-092b47000000",
         "x-ms-version": "2019-12-12"
->>>>>>> 32e373e2
       },
       "ResponseBody": []
     }
   ],
   "Variables": {
     "RandomSeed": "842856141",
-<<<<<<< HEAD
-    "Storage_TestConfigDefault": "ProductionTenant\nseanstagetest\nU2FuaXRpemVk\nhttps://seanstagetest.blob.core.windows.net\nhttp://seanstagetest.file.core.windows.net\nhttp://seanstagetest.queue.core.windows.net\nhttp://seanstagetest.table.core.windows.net\n\n\n\n\nhttp://seanstagetest-secondary.blob.core.windows.net\nhttp://seanstagetest-secondary.file.core.windows.net\nhttp://seanstagetest-secondary.queue.core.windows.net\nhttp://seanstagetest-secondary.table.core.windows.net\n\nSanitized\n\n\nCloud\nBlobEndpoint=https://seanstagetest.blob.core.windows.net/;QueueEndpoint=http://seanstagetest.queue.core.windows.net/;FileEndpoint=http://seanstagetest.file.core.windows.net/;BlobSecondaryEndpoint=http://seanstagetest-secondary.blob.core.windows.net/;QueueSecondaryEndpoint=http://seanstagetest-secondary.queue.core.windows.net/;FileSecondaryEndpoint=http://seanstagetest-secondary.file.core.windows.net/;AccountName=seanstagetest;AccountKey=Sanitized\nseanscope1"
-=======
     "Storage_TestConfigDefault": "ProductionTenant\nseanmcccanary\nU2FuaXRpemVk\nhttps://seanmcccanary.blob.core.windows.net\nhttps://seanmcccanary.file.core.windows.net\nhttps://seanmcccanary.queue.core.windows.net\nhttps://seanmcccanary.table.core.windows.net\n\n\n\n\nhttps://seanmcccanary-secondary.blob.core.windows.net\nhttps://seanmcccanary-secondary.file.core.windows.net\nhttps://seanmcccanary-secondary.queue.core.windows.net\nhttps://seanmcccanary-secondary.table.core.windows.net\n\nSanitized\n\n\nCloud\nBlobEndpoint=https://seanmcccanary.blob.core.windows.net/;QueueEndpoint=https://seanmcccanary.queue.core.windows.net/;FileEndpoint=https://seanmcccanary.file.core.windows.net/;BlobSecondaryEndpoint=https://seanmcccanary-secondary.blob.core.windows.net/;QueueSecondaryEndpoint=https://seanmcccanary-secondary.queue.core.windows.net/;FileSecondaryEndpoint=https://seanmcccanary-secondary.file.core.windows.net/;AccountName=seanmcccanary;AccountKey=Sanitized\nseanscope1"
->>>>>>> 32e373e2
   }
 }