--- conflicted
+++ resolved
@@ -1,228 +1,121 @@
 {
   "Entries": [
     {
-<<<<<<< HEAD
-      "RequestUri": "https://seanstagetest.blob.core.windows.net/test-container-ce7ed5ed-f8c9-abb0-5f3c-845e670cc65c?restype=container",
+      "RequestUri": "https://seanmcccanary.blob.core.windows.net/test-container-ce7ed5ed-f8c9-abb0-5f3c-845e670cc65c?restype=container",
       "RequestMethod": "PUT",
       "RequestHeaders": {
         "Authorization": "Sanitized",
-        "traceparent": "00-b109ce5e8454634b9f34780cb759f44f-da8e6de9088bea4f-00",
-        "User-Agent": [
-          "azsdk-net-Storage.Blobs/12.4.0-dev.20200305.1",
-          "(.NET Core 4.6.28325.01; Microsoft Windows 10.0.18363 )"
+        "traceparent": "00-6e1701e228cd0e4da4c877005b5a5152-4fc2867ccb8bc846-00",
+        "User-Agent": [
+          "azsdk-net-Storage.Blobs/12.5.0-dev.20200403.1",
+          "(.NET Core 4.6.28325.01; Microsoft Windows 10.0.18362 )"
         ],
         "x-ms-blob-public-access": "container",
         "x-ms-client-request-id": "5965952d-e376-45ef-4f1c-ca00ae5a0b50",
-        "x-ms-date": "Thu, 05 Mar 2020 22:53:00 GMT",
-        "x-ms-return-client-request-id": "true",
-        "x-ms-version": "2019-10-10"
-=======
-      "RequestUri": "https://seanmcccanary.blob.core.windows.net/test-container-ce7ed5ed-f8c9-abb0-5f3c-845e670cc65c?restype=container",
-      "RequestMethod": "PUT",
-      "RequestHeaders": {
-        "Authorization": "Sanitized",
-        "traceparent": "00-6e1701e228cd0e4da4c877005b5a5152-4fc2867ccb8bc846-00",
-        "User-Agent": [
-          "azsdk-net-Storage.Blobs/12.5.0-dev.20200403.1",
-          "(.NET Core 4.6.28325.01; Microsoft Windows 10.0.18362 )"
-        ],
-        "x-ms-blob-public-access": "container",
-        "x-ms-client-request-id": "5965952d-e376-45ef-4f1c-ca00ae5a0b50",
-        "x-ms-date": "Fri, 03 Apr 2020 20:33:01 GMT",
-        "x-ms-return-client-request-id": "true",
-        "x-ms-version": "2019-12-12"
->>>>>>> 32e373e2
+        "x-ms-date": "Fri, 03 Apr 2020 20:33:01 GMT",
+        "x-ms-return-client-request-id": "true",
+        "x-ms-version": "2019-12-12"
       },
       "RequestBody": null,
       "StatusCode": 201,
       "ResponseHeaders": {
         "Content-Length": "0",
-<<<<<<< HEAD
-        "Date": "Thu, 05 Mar 2020 22:52:59 GMT",
-        "ETag": "\u00220x8D7C157F464F964\u0022",
-        "Last-Modified": "Thu, 05 Mar 2020 22:53:00 GMT",
-=======
         "Date": "Fri, 03 Apr 2020 20:32:59 GMT",
         "ETag": "\u00220x8D7D80E33794F0A\u0022",
         "Last-Modified": "Fri, 03 Apr 2020 20:33:00 GMT",
->>>>>>> 32e373e2
         "Server": [
           "Windows-Azure-Blob/1.0",
           "Microsoft-HTTPAPI/2.0"
         ],
         "x-ms-client-request-id": "5965952d-e376-45ef-4f1c-ca00ae5a0b50",
-<<<<<<< HEAD
-        "x-ms-request-id": "6ca5ff8e-901e-0014-5440-f3da54000000",
-        "x-ms-version": "2019-10-10"
-=======
         "x-ms-request-id": "3c61762d-401e-0075-51f7-09268c000000",
         "x-ms-version": "2019-12-12"
->>>>>>> 32e373e2
-      },
-      "ResponseBody": []
-    },
-    {
-<<<<<<< HEAD
-      "RequestUri": "https://seanstagetest.blob.core.windows.net/test-container-ce7ed5ed-f8c9-abb0-5f3c-845e670cc65c/blob1",
-=======
+      },
+      "ResponseBody": []
+    },
+    {
       "RequestUri": "https://seanmcccanary.blob.core.windows.net/test-container-ce7ed5ed-f8c9-abb0-5f3c-845e670cc65c/blob1",
->>>>>>> 32e373e2
       "RequestMethod": "PUT",
       "RequestHeaders": {
         "Authorization": "Sanitized",
         "Content-Length": "1024",
         "If-None-Match": "*",
-<<<<<<< HEAD
-        "traceparent": "00-a1f90c32e1a64e45b5b7ada8357dd935-c4d87a8deab0eb45-00",
-        "User-Agent": [
-          "azsdk-net-Storage.Blobs/12.4.0-dev.20200305.1",
-          "(.NET Core 4.6.28325.01; Microsoft Windows 10.0.18363 )"
+        "traceparent": "00-03989d094912114c964a099fda690155-e87e9fc7bcbf204d-00",
+        "User-Agent": [
+          "azsdk-net-Storage.Blobs/12.5.0-dev.20200403.1",
+          "(.NET Core 4.6.28325.01; Microsoft Windows 10.0.18362 )"
         ],
         "x-ms-blob-type": "BlockBlob",
         "x-ms-client-request-id": "3c981bed-2cb2-34b4-6438-d470ad5a6f64",
-        "x-ms-date": "Thu, 05 Mar 2020 22:53:00 GMT",
-        "x-ms-return-client-request-id": "true",
-        "x-ms-version": "2019-10-10"
-=======
-        "traceparent": "00-03989d094912114c964a099fda690155-e87e9fc7bcbf204d-00",
-        "User-Agent": [
-          "azsdk-net-Storage.Blobs/12.5.0-dev.20200403.1",
-          "(.NET Core 4.6.28325.01; Microsoft Windows 10.0.18362 )"
-        ],
-        "x-ms-blob-type": "BlockBlob",
-        "x-ms-client-request-id": "3c981bed-2cb2-34b4-6438-d470ad5a6f64",
-        "x-ms-date": "Fri, 03 Apr 2020 20:33:01 GMT",
-        "x-ms-return-client-request-id": "true",
-        "x-ms-version": "2019-12-12"
->>>>>>> 32e373e2
+        "x-ms-date": "Fri, 03 Apr 2020 20:33:01 GMT",
+        "x-ms-return-client-request-id": "true",
+        "x-ms-version": "2019-12-12"
       },
       "RequestBody": "Xr54KgYm/wWI5anvJEI7G53lMdKmbeY2s6KuMR1L6srOgg\u002Byy3SZBpVg0JA5ACEN4a5jySg5qfDYQXdjeM7nPfveIKEyiFAoSyo9Rp1W/LKBoE9v6CGhldge2on9NY7GeZKUWt9/21hdO339/GNTgUXE4td\u002Bd1TZPYrIE67GKxacdswKwaHTAcX3Ea2ko5l0y1hEOFK2RwE\u002Buh1Utseplg9nYYWXSMCj8eERh2WnNZnxU0dWgvLD5S7KzAaEfkv\u002BTXudPEIT3YOXoUdxpb\u002BcloWEY2J/UhQcpHtWzHu5H3KVEzrqCfhW3XbEv\u002BCrUUBuLjWB/xvofvpmgJjHvREH3oLU25GFsY2MLYXsu5MzcVI6551GNx9XrZU/hIhgjyBkveBe1nWv6X2o9dGV\u002B8NmMg9FjNVzwaZifS78Ri0ELJ5lh/6y1Jrdi/4fnkJNwrLR2FF5GgJL8fw6/FlHsqJQo8kzL3PFs150aAHWUyJjFLp7Km3bihGbGpYCeNhBlthbz/p5GpI\u002BDCTyBLIBdJ3Z1ueey4c1dBm3lxXcwzuGM9Eoe4Qo6vonPR5I6YZfmqb5KKHwostQJlvhwYJ9YUnpbNDg2PkZsOztdo5p7IuTWPxv45qalZEG2FQoRyl3qtvVX3y1fsKs33i1Ays95znPTmiFDn6uT9c/2gCk8GnCdcyzk40P3dk6wgQi5JJmyPAbWPnA8ptdJhCldqPCCO8O8o1eilOswHCPS0x6jGpE2BEPiZdwAoIxVm19aWc2eLkVE/IECD6cbpiJMadP4pqlYJ2Rsn9XnvALLTTmLlYIWdOSZXh4P9DTcxr/5tDb4XPS1wnKpMU6vXUB\u002BdoKtUBBgNjTvH0iLSDNvj9kV7cfL0vBFFdNPrQNWKcDdkb1yL3avmb4CCX1sKro/eWG1WW94sqOSaHo80EjxmTWH7ba1/WBiplRJycmy2OsZUHPh4JBRZR8Zn8c8cok1UHAHpHzDSXvBUvMbLqiaH09PI0AVD7ildkhXnB2ZJnOLFHlZq3SuFcb34I2ddjZ2f4C37U9I4AD3om30a\u002B1eaCy/T9pvQLQaoM25HW8qx8BSIRxc4XjkQjR4YgjG\u002BanZWXihHeYcBv8MnQxBj8LRjJptokrRAUazms2l9t6rE\u002Bcjn4P2ienaNdpdEERsorJxZpVuWVdfCFfx7UMYtg/goUllHjA/GwLwU6yws/ECRzgbdJAJPLqPxFdsBJxmwb\u002BKfK86x0RCckuSvcXqrpSm76ZK/QF/16TO1RnYktamiZHs5jcCB3\u002BzmMJEtr605VWCxVU13AR\u002BCqUKbDIqqZ907DRz/chdZOhmlyR/OyDmGi/EVc2BsK2NrpuSN9sNiS8jD4pKQOdNA==",
       "StatusCode": 201,
       "ResponseHeaders": {
         "Content-Length": "0",
         "Content-MD5": "2CX2pjc7\u002BmVpynyr9biazg==",
-<<<<<<< HEAD
-        "Date": "Thu, 05 Mar 2020 22:52:59 GMT",
-        "ETag": "\u00220x8D7C157F471F7B2\u0022",
-        "Last-Modified": "Thu, 05 Mar 2020 22:53:00 GMT",
-=======
         "Date": "Fri, 03 Apr 2020 20:32:59 GMT",
         "ETag": "\u00220x8D7D80E3386A961\u0022",
         "Last-Modified": "Fri, 03 Apr 2020 20:33:00 GMT",
->>>>>>> 32e373e2
         "Server": [
           "Windows-Azure-Blob/1.0",
           "Microsoft-HTTPAPI/2.0"
         ],
         "x-ms-client-request-id": "3c981bed-2cb2-34b4-6438-d470ad5a6f64",
         "x-ms-content-crc64": "81s4CaGyegU=",
-<<<<<<< HEAD
-        "x-ms-request-id": "6ca5ff92-901e-0014-5640-f3da54000000",
-        "x-ms-request-server-encrypted": "true",
-        "x-ms-version": "2019-10-10"
-=======
         "x-ms-request-id": "3c617640-401e-0075-5ff7-09268c000000",
         "x-ms-request-server-encrypted": "true",
         "x-ms-version": "2019-12-12"
->>>>>>> 32e373e2
-      },
-      "ResponseBody": []
-    },
-    {
-<<<<<<< HEAD
-      "RequestUri": "https://seanstagetest.blob.core.windows.net/test-container-ce7ed5ed-f8c9-abb0-5f3c-845e670cc65c/blob2",
-=======
+      },
+      "ResponseBody": []
+    },
+    {
       "RequestUri": "https://seanmcccanary.blob.core.windows.net/test-container-ce7ed5ed-f8c9-abb0-5f3c-845e670cc65c/blob2",
->>>>>>> 32e373e2
       "RequestMethod": "PUT",
       "RequestHeaders": {
         "Authorization": "Sanitized",
         "Content-Length": "1024",
         "If-None-Match": "*",
-<<<<<<< HEAD
-        "traceparent": "00-07069eece198cb4394bdd00ef218fed3-b157a1ca6093894d-00",
-        "User-Agent": [
-          "azsdk-net-Storage.Blobs/12.4.0-dev.20200305.1",
-          "(.NET Core 4.6.28325.01; Microsoft Windows 10.0.18363 )"
+        "traceparent": "00-d6f76ab33413f940a30f22e265f2b149-aec353287d46044a-00",
+        "User-Agent": [
+          "azsdk-net-Storage.Blobs/12.5.0-dev.20200403.1",
+          "(.NET Core 4.6.28325.01; Microsoft Windows 10.0.18362 )"
         ],
         "x-ms-blob-type": "BlockBlob",
         "x-ms-client-request-id": "502c00f8-3d8c-10f6-4c36-0280ba11799e",
-        "x-ms-date": "Thu, 05 Mar 2020 22:53:00 GMT",
-        "x-ms-return-client-request-id": "true",
-        "x-ms-version": "2019-10-10"
-=======
-        "traceparent": "00-d6f76ab33413f940a30f22e265f2b149-aec353287d46044a-00",
-        "User-Agent": [
-          "azsdk-net-Storage.Blobs/12.5.0-dev.20200403.1",
-          "(.NET Core 4.6.28325.01; Microsoft Windows 10.0.18362 )"
-        ],
-        "x-ms-blob-type": "BlockBlob",
-        "x-ms-client-request-id": "502c00f8-3d8c-10f6-4c36-0280ba11799e",
-        "x-ms-date": "Fri, 03 Apr 2020 20:33:01 GMT",
-        "x-ms-return-client-request-id": "true",
-        "x-ms-version": "2019-12-12"
->>>>>>> 32e373e2
+        "x-ms-date": "Fri, 03 Apr 2020 20:33:01 GMT",
+        "x-ms-return-client-request-id": "true",
+        "x-ms-version": "2019-12-12"
       },
       "RequestBody": "ItzBtFOFora9MThOIy2KbURxPA1rYIFozn7Y26yMj7Yh5Oa9jZJ6aHnif4H0ZRA2rWYrPB5h\u002BcFaWObUrccKMaGBLD9HzeCy9tOUiOEAdGhtoS1FYVOYv\u002BskYjSspbqx2E3fcjjQ7t\u002BGeUZKzXDgWuR9ZguZxM9O6W1UI2urBVAY4q\u002BTIAEvnLJOv\u002BgNTfJ6RAhPLj6vGBR9kYnLfMtz2nP1MerATDnjTspYSwTnQZt72t9iXNYRacqbFY54ZCDn2uV0FxwHuffObOB0Vs0PllDtUKLrEH6d48cfJDaqa\u002BqpcHAfcyl/cyDolO/2nBL9jH8\u002BixN\u002B\u002B8ln1zRU55TAIwH1y\u002BVc8CMmbdyBA3yOpka0Ipi3bODWK3Snt5v1KoyLJ3DuANEsoZxcFx03/PhM2TDtoMX8CbchH59wtTiHMUNQ9dwMn6Z0h4H8W1XCni58Wt5qB4rGjx65zeExvOtj1OXa5wYcQDmKeBhE/65iXoBx9FtZHCq4iWa9UtLFQ8uVmIZv6LcoYBmk4I5ygpBwV25gwMeQCri7IV6gXu5nxTVMr2cn8nbISZNBtDubRgbVTftjZIIDBI7Os8dYhwErPRtZJdMpSGT4mHc0T1V8INpYyhHzBGCySKrYWT\u002Bub8GRFncgQiAyrASWaswLz7U4UpPsALzwODi6pt0pUO8lSSi1ojjeW925JR4NXJqUp3j1oAarwm8Fod4\u002BZZtDCVwUcSCjVi18Wfa1Mtue4tueJv5kM6/oeYe4rwBan/ZCdRvB\u002Bet68FFLeEYQ9o\u002BTZ74CoD\u002Bc39WtK/eY6qYsIrr/c72/3OnwJDWtGLpo2IP3JUhBV/\u002B3pZZFFM3z4QWrH1aMEIPS1IrVEnwJ78caRFN0oMVd6sq6SM4necgc/EIvAvhk3McAJVC\u002BbEWDrbXOKs95f0A/TTWL0ci0q1rBuRY52uzOtmeMdHt0n32FN5oYWE74onwC77XD2Ar\u002BS3r2/LMuSdPJAHRn7QvFyq23BpotnFMLyReZN\u002Bo3C91djSkBfqPKVu7GTljakLRxPCQHC9Jw0K4n6jOblRHpkvSWCmDiw0wK7K\u002BrZk36MDhiJ/rFL/8L7bx62pNwL8Hc3bxjRIZUj3jY/R8jxGlhLLn6OW0WI2P1ix2jZ\u002Bm4mr3tzomRl\u002ByxDpiB7TLg6ChSGa3ZdfZTxbpZbbhpsSeOIGJhNfXgz5TNSSrUlTYwFaP0UE483iTHmgnPOCkzSF1x8s3PfrIycUkYDCzLfzCDKFgVdGDYUkE\u002BmZvsEZdrmQDNY6JoYZbwwd4EI9H4/BvYSw/QHtT8mJ\u002BLkeQXRmCyrXMs/RuOGsbCJbKB0y9vRZ2AFMaHmnos0coC3dCx2Ht\u002BUnVezP//SQ==",
       "StatusCode": 201,
       "ResponseHeaders": {
         "Content-Length": "0",
         "Content-MD5": "fDRRdMwaTBv3ctLZKRzELw==",
-<<<<<<< HEAD
-        "Date": "Thu, 05 Mar 2020 22:53:00 GMT",
-        "ETag": "\u00220x8D7C157F48029F6\u0022",
-        "Last-Modified": "Thu, 05 Mar 2020 22:53:00 GMT",
-=======
         "Date": "Fri, 03 Apr 2020 20:33:00 GMT",
         "ETag": "\u00220x8D7D80E33937CF2\u0022",
         "Last-Modified": "Fri, 03 Apr 2020 20:33:00 GMT",
->>>>>>> 32e373e2
         "Server": [
           "Windows-Azure-Blob/1.0",
           "Microsoft-HTTPAPI/2.0"
         ],
         "x-ms-client-request-id": "502c00f8-3d8c-10f6-4c36-0280ba11799e",
         "x-ms-content-crc64": "uk/9pz3TBh0=",
-<<<<<<< HEAD
-        "x-ms-request-id": "6ca5ff94-901e-0014-5840-f3da54000000",
-        "x-ms-request-server-encrypted": "true",
-        "x-ms-version": "2019-10-10"
-=======
         "x-ms-request-id": "3c61764d-401e-0075-69f7-09268c000000",
         "x-ms-request-server-encrypted": "true",
         "x-ms-version": "2019-12-12"
->>>>>>> 32e373e2
-      },
-      "ResponseBody": []
-    },
-    {
-<<<<<<< HEAD
-      "RequestUri": "https://seanstagetest.blob.core.windows.net/?comp=batch",
-=======
+      },
+      "ResponseBody": []
+    },
+    {
       "RequestUri": "https://seanmcccanary.blob.core.windows.net/?comp=batch",
->>>>>>> 32e373e2
       "RequestMethod": "POST",
       "RequestHeaders": {
         "Authorization": "Sanitized",
         "Content-Length": "1168",
         "Content-Type": "multipart/mixed; boundary=batch_58571ded-adac-d1cb-0ea4-ec8cd41fddc1",
-<<<<<<< HEAD
-        "traceparent": "00-2bd4e53b6a33b344b9a79a430f9955a2-ce8011ba6ea74a41-00",
-        "User-Agent": [
-          "azsdk-net-Storage.Blobs/12.4.0-dev.20200305.1",
-          "(.NET Core 4.6.28325.01; Microsoft Windows 10.0.18363 )"
-        ],
-        "x-ms-client-request-id": "5afda158-5dec-245d-de45-585efefba1d6",
-        "x-ms-date": "Thu, 05 Mar 2020 22:53:00 GMT",
-        "x-ms-return-client-request-id": "true",
-        "x-ms-version": "2019-10-10"
-      },
-      "RequestBody": "LS1iYXRjaF81ODU3MWRlZC1hZGFjLWQxY2ItMGVhNC1lYzhjZDQxZmRkYzENCkNvbnRlbnQtVHlwZTogYXBwbGljYXRpb24vaHR0cA0KQ29udGVudC1UcmFuc2Zlci1FbmNvZGluZzogYmluYXJ5DQpDb250ZW50LUlEOiAwDQoNClBVVCAvdGVzdC1jb250YWluZXItY2U3ZWQ1ZWQtZjhjOS1hYmIwLTVmM2MtODQ1ZTY3MGNjNjVjL2Jsb2IxP2NvbXA9dGllciBIVFRQLzEuMQ0KeC1tcy1hY2Nlc3MtdGllcjogQ29vbA0KQXV0aG9yaXphdGlvbjogU2hhcmVkS2V5IHNlYW5zdGFnZXRlc3Q6a0FyMndyV2xGN21UcElGZlNDZUV2d1lmazVnZUwyb2lGQ3I0eGZ2Smt2OD0NCngtbXMtZGF0ZTogVGh1LCAwNSBNYXIgMjAyMCAyMjo1MzowMCBHTVQNCkNvbnRlbnQtTGVuZ3RoOiAwDQoNCi0tYmF0Y2hfNTg1NzFkZWQtYWRhYy1kMWNiLTBlYTQtZWM4Y2Q0MWZkZGMxDQpDb250ZW50LVR5cGU6IGFwcGxpY2F0aW9uL2h0dHANCkNvbnRlbnQtVHJhbnNmZXItRW5jb2Rpbmc6IGJpbmFyeQ0KQ29udGVudC1JRDogMQ0KDQpQVVQgL3Rlc3QtY29udGFpbmVyLWNlN2VkNWVkLWY4YzktYWJiMC01ZjNjLTg0NWU2NzBjYzY1Yy9ibG9iMj9jb21wPXRpZXIgSFRUUC8xLjENCngtbXMtYWNjZXNzLXRpZXI6IENvb2wNCkF1dGhvcml6YXRpb246IFNoYXJlZEtleSBzZWFuc3RhZ2V0ZXN0Om1MQmdzU1M5TG4zWVVCbFQ2Q0htU3dwM3dId0xUeDcyRE8zWUx0V3NodE09DQp4LW1zLWRhdGU6IFRodSwgMDUgTWFyIDIwMjAgMjI6NTM6MDAgR01UDQpDb250ZW50LUxlbmd0aDogMA0KDQotLWJhdGNoXzU4NTcxZGVkLWFkYWMtZDFjYi0wZWE0LWVjOGNkNDFmZGRjMQ0KQ29udGVudC1UeXBlOiBhcHBsaWNhdGlvbi9odHRwDQpDb250ZW50LVRyYW5zZmVyLUVuY29kaW5nOiBiaW5hcnkNCkNvbnRlbnQtSUQ6IDINCg0KUFVUIC9pbnZhbGlkY29udGFpbmVyL2Jsb2IzP2NvbXA9dGllciBIVFRQLzEuMQ0KeC1tcy1hY2Nlc3MtdGllcjogQ29vbA0KQXV0aG9yaXphdGlvbjogU2hhcmVkS2V5IHNlYW5zdGFnZXRlc3Q6SGRJWG9PSllYM3I1eVhXYWl5UFAzSHNGcjE1RmlUZWJJZ3lKc2R3Sks0Yz0NCngtbXMtZGF0ZTogVGh1LCAwNSBNYXIgMjAyMCAyMjo1MzowMCBHTVQNCkNvbnRlbnQtTGVuZ3RoOiAwDQoNCi0tYmF0Y2hfNTg1NzFkZWQtYWRhYy1kMWNiLTBlYTQtZWM4Y2Q0MWZkZGMxLS0NCg==",
-      "StatusCode": 202,
-      "ResponseHeaders": {
-        "Content-Type": "multipart/mixed; boundary=batchresponse_8a8e9ac2-139d-4567-8ea5-22718625dcdf",
-        "Date": "Thu, 05 Mar 2020 22:53:00 GMT",
-=======
         "traceparent": "00-007d809f7d602943b84d0d22f5c3f4d6-f18733e0c8a80f41-00",
         "User-Agent": [
           "azsdk-net-Storage.Blobs/12.5.0-dev.20200403.1",
@@ -238,34 +131,12 @@
       "ResponseHeaders": {
         "Content-Type": "multipart/mixed; boundary=batchresponse_d07d4407-5c8e-4a33-9525-320e70d2bf57",
         "Date": "Fri, 03 Apr 2020 20:33:00 GMT",
->>>>>>> 32e373e2
         "Server": [
           "Windows-Azure-Blob/1.0",
           "Microsoft-HTTPAPI/2.0"
         ],
         "Transfer-Encoding": "chunked",
         "x-ms-client-request-id": "5afda158-5dec-245d-de45-585efefba1d6",
-<<<<<<< HEAD
-        "x-ms-request-id": "6ca5ff98-901e-0014-5c40-f3da54000000",
-        "x-ms-version": "2019-10-10"
-      },
-      "ResponseBody": "LS1iYXRjaHJlc3BvbnNlXzhhOGU5YWMyLTEzOWQtNDU2Ny04ZWE1LTIyNzE4NjI1ZGNkZg0KQ29udGVudC1UeXBlOiBhcHBsaWNhdGlvbi9odHRwDQpDb250ZW50LUlEOiAwDQoNCkhUVFAvMS4xIDIwMCBPSw0KeC1tcy1yZXF1ZXN0LWlkOiA2Y2E1ZmY5OC05MDFlLTAwMTQtNWM0MC1mM2RhNTQxZTU5NjENCngtbXMtdmVyc2lvbjogMjAxOS0xMC0xMA0KU2VydmVyOiBXaW5kb3dzLUF6dXJlLUJsb2IvMS4wDQoNCi0tYmF0Y2hyZXNwb25zZV84YThlOWFjMi0xMzlkLTQ1NjctOGVhNS0yMjcxODYyNWRjZGYNCkNvbnRlbnQtVHlwZTogYXBwbGljYXRpb24vaHR0cA0KQ29udGVudC1JRDogMQ0KDQpIVFRQLzEuMSAyMDAgT0sNCngtbXMtcmVxdWVzdC1pZDogNmNhNWZmOTgtOTAxZS0wMDE0LTVjNDAtZjNkYTU0MWU1OTYzDQp4LW1zLXZlcnNpb246IDIwMTktMTAtMTANClNlcnZlcjogV2luZG93cy1BenVyZS1CbG9iLzEuMA0KDQotLWJhdGNocmVzcG9uc2VfOGE4ZTlhYzItMTM5ZC00NTY3LThlYTUtMjI3MTg2MjVkY2RmDQpDb250ZW50LVR5cGU6IGFwcGxpY2F0aW9uL2h0dHANCkNvbnRlbnQtSUQ6IDINCg0KSFRUUC8xLjEgNDA0IFRoZSBzcGVjaWZpZWQgY29udGFpbmVyIGRvZXMgbm90IGV4aXN0Lg0KeC1tcy1lcnJvci1jb2RlOiBDb250YWluZXJOb3RGb3VuZA0KeC1tcy1yZXF1ZXN0LWlkOiA2Y2E1ZmY5OC05MDFlLTAwMTQtNWM0MC1mM2RhNTQxZTU5NjQNCngtbXMtdmVyc2lvbjogMjAxOS0xMC0xMA0KQ29udGVudC1MZW5ndGg6IDIyNg0KQ29udGVudC1UeXBlOiBhcHBsaWNhdGlvbi94bWwNClNlcnZlcjogV2luZG93cy1BenVyZS1CbG9iLzEuMA0KDQrvu788P3htbCB2ZXJzaW9uPSIxLjAiIGVuY29kaW5nPSJ1dGYtOCI/Pgo8RXJyb3I\u002BPENvZGU\u002BQ29udGFpbmVyTm90Rm91bmQ8L0NvZGU\u002BPE1lc3NhZ2U\u002BVGhlIHNwZWNpZmllZCBjb250YWluZXIgZG9lcyBub3QgZXhpc3QuClJlcXVlc3RJZDo2Y2E1ZmY5OC05MDFlLTAwMTQtNWM0MC1mM2RhNTQxZTU5NjQKVGltZToyMDIwLTAzLTA1VDIyOjUzOjAwLjYzNTE0NTdaPC9NZXNzYWdlPjwvRXJyb3I\u002BDQotLWJhdGNocmVzcG9uc2VfOGE4ZTlhYzItMTM5ZC00NTY3LThlYTUtMjI3MTg2MjVkY2RmLS0="
-    },
-    {
-      "RequestUri": "https://seanstagetest.blob.core.windows.net/test-container-ce7ed5ed-f8c9-abb0-5f3c-845e670cc65c/blob1",
-      "RequestMethod": "HEAD",
-      "RequestHeaders": {
-        "Authorization": "Sanitized",
-        "traceparent": "00-82e6c2ba06a227468dc3754b4647aedd-6edfaa9ff4b49046-00",
-        "User-Agent": [
-          "azsdk-net-Storage.Blobs/12.4.0-dev.20200305.1",
-          "(.NET Core 4.6.28325.01; Microsoft Windows 10.0.18363 )"
-        ],
-        "x-ms-client-request-id": "33340b2d-8221-7ed4-5a8e-e2e58a833fde",
-        "x-ms-date": "Thu, 05 Mar 2020 22:53:00 GMT",
-        "x-ms-return-client-request-id": "true",
-        "x-ms-version": "2019-10-10"
-=======
         "x-ms-request-id": "3c617659-401e-0075-73f7-09268c000000",
         "x-ms-version": "2019-12-12"
       },
@@ -285,7 +156,6 @@
         "x-ms-date": "Fri, 03 Apr 2020 20:33:02 GMT",
         "x-ms-return-client-request-id": "true",
         "x-ms-version": "2019-12-12"
->>>>>>> 32e373e2
       },
       "RequestBody": null,
       "StatusCode": 200,
@@ -294,31 +164,14 @@
         "Content-Length": "1024",
         "Content-MD5": "2CX2pjc7\u002BmVpynyr9biazg==",
         "Content-Type": "application/octet-stream",
-<<<<<<< HEAD
-        "Date": "Thu, 05 Mar 2020 22:53:00 GMT",
-        "ETag": "\u00220x8D7C157F471F7B2\u0022",
-        "Last-Modified": "Thu, 05 Mar 2020 22:53:00 GMT",
-=======
         "Date": "Fri, 03 Apr 2020 20:33:00 GMT",
         "ETag": "\u00220x8D7D80E3386A961\u0022",
         "Last-Modified": "Fri, 03 Apr 2020 20:33:00 GMT",
->>>>>>> 32e373e2
         "Server": [
           "Windows-Azure-Blob/1.0",
           "Microsoft-HTTPAPI/2.0"
         ],
         "x-ms-access-tier": "Cool",
-<<<<<<< HEAD
-        "x-ms-access-tier-change-time": "Thu, 05 Mar 2020 22:53:00 GMT",
-        "x-ms-blob-type": "BlockBlob",
-        "x-ms-client-request-id": "33340b2d-8221-7ed4-5a8e-e2e58a833fde",
-        "x-ms-creation-time": "Thu, 05 Mar 2020 22:53:00 GMT",
-        "x-ms-lease-state": "available",
-        "x-ms-lease-status": "unlocked",
-        "x-ms-request-id": "6ca5ffa3-901e-0014-6740-f3da54000000",
-        "x-ms-server-encrypted": "true",
-        "x-ms-version": "2019-10-10"
-=======
         "x-ms-access-tier-change-time": "Fri, 03 Apr 2020 20:33:00 GMT",
         "x-ms-blob-type": "BlockBlob",
         "x-ms-client-request-id": "33340b2d-8221-7ed4-5a8e-e2e58a833fde",
@@ -328,26 +181,10 @@
         "x-ms-request-id": "3c617691-401e-0075-24f7-09268c000000",
         "x-ms-server-encrypted": "true",
         "x-ms-version": "2019-12-12"
->>>>>>> 32e373e2
-      },
-      "ResponseBody": []
-    },
-    {
-<<<<<<< HEAD
-      "RequestUri": "https://seanstagetest.blob.core.windows.net/test-container-ce7ed5ed-f8c9-abb0-5f3c-845e670cc65c/blob2",
-      "RequestMethod": "HEAD",
-      "RequestHeaders": {
-        "Authorization": "Sanitized",
-        "traceparent": "00-e74a8559f33dbd498706a77621fe73ac-37f96dc32f97814e-00",
-        "User-Agent": [
-          "azsdk-net-Storage.Blobs/12.4.0-dev.20200305.1",
-          "(.NET Core 4.6.28325.01; Microsoft Windows 10.0.18363 )"
-        ],
-        "x-ms-client-request-id": "f3300bd6-6ec6-76b4-b4a0-692f02fb7fb8",
-        "x-ms-date": "Thu, 05 Mar 2020 22:53:00 GMT",
-        "x-ms-return-client-request-id": "true",
-        "x-ms-version": "2019-10-10"
-=======
+      },
+      "ResponseBody": []
+    },
+    {
       "RequestUri": "https://seanmcccanary.blob.core.windows.net/test-container-ce7ed5ed-f8c9-abb0-5f3c-845e670cc65c/blob2",
       "RequestMethod": "HEAD",
       "RequestHeaders": {
@@ -361,7 +198,6 @@
         "x-ms-date": "Fri, 03 Apr 2020 20:33:02 GMT",
         "x-ms-return-client-request-id": "true",
         "x-ms-version": "2019-12-12"
->>>>>>> 32e373e2
       },
       "RequestBody": null,
       "StatusCode": 200,
@@ -370,31 +206,14 @@
         "Content-Length": "1024",
         "Content-MD5": "fDRRdMwaTBv3ctLZKRzELw==",
         "Content-Type": "application/octet-stream",
-<<<<<<< HEAD
-        "Date": "Thu, 05 Mar 2020 22:53:00 GMT",
-        "ETag": "\u00220x8D7C157F48029F6\u0022",
-        "Last-Modified": "Thu, 05 Mar 2020 22:53:00 GMT",
-=======
         "Date": "Fri, 03 Apr 2020 20:33:00 GMT",
         "ETag": "\u00220x8D7D80E33937CF2\u0022",
         "Last-Modified": "Fri, 03 Apr 2020 20:33:00 GMT",
->>>>>>> 32e373e2
         "Server": [
           "Windows-Azure-Blob/1.0",
           "Microsoft-HTTPAPI/2.0"
         ],
         "x-ms-access-tier": "Cool",
-<<<<<<< HEAD
-        "x-ms-access-tier-change-time": "Thu, 05 Mar 2020 22:53:00 GMT",
-        "x-ms-blob-type": "BlockBlob",
-        "x-ms-client-request-id": "f3300bd6-6ec6-76b4-b4a0-692f02fb7fb8",
-        "x-ms-creation-time": "Thu, 05 Mar 2020 22:53:00 GMT",
-        "x-ms-lease-state": "available",
-        "x-ms-lease-status": "unlocked",
-        "x-ms-request-id": "6ca5ffbd-901e-0014-8040-f3da54000000",
-        "x-ms-server-encrypted": "true",
-        "x-ms-version": "2019-10-10"
-=======
         "x-ms-access-tier-change-time": "Fri, 03 Apr 2020 20:33:00 GMT",
         "x-ms-blob-type": "BlockBlob",
         "x-ms-client-request-id": "f3300bd6-6ec6-76b4-b4a0-692f02fb7fb8",
@@ -404,26 +223,10 @@
         "x-ms-request-id": "3c6176a0-401e-0075-32f7-09268c000000",
         "x-ms-server-encrypted": "true",
         "x-ms-version": "2019-12-12"
->>>>>>> 32e373e2
-      },
-      "ResponseBody": []
-    },
-    {
-<<<<<<< HEAD
-      "RequestUri": "https://seanstagetest.blob.core.windows.net/test-container-ce7ed5ed-f8c9-abb0-5f3c-845e670cc65c?restype=container",
-      "RequestMethod": "DELETE",
-      "RequestHeaders": {
-        "Authorization": "Sanitized",
-        "traceparent": "00-cd67ef0e72faf44e81d3725d0bb88efa-3b4028dbf64f0e48-00",
-        "User-Agent": [
-          "azsdk-net-Storage.Blobs/12.4.0-dev.20200305.1",
-          "(.NET Core 4.6.28325.01; Microsoft Windows 10.0.18363 )"
-        ],
-        "x-ms-client-request-id": "7e0ed340-4c52-de17-4b8b-240348f370c4",
-        "x-ms-date": "Thu, 05 Mar 2020 22:53:01 GMT",
-        "x-ms-return-client-request-id": "true",
-        "x-ms-version": "2019-10-10"
-=======
+      },
+      "ResponseBody": []
+    },
+    {
       "RequestUri": "https://seanmcccanary.blob.core.windows.net/test-container-ce7ed5ed-f8c9-abb0-5f3c-845e670cc65c?restype=container",
       "RequestMethod": "DELETE",
       "RequestHeaders": {
@@ -437,39 +240,25 @@
         "x-ms-date": "Fri, 03 Apr 2020 20:33:02 GMT",
         "x-ms-return-client-request-id": "true",
         "x-ms-version": "2019-12-12"
->>>>>>> 32e373e2
       },
       "RequestBody": null,
       "StatusCode": 202,
       "ResponseHeaders": {
         "Content-Length": "0",
-<<<<<<< HEAD
-        "Date": "Thu, 05 Mar 2020 22:53:00 GMT",
-=======
-        "Date": "Fri, 03 Apr 2020 20:33:00 GMT",
->>>>>>> 32e373e2
+        "Date": "Fri, 03 Apr 2020 20:33:00 GMT",
         "Server": [
           "Windows-Azure-Blob/1.0",
           "Microsoft-HTTPAPI/2.0"
         ],
         "x-ms-client-request-id": "7e0ed340-4c52-de17-4b8b-240348f370c4",
-<<<<<<< HEAD
-        "x-ms-request-id": "6ca5ffc0-901e-0014-0240-f3da54000000",
-        "x-ms-version": "2019-10-10"
-=======
         "x-ms-request-id": "3c6176aa-401e-0075-3cf7-09268c000000",
         "x-ms-version": "2019-12-12"
->>>>>>> 32e373e2
       },
       "ResponseBody": []
     }
   ],
   "Variables": {
     "RandomSeed": "1372207357",
-<<<<<<< HEAD
-    "Storage_TestConfigDefault": "ProductionTenant\nseanstagetest\nU2FuaXRpemVk\nhttps://seanstagetest.blob.core.windows.net\nhttp://seanstagetest.file.core.windows.net\nhttp://seanstagetest.queue.core.windows.net\nhttp://seanstagetest.table.core.windows.net\n\n\n\n\nhttp://seanstagetest-secondary.blob.core.windows.net\nhttp://seanstagetest-secondary.file.core.windows.net\nhttp://seanstagetest-secondary.queue.core.windows.net\nhttp://seanstagetest-secondary.table.core.windows.net\n\nSanitized\n\n\nCloud\nBlobEndpoint=https://seanstagetest.blob.core.windows.net/;QueueEndpoint=http://seanstagetest.queue.core.windows.net/;FileEndpoint=http://seanstagetest.file.core.windows.net/;BlobSecondaryEndpoint=http://seanstagetest-secondary.blob.core.windows.net/;QueueSecondaryEndpoint=http://seanstagetest-secondary.queue.core.windows.net/;FileSecondaryEndpoint=http://seanstagetest-secondary.file.core.windows.net/;AccountName=seanstagetest;AccountKey=Sanitized\nseanscope1"
-=======
     "Storage_TestConfigDefault": "ProductionTenant\nseanmcccanary\nU2FuaXRpemVk\nhttps://seanmcccanary.blob.core.windows.net\nhttps://seanmcccanary.file.core.windows.net\nhttps://seanmcccanary.queue.core.windows.net\nhttps://seanmcccanary.table.core.windows.net\n\n\n\n\nhttps://seanmcccanary-secondary.blob.core.windows.net\nhttps://seanmcccanary-secondary.file.core.windows.net\nhttps://seanmcccanary-secondary.queue.core.windows.net\nhttps://seanmcccanary-secondary.table.core.windows.net\n\nSanitized\n\n\nCloud\nBlobEndpoint=https://seanmcccanary.blob.core.windows.net/;QueueEndpoint=https://seanmcccanary.queue.core.windows.net/;FileEndpoint=https://seanmcccanary.file.core.windows.net/;BlobSecondaryEndpoint=https://seanmcccanary-secondary.blob.core.windows.net/;QueueSecondaryEndpoint=https://seanmcccanary-secondary.queue.core.windows.net/;FileSecondaryEndpoint=https://seanmcccanary-secondary.file.core.windows.net/;AccountName=seanmcccanary;AccountKey=Sanitized\nseanscope1"
->>>>>>> 32e373e2
   }
 }