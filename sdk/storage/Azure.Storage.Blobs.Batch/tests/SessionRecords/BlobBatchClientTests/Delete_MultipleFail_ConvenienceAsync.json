{
  "Entries": [
    {
<<<<<<< HEAD
      "RequestUri": "https://seanstagetest.blob.core.windows.net/test-container-37ee2277-ed13-4e19-7c65-ea2438bfe78a?restype=container",
      "RequestMethod": "PUT",
      "RequestHeaders": {
        "Authorization": "Sanitized",
        "traceparent": "00-e9b207967edbfe42ab78cadb42cb255f-6254a6bcd8d3ca4c-00",
        "User-Agent": [
          "azsdk-net-Storage.Blobs/12.4.0-dev.20200305.1",
          "(.NET Core 4.6.28325.01; Microsoft Windows 10.0.18363 )"
        ],
        "x-ms-blob-public-access": "container",
        "x-ms-client-request-id": "b95e8596-601d-d094-66b9-b5256cc1d3bb",
        "x-ms-date": "Thu, 05 Mar 2020 22:53:32 GMT",
        "x-ms-return-client-request-id": "true",
        "x-ms-version": "2019-10-10"
=======
      "RequestUri": "https://seanmcccanary.blob.core.windows.net/test-container-37ee2277-ed13-4e19-7c65-ea2438bfe78a?restype=container",
      "RequestMethod": "PUT",
      "RequestHeaders": {
        "Authorization": "Sanitized",
        "traceparent": "00-c738e8eff72bfd438e290687a70172ec-f2dce0646616b34a-00",
        "User-Agent": [
          "azsdk-net-Storage.Blobs/12.5.0-dev.20200403.1",
          "(.NET Core 4.6.28325.01; Microsoft Windows 10.0.18362 )"
        ],
        "x-ms-blob-public-access": "container",
        "x-ms-client-request-id": "b95e8596-601d-d094-66b9-b5256cc1d3bb",
        "x-ms-date": "Fri, 03 Apr 2020 20:33:34 GMT",
        "x-ms-return-client-request-id": "true",
        "x-ms-version": "2019-12-12"
>>>>>>> 32e373e2
      },
      "RequestBody": null,
      "StatusCode": 201,
      "ResponseHeaders": {
        "Content-Length": "0",
<<<<<<< HEAD
        "Date": "Thu, 05 Mar 2020 22:53:31 GMT",
        "ETag": "\u00220x8D7C15807C97357\u0022",
        "Last-Modified": "Thu, 05 Mar 2020 22:53:32 GMT",
=======
        "Date": "Fri, 03 Apr 2020 20:33:32 GMT",
        "ETag": "\u00220x8D7D80E472EBA8E\u0022",
        "Last-Modified": "Fri, 03 Apr 2020 20:33:33 GMT",
>>>>>>> 32e373e2
        "Server": [
          "Windows-Azure-Blob/1.0",
          "Microsoft-HTTPAPI/2.0"
        ],
        "x-ms-client-request-id": "b95e8596-601d-d094-66b9-b5256cc1d3bb",
<<<<<<< HEAD
        "x-ms-request-id": "9d9aa68b-f01e-0002-0c40-f32c83000000",
        "x-ms-version": "2019-10-10"
=======
        "x-ms-request-id": "e8276902-701e-007e-5af7-09dde7000000",
        "x-ms-version": "2019-12-12"
>>>>>>> 32e373e2
      },
      "ResponseBody": []
    },
    {
<<<<<<< HEAD
      "RequestUri": "https://seanstagetest.blob.core.windows.net/test-container-37ee2277-ed13-4e19-7c65-ea2438bfe78a/blob1",
=======
      "RequestUri": "https://seanmcccanary.blob.core.windows.net/test-container-37ee2277-ed13-4e19-7c65-ea2438bfe78a/blob1",
>>>>>>> 32e373e2
      "RequestMethod": "PUT",
      "RequestHeaders": {
        "Authorization": "Sanitized",
        "Content-Length": "1024",
        "If-None-Match": "*",
<<<<<<< HEAD
        "traceparent": "00-c7f58c97c1ff9644a0de38a3bf8c5167-0664a50a5326b345-00",
        "User-Agent": [
          "azsdk-net-Storage.Blobs/12.4.0-dev.20200305.1",
          "(.NET Core 4.6.28325.01; Microsoft Windows 10.0.18363 )"
        ],
        "x-ms-blob-type": "BlockBlob",
        "x-ms-client-request-id": "2fd3c932-1cda-6ab0-5708-79aeaf7d448d",
        "x-ms-date": "Thu, 05 Mar 2020 22:53:32 GMT",
        "x-ms-return-client-request-id": "true",
        "x-ms-version": "2019-10-10"
=======
        "traceparent": "00-0a2d2197f4a43845895ccecbda314335-19a339213764bd45-00",
        "User-Agent": [
          "azsdk-net-Storage.Blobs/12.5.0-dev.20200403.1",
          "(.NET Core 4.6.28325.01; Microsoft Windows 10.0.18362 )"
        ],
        "x-ms-blob-type": "BlockBlob",
        "x-ms-client-request-id": "2fd3c932-1cda-6ab0-5708-79aeaf7d448d",
        "x-ms-date": "Fri, 03 Apr 2020 20:33:34 GMT",
        "x-ms-return-client-request-id": "true",
        "x-ms-version": "2019-12-12"
>>>>>>> 32e373e2
      },
      "RequestBody": "J27n5GSjq29mPqaEBXiGiRDHjrNgLmwg8zQgrFKWQ867LHlZDHG\u002B8tnuUt\u002B5D8ruMywUpTMfWvgCx/Ewg/8dz/rYydj\u002BLX2eCJzactyMZuNpMngmgZ2bm9GBVkSAjW7a0YLk4EXy7wavdZyXRegcdWANx1GG9k1dPC0GfdY4HnotAKFZqIWdd0JydwsBBFbpZOHjcsYdU9o0h6MY63IwdlchaURGw83ab1AOE39BXDjXHBj0VKy0EKzGJCDhhYvQQgC035oRoqEUCAJ2D0Ba8itrQc5ZOyGrbVmYf56s\u002BerEPdF\u002BjXyexXl24EupPQFsbDH1dkS9dwfeCXJBeSMDZw8YstFu22WuzHtU41vVAS9YLBNst4KmBsbKn4MKXUxWcng7kIsv/ZDMRqnIaZOrCQdC6EwPl7CNcqsKpDvipG8v/XDimnGjKC6DoHHY3Z0yHpZ7x3T/R9vHrh3gJFlU6aE5mGsjyW\u002BWn8AejPY/tZQN2IakZt37MLWUGutTwwPVLrbPnkQxD1Un5Si04bvliPmI0kzTsIPEPmi1j66DQty8SF0/bxZP28gwfIC1R076rpLyyvC3An4zC2DcfH\u002BnpKNM95hdpRniOPaDojMCD/cZu\u002BAbkHfrBUbfDGO2c19IidjdaU\u002B2nAl5EJH5M2BLMfxowsCfixQrYPJRfpm1LMWXOhhbJKaoYx7XooDl8tLmlNpnTbGfqf7DsQhcZB5vw\u002BPMYvhH8AxWwF\u002BhyOmURm0ga\u002Bm/Tt4T\u002BJEal3OdS/4AaN6cGJDZnqTOEI1S/eEUL2uaO/k0sHUFuWpmLFiYuXRgoWAL9y3dRsxF8D1RwPqwBWcIAg8Fy7holl8mc3FLNVcY8VyBCTg9vfUs7784tPhvtifxkLZlW9WnomDOt9Nb\u002BbrmOc\u002BeL/wvykUa2dz4MOJmtrxKWqWgspaG2WfXbwUh0PUFUXsp0IcqwcZxS4L4r3F\u002BZwAWEJ8VRYY4F1aVWFo/\u002BAjn895nPeU1H5jfL2cTjSn1WAgECsBV7wz08LkxlWlrMVJ6EbyTFika4fAHNhUeJIksn/9SOu1HkgPSckwsBIovdP4VmXxsYkLe6SnPTrn21swvBPVpGPZkMn\u002B4wKTd7txm18IXCYsNvz29dFDEeENK25yA/QCUxVsHsGf9s6GeAftMaHb3381AIUS4rKSloLk7buUHXPDc0hJmD1gkEAucHnJVdw/NUvzPP9u72xm3Yg\u002BtwUS8lqQKcJZkkM90HBE4HI0xUCmqbhzoOB0VIPb5r61Idk7G4IjOSgd5aMItWiLKgr\u002BLhRLmA1Mo016H9U\u002Bga\u002BEhK6XDcTsFYwUiMAVaut36Sp42bSmbYXP6ngwqRlS32f3gDC58BhCEhg==",
      "StatusCode": 201,
      "ResponseHeaders": {
        "Content-Length": "0",
        "Content-MD5": "o6f0tuyrOk2Y4\u002BvLbqRjFA==",
<<<<<<< HEAD
        "Date": "Thu, 05 Mar 2020 22:53:32 GMT",
        "ETag": "\u00220x8D7C15807D6DA6F\u0022",
        "Last-Modified": "Thu, 05 Mar 2020 22:53:32 GMT",
=======
        "Date": "Fri, 03 Apr 2020 20:33:32 GMT",
        "ETag": "\u00220x8D7D80E473C2EEB\u0022",
        "Last-Modified": "Fri, 03 Apr 2020 20:33:33 GMT",
>>>>>>> 32e373e2
        "Server": [
          "Windows-Azure-Blob/1.0",
          "Microsoft-HTTPAPI/2.0"
        ],
        "x-ms-client-request-id": "2fd3c932-1cda-6ab0-5708-79aeaf7d448d",
        "x-ms-content-crc64": "KZ1Qn538DFo=",
<<<<<<< HEAD
        "x-ms-request-id": "9d9aa68f-f01e-0002-0e40-f32c83000000",
        "x-ms-request-server-encrypted": "true",
        "x-ms-version": "2019-10-10"
=======
        "x-ms-request-id": "e827690a-701e-007e-5ef7-09dde7000000",
        "x-ms-request-server-encrypted": "true",
        "x-ms-version": "2019-12-12"
>>>>>>> 32e373e2
      },
      "ResponseBody": []
    },
    {
<<<<<<< HEAD
      "RequestUri": "https://seanstagetest.blob.core.windows.net/?comp=batch",
=======
      "RequestUri": "https://seanmcccanary.blob.core.windows.net/?comp=batch",
>>>>>>> 32e373e2
      "RequestMethod": "POST",
      "RequestHeaders": {
        "Authorization": "Sanitized",
        "Content-Length": "1040",
        "Content-Type": "multipart/mixed; boundary=batch_4a285008-0732-5d50-3b00-334327667a8a",
<<<<<<< HEAD
        "traceparent": "00-925d2d67832f6f49bfcdeba537f36350-a26151cacb659f48-00",
        "User-Agent": [
          "azsdk-net-Storage.Blobs/12.4.0-dev.20200305.1",
          "(.NET Core 4.6.28325.01; Microsoft Windows 10.0.18363 )"
        ],
        "x-ms-client-request-id": "043d92f5-8741-5fdc-d359-dab0c2e869b6",
        "x-ms-date": "Thu, 05 Mar 2020 22:53:33 GMT",
        "x-ms-return-client-request-id": "true",
        "x-ms-version": "2019-10-10"
      },
      "RequestBody": "LS1iYXRjaF80YTI4NTAwOC0wNzMyLTVkNTAtM2IwMC0zMzQzMjc2NjdhOGENCkNvbnRlbnQtVHlwZTogYXBwbGljYXRpb24vaHR0cA0KQ29udGVudC1UcmFuc2Zlci1FbmNvZGluZzogYmluYXJ5DQpDb250ZW50LUlEOiAwDQoNCkRFTEVURSAvdGVzdC1jb250YWluZXItMzdlZTIyNzctZWQxMy00ZTE5LTdjNjUtZWEyNDM4YmZlNzhhL2Jsb2IxIEhUVFAvMS4xDQpBdXRob3JpemF0aW9uOiBTaGFyZWRLZXkgc2VhbnN0YWdldGVzdDo5VFRMLzlUNU9lNlFRb1Z1MlRzNmNmeHFwYWQ5ZTRaRk90S05ZUE9MWVFFPQ0KeC1tcy1kYXRlOiBUaHUsIDA1IE1hciAyMDIwIDIyOjUzOjMzIEdNVA0KQ29udGVudC1MZW5ndGg6IDANCg0KLS1iYXRjaF80YTI4NTAwOC0wNzMyLTVkNTAtM2IwMC0zMzQzMjc2NjdhOGENCkNvbnRlbnQtVHlwZTogYXBwbGljYXRpb24vaHR0cA0KQ29udGVudC1UcmFuc2Zlci1FbmNvZGluZzogYmluYXJ5DQpDb250ZW50LUlEOiAxDQoNCkRFTEVURSAvaW52YWxpZGNvbnRhaW5lci9ibG9iMiBIVFRQLzEuMQ0KQXV0aG9yaXphdGlvbjogU2hhcmVkS2V5IHNlYW5zdGFnZXRlc3Q6TktUMU9wYjB4MTRxVFQyc1pjQVIvN2ZWem5SOU0wQnVra0pMdEprN2tVQT0NCngtbXMtZGF0ZTogVGh1LCAwNSBNYXIgMjAyMCAyMjo1MzozMyBHTVQNCkNvbnRlbnQtTGVuZ3RoOiAwDQoNCi0tYmF0Y2hfNGEyODUwMDgtMDczMi01ZDUwLTNiMDAtMzM0MzI3NjY3YThhDQpDb250ZW50LVR5cGU6IGFwcGxpY2F0aW9uL2h0dHANCkNvbnRlbnQtVHJhbnNmZXItRW5jb2Rpbmc6IGJpbmFyeQ0KQ29udGVudC1JRDogMg0KDQpERUxFVEUgL2ludmFsaWRjb250YWluZXIvYmxvYjMgSFRUUC8xLjENCkF1dGhvcml6YXRpb246IFNoYXJlZEtleSBzZWFuc3RhZ2V0ZXN0OkUxSHA0TlY5MmZwMWhyUWZEclBZS0FPMDdqU2ZGVW1NQ0srSkRZTXEyL1k9DQp4LW1zLWRhdGU6IFRodSwgMDUgTWFyIDIwMjAgMjI6NTM6MzMgR01UDQpDb250ZW50LUxlbmd0aDogMA0KDQotLWJhdGNoXzRhMjg1MDA4LTA3MzItNWQ1MC0zYjAwLTMzNDMyNzY2N2E4YS0tDQo=",
      "StatusCode": 202,
      "ResponseHeaders": {
        "Content-Type": "multipart/mixed; boundary=batchresponse_619733cd-7610-46f9-8a30-1f5d79076ea9",
        "Date": "Thu, 05 Mar 2020 22:53:32 GMT",
=======
        "traceparent": "00-34d0272d70a381469855a90495a07d98-dd2c2f35406f2b45-00",
        "User-Agent": [
          "azsdk-net-Storage.Blobs/12.5.0-dev.20200403.1",
          "(.NET Core 4.6.28325.01; Microsoft Windows 10.0.18362 )"
        ],
        "x-ms-client-request-id": "043d92f5-8741-5fdc-d359-dab0c2e869b6",
        "x-ms-date": "Fri, 03 Apr 2020 20:33:34 GMT",
        "x-ms-return-client-request-id": "true",
        "x-ms-version": "2019-12-12"
      },
      "RequestBody": "LS1iYXRjaF80YTI4NTAwOC0wNzMyLTVkNTAtM2IwMC0zMzQzMjc2NjdhOGENCkNvbnRlbnQtVHlwZTogYXBwbGljYXRpb24vaHR0cA0KQ29udGVudC1UcmFuc2Zlci1FbmNvZGluZzogYmluYXJ5DQpDb250ZW50LUlEOiAwDQoNCkRFTEVURSAvdGVzdC1jb250YWluZXItMzdlZTIyNzctZWQxMy00ZTE5LTdjNjUtZWEyNDM4YmZlNzhhL2Jsb2IxIEhUVFAvMS4xDQpBdXRob3JpemF0aW9uOiBTaGFyZWRLZXkgc2Vhbm1jY2NhbmFyeTpua1JPLzhCdHBHaUpUZjZMNEVVY2dETXNuaW1abVpCc1hiMmt5VStvWUJrPQ0KeC1tcy1kYXRlOiBGcmksIDAzIEFwciAyMDIwIDIwOjMzOjM0IEdNVA0KQ29udGVudC1MZW5ndGg6IDANCg0KLS1iYXRjaF80YTI4NTAwOC0wNzMyLTVkNTAtM2IwMC0zMzQzMjc2NjdhOGENCkNvbnRlbnQtVHlwZTogYXBwbGljYXRpb24vaHR0cA0KQ29udGVudC1UcmFuc2Zlci1FbmNvZGluZzogYmluYXJ5DQpDb250ZW50LUlEOiAxDQoNCkRFTEVURSAvaW52YWxpZGNvbnRhaW5lci9ibG9iMiBIVFRQLzEuMQ0KQXV0aG9yaXphdGlvbjogU2hhcmVkS2V5IHNlYW5tY2NjYW5hcnk6RUhPSlVNWXlCc1B1bCtycjQzSzN5bHpnc1lXNTJxQUU5S3BhVi9jcHhQWT0NCngtbXMtZGF0ZTogRnJpLCAwMyBBcHIgMjAyMCAyMDozMzozNCBHTVQNCkNvbnRlbnQtTGVuZ3RoOiAwDQoNCi0tYmF0Y2hfNGEyODUwMDgtMDczMi01ZDUwLTNiMDAtMzM0MzI3NjY3YThhDQpDb250ZW50LVR5cGU6IGFwcGxpY2F0aW9uL2h0dHANCkNvbnRlbnQtVHJhbnNmZXItRW5jb2Rpbmc6IGJpbmFyeQ0KQ29udGVudC1JRDogMg0KDQpERUxFVEUgL2ludmFsaWRjb250YWluZXIvYmxvYjMgSFRUUC8xLjENCkF1dGhvcml6YXRpb246IFNoYXJlZEtleSBzZWFubWNjY2FuYXJ5Oi92bVRhSHFaVHI5NU5Dc3NCL2VoL253a2ZUbWp6MU9TT3lzUzVoclNlZm89DQp4LW1zLWRhdGU6IEZyaSwgMDMgQXByIDIwMjAgMjA6MzM6MzQgR01UDQpDb250ZW50LUxlbmd0aDogMA0KDQotLWJhdGNoXzRhMjg1MDA4LTA3MzItNWQ1MC0zYjAwLTMzNDMyNzY2N2E4YS0tDQo=",
      "StatusCode": 202,
      "ResponseHeaders": {
        "Content-Type": "multipart/mixed; boundary=batchresponse_69b9ceb3-b485-4e4b-96fd-261190b36b09",
        "Date": "Fri, 03 Apr 2020 20:33:33 GMT",
>>>>>>> 32e373e2
        "Server": [
          "Windows-Azure-Blob/1.0",
          "Microsoft-HTTPAPI/2.0"
        ],
        "Transfer-Encoding": "chunked",
        "x-ms-client-request-id": "043d92f5-8741-5fdc-d359-dab0c2e869b6",
<<<<<<< HEAD
        "x-ms-request-id": "9d9aa690-f01e-0002-0f40-f32c83000000",
        "x-ms-version": "2019-10-10"
      },
      "ResponseBody": "LS1iYXRjaHJlc3BvbnNlXzYxOTczM2NkLTc2MTAtNDZmOS04YTMwLTFmNWQ3OTA3NmVhOQ0KQ29udGVudC1UeXBlOiBhcHBsaWNhdGlvbi9odHRwDQpDb250ZW50LUlEOiAwDQoNCkhUVFAvMS4xIDIwMiBBY2NlcHRlZA0KeC1tcy1kZWxldGUtdHlwZS1wZXJtYW5lbnQ6IHRydWUNCngtbXMtcmVxdWVzdC1pZDogOWQ5YWE2OTAtZjAxZS0wMDAyLTBmNDAtZjMyYzgzMWU2MzM1DQp4LW1zLXZlcnNpb246IDIwMTktMTAtMTANClNlcnZlcjogV2luZG93cy1BenVyZS1CbG9iLzEuMA0KDQotLWJhdGNocmVzcG9uc2VfNjE5NzMzY2QtNzYxMC00NmY5LThhMzAtMWY1ZDc5MDc2ZWE5DQpDb250ZW50LVR5cGU6IGFwcGxpY2F0aW9uL2h0dHANCkNvbnRlbnQtSUQ6IDENCg0KSFRUUC8xLjEgNDA0IFRoZSBzcGVjaWZpZWQgY29udGFpbmVyIGRvZXMgbm90IGV4aXN0Lg0KeC1tcy1lcnJvci1jb2RlOiBDb250YWluZXJOb3RGb3VuZA0KeC1tcy1yZXF1ZXN0LWlkOiA5ZDlhYTY5MC1mMDFlLTAwMDItMGY0MC1mMzJjODMxZTYzMzcNCngtbXMtdmVyc2lvbjogMjAxOS0xMC0xMA0KQ29udGVudC1MZW5ndGg6IDIyNg0KQ29udGVudC1UeXBlOiBhcHBsaWNhdGlvbi94bWwNClNlcnZlcjogV2luZG93cy1BenVyZS1CbG9iLzEuMA0KDQrvu788P3htbCB2ZXJzaW9uPSIxLjAiIGVuY29kaW5nPSJ1dGYtOCI/Pgo8RXJyb3I\u002BPENvZGU\u002BQ29udGFpbmVyTm90Rm91bmQ8L0NvZGU\u002BPE1lc3NhZ2U\u002BVGhlIHNwZWNpZmllZCBjb250YWluZXIgZG9lcyBub3QgZXhpc3QuClJlcXVlc3RJZDo5ZDlhYTY5MC1mMDFlLTAwMDItMGY0MC1mMzJjODMxZTYzMzcKVGltZToyMDIwLTAzLTA1VDIyOjUzOjMyLjk4MTAxMTVaPC9NZXNzYWdlPjwvRXJyb3I\u002BDQotLWJhdGNocmVzcG9uc2VfNjE5NzMzY2QtNzYxMC00NmY5LThhMzAtMWY1ZDc5MDc2ZWE5DQpDb250ZW50LVR5cGU6IGFwcGxpY2F0aW9uL2h0dHANCkNvbnRlbnQtSUQ6IDINCg0KSFRUUC8xLjEgNDA0IFRoZSBzcGVjaWZpZWQgY29udGFpbmVyIGRvZXMgbm90IGV4aXN0Lg0KeC1tcy1lcnJvci1jb2RlOiBDb250YWluZXJOb3RGb3VuZA0KeC1tcy1yZXF1ZXN0LWlkOiA5ZDlhYTY5MC1mMDFlLTAwMDItMGY0MC1mMzJjODMxZTYzMzkNCngtbXMtdmVyc2lvbjogMjAxOS0xMC0xMA0KQ29udGVudC1MZW5ndGg6IDIyNg0KQ29udGVudC1UeXBlOiBhcHBsaWNhdGlvbi94bWwNClNlcnZlcjogV2luZG93cy1BenVyZS1CbG9iLzEuMA0KDQrvu788P3htbCB2ZXJzaW9uPSIxLjAiIGVuY29kaW5nPSJ1dGYtOCI/Pgo8RXJyb3I\u002BPENvZGU\u002BQ29udGFpbmVyTm90Rm91bmQ8L0NvZGU\u002BPE1lc3NhZ2U\u002BVGhlIHNwZWNpZmllZCBjb250YWluZXIgZG9lcyBub3QgZXhpc3QuClJlcXVlc3RJZDo5ZDlhYTY5MC1mMDFlLTAwMDItMGY0MC1mMzJjODMxZTYzMzkKVGltZToyMDIwLTAzLTA1VDIyOjUzOjMyLjk4MTAxMTVaPC9NZXNzYWdlPjwvRXJyb3I\u002BDQotLWJhdGNocmVzcG9uc2VfNjE5NzMzY2QtNzYxMC00NmY5LThhMzAtMWY1ZDc5MDc2ZWE5LS0="
    },
    {
      "RequestUri": "https://seanstagetest.blob.core.windows.net/test-container-37ee2277-ed13-4e19-7c65-ea2438bfe78a/blob1",
      "RequestMethod": "HEAD",
      "RequestHeaders": {
        "Authorization": "Sanitized",
        "traceparent": "00-4e3a021047d10343bd1b6fc2e245d400-b5edd35005747f40-00",
        "User-Agent": [
          "azsdk-net-Storage.Blobs/12.4.0-dev.20200305.1",
          "(.NET Core 4.6.28325.01; Microsoft Windows 10.0.18363 )"
        ],
        "x-ms-client-request-id": "944ede5d-7529-5249-cde4-0e5f0ec7cc4f",
        "x-ms-date": "Thu, 05 Mar 2020 22:53:33 GMT",
        "x-ms-return-client-request-id": "true",
        "x-ms-version": "2019-10-10"
=======
        "x-ms-request-id": "e827690b-701e-007e-5ff7-09dde7000000",
        "x-ms-version": "2019-12-12"
      },
      "ResponseBody": "LS1iYXRjaHJlc3BvbnNlXzY5YjljZWIzLWI0ODUtNGU0Yi05NmZkLTI2MTE5MGIzNmIwOQ0KQ29udGVudC1UeXBlOiBhcHBsaWNhdGlvbi9odHRwDQpDb250ZW50LUlEOiAwDQoNCkhUVFAvMS4xIDIwMiBBY2NlcHRlZA0KeC1tcy1kZWxldGUtdHlwZS1wZXJtYW5lbnQ6IHRydWUNCngtbXMtcmVxdWVzdC1pZDogZTgyNzY5MGItNzAxZS0wMDdlLTVmZjctMDlkZGU3MWUzNDc2DQp4LW1zLXZlcnNpb246IDIwMTktMTItMTINClNlcnZlcjogV2luZG93cy1BenVyZS1CbG9iLzEuMA0KDQotLWJhdGNocmVzcG9uc2VfNjliOWNlYjMtYjQ4NS00ZTRiLTk2ZmQtMjYxMTkwYjM2YjA5DQpDb250ZW50LVR5cGU6IGFwcGxpY2F0aW9uL2h0dHANCkNvbnRlbnQtSUQ6IDENCg0KSFRUUC8xLjEgNDA0IFRoZSBzcGVjaWZpZWQgY29udGFpbmVyIGRvZXMgbm90IGV4aXN0Lg0KeC1tcy1lcnJvci1jb2RlOiBDb250YWluZXJOb3RGb3VuZA0KeC1tcy1yZXF1ZXN0LWlkOiBlODI3NjkwYi03MDFlLTAwN2UtNWZmNy0wOWRkZTcxZTM0NzgNCngtbXMtdmVyc2lvbjogMjAxOS0xMi0xMg0KQ29udGVudC1MZW5ndGg6IDIyNg0KQ29udGVudC1UeXBlOiBhcHBsaWNhdGlvbi94bWwNClNlcnZlcjogV2luZG93cy1BenVyZS1CbG9iLzEuMA0KDQrvu788P3htbCB2ZXJzaW9uPSIxLjAiIGVuY29kaW5nPSJ1dGYtOCI/Pgo8RXJyb3I\u002BPENvZGU\u002BQ29udGFpbmVyTm90Rm91bmQ8L0NvZGU\u002BPE1lc3NhZ2U\u002BVGhlIHNwZWNpZmllZCBjb250YWluZXIgZG9lcyBub3QgZXhpc3QuClJlcXVlc3RJZDplODI3NjkwYi03MDFlLTAwN2UtNWZmNy0wOWRkZTcxZTM0NzgKVGltZToyMDIwLTA0LTAzVDIwOjMzOjM0LjQzODAwMzRaPC9NZXNzYWdlPjwvRXJyb3I\u002BDQotLWJhdGNocmVzcG9uc2VfNjliOWNlYjMtYjQ4NS00ZTRiLTk2ZmQtMjYxMTkwYjM2YjA5DQpDb250ZW50LVR5cGU6IGFwcGxpY2F0aW9uL2h0dHANCkNvbnRlbnQtSUQ6IDINCg0KSFRUUC8xLjEgNDA0IFRoZSBzcGVjaWZpZWQgY29udGFpbmVyIGRvZXMgbm90IGV4aXN0Lg0KeC1tcy1lcnJvci1jb2RlOiBDb250YWluZXJOb3RGb3VuZA0KeC1tcy1yZXF1ZXN0LWlkOiBlODI3NjkwYi03MDFlLTAwN2UtNWZmNy0wOWRkZTcxZTM0N2ENCngtbXMtdmVyc2lvbjogMjAxOS0xMi0xMg0KQ29udGVudC1MZW5ndGg6IDIyNg0KQ29udGVudC1UeXBlOiBhcHBsaWNhdGlvbi94bWwNClNlcnZlcjogV2luZG93cy1BenVyZS1CbG9iLzEuMA0KDQrvu788P3htbCB2ZXJzaW9uPSIxLjAiIGVuY29kaW5nPSJ1dGYtOCI/Pgo8RXJyb3I\u002BPENvZGU\u002BQ29udGFpbmVyTm90Rm91bmQ8L0NvZGU\u002BPE1lc3NhZ2U\u002BVGhlIHNwZWNpZmllZCBjb250YWluZXIgZG9lcyBub3QgZXhpc3QuClJlcXVlc3RJZDplODI3NjkwYi03MDFlLTAwN2UtNWZmNy0wOWRkZTcxZTM0N2EKVGltZToyMDIwLTA0LTAzVDIwOjMzOjM0LjQzODAwMzRaPC9NZXNzYWdlPjwvRXJyb3I\u002BDQotLWJhdGNocmVzcG9uc2VfNjliOWNlYjMtYjQ4NS00ZTRiLTk2ZmQtMjYxMTkwYjM2YjA5LS0="
    },
    {
      "RequestUri": "https://seanmcccanary.blob.core.windows.net/test-container-37ee2277-ed13-4e19-7c65-ea2438bfe78a/blob1",
      "RequestMethod": "HEAD",
      "RequestHeaders": {
        "Authorization": "Sanitized",
        "traceparent": "00-7b449bb7a2a45c40bb986e91dfce0885-cff9a695108f9b41-00",
        "User-Agent": [
          "azsdk-net-Storage.Blobs/12.5.0-dev.20200403.1",
          "(.NET Core 4.6.28325.01; Microsoft Windows 10.0.18362 )"
        ],
        "x-ms-client-request-id": "944ede5d-7529-5249-cde4-0e5f0ec7cc4f",
        "x-ms-date": "Fri, 03 Apr 2020 20:33:35 GMT",
        "x-ms-return-client-request-id": "true",
        "x-ms-version": "2019-12-12"
>>>>>>> 32e373e2
      },
      "RequestBody": null,
      "StatusCode": 404,
      "ResponseHeaders": {
<<<<<<< HEAD
        "Date": "Thu, 05 Mar 2020 22:53:32 GMT",
=======
        "Date": "Fri, 03 Apr 2020 20:33:33 GMT",
>>>>>>> 32e373e2
        "Server": [
          "Windows-Azure-Blob/1.0",
          "Microsoft-HTTPAPI/2.0"
        ],
        "Transfer-Encoding": "chunked",
        "x-ms-client-request-id": "944ede5d-7529-5249-cde4-0e5f0ec7cc4f",
        "x-ms-error-code": "BlobNotFound",
<<<<<<< HEAD
        "x-ms-request-id": "9d9aa691-f01e-0002-1040-f32c83000000",
        "x-ms-version": "2019-10-10"
=======
        "x-ms-request-id": "e8276923-701e-007e-6df7-09dde7000000",
        "x-ms-version": "2019-12-12"
>>>>>>> 32e373e2
      },
      "ResponseBody": []
    },
    {
<<<<<<< HEAD
      "RequestUri": "https://seanstagetest.blob.core.windows.net/test-container-37ee2277-ed13-4e19-7c65-ea2438bfe78a?restype=container",
      "RequestMethod": "DELETE",
      "RequestHeaders": {
        "Authorization": "Sanitized",
        "traceparent": "00-75c33472f0ce91458430ce4d0abda220-ca113bb347be2840-00",
        "User-Agent": [
          "azsdk-net-Storage.Blobs/12.4.0-dev.20200305.1",
          "(.NET Core 4.6.28325.01; Microsoft Windows 10.0.18363 )"
        ],
        "x-ms-client-request-id": "e4531a16-d59a-148c-6705-ebde73d01111",
        "x-ms-date": "Thu, 05 Mar 2020 22:53:33 GMT",
        "x-ms-return-client-request-id": "true",
        "x-ms-version": "2019-10-10"
=======
      "RequestUri": "https://seanmcccanary.blob.core.windows.net/test-container-37ee2277-ed13-4e19-7c65-ea2438bfe78a?restype=container",
      "RequestMethod": "DELETE",
      "RequestHeaders": {
        "Authorization": "Sanitized",
        "traceparent": "00-ce84b33c4258fa48bf8094f8dd065962-f9dea1051abcb543-00",
        "User-Agent": [
          "azsdk-net-Storage.Blobs/12.5.0-dev.20200403.1",
          "(.NET Core 4.6.28325.01; Microsoft Windows 10.0.18362 )"
        ],
        "x-ms-client-request-id": "e4531a16-d59a-148c-6705-ebde73d01111",
        "x-ms-date": "Fri, 03 Apr 2020 20:33:36 GMT",
        "x-ms-return-client-request-id": "true",
        "x-ms-version": "2019-12-12"
>>>>>>> 32e373e2
      },
      "RequestBody": null,
      "StatusCode": 202,
      "ResponseHeaders": {
        "Content-Length": "0",
<<<<<<< HEAD
        "Date": "Thu, 05 Mar 2020 22:53:32 GMT",
=======
        "Date": "Fri, 03 Apr 2020 20:33:33 GMT",
>>>>>>> 32e373e2
        "Server": [
          "Windows-Azure-Blob/1.0",
          "Microsoft-HTTPAPI/2.0"
        ],
        "x-ms-client-request-id": "e4531a16-d59a-148c-6705-ebde73d01111",
<<<<<<< HEAD
        "x-ms-request-id": "9d9aa693-f01e-0002-1240-f32c83000000",
        "x-ms-version": "2019-10-10"
=======
        "x-ms-request-id": "e8276925-701e-007e-6ff7-09dde7000000",
        "x-ms-version": "2019-12-12"
>>>>>>> 32e373e2
      },
      "ResponseBody": []
    }
  ],
  "Variables": {
    "RandomSeed": "1576958632",
<<<<<<< HEAD
    "Storage_TestConfigDefault": "ProductionTenant\nseanstagetest\nU2FuaXRpemVk\nhttps://seanstagetest.blob.core.windows.net\nhttp://seanstagetest.file.core.windows.net\nhttp://seanstagetest.queue.core.windows.net\nhttp://seanstagetest.table.core.windows.net\n\n\n\n\nhttp://seanstagetest-secondary.blob.core.windows.net\nhttp://seanstagetest-secondary.file.core.windows.net\nhttp://seanstagetest-secondary.queue.core.windows.net\nhttp://seanstagetest-secondary.table.core.windows.net\n\nSanitized\n\n\nCloud\nBlobEndpoint=https://seanstagetest.blob.core.windows.net/;QueueEndpoint=http://seanstagetest.queue.core.windows.net/;FileEndpoint=http://seanstagetest.file.core.windows.net/;BlobSecondaryEndpoint=http://seanstagetest-secondary.blob.core.windows.net/;QueueSecondaryEndpoint=http://seanstagetest-secondary.queue.core.windows.net/;FileSecondaryEndpoint=http://seanstagetest-secondary.file.core.windows.net/;AccountName=seanstagetest;AccountKey=Sanitized\nseanscope1"
=======
    "Storage_TestConfigDefault": "ProductionTenant\nseanmcccanary\nU2FuaXRpemVk\nhttps://seanmcccanary.blob.core.windows.net\nhttps://seanmcccanary.file.core.windows.net\nhttps://seanmcccanary.queue.core.windows.net\nhttps://seanmcccanary.table.core.windows.net\n\n\n\n\nhttps://seanmcccanary-secondary.blob.core.windows.net\nhttps://seanmcccanary-secondary.file.core.windows.net\nhttps://seanmcccanary-secondary.queue.core.windows.net\nhttps://seanmcccanary-secondary.table.core.windows.net\n\nSanitized\n\n\nCloud\nBlobEndpoint=https://seanmcccanary.blob.core.windows.net/;QueueEndpoint=https://seanmcccanary.queue.core.windows.net/;FileEndpoint=https://seanmcccanary.file.core.windows.net/;BlobSecondaryEndpoint=https://seanmcccanary-secondary.blob.core.windows.net/;QueueSecondaryEndpoint=https://seanmcccanary-secondary.queue.core.windows.net/;FileSecondaryEndpoint=https://seanmcccanary-secondary.file.core.windows.net/;AccountName=seanmcccanary;AccountKey=Sanitized\nseanscope1"
>>>>>>> 32e373e2
  }
}<|MERGE_RESOLUTION|>--- conflicted
+++ resolved
@@ -1,22 +1,6 @@
 {
   "Entries": [
     {
-<<<<<<< HEAD
-      "RequestUri": "https://seanstagetest.blob.core.windows.net/test-container-37ee2277-ed13-4e19-7c65-ea2438bfe78a?restype=container",
-      "RequestMethod": "PUT",
-      "RequestHeaders": {
-        "Authorization": "Sanitized",
-        "traceparent": "00-e9b207967edbfe42ab78cadb42cb255f-6254a6bcd8d3ca4c-00",
-        "User-Agent": [
-          "azsdk-net-Storage.Blobs/12.4.0-dev.20200305.1",
-          "(.NET Core 4.6.28325.01; Microsoft Windows 10.0.18363 )"
-        ],
-        "x-ms-blob-public-access": "container",
-        "x-ms-client-request-id": "b95e8596-601d-d094-66b9-b5256cc1d3bb",
-        "x-ms-date": "Thu, 05 Mar 2020 22:53:32 GMT",
-        "x-ms-return-client-request-id": "true",
-        "x-ms-version": "2019-10-10"
-=======
       "RequestUri": "https://seanmcccanary.blob.core.windows.net/test-container-37ee2277-ed13-4e19-7c65-ea2438bfe78a?restype=container",
       "RequestMethod": "PUT",
       "RequestHeaders": {
@@ -31,59 +15,31 @@
         "x-ms-date": "Fri, 03 Apr 2020 20:33:34 GMT",
         "x-ms-return-client-request-id": "true",
         "x-ms-version": "2019-12-12"
->>>>>>> 32e373e2
       },
       "RequestBody": null,
       "StatusCode": 201,
       "ResponseHeaders": {
         "Content-Length": "0",
-<<<<<<< HEAD
-        "Date": "Thu, 05 Mar 2020 22:53:31 GMT",
-        "ETag": "\u00220x8D7C15807C97357\u0022",
-        "Last-Modified": "Thu, 05 Mar 2020 22:53:32 GMT",
-=======
         "Date": "Fri, 03 Apr 2020 20:33:32 GMT",
         "ETag": "\u00220x8D7D80E472EBA8E\u0022",
         "Last-Modified": "Fri, 03 Apr 2020 20:33:33 GMT",
->>>>>>> 32e373e2
         "Server": [
           "Windows-Azure-Blob/1.0",
           "Microsoft-HTTPAPI/2.0"
         ],
         "x-ms-client-request-id": "b95e8596-601d-d094-66b9-b5256cc1d3bb",
-<<<<<<< HEAD
-        "x-ms-request-id": "9d9aa68b-f01e-0002-0c40-f32c83000000",
-        "x-ms-version": "2019-10-10"
-=======
         "x-ms-request-id": "e8276902-701e-007e-5af7-09dde7000000",
         "x-ms-version": "2019-12-12"
->>>>>>> 32e373e2
       },
       "ResponseBody": []
     },
     {
-<<<<<<< HEAD
-      "RequestUri": "https://seanstagetest.blob.core.windows.net/test-container-37ee2277-ed13-4e19-7c65-ea2438bfe78a/blob1",
-=======
       "RequestUri": "https://seanmcccanary.blob.core.windows.net/test-container-37ee2277-ed13-4e19-7c65-ea2438bfe78a/blob1",
->>>>>>> 32e373e2
       "RequestMethod": "PUT",
       "RequestHeaders": {
         "Authorization": "Sanitized",
         "Content-Length": "1024",
         "If-None-Match": "*",
-<<<<<<< HEAD
-        "traceparent": "00-c7f58c97c1ff9644a0de38a3bf8c5167-0664a50a5326b345-00",
-        "User-Agent": [
-          "azsdk-net-Storage.Blobs/12.4.0-dev.20200305.1",
-          "(.NET Core 4.6.28325.01; Microsoft Windows 10.0.18363 )"
-        ],
-        "x-ms-blob-type": "BlockBlob",
-        "x-ms-client-request-id": "2fd3c932-1cda-6ab0-5708-79aeaf7d448d",
-        "x-ms-date": "Thu, 05 Mar 2020 22:53:32 GMT",
-        "x-ms-return-client-request-id": "true",
-        "x-ms-version": "2019-10-10"
-=======
         "traceparent": "00-0a2d2197f4a43845895ccecbda314335-19a339213764bd45-00",
         "User-Agent": [
           "azsdk-net-Storage.Blobs/12.5.0-dev.20200403.1",
@@ -94,68 +50,34 @@
         "x-ms-date": "Fri, 03 Apr 2020 20:33:34 GMT",
         "x-ms-return-client-request-id": "true",
         "x-ms-version": "2019-12-12"
->>>>>>> 32e373e2
       },
       "RequestBody": "J27n5GSjq29mPqaEBXiGiRDHjrNgLmwg8zQgrFKWQ867LHlZDHG\u002B8tnuUt\u002B5D8ruMywUpTMfWvgCx/Ewg/8dz/rYydj\u002BLX2eCJzactyMZuNpMngmgZ2bm9GBVkSAjW7a0YLk4EXy7wavdZyXRegcdWANx1GG9k1dPC0GfdY4HnotAKFZqIWdd0JydwsBBFbpZOHjcsYdU9o0h6MY63IwdlchaURGw83ab1AOE39BXDjXHBj0VKy0EKzGJCDhhYvQQgC035oRoqEUCAJ2D0Ba8itrQc5ZOyGrbVmYf56s\u002BerEPdF\u002BjXyexXl24EupPQFsbDH1dkS9dwfeCXJBeSMDZw8YstFu22WuzHtU41vVAS9YLBNst4KmBsbKn4MKXUxWcng7kIsv/ZDMRqnIaZOrCQdC6EwPl7CNcqsKpDvipG8v/XDimnGjKC6DoHHY3Z0yHpZ7x3T/R9vHrh3gJFlU6aE5mGsjyW\u002BWn8AejPY/tZQN2IakZt37MLWUGutTwwPVLrbPnkQxD1Un5Si04bvliPmI0kzTsIPEPmi1j66DQty8SF0/bxZP28gwfIC1R076rpLyyvC3An4zC2DcfH\u002BnpKNM95hdpRniOPaDojMCD/cZu\u002BAbkHfrBUbfDGO2c19IidjdaU\u002B2nAl5EJH5M2BLMfxowsCfixQrYPJRfpm1LMWXOhhbJKaoYx7XooDl8tLmlNpnTbGfqf7DsQhcZB5vw\u002BPMYvhH8AxWwF\u002BhyOmURm0ga\u002Bm/Tt4T\u002BJEal3OdS/4AaN6cGJDZnqTOEI1S/eEUL2uaO/k0sHUFuWpmLFiYuXRgoWAL9y3dRsxF8D1RwPqwBWcIAg8Fy7holl8mc3FLNVcY8VyBCTg9vfUs7784tPhvtifxkLZlW9WnomDOt9Nb\u002BbrmOc\u002BeL/wvykUa2dz4MOJmtrxKWqWgspaG2WfXbwUh0PUFUXsp0IcqwcZxS4L4r3F\u002BZwAWEJ8VRYY4F1aVWFo/\u002BAjn895nPeU1H5jfL2cTjSn1WAgECsBV7wz08LkxlWlrMVJ6EbyTFika4fAHNhUeJIksn/9SOu1HkgPSckwsBIovdP4VmXxsYkLe6SnPTrn21swvBPVpGPZkMn\u002B4wKTd7txm18IXCYsNvz29dFDEeENK25yA/QCUxVsHsGf9s6GeAftMaHb3381AIUS4rKSloLk7buUHXPDc0hJmD1gkEAucHnJVdw/NUvzPP9u72xm3Yg\u002BtwUS8lqQKcJZkkM90HBE4HI0xUCmqbhzoOB0VIPb5r61Idk7G4IjOSgd5aMItWiLKgr\u002BLhRLmA1Mo016H9U\u002Bga\u002BEhK6XDcTsFYwUiMAVaut36Sp42bSmbYXP6ngwqRlS32f3gDC58BhCEhg==",
       "StatusCode": 201,
       "ResponseHeaders": {
         "Content-Length": "0",
         "Content-MD5": "o6f0tuyrOk2Y4\u002BvLbqRjFA==",
-<<<<<<< HEAD
-        "Date": "Thu, 05 Mar 2020 22:53:32 GMT",
-        "ETag": "\u00220x8D7C15807D6DA6F\u0022",
-        "Last-Modified": "Thu, 05 Mar 2020 22:53:32 GMT",
-=======
         "Date": "Fri, 03 Apr 2020 20:33:32 GMT",
         "ETag": "\u00220x8D7D80E473C2EEB\u0022",
         "Last-Modified": "Fri, 03 Apr 2020 20:33:33 GMT",
->>>>>>> 32e373e2
         "Server": [
           "Windows-Azure-Blob/1.0",
           "Microsoft-HTTPAPI/2.0"
         ],
         "x-ms-client-request-id": "2fd3c932-1cda-6ab0-5708-79aeaf7d448d",
         "x-ms-content-crc64": "KZ1Qn538DFo=",
-<<<<<<< HEAD
-        "x-ms-request-id": "9d9aa68f-f01e-0002-0e40-f32c83000000",
-        "x-ms-request-server-encrypted": "true",
-        "x-ms-version": "2019-10-10"
-=======
         "x-ms-request-id": "e827690a-701e-007e-5ef7-09dde7000000",
         "x-ms-request-server-encrypted": "true",
         "x-ms-version": "2019-12-12"
->>>>>>> 32e373e2
       },
       "ResponseBody": []
     },
     {
-<<<<<<< HEAD
-      "RequestUri": "https://seanstagetest.blob.core.windows.net/?comp=batch",
-=======
       "RequestUri": "https://seanmcccanary.blob.core.windows.net/?comp=batch",
->>>>>>> 32e373e2
       "RequestMethod": "POST",
       "RequestHeaders": {
         "Authorization": "Sanitized",
         "Content-Length": "1040",
         "Content-Type": "multipart/mixed; boundary=batch_4a285008-0732-5d50-3b00-334327667a8a",
-<<<<<<< HEAD
-        "traceparent": "00-925d2d67832f6f49bfcdeba537f36350-a26151cacb659f48-00",
-        "User-Agent": [
-          "azsdk-net-Storage.Blobs/12.4.0-dev.20200305.1",
-          "(.NET Core 4.6.28325.01; Microsoft Windows 10.0.18363 )"
-        ],
-        "x-ms-client-request-id": "043d92f5-8741-5fdc-d359-dab0c2e869b6",
-        "x-ms-date": "Thu, 05 Mar 2020 22:53:33 GMT",
-        "x-ms-return-client-request-id": "true",
-        "x-ms-version": "2019-10-10"
-      },
-      "RequestBody": "LS1iYXRjaF80YTI4NTAwOC0wNzMyLTVkNTAtM2IwMC0zMzQzMjc2NjdhOGENCkNvbnRlbnQtVHlwZTogYXBwbGljYXRpb24vaHR0cA0KQ29udGVudC1UcmFuc2Zlci1FbmNvZGluZzogYmluYXJ5DQpDb250ZW50LUlEOiAwDQoNCkRFTEVURSAvdGVzdC1jb250YWluZXItMzdlZTIyNzctZWQxMy00ZTE5LTdjNjUtZWEyNDM4YmZlNzhhL2Jsb2IxIEhUVFAvMS4xDQpBdXRob3JpemF0aW9uOiBTaGFyZWRLZXkgc2VhbnN0YWdldGVzdDo5VFRMLzlUNU9lNlFRb1Z1MlRzNmNmeHFwYWQ5ZTRaRk90S05ZUE9MWVFFPQ0KeC1tcy1kYXRlOiBUaHUsIDA1IE1hciAyMDIwIDIyOjUzOjMzIEdNVA0KQ29udGVudC1MZW5ndGg6IDANCg0KLS1iYXRjaF80YTI4NTAwOC0wNzMyLTVkNTAtM2IwMC0zMzQzMjc2NjdhOGENCkNvbnRlbnQtVHlwZTogYXBwbGljYXRpb24vaHR0cA0KQ29udGVudC1UcmFuc2Zlci1FbmNvZGluZzogYmluYXJ5DQpDb250ZW50LUlEOiAxDQoNCkRFTEVURSAvaW52YWxpZGNvbnRhaW5lci9ibG9iMiBIVFRQLzEuMQ0KQXV0aG9yaXphdGlvbjogU2hhcmVkS2V5IHNlYW5zdGFnZXRlc3Q6TktUMU9wYjB4MTRxVFQyc1pjQVIvN2ZWem5SOU0wQnVra0pMdEprN2tVQT0NCngtbXMtZGF0ZTogVGh1LCAwNSBNYXIgMjAyMCAyMjo1MzozMyBHTVQNCkNvbnRlbnQtTGVuZ3RoOiAwDQoNCi0tYmF0Y2hfNGEyODUwMDgtMDczMi01ZDUwLTNiMDAtMzM0MzI3NjY3YThhDQpDb250ZW50LVR5cGU6IGFwcGxpY2F0aW9uL2h0dHANCkNvbnRlbnQtVHJhbnNmZXItRW5jb2Rpbmc6IGJpbmFyeQ0KQ29udGVudC1JRDogMg0KDQpERUxFVEUgL2ludmFsaWRjb250YWluZXIvYmxvYjMgSFRUUC8xLjENCkF1dGhvcml6YXRpb246IFNoYXJlZEtleSBzZWFuc3RhZ2V0ZXN0OkUxSHA0TlY5MmZwMWhyUWZEclBZS0FPMDdqU2ZGVW1NQ0srSkRZTXEyL1k9DQp4LW1zLWRhdGU6IFRodSwgMDUgTWFyIDIwMjAgMjI6NTM6MzMgR01UDQpDb250ZW50LUxlbmd0aDogMA0KDQotLWJhdGNoXzRhMjg1MDA4LTA3MzItNWQ1MC0zYjAwLTMzNDMyNzY2N2E4YS0tDQo=",
-      "StatusCode": 202,
-      "ResponseHeaders": {
-        "Content-Type": "multipart/mixed; boundary=batchresponse_619733cd-7610-46f9-8a30-1f5d79076ea9",
-        "Date": "Thu, 05 Mar 2020 22:53:32 GMT",
-=======
         "traceparent": "00-34d0272d70a381469855a90495a07d98-dd2c2f35406f2b45-00",
         "User-Agent": [
           "azsdk-net-Storage.Blobs/12.5.0-dev.20200403.1",
@@ -171,34 +93,12 @@
       "ResponseHeaders": {
         "Content-Type": "multipart/mixed; boundary=batchresponse_69b9ceb3-b485-4e4b-96fd-261190b36b09",
         "Date": "Fri, 03 Apr 2020 20:33:33 GMT",
->>>>>>> 32e373e2
         "Server": [
           "Windows-Azure-Blob/1.0",
           "Microsoft-HTTPAPI/2.0"
         ],
         "Transfer-Encoding": "chunked",
         "x-ms-client-request-id": "043d92f5-8741-5fdc-d359-dab0c2e869b6",
-<<<<<<< HEAD
-        "x-ms-request-id": "9d9aa690-f01e-0002-0f40-f32c83000000",
-        "x-ms-version": "2019-10-10"
-      },
-      "ResponseBody": "LS1iYXRjaHJlc3BvbnNlXzYxOTczM2NkLTc2MTAtNDZmOS04YTMwLTFmNWQ3OTA3NmVhOQ0KQ29udGVudC1UeXBlOiBhcHBsaWNhdGlvbi9odHRwDQpDb250ZW50LUlEOiAwDQoNCkhUVFAvMS4xIDIwMiBBY2NlcHRlZA0KeC1tcy1kZWxldGUtdHlwZS1wZXJtYW5lbnQ6IHRydWUNCngtbXMtcmVxdWVzdC1pZDogOWQ5YWE2OTAtZjAxZS0wMDAyLTBmNDAtZjMyYzgzMWU2MzM1DQp4LW1zLXZlcnNpb246IDIwMTktMTAtMTANClNlcnZlcjogV2luZG93cy1BenVyZS1CbG9iLzEuMA0KDQotLWJhdGNocmVzcG9uc2VfNjE5NzMzY2QtNzYxMC00NmY5LThhMzAtMWY1ZDc5MDc2ZWE5DQpDb250ZW50LVR5cGU6IGFwcGxpY2F0aW9uL2h0dHANCkNvbnRlbnQtSUQ6IDENCg0KSFRUUC8xLjEgNDA0IFRoZSBzcGVjaWZpZWQgY29udGFpbmVyIGRvZXMgbm90IGV4aXN0Lg0KeC1tcy1lcnJvci1jb2RlOiBDb250YWluZXJOb3RGb3VuZA0KeC1tcy1yZXF1ZXN0LWlkOiA5ZDlhYTY5MC1mMDFlLTAwMDItMGY0MC1mMzJjODMxZTYzMzcNCngtbXMtdmVyc2lvbjogMjAxOS0xMC0xMA0KQ29udGVudC1MZW5ndGg6IDIyNg0KQ29udGVudC1UeXBlOiBhcHBsaWNhdGlvbi94bWwNClNlcnZlcjogV2luZG93cy1BenVyZS1CbG9iLzEuMA0KDQrvu788P3htbCB2ZXJzaW9uPSIxLjAiIGVuY29kaW5nPSJ1dGYtOCI/Pgo8RXJyb3I\u002BPENvZGU\u002BQ29udGFpbmVyTm90Rm91bmQ8L0NvZGU\u002BPE1lc3NhZ2U\u002BVGhlIHNwZWNpZmllZCBjb250YWluZXIgZG9lcyBub3QgZXhpc3QuClJlcXVlc3RJZDo5ZDlhYTY5MC1mMDFlLTAwMDItMGY0MC1mMzJjODMxZTYzMzcKVGltZToyMDIwLTAzLTA1VDIyOjUzOjMyLjk4MTAxMTVaPC9NZXNzYWdlPjwvRXJyb3I\u002BDQotLWJhdGNocmVzcG9uc2VfNjE5NzMzY2QtNzYxMC00NmY5LThhMzAtMWY1ZDc5MDc2ZWE5DQpDb250ZW50LVR5cGU6IGFwcGxpY2F0aW9uL2h0dHANCkNvbnRlbnQtSUQ6IDINCg0KSFRUUC8xLjEgNDA0IFRoZSBzcGVjaWZpZWQgY29udGFpbmVyIGRvZXMgbm90IGV4aXN0Lg0KeC1tcy1lcnJvci1jb2RlOiBDb250YWluZXJOb3RGb3VuZA0KeC1tcy1yZXF1ZXN0LWlkOiA5ZDlhYTY5MC1mMDFlLTAwMDItMGY0MC1mMzJjODMxZTYzMzkNCngtbXMtdmVyc2lvbjogMjAxOS0xMC0xMA0KQ29udGVudC1MZW5ndGg6IDIyNg0KQ29udGVudC1UeXBlOiBhcHBsaWNhdGlvbi94bWwNClNlcnZlcjogV2luZG93cy1BenVyZS1CbG9iLzEuMA0KDQrvu788P3htbCB2ZXJzaW9uPSIxLjAiIGVuY29kaW5nPSJ1dGYtOCI/Pgo8RXJyb3I\u002BPENvZGU\u002BQ29udGFpbmVyTm90Rm91bmQ8L0NvZGU\u002BPE1lc3NhZ2U\u002BVGhlIHNwZWNpZmllZCBjb250YWluZXIgZG9lcyBub3QgZXhpc3QuClJlcXVlc3RJZDo5ZDlhYTY5MC1mMDFlLTAwMDItMGY0MC1mMzJjODMxZTYzMzkKVGltZToyMDIwLTAzLTA1VDIyOjUzOjMyLjk4MTAxMTVaPC9NZXNzYWdlPjwvRXJyb3I\u002BDQotLWJhdGNocmVzcG9uc2VfNjE5NzMzY2QtNzYxMC00NmY5LThhMzAtMWY1ZDc5MDc2ZWE5LS0="
-    },
-    {
-      "RequestUri": "https://seanstagetest.blob.core.windows.net/test-container-37ee2277-ed13-4e19-7c65-ea2438bfe78a/blob1",
-      "RequestMethod": "HEAD",
-      "RequestHeaders": {
-        "Authorization": "Sanitized",
-        "traceparent": "00-4e3a021047d10343bd1b6fc2e245d400-b5edd35005747f40-00",
-        "User-Agent": [
-          "azsdk-net-Storage.Blobs/12.4.0-dev.20200305.1",
-          "(.NET Core 4.6.28325.01; Microsoft Windows 10.0.18363 )"
-        ],
-        "x-ms-client-request-id": "944ede5d-7529-5249-cde4-0e5f0ec7cc4f",
-        "x-ms-date": "Thu, 05 Mar 2020 22:53:33 GMT",
-        "x-ms-return-client-request-id": "true",
-        "x-ms-version": "2019-10-10"
-=======
         "x-ms-request-id": "e827690b-701e-007e-5ff7-09dde7000000",
         "x-ms-version": "2019-12-12"
       },
@@ -218,16 +118,11 @@
         "x-ms-date": "Fri, 03 Apr 2020 20:33:35 GMT",
         "x-ms-return-client-request-id": "true",
         "x-ms-version": "2019-12-12"
->>>>>>> 32e373e2
       },
       "RequestBody": null,
       "StatusCode": 404,
       "ResponseHeaders": {
-<<<<<<< HEAD
-        "Date": "Thu, 05 Mar 2020 22:53:32 GMT",
-=======
         "Date": "Fri, 03 Apr 2020 20:33:33 GMT",
->>>>>>> 32e373e2
         "Server": [
           "Windows-Azure-Blob/1.0",
           "Microsoft-HTTPAPI/2.0"
@@ -235,32 +130,12 @@
         "Transfer-Encoding": "chunked",
         "x-ms-client-request-id": "944ede5d-7529-5249-cde4-0e5f0ec7cc4f",
         "x-ms-error-code": "BlobNotFound",
-<<<<<<< HEAD
-        "x-ms-request-id": "9d9aa691-f01e-0002-1040-f32c83000000",
-        "x-ms-version": "2019-10-10"
-=======
         "x-ms-request-id": "e8276923-701e-007e-6df7-09dde7000000",
         "x-ms-version": "2019-12-12"
->>>>>>> 32e373e2
       },
       "ResponseBody": []
     },
     {
-<<<<<<< HEAD
-      "RequestUri": "https://seanstagetest.blob.core.windows.net/test-container-37ee2277-ed13-4e19-7c65-ea2438bfe78a?restype=container",
-      "RequestMethod": "DELETE",
-      "RequestHeaders": {
-        "Authorization": "Sanitized",
-        "traceparent": "00-75c33472f0ce91458430ce4d0abda220-ca113bb347be2840-00",
-        "User-Agent": [
-          "azsdk-net-Storage.Blobs/12.4.0-dev.20200305.1",
-          "(.NET Core 4.6.28325.01; Microsoft Windows 10.0.18363 )"
-        ],
-        "x-ms-client-request-id": "e4531a16-d59a-148c-6705-ebde73d01111",
-        "x-ms-date": "Thu, 05 Mar 2020 22:53:33 GMT",
-        "x-ms-return-client-request-id": "true",
-        "x-ms-version": "2019-10-10"
-=======
       "RequestUri": "https://seanmcccanary.blob.core.windows.net/test-container-37ee2277-ed13-4e19-7c65-ea2438bfe78a?restype=container",
       "RequestMethod": "DELETE",
       "RequestHeaders": {
@@ -274,39 +149,25 @@
         "x-ms-date": "Fri, 03 Apr 2020 20:33:36 GMT",
         "x-ms-return-client-request-id": "true",
         "x-ms-version": "2019-12-12"
->>>>>>> 32e373e2
       },
       "RequestBody": null,
       "StatusCode": 202,
       "ResponseHeaders": {
         "Content-Length": "0",
-<<<<<<< HEAD
-        "Date": "Thu, 05 Mar 2020 22:53:32 GMT",
-=======
         "Date": "Fri, 03 Apr 2020 20:33:33 GMT",
->>>>>>> 32e373e2
         "Server": [
           "Windows-Azure-Blob/1.0",
           "Microsoft-HTTPAPI/2.0"
         ],
         "x-ms-client-request-id": "e4531a16-d59a-148c-6705-ebde73d01111",
-<<<<<<< HEAD
-        "x-ms-request-id": "9d9aa693-f01e-0002-1240-f32c83000000",
-        "x-ms-version": "2019-10-10"
-=======
         "x-ms-request-id": "e8276925-701e-007e-6ff7-09dde7000000",
         "x-ms-version": "2019-12-12"
->>>>>>> 32e373e2
       },
       "ResponseBody": []
     }
   ],
   "Variables": {
     "RandomSeed": "1576958632",
-<<<<<<< HEAD
-    "Storage_TestConfigDefault": "ProductionTenant\nseanstagetest\nU2FuaXRpemVk\nhttps://seanstagetest.blob.core.windows.net\nhttp://seanstagetest.file.core.windows.net\nhttp://seanstagetest.queue.core.windows.net\nhttp://seanstagetest.table.core.windows.net\n\n\n\n\nhttp://seanstagetest-secondary.blob.core.windows.net\nhttp://seanstagetest-secondary.file.core.windows.net\nhttp://seanstagetest-secondary.queue.core.windows.net\nhttp://seanstagetest-secondary.table.core.windows.net\n\nSanitized\n\n\nCloud\nBlobEndpoint=https://seanstagetest.blob.core.windows.net/;QueueEndpoint=http://seanstagetest.queue.core.windows.net/;FileEndpoint=http://seanstagetest.file.core.windows.net/;BlobSecondaryEndpoint=http://seanstagetest-secondary.blob.core.windows.net/;QueueSecondaryEndpoint=http://seanstagetest-secondary.queue.core.windows.net/;FileSecondaryEndpoint=http://seanstagetest-secondary.file.core.windows.net/;AccountName=seanstagetest;AccountKey=Sanitized\nseanscope1"
-=======
     "Storage_TestConfigDefault": "ProductionTenant\nseanmcccanary\nU2FuaXRpemVk\nhttps://seanmcccanary.blob.core.windows.net\nhttps://seanmcccanary.file.core.windows.net\nhttps://seanmcccanary.queue.core.windows.net\nhttps://seanmcccanary.table.core.windows.net\n\n\n\n\nhttps://seanmcccanary-secondary.blob.core.windows.net\nhttps://seanmcccanary-secondary.file.core.windows.net\nhttps://seanmcccanary-secondary.queue.core.windows.net\nhttps://seanmcccanary-secondary.table.core.windows.net\n\nSanitized\n\n\nCloud\nBlobEndpoint=https://seanmcccanary.blob.core.windows.net/;QueueEndpoint=https://seanmcccanary.queue.core.windows.net/;FileEndpoint=https://seanmcccanary.file.core.windows.net/;BlobSecondaryEndpoint=https://seanmcccanary-secondary.blob.core.windows.net/;QueueSecondaryEndpoint=https://seanmcccanary-secondary.queue.core.windows.net/;FileSecondaryEndpoint=https://seanmcccanary-secondary.file.core.windows.net/;AccountName=seanmcccanary;AccountKey=Sanitized\nseanscope1"
->>>>>>> 32e373e2
   }
 }