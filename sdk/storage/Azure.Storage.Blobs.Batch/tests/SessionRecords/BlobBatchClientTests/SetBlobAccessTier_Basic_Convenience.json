--- conflicted
+++ resolved
@@ -14,11 +14,7 @@
         "x-ms-client-request-id": "179ebf41-5887-e41f-c0fa-25aed10d9702",
         "x-ms-date": "Thu, 05 Mar 2020 22:52:54 GMT",
         "x-ms-return-client-request-id": "true",
-<<<<<<< HEAD
-        "x-ms-version": "2019-10-10"
-=======
-        "x-ms-version": "2019-12-12"
->>>>>>> 32e373e2
+        "x-ms-version": "2019-12-12"
       },
       "RequestBody": null,
       "StatusCode": 201,
@@ -33,11 +29,7 @@
         ],
         "x-ms-client-request-id": "179ebf41-5887-e41f-c0fa-25aed10d9702",
         "x-ms-request-id": "581e2528-101e-000a-1440-f3368c000000",
-<<<<<<< HEAD
-        "x-ms-version": "2019-10-10"
-=======
-        "x-ms-version": "2019-12-12"
->>>>>>> 32e373e2
+        "x-ms-version": "2019-12-12"
       },
       "ResponseBody": []
     },
@@ -57,11 +49,7 @@
         "x-ms-client-request-id": "c8d41c25-11eb-a107-a63e-c4e3be697293",
         "x-ms-date": "Thu, 05 Mar 2020 22:52:54 GMT",
         "x-ms-return-client-request-id": "true",
-<<<<<<< HEAD
-        "x-ms-version": "2019-10-10"
-=======
-        "x-ms-version": "2019-12-12"
->>>>>>> 32e373e2
+        "x-ms-version": "2019-12-12"
       },
       "RequestBody": "ftcoXzB6fwylCzVtact2NR2MEsdjfQiafkmcnIVojsj3UuFAocysxz\u002BRcXwisnv1g/CQRPrPnwHOjuDn3uOGPX1sdhbqNpRR30uI0QuMd8zNpxiV10nNJ7PgcRLsxelcCjP\u002BtjtkC01bP2WvR831QhcTGTbK8WYznk9iCcSCZBphLMbYjcCQaZzKOZfkHt/m6y762KuykRnNyxfsAgGJ2dtKTRsGHbVXg7CaALjOT4BvfB6Vh4xvr5utCsKoo2eaQV\u002B8mtDE3855o1X7F5Fg/3uXfYXi9FJO252AWRLzrt9IAL5YEbWvqpxQHOQ2c5gJTApGESbhuE0Nbb4yRIa7hfR2shfSCO3G59LokthtGGcFdgwHrZ24Z0hxS6T2fGYWlZbvwMCAN0QdfylT\u002BCZ1n1VXLM16s9hXvUvPYL1I0Gtr0vxBflemhT/H6i1zZW8i/KtPn0\u002BYnOG\u002BmAN1sdaH1K\u002B\u002B6CYpMyH9sKeOssmq5FjcrGQR\u002BTAb0jUaguVUMdNoQBV\u002BtXxI\u002BMiJUu\u002BnCuoYFLOrmQRyddp\u002BoxXxDrA7qH7UJnGzLC/bk7SbiKdBc8hKAm4yqZfO9ss7/xFnV\u002BoYTalw0\u002BN4ZeiE0AVQ1uwzPS9MpgxBCf/mBS\u002BmeCwdczzJgzr\u002B0aDk0pyGrdmRfh/eB8LiGrHd1kSpic200e27Z1zJhlOyNGyPaNNwu1wmVIcQyHBqOliK6632VEfSMACuykV8yPfMK9JWUrLdbRrngzRFowl9USwDP5qmu\u002BAkvTfTwfAXqYyQQ5ydFOimrH2SDtETjYz3MXkYeIhcJW/yMZV7Cqwq0NmntF9s3z1EXZIcE6wOES\u002Br2493/jEENB4squJTK6HRaD74a9gsilE81Bv2PxHD5CBlzy4cstGno4BBPzRa8DLwS6tuFaZXflA9OyoWDfQMacbC7ltztLVsUMdX6ksd4ePoBfRmVM56DVHd33enkZWMNdVumALXfZf2AcXe/5MFIFlGLQgApRT4SOAJldU\u002BxL4xy7V1r0jhEYhdcFMJmw292L4dYWSNjI/AdVAizejBuD0GrDTej3ERZByAozXB7qzSTLwWIGJapD8ltDn4v0Ofm7gWAu7Z3khNDPxIDeha/4ejT4Erq5farAj0uds3GKXY4Ad9q\u002By9\u002BG10yRRmEZZWy7WyVG/CdO8gPFbm5CVtFfNXby3g3FOb5lYUt\u002BKDc5pynu4lhcQ1FmsXXG\u002BV1xRHBrMgDqFode5hF24Zrb0NnMi7c0Y3SI8vIVnByH/kBQ5CzLAuY2X4CSj/w25VHGiuCr\u002Bn2mPOEL4j8e1Ip6xufRFg1uEN3zljwmodN4Qh2QTwE77APSqqdLzxCnF3sGJ7kUZc9UaHoSqGQw==",
       "StatusCode": 201,
@@ -79,11 +67,7 @@
         "x-ms-content-crc64": "JemY6LUlqVI=",
         "x-ms-request-id": "581e2534-101e-000a-1a40-f3368c000000",
         "x-ms-request-server-encrypted": "true",
-<<<<<<< HEAD
-        "x-ms-version": "2019-10-10"
-=======
-        "x-ms-version": "2019-12-12"
->>>>>>> 32e373e2
+        "x-ms-version": "2019-12-12"
       },
       "ResponseBody": []
     },
@@ -103,11 +87,7 @@
         "x-ms-client-request-id": "6c3293b4-a44e-95a6-bec2-db2ad689abaa",
         "x-ms-date": "Thu, 05 Mar 2020 22:52:54 GMT",
         "x-ms-return-client-request-id": "true",
-<<<<<<< HEAD
-        "x-ms-version": "2019-10-10"
-=======
-        "x-ms-version": "2019-12-12"
->>>>>>> 32e373e2
+        "x-ms-version": "2019-12-12"
       },
       "RequestBody": "OvkSscPjtwdaj1nOjeIGdUDjYoVWvVgG8Q4y\u002Bz4zKu0hWnRG1AOeQWXMbly4OBTDOE\u002Bj2gftPXyhDL\u002B1sLvJJmRrrTNuv6A8RSAfiU/7Tbn6bsLvkE/mNBz4pMhE6ZCpA0f3TYvgVXiuZpTmzbQspb8GukL42pUVhHkWdRrY\u002BFyPdoUHBP8uGhlJQCm6/2ZozP8JPS9OsCmx4sgRyt9e1W04V1YuJKG/2KAorplsWoUSrakbz7stQcVcVSE2HE8562q7gqgQOqddSWWPJQKPRYhD/xw2QgayCxWR0c6AiLxQ78MusNjdAnMCvYVVnRvDzRCZ8xwyA6hkCXaSfmjZ3cGpPjY\u002BYJWwZvypNIWAXW36zQS\u002B5pWfHewayqdhSoMKKN/ErF/lhGx66Iwfic4j5KsImLFkGvYrCiFKJJbuTht5nwulu7AOFUiYQ/4If5Qd9\u002Bb7WLLSpQ3omaI9mmDVjJpwpunDfSj7\u002BoJozNf4I4uNLC2w8vVpp/n9vCIO0HrowrZjl9iqWXm9AF4vadk28HUXsG0yJZmkB//vxsAG7CoIfwkhlIyy4tOz8vKXOj0gx8yt9x8MtZ0cv5DZupO5txM0JurPFVvpZM2afzKnDM3Bz//zWfUK/MlsBNX82ChA\u002BjvfYxNTULFxw5JRcTZqdbLCF\u002BuUxV4eKSogYxCF7IulWoX3x6m5bn5NgpViuYqTAY8iOcE9qzTdwDroMu2h69cHqxewc60JCKlsRkLJvHCfjWGBYrPKaK5QGgZu0TuQq5a\u002BWw1z4o7hGTAX0GTxFATJSKSMH4kjPENoX1mmmjdt25usCmFjLKvSn0mDs5dJXgYCpIiWBIsNmh7JC4I1O374qfTJRQmjZhz5uYA/oImrHgFTpPWv1tcPnnBCmSEpnWTLigmjfxn8Xj5snUoLzvqVHeyB4ZaISdIduqeZYcz60BsbdBV/CJ7oVkW3QzmMA9B1rHw1p7vNQ0E3hcVxY/1xcc0u71rlFhRNmYtQ0AaZkLbWI7RQxShgTTDTSILZdvJIRdFsXhN2kJZn5w4wfHI7nvUOmj9IIaukzqEpEc6RdCKYCIs0LTKiYJMd6N4ZL9C\u002BmKmNytuy/yMmx49xTX7I1XPsl3TnB3HDazqsKznNi57QangkBKlH5ghnDmWiMRMUVBJqLZhc15E4yV6gBtTqWDzwoOIFpNDJpLFsf/gLIDonl9cmYl0GdJPn6ztKpt80fbUpspAwDq9BoYjn8FeYLagkeG79w/Xe6ixOHrmVfv7RNwJC4W6q94gn5MHVH4Q8Tr2SJi1wN7nASsdj4vD2rCKKFbhUVUs6eYHm1d80CcunEs/7A1fQYABJgpamRhWYMTieSgnM5/lyV62rig==",
       "StatusCode": 201,
@@ -125,11 +105,7 @@
         "x-ms-content-crc64": "sP5DzzacoFo=",
         "x-ms-request-id": "581e253b-101e-000a-1e40-f3368c000000",
         "x-ms-request-server-encrypted": "true",
-<<<<<<< HEAD
-        "x-ms-version": "2019-10-10"
-=======
-        "x-ms-version": "2019-12-12"
->>>>>>> 32e373e2
+        "x-ms-version": "2019-12-12"
       },
       "ResponseBody": []
     },
@@ -149,11 +125,7 @@
         "x-ms-client-request-id": "0d13734b-c844-e5c9-57e0-276f8bed5f34",
         "x-ms-date": "Thu, 05 Mar 2020 22:52:54 GMT",
         "x-ms-return-client-request-id": "true",
-<<<<<<< HEAD
-        "x-ms-version": "2019-10-10"
-=======
-        "x-ms-version": "2019-12-12"
->>>>>>> 32e373e2
+        "x-ms-version": "2019-12-12"
       },
       "RequestBody": "JdWfbvdVqYpEdzaQ05FTFdsmvcN6Pjy9M/WDOuGlSnH8IJTfGJzbX\u002BmoJ9ZtFsEsbsZOsMvoMOaZ4jsB0W\u002BpnyzFk7P8c/w\u002BSl7a0RZlTxw0VswbV5qmFO\u002BuRjZh2o16/4iqp4MOL/rJD2ZsDV7PM5IfzXujjkiSH3/DTi3G3W/RX9KOu6iZJSbRUUc0OQaR3xOkQg0R13FAF4cDSuHNAjL2mq6MQXjphadV0TwAXuZ4Mm8ZIptiwIdgTaMgldtFA08VPZ5XBZ2burxmvAU1P7ihixhxs\u002BCWk9omK/PUyfDLEM3t6yBHICzRfmjf/AOCKw3rfgrC01BvfqrEMdmqxvHLmqw3SFSXWmrrnzR3t5fXpP/l6UrmCDx9fm12g\u002B9TJ7h3E2JXSuO5UySf1zMb98cT7YzZxN2m5ZFvusnnIdd6mHh8AKM0f1ocLJYmRjEIYoamY5ZjeWLa0C7R548Z0jFMJT\u002B7nvYj3m0xvZhHf55fZldCQb5BFx8Voi90Y5fKAllk2SHyTcOQgoQoMbvKk1CPcYA31pFzCw0gpfzGrnvWZrs\u002B4qZ9bRmUsr45GeZjSw/f5fEWkyvI8c4T0qfHydMJUsoAi7CqEgRnoyTSOvInvFrt58mJv9OPdvHXaptxzejrMMYbY79fNNPtr\u002B8H9bbc6xVN2eIJf5L2cBW\u002B06dp9dY75wkrDFmajrP2nBDkiIA6\u002Bn\u002BFJPMG4bE0JfKqoGErhLkZyw6tsd\u002B8s0svEuKCEuiUg9go49DiNQVY9\u002BZn7\u002B1RyxhWyr1yjUmgyXGn187OsRIJFh2IA6DoNpUIVbn4VcNe3UfKK0crIfWOhxpfOl43iUXUXdjPyMd3bpMnajiPp3OtSfmGBIbK3fUn\u002BnuGifs30Mt0JPfqjhSAUr20BLe9/t\u002BmsfFksIS/CYDjp85M8eSX8JlsG4N8wrrkBrLIFtk\u002Bavub39cK0iBHtBt3B\u002BZGM2HYHBQdUeNcKe43gKrR9vKmpT3TsBENjR15JGdoBbvTntJR8PnFIBkYP7bo01J2db0o0GKpcoNPy4/2pCx88yQzY\u002BHXgAb44YQku3FbJLnLAq6pPzRZKitPASRqznvsm0uRtHBwnvW2MO/dhLcS9KbVKqF90rPv2ji2h37hjhIJOB8lyXBJW2O58g9FfKZzPQ1\u002BlKTZbsiYoto3uhd21KLc00yY7Co2i88\u002BxOCjqV6RQkpxY/luL8lWjCeVEaBMQx1taaha21DjSAjUm6ro9Pl8pXjMBXGobqSCQV8DoHku8YDCNkC1N2b6jRrwmpMebpguGWsogD6rxPoD15nw4KiPpaopJb24xm4R0ndXuNQQZNPH1YcNBXFCFnJFsmDMCa1yYfTp9UjadVL9Fw==",
       "StatusCode": 201,
@@ -171,11 +143,7 @@
         "x-ms-content-crc64": "CulLzAO9JTU=",
         "x-ms-request-id": "581e2543-101e-000a-2340-f3368c000000",
         "x-ms-request-server-encrypted": "true",
-<<<<<<< HEAD
-        "x-ms-version": "2019-10-10"
-=======
-        "x-ms-version": "2019-12-12"
->>>>>>> 32e373e2
+        "x-ms-version": "2019-12-12"
       },
       "ResponseBody": []
     },
@@ -194,11 +162,7 @@
         "x-ms-client-request-id": "53ba3cdb-e8a3-4edd-f751-9598ecfa337c",
         "x-ms-date": "Thu, 05 Mar 2020 22:52:54 GMT",
         "x-ms-return-client-request-id": "true",
-<<<<<<< HEAD
-        "x-ms-version": "2019-10-10"
-=======
-        "x-ms-version": "2019-12-12"
->>>>>>> 32e373e2
+        "x-ms-version": "2019-12-12"
       },
       "RequestBody": "LS1iYXRjaF81MTYwNzc4Yy01YzVlLTFmZjUtMWJkZS03ZTUyYjJkN2Y0ZTkNCkNvbnRlbnQtVHlwZTogYXBwbGljYXRpb24vaHR0cA0KQ29udGVudC1UcmFuc2Zlci1FbmNvZGluZzogYmluYXJ5DQpDb250ZW50LUlEOiAwDQoNClBVVCAvdGVzdC1jb250YWluZXItMGI2YmJjYjctYmVmYy04ZTJiLWZmNDktNjg1NDg2MDE5NDkwL2Jsb2IxP2NvbXA9dGllciBIVFRQLzEuMQ0KeC1tcy1hY2Nlc3MtdGllcjogQ29vbA0KQXV0aG9yaXphdGlvbjogU2hhcmVkS2V5IHNlYW5zdGFnZXRlc3Q6UGxNRVVKNEhlS1pBYUd0c2pHNHNkQlVLNU01UExyaEQzaG1GbUhSQ3FLTT0NCngtbXMtZGF0ZTogVGh1LCAwNSBNYXIgMjAyMCAyMjo1Mjo1NCBHTVQNCkNvbnRlbnQtTGVuZ3RoOiAwDQoNCi0tYmF0Y2hfNTE2MDc3OGMtNWM1ZS0xZmY1LTFiZGUtN2U1MmIyZDdmNGU5DQpDb250ZW50LVR5cGU6IGFwcGxpY2F0aW9uL2h0dHANCkNvbnRlbnQtVHJhbnNmZXItRW5jb2Rpbmc6IGJpbmFyeQ0KQ29udGVudC1JRDogMQ0KDQpQVVQgL3Rlc3QtY29udGFpbmVyLTBiNmJiY2I3LWJlZmMtOGUyYi1mZjQ5LTY4NTQ4NjAxOTQ5MC9ibG9iMj9jb21wPXRpZXIgSFRUUC8xLjENCngtbXMtYWNjZXNzLXRpZXI6IENvb2wNCkF1dGhvcml6YXRpb246IFNoYXJlZEtleSBzZWFuc3RhZ2V0ZXN0OnVUNkZ4Znd4ekxENGppcEhWcGFUWVFxb0ZFWmF2ekt4RDZOaXpJK0ZYZlE9DQp4LW1zLWRhdGU6IFRodSwgMDUgTWFyIDIwMjAgMjI6NTI6NTQgR01UDQpDb250ZW50LUxlbmd0aDogMA0KDQotLWJhdGNoXzUxNjA3NzhjLTVjNWUtMWZmNS0xYmRlLTdlNTJiMmQ3ZjRlOQ0KQ29udGVudC1UeXBlOiBhcHBsaWNhdGlvbi9odHRwDQpDb250ZW50LVRyYW5zZmVyLUVuY29kaW5nOiBiaW5hcnkNCkNvbnRlbnQtSUQ6IDINCg0KUFVUIC90ZXN0LWNvbnRhaW5lci0wYjZiYmNiNy1iZWZjLThlMmItZmY0OS02ODU0ODYwMTk0OTAvYmxvYjM/Y29tcD10aWVyIEhUVFAvMS4xDQp4LW1zLWFjY2Vzcy10aWVyOiBDb29sDQpBdXRob3JpemF0aW9uOiBTaGFyZWRLZXkgc2VhbnN0YWdldGVzdDpGYkozcWVVVG1xSXl5aWNTblVCS0V1eXpaZ3h3WHRVbjVaMG9iaU1BVzRjPQ0KeC1tcy1kYXRlOiBUaHUsIDA1IE1hciAyMDIwIDIyOjUyOjU0IEdNVA0KQ29udGVudC1MZW5ndGg6IDANCg0KLS1iYXRjaF81MTYwNzc4Yy01YzVlLTFmZjUtMWJkZS03ZTUyYjJkN2Y0ZTktLQ0K",
       "StatusCode": 202,
@@ -212,11 +176,7 @@
         "Transfer-Encoding": "chunked",
         "x-ms-client-request-id": "53ba3cdb-e8a3-4edd-f751-9598ecfa337c",
         "x-ms-request-id": "581e2545-101e-000a-2540-f3368c000000",
-<<<<<<< HEAD
-        "x-ms-version": "2019-10-10"
-=======
-        "x-ms-version": "2019-12-12"
->>>>>>> 32e373e2
+        "x-ms-version": "2019-12-12"
       },
       "ResponseBody": "LS1iYXRjaHJlc3BvbnNlXzdlMmE5OWIzLTIwYTEtNGVhOC1iZjU3LTEzMGRhNmQyZmMxYw0KQ29udGVudC1UeXBlOiBhcHBsaWNhdGlvbi9odHRwDQpDb250ZW50LUlEOiAwDQoNCkhUVFAvMS4xIDIwMCBPSw0KeC1tcy1yZXF1ZXN0LWlkOiA1ODFlMjU0NS0xMDFlLTAwMGEtMjU0MC1mMzM2OGMxZWFhZTANCngtbXMtdmVyc2lvbjogMjAxOS0xMC0xMA0KU2VydmVyOiBXaW5kb3dzLUF6dXJlLUJsb2IvMS4wDQoNCi0tYmF0Y2hyZXNwb25zZV83ZTJhOTliMy0yMGExLTRlYTgtYmY1Ny0xMzBkYTZkMmZjMWMNCkNvbnRlbnQtVHlwZTogYXBwbGljYXRpb24vaHR0cA0KQ29udGVudC1JRDogMQ0KDQpIVFRQLzEuMSAyMDAgT0sNCngtbXMtcmVxdWVzdC1pZDogNTgxZTI1NDUtMTAxZS0wMDBhLTI1NDAtZjMzNjhjMWVhYWUyDQp4LW1zLXZlcnNpb246IDIwMTktMTAtMTANClNlcnZlcjogV2luZG93cy1BenVyZS1CbG9iLzEuMA0KDQotLWJhdGNocmVzcG9uc2VfN2UyYTk5YjMtMjBhMS00ZWE4LWJmNTctMTMwZGE2ZDJmYzFjDQpDb250ZW50LVR5cGU6IGFwcGxpY2F0aW9uL2h0dHANCkNvbnRlbnQtSUQ6IDINCg0KSFRUUC8xLjEgMjAwIE9LDQp4LW1zLXJlcXVlc3QtaWQ6IDU4MWUyNTQ1LTEwMWUtMDAwYS0yNTQwLWYzMzY4YzFlYWFlMw0KeC1tcy12ZXJzaW9uOiAyMDE5LTEwLTEwDQpTZXJ2ZXI6IFdpbmRvd3MtQXp1cmUtQmxvYi8xLjANCg0KLS1iYXRjaHJlc3BvbnNlXzdlMmE5OWIzLTIwYTEtNGVhOC1iZjU3LTEzMGRhNmQyZmMxYy0t"
     },
@@ -233,11 +193,7 @@
         "x-ms-client-request-id": "7577a7e1-a01c-e246-c7a9-6c1d0ca1b7f1",
         "x-ms-date": "Thu, 05 Mar 2020 22:52:55 GMT",
         "x-ms-return-client-request-id": "true",
-<<<<<<< HEAD
-        "x-ms-version": "2019-10-10"
-=======
-        "x-ms-version": "2019-12-12"
->>>>>>> 32e373e2
+        "x-ms-version": "2019-12-12"
       },
       "RequestBody": null,
       "StatusCode": 200,
@@ -263,11 +219,7 @@
         "x-ms-lease-status": "unlocked",
         "x-ms-request-id": "581e2552-101e-000a-2c40-f3368c000000",
         "x-ms-server-encrypted": "true",
-<<<<<<< HEAD
-        "x-ms-version": "2019-10-10"
-=======
-        "x-ms-version": "2019-12-12"
->>>>>>> 32e373e2
+        "x-ms-version": "2019-12-12"
       },
       "ResponseBody": []
     },
@@ -284,11 +236,7 @@
         "x-ms-client-request-id": "44b60f02-be83-be5f-f08e-7c85c3ebdd9b",
         "x-ms-date": "Thu, 05 Mar 2020 22:52:55 GMT",
         "x-ms-return-client-request-id": "true",
-<<<<<<< HEAD
-        "x-ms-version": "2019-10-10"
-=======
-        "x-ms-version": "2019-12-12"
->>>>>>> 32e373e2
+        "x-ms-version": "2019-12-12"
       },
       "RequestBody": null,
       "StatusCode": 200,
@@ -314,11 +262,7 @@
         "x-ms-lease-status": "unlocked",
         "x-ms-request-id": "581e255e-101e-000a-3340-f3368c000000",
         "x-ms-server-encrypted": "true",
-<<<<<<< HEAD
-        "x-ms-version": "2019-10-10"
-=======
-        "x-ms-version": "2019-12-12"
->>>>>>> 32e373e2
+        "x-ms-version": "2019-12-12"
       },
       "ResponseBody": []
     },
@@ -335,11 +279,7 @@
         "x-ms-client-request-id": "fd1a7f09-72eb-b76d-d1cc-a9943c22e748",
         "x-ms-date": "Thu, 05 Mar 2020 22:52:55 GMT",
         "x-ms-return-client-request-id": "true",
-<<<<<<< HEAD
-        "x-ms-version": "2019-10-10"
-=======
-        "x-ms-version": "2019-12-12"
->>>>>>> 32e373e2
+        "x-ms-version": "2019-12-12"
       },
       "RequestBody": null,
       "StatusCode": 200,
@@ -365,11 +305,7 @@
         "x-ms-lease-status": "unlocked",
         "x-ms-request-id": "581e2566-101e-000a-3840-f3368c000000",
         "x-ms-server-encrypted": "true",
-<<<<<<< HEAD
-        "x-ms-version": "2019-10-10"
-=======
-        "x-ms-version": "2019-12-12"
->>>>>>> 32e373e2
+        "x-ms-version": "2019-12-12"
       },
       "ResponseBody": []
     },
@@ -386,11 +322,7 @@
         "x-ms-client-request-id": "437cdc2f-dfd0-93b0-0688-abb30aceecdc",
         "x-ms-date": "Thu, 05 Mar 2020 22:52:55 GMT",
         "x-ms-return-client-request-id": "true",
-<<<<<<< HEAD
-        "x-ms-version": "2019-10-10"
-=======
-        "x-ms-version": "2019-12-12"
->>>>>>> 32e373e2
+        "x-ms-version": "2019-12-12"
       },
       "RequestBody": null,
       "StatusCode": 202,
@@ -403,11 +335,7 @@
         ],
         "x-ms-client-request-id": "437cdc2f-dfd0-93b0-0688-abb30aceecdc",
         "x-ms-request-id": "581e2570-101e-000a-3e40-f3368c000000",
-<<<<<<< HEAD
-        "x-ms-version": "2019-10-10"
-=======
-        "x-ms-version": "2019-12-12"
->>>>>>> 32e373e2
+        "x-ms-version": "2019-12-12"
       },
       "ResponseBody": []
     }
