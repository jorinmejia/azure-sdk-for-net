{
  "Entries": [
    {
<<<<<<< HEAD
      "RequestUri": "https://heathskv.vault.azure.net/keys/846917584/create?api-version=7.1-preview",
=======
      "RequestUri": "https://heathskv.vault.azure.net/keys/846917584/create?api-version=7.1",
>>>>>>> 2d11c666
      "RequestMethod": "POST",
      "RequestHeaders": {
        "Accept": "application/json",
        "Content-Type": "application/json",
        "traceparent": "00-815b8aaf14de5944b13b47755e8e1a4f-c73a4c41a05fbc4c-00",
        "User-Agent": [
          "azsdk-net-Security.KeyVault.Keys/4.1.0-dev.20200729.1",
          "(.NET Core 4.6.29017.01; Microsoft Windows 10.0.19041 )"
        ],
        "x-ms-client-request-id": "270c458fa5b998a4edb2c67156c6311b",
        "x-ms-return-client-request-id": "true"
      },
      "RequestBody": null,
      "StatusCode": 401,
      "ResponseHeaders": {
        "Cache-Control": "no-cache",
        "Content-Length": "87",
        "Content-Type": "application/json; charset=utf-8",
        "Date": "Wed, 29 Jul 2020 22:42:41 GMT",
        "Expires": "-1",
        "Pragma": "no-cache",
        "Strict-Transport-Security": "max-age=31536000;includeSubDomains",
        "WWW-Authenticate": "Bearer authorization=\u0022https://login.windows.net/72f988bf-86f1-41af-91ab-2d7cd011db47\u0022, resource=\u0022https://vault.azure.net\u0022",
        "X-AspNet-Version": "4.0.30319",
        "X-Content-Type-Options": "nosniff",
        "x-ms-keyvault-network-info": "conn_type=Ipv4;addr=67.171.12.239;act_addr_fam=InterNetwork;",
        "x-ms-keyvault-region": "westus2",
        "x-ms-keyvault-service-version": "1.1.10.0",
        "x-ms-request-id": "77597ec0-fe10-4a89-9f45-c68aaaad0ab7",
        "X-Powered-By": "ASP.NET"
      },
      "ResponseBody": {
        "error": {
          "code": "Unauthorized",
          "message": "Request is missing a Bearer or PoP token."
        }
      }
    },
    {
<<<<<<< HEAD
      "RequestUri": "https://heathskv.vault.azure.net/keys/846917584/create?api-version=7.1-preview",
=======
      "RequestUri": "https://heathskv.vault.azure.net/keys/846917584/create?api-version=7.1",
>>>>>>> 2d11c666
      "RequestMethod": "POST",
      "RequestHeaders": {
        "Accept": "application/json",
        "Authorization": "Sanitized",
        "Content-Length": "13",
        "Content-Type": "application/json",
        "traceparent": "00-815b8aaf14de5944b13b47755e8e1a4f-c73a4c41a05fbc4c-00",
        "User-Agent": [
          "azsdk-net-Security.KeyVault.Keys/4.1.0-dev.20200729.1",
          "(.NET Core 4.6.29017.01; Microsoft Windows 10.0.19041 )"
        ],
        "x-ms-client-request-id": "270c458fa5b998a4edb2c67156c6311b",
        "x-ms-return-client-request-id": "true"
      },
      "RequestBody": {
        "kty": "RSA"
      },
      "StatusCode": 200,
      "ResponseHeaders": {
        "Cache-Control": "no-cache",
        "Content-Length": "673",
        "Content-Type": "application/json; charset=utf-8",
        "Date": "Wed, 29 Jul 2020 22:42:41 GMT",
        "Expires": "-1",
        "Pragma": "no-cache",
        "Strict-Transport-Security": "max-age=31536000;includeSubDomains",
        "X-AspNet-Version": "4.0.30319",
        "X-Content-Type-Options": "nosniff",
        "x-ms-keyvault-network-info": "conn_type=Ipv4;addr=67.171.12.239;act_addr_fam=InterNetwork;",
        "x-ms-keyvault-region": "westus2",
        "x-ms-keyvault-service-version": "1.1.10.0",
        "x-ms-request-id": "15053a01-88e8-4f07-8726-9064d75b51ed",
        "X-Powered-By": "ASP.NET"
      },
      "ResponseBody": {
        "key": {
          "kid": "https://heathskv.vault.azure.net/keys/846917584/5339ee8cbfad42c6968c977868abaf27",
          "kty": "RSA",
          "key_ops": [
            "encrypt",
            "decrypt",
            "sign",
            "verify",
            "wrapKey",
            "unwrapKey"
          ],
          "n": "k_6tm830jDer6CoC6qKGiCzkSgpE_xTAWYOA3itijmsvrsqBFhDoErV_bsdQJaP1mY3A4O-PHVOfjOIzEsivoLSBi7tJ-sj2wJgkGKuu7x5g7hPys8Gtvcx7mpWpNPFo_OXpiSR_1L2gbXynl-MV6ko2dXs6F9kfVHundwIFIQbLXIc0bV698wCIu2XPp1syojrcbUX0qZGtDF-h6vNPyNAfSh6g3vqNXgtq6A8jRCXJ1Ur0laUAGQgY8hFo82DnWrJp_32pBty2OZy76oLdoJvnmJ6Nv-NLP6YxCAN3m9DiFPdu0QFBpFZLbDRzZ5L1YuEhD7HUuPSmaZYUKSlDBQ",
          "e": "AQAB"
        },
        "attributes": {
          "enabled": true,
          "created": 1596062562,
          "updated": 1596062562,
          "recoveryLevel": "Recoverable\u002BPurgeable",
          "recoverableDays": 90
        }
      }
    },
    {
<<<<<<< HEAD
      "RequestUri": "https://heathskv.vault.azure.net/keys/846917584/42da0602bb774a518b5500869a629170?api-version=7.1-preview",
=======
      "RequestUri": "https://heathskv.vault.azure.net/keys/846917584/5339ee8cbfad42c6968c977868abaf27?api-version=7.1",
>>>>>>> 2d11c666
      "RequestMethod": "GET",
      "RequestHeaders": {
        "Accept": "application/json",
        "Authorization": "Sanitized",
        "Content-Type": "application/json",
        "traceparent": "00-df68ec7c48c72e469bf7421f45fe529d-c49519cef0efe643-00",
        "User-Agent": [
          "azsdk-net-Security.KeyVault.Keys/4.1.0-dev.20200729.1",
          "(.NET Core 4.6.29017.01; Microsoft Windows 10.0.19041 )"
        ],
        "x-ms-client-request-id": "b257c170e4d4a42c00cc97fd7ff151ae",
        "x-ms-return-client-request-id": "true"
      },
      "RequestBody": null,
      "StatusCode": 200,
      "ResponseHeaders": {
        "Cache-Control": "no-cache",
        "Content-Length": "673",
        "Content-Type": "application/json; charset=utf-8",
        "Date": "Wed, 29 Jul 2020 22:42:41 GMT",
        "Expires": "-1",
        "Pragma": "no-cache",
        "Strict-Transport-Security": "max-age=31536000;includeSubDomains",
        "X-AspNet-Version": "4.0.30319",
        "X-Content-Type-Options": "nosniff",
        "x-ms-keyvault-network-info": "conn_type=Ipv4;addr=67.171.12.239;act_addr_fam=InterNetwork;",
        "x-ms-keyvault-region": "westus2",
        "x-ms-keyvault-service-version": "1.1.10.0",
        "x-ms-request-id": "a5881a9a-6424-4fc7-9eab-049f3e142bb3",
        "X-Powered-By": "ASP.NET"
      },
      "ResponseBody": {
        "key": {
          "kid": "https://heathskv.vault.azure.net/keys/846917584/5339ee8cbfad42c6968c977868abaf27",
          "kty": "RSA",
          "key_ops": [
            "encrypt",
            "decrypt",
            "sign",
            "verify",
            "wrapKey",
            "unwrapKey"
          ],
          "n": "k_6tm830jDer6CoC6qKGiCzkSgpE_xTAWYOA3itijmsvrsqBFhDoErV_bsdQJaP1mY3A4O-PHVOfjOIzEsivoLSBi7tJ-sj2wJgkGKuu7x5g7hPys8Gtvcx7mpWpNPFo_OXpiSR_1L2gbXynl-MV6ko2dXs6F9kfVHundwIFIQbLXIc0bV698wCIu2XPp1syojrcbUX0qZGtDF-h6vNPyNAfSh6g3vqNXgtq6A8jRCXJ1Ur0laUAGQgY8hFo82DnWrJp_32pBty2OZy76oLdoJvnmJ6Nv-NLP6YxCAN3m9DiFPdu0QFBpFZLbDRzZ5L1YuEhD7HUuPSmaZYUKSlDBQ",
          "e": "AQAB"
        },
        "attributes": {
          "enabled": true,
          "created": 1596062562,
          "updated": 1596062562,
          "recoveryLevel": "Recoverable\u002BPurgeable",
          "recoverableDays": 90
        }
      }
    },
    {
<<<<<<< HEAD
      "RequestUri": "https://heathskv.vault.azure.net/keys/846917584/42da0602bb774a518b5500869a629170/sign?api-version=7.1-preview",
=======
      "RequestUri": "https://heathskv.vault.azure.net/keys/846917584/5339ee8cbfad42c6968c977868abaf27/sign?api-version=7.1",
>>>>>>> 2d11c666
      "RequestMethod": "POST",
      "RequestHeaders": {
        "Accept": "application/json",
        "Authorization": "Sanitized",
        "Content-Length": "69",
        "Content-Type": "application/json",
        "traceparent": "00-df68ec7c48c72e469bf7421f45fe529d-724bd40f043dd744-00",
        "User-Agent": [
          "azsdk-net-Security.KeyVault.Keys/4.1.0-dev.20200729.1",
          "(.NET Core 4.6.29017.01; Microsoft Windows 10.0.19041 )"
        ],
        "x-ms-client-request-id": "ee1e956d009b9b01798ad6500415e68a",
        "x-ms-return-client-request-id": "true"
      },
      "RequestBody": {
        "alg": "RS256",
        "value": "gddnS-M-ohjGeeKweVZ7pY8MDHbY7x348_7ovdvWsrk"
      },
      "StatusCode": 200,
      "ResponseHeaders": {
        "Cache-Control": "no-cache",
        "Content-Length": "443",
        "Content-Type": "application/json; charset=utf-8",
        "Date": "Wed, 29 Jul 2020 22:42:41 GMT",
        "Expires": "-1",
        "Pragma": "no-cache",
        "Strict-Transport-Security": "max-age=31536000;includeSubDomains",
        "X-AspNet-Version": "4.0.30319",
        "X-Content-Type-Options": "nosniff",
        "x-ms-keyvault-network-info": "conn_type=Ipv4;addr=67.171.12.239;act_addr_fam=InterNetwork;",
        "x-ms-keyvault-region": "westus2",
        "x-ms-keyvault-service-version": "1.1.10.0",
        "x-ms-request-id": "6670ed4e-d82a-4f6a-9dab-7e26d9433afd",
        "X-Powered-By": "ASP.NET"
      },
      "ResponseBody": {
        "kid": "https://heathskv.vault.azure.net/keys/846917584/5339ee8cbfad42c6968c977868abaf27",
        "value": "L1OBYH_2YSelNb25gVp_c1s19FLua-T8_DTHBQEzhYGoRDupzRSKOuVUT-FXNYiIP52GAaUVxTUJM3t6ji5WRkeZHLwyEh2qyDCz2l7nPY7sjnBA5dbMWyk4793MjRVy02UMmdNnfXIEwCnAUj_xVJ4KIuCFIZXmC4yTt4K0bX2V3ya6SIGzI73DUYLVACjDhzmf4bTWqEGyY9EBDbsEP4esBeG6O7wjTgrjqZOrSL3u1fOMn9bxr9QyzmhNU0IBQ3f4dqMxMg-1w2rc-1qPBG1eTOIeaTaWmvh9QgoPvFLQ9CiJkY3qMEiTN1RXu1maruDrdXGUW2h3qf_35uTZLQ"
      }
<<<<<<< HEAD
    },
    {
      "RequestUri": "https://heathskv.vault.azure.net/keys/846917584?api-version=7.1-preview",
      "RequestMethod": "DELETE",
      "RequestHeaders": {
        "Accept": "application/json",
        "Authorization": "Sanitized",
        "Content-Type": "application/json",
        "traceparent": "00-f7506541c058b44eb95b20f7484b4963-5f692c6646983e4a-00",
        "User-Agent": [
          "azsdk-net-Security.KeyVault.Keys/4.0.0-dev.20190923.1\u002B19f09c2516ea3e7d461309968d8e56c58f954687",
          "(.NET Core 4.6.27817.01; Microsoft Windows 10.0.18362 )"
        ],
        "x-ms-client-request-id": "84429fb191e86f5c3c86304d35cd3f69",
        "x-ms-return-client-request-id": "true"
      },
      "RequestBody": null,
      "StatusCode": 200,
      "ResponseHeaders": {
        "Cache-Control": "no-cache",
        "Content-Length": "779",
        "Content-Type": "application/json; charset=utf-8",
        "Date": "Mon, 23 Sep 2019 17:52:42 GMT",
        "Expires": "-1",
        "Pragma": "no-cache",
        "Server": "Microsoft-IIS/10.0",
        "Strict-Transport-Security": "max-age=31536000;includeSubDomains",
        "X-AspNet-Version": "4.0.30319",
        "X-Content-Type-Options": "nosniff",
        "x-ms-keyvault-network-info": "addr=131.107.147.193;act_addr_fam=InterNetwork;",
        "x-ms-keyvault-region": "westus",
        "x-ms-keyvault-service-version": "1.1.0.878",
        "x-ms-request-id": "b11d2db8-d16c-42f1-970d-2b9827f69fcc",
        "X-Powered-By": "ASP.NET"
      },
      "ResponseBody": {
        "recoveryId": "https://heathskv.vault.azure.net/deletedkeys/846917584",
        "deletedDate": 1569261163,
        "scheduledPurgeDate": 1577037163,
        "key": {
          "kid": "https://heathskv.vault.azure.net/keys/846917584/42da0602bb774a518b5500869a629170",
          "kty": "RSA",
          "key_ops": [
            "encrypt",
            "decrypt",
            "sign",
            "verify",
            "wrapKey",
            "unwrapKey"
          ],
          "n": "t27SLRSuHhBXYeJGzyrYdWqKAn81x3YzhjGgeZeumCZQX4slWIBm1HszcQjDAUeEW5J0g3zDQ4q6EsidJ9V30IpDnL6FxcNEa-mPh60PrzmG-Ih85EpkcMFKNHYb7Vr5D4Vrsi42x-TmqreeTS0PUjsvAmohgJERDt-GlakhWxcgQ15oUaTbPawMWN81CBJYkUSBIy-i8H2b5dWz1ibLWKc2yDA1h8vKpvCpztSAhS_XeC54hwPgiMcm-38skOj0MCKIBSAohB1A64I50tG0MtXegqoczBwgkTLOAsC3Mn2q2NLZQ20LePTz45Fi-xqXuykfqliHOJ3IEE0ETUzBUw",
          "e": "AQAB"
        },
        "attributes": {
          "enabled": true,
          "created": 1569261162,
          "updated": 1569261162,
          "recoveryLevel": "Recoverable\u002BPurgeable"
        }
      }
    },
    {
      "RequestUri": "https://heathskv.vault.azure.net/deletedkeys/846917584?api-version=7.1-preview",
      "RequestMethod": "DELETE",
      "RequestHeaders": {
        "Accept": "application/json",
        "Authorization": "Sanitized",
        "Content-Type": "application/json",
        "traceparent": "00-726aea2182a9004f83c3a93c25307ae4-0ff10b57a290444d-00",
        "User-Agent": [
          "azsdk-net-Security.KeyVault.Keys/4.0.0-dev.20190923.1\u002B19f09c2516ea3e7d461309968d8e56c58f954687",
          "(.NET Core 4.6.27817.01; Microsoft Windows 10.0.18362 )"
        ],
        "x-ms-client-request-id": "8b2e524e3c4dec2ab2175b6e97692edc",
        "x-ms-return-client-request-id": "true"
      },
      "RequestBody": null,
      "StatusCode": 204,
      "ResponseHeaders": {
        "Cache-Control": "no-cache",
        "Date": "Mon, 23 Sep 2019 17:53:03 GMT",
        "Expires": "-1",
        "Pragma": "no-cache",
        "Server": "Microsoft-IIS/10.0",
        "Strict-Transport-Security": "max-age=31536000;includeSubDomains",
        "X-AspNet-Version": "4.0.30319",
        "X-Content-Type-Options": "nosniff",
        "x-ms-keyvault-network-info": "addr=131.107.147.193;act_addr_fam=InterNetwork;",
        "x-ms-keyvault-region": "westus",
        "x-ms-keyvault-service-version": "1.1.0.878",
        "x-ms-request-id": "faaca3be-4d9b-4743-8d37-c2d4d9e25f90",
        "X-Powered-By": "ASP.NET"
      },
      "ResponseBody": []
=======
>>>>>>> 2d11c666
    }
  ],
  "Variables": {
    "AZURE_KEYVAULT_URL": "https://heathskv.vault.azure.net",
    "RandomSeed": "52953959"
  }
}<|MERGE_RESOLUTION|>--- conflicted
+++ resolved
@@ -1,11 +1,7 @@
 {
   "Entries": [
     {
-<<<<<<< HEAD
-      "RequestUri": "https://heathskv.vault.azure.net/keys/846917584/create?api-version=7.1-preview",
-=======
       "RequestUri": "https://heathskv.vault.azure.net/keys/846917584/create?api-version=7.1",
->>>>>>> 2d11c666
       "RequestMethod": "POST",
       "RequestHeaders": {
         "Accept": "application/json",
@@ -45,11 +41,7 @@
       }
     },
     {
-<<<<<<< HEAD
-      "RequestUri": "https://heathskv.vault.azure.net/keys/846917584/create?api-version=7.1-preview",
-=======
       "RequestUri": "https://heathskv.vault.azure.net/keys/846917584/create?api-version=7.1",
->>>>>>> 2d11c666
       "RequestMethod": "POST",
       "RequestHeaders": {
         "Accept": "application/json",
@@ -109,11 +101,7 @@
       }
     },
     {
-<<<<<<< HEAD
-      "RequestUri": "https://heathskv.vault.azure.net/keys/846917584/42da0602bb774a518b5500869a629170?api-version=7.1-preview",
-=======
       "RequestUri": "https://heathskv.vault.azure.net/keys/846917584/5339ee8cbfad42c6968c977868abaf27?api-version=7.1",
->>>>>>> 2d11c666
       "RequestMethod": "GET",
       "RequestHeaders": {
         "Accept": "application/json",
@@ -170,11 +158,7 @@
       }
     },
     {
-<<<<<<< HEAD
-      "RequestUri": "https://heathskv.vault.azure.net/keys/846917584/42da0602bb774a518b5500869a629170/sign?api-version=7.1-preview",
-=======
       "RequestUri": "https://heathskv.vault.azure.net/keys/846917584/5339ee8cbfad42c6968c977868abaf27/sign?api-version=7.1",
->>>>>>> 2d11c666
       "RequestMethod": "POST",
       "RequestHeaders": {
         "Accept": "application/json",
@@ -214,103 +198,6 @@
         "kid": "https://heathskv.vault.azure.net/keys/846917584/5339ee8cbfad42c6968c977868abaf27",
         "value": "L1OBYH_2YSelNb25gVp_c1s19FLua-T8_DTHBQEzhYGoRDupzRSKOuVUT-FXNYiIP52GAaUVxTUJM3t6ji5WRkeZHLwyEh2qyDCz2l7nPY7sjnBA5dbMWyk4793MjRVy02UMmdNnfXIEwCnAUj_xVJ4KIuCFIZXmC4yTt4K0bX2V3ya6SIGzI73DUYLVACjDhzmf4bTWqEGyY9EBDbsEP4esBeG6O7wjTgrjqZOrSL3u1fOMn9bxr9QyzmhNU0IBQ3f4dqMxMg-1w2rc-1qPBG1eTOIeaTaWmvh9QgoPvFLQ9CiJkY3qMEiTN1RXu1maruDrdXGUW2h3qf_35uTZLQ"
       }
-<<<<<<< HEAD
-    },
-    {
-      "RequestUri": "https://heathskv.vault.azure.net/keys/846917584?api-version=7.1-preview",
-      "RequestMethod": "DELETE",
-      "RequestHeaders": {
-        "Accept": "application/json",
-        "Authorization": "Sanitized",
-        "Content-Type": "application/json",
-        "traceparent": "00-f7506541c058b44eb95b20f7484b4963-5f692c6646983e4a-00",
-        "User-Agent": [
-          "azsdk-net-Security.KeyVault.Keys/4.0.0-dev.20190923.1\u002B19f09c2516ea3e7d461309968d8e56c58f954687",
-          "(.NET Core 4.6.27817.01; Microsoft Windows 10.0.18362 )"
-        ],
-        "x-ms-client-request-id": "84429fb191e86f5c3c86304d35cd3f69",
-        "x-ms-return-client-request-id": "true"
-      },
-      "RequestBody": null,
-      "StatusCode": 200,
-      "ResponseHeaders": {
-        "Cache-Control": "no-cache",
-        "Content-Length": "779",
-        "Content-Type": "application/json; charset=utf-8",
-        "Date": "Mon, 23 Sep 2019 17:52:42 GMT",
-        "Expires": "-1",
-        "Pragma": "no-cache",
-        "Server": "Microsoft-IIS/10.0",
-        "Strict-Transport-Security": "max-age=31536000;includeSubDomains",
-        "X-AspNet-Version": "4.0.30319",
-        "X-Content-Type-Options": "nosniff",
-        "x-ms-keyvault-network-info": "addr=131.107.147.193;act_addr_fam=InterNetwork;",
-        "x-ms-keyvault-region": "westus",
-        "x-ms-keyvault-service-version": "1.1.0.878",
-        "x-ms-request-id": "b11d2db8-d16c-42f1-970d-2b9827f69fcc",
-        "X-Powered-By": "ASP.NET"
-      },
-      "ResponseBody": {
-        "recoveryId": "https://heathskv.vault.azure.net/deletedkeys/846917584",
-        "deletedDate": 1569261163,
-        "scheduledPurgeDate": 1577037163,
-        "key": {
-          "kid": "https://heathskv.vault.azure.net/keys/846917584/42da0602bb774a518b5500869a629170",
-          "kty": "RSA",
-          "key_ops": [
-            "encrypt",
-            "decrypt",
-            "sign",
-            "verify",
-            "wrapKey",
-            "unwrapKey"
-          ],
-          "n": "t27SLRSuHhBXYeJGzyrYdWqKAn81x3YzhjGgeZeumCZQX4slWIBm1HszcQjDAUeEW5J0g3zDQ4q6EsidJ9V30IpDnL6FxcNEa-mPh60PrzmG-Ih85EpkcMFKNHYb7Vr5D4Vrsi42x-TmqreeTS0PUjsvAmohgJERDt-GlakhWxcgQ15oUaTbPawMWN81CBJYkUSBIy-i8H2b5dWz1ibLWKc2yDA1h8vKpvCpztSAhS_XeC54hwPgiMcm-38skOj0MCKIBSAohB1A64I50tG0MtXegqoczBwgkTLOAsC3Mn2q2NLZQ20LePTz45Fi-xqXuykfqliHOJ3IEE0ETUzBUw",
-          "e": "AQAB"
-        },
-        "attributes": {
-          "enabled": true,
-          "created": 1569261162,
-          "updated": 1569261162,
-          "recoveryLevel": "Recoverable\u002BPurgeable"
-        }
-      }
-    },
-    {
-      "RequestUri": "https://heathskv.vault.azure.net/deletedkeys/846917584?api-version=7.1-preview",
-      "RequestMethod": "DELETE",
-      "RequestHeaders": {
-        "Accept": "application/json",
-        "Authorization": "Sanitized",
-        "Content-Type": "application/json",
-        "traceparent": "00-726aea2182a9004f83c3a93c25307ae4-0ff10b57a290444d-00",
-        "User-Agent": [
-          "azsdk-net-Security.KeyVault.Keys/4.0.0-dev.20190923.1\u002B19f09c2516ea3e7d461309968d8e56c58f954687",
-          "(.NET Core 4.6.27817.01; Microsoft Windows 10.0.18362 )"
-        ],
-        "x-ms-client-request-id": "8b2e524e3c4dec2ab2175b6e97692edc",
-        "x-ms-return-client-request-id": "true"
-      },
-      "RequestBody": null,
-      "StatusCode": 204,
-      "ResponseHeaders": {
-        "Cache-Control": "no-cache",
-        "Date": "Mon, 23 Sep 2019 17:53:03 GMT",
-        "Expires": "-1",
-        "Pragma": "no-cache",
-        "Server": "Microsoft-IIS/10.0",
-        "Strict-Transport-Security": "max-age=31536000;includeSubDomains",
-        "X-AspNet-Version": "4.0.30319",
-        "X-Content-Type-Options": "nosniff",
-        "x-ms-keyvault-network-info": "addr=131.107.147.193;act_addr_fam=InterNetwork;",
-        "x-ms-keyvault-region": "westus",
-        "x-ms-keyvault-service-version": "1.1.0.878",
-        "x-ms-request-id": "faaca3be-4d9b-4743-8d37-c2d4d9e25f90",
-        "X-Powered-By": "ASP.NET"
-      },
-      "ResponseBody": []
-=======
->>>>>>> 2d11c666
     }
   ],
   "Variables": {
