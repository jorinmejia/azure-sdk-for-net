--- conflicted
+++ resolved
@@ -1,11 +1,7 @@
 {
   "Entries": [
     {
-<<<<<<< HEAD
-      "RequestUri": "https:\u002f\u002fdotnettestvault.vault.azure.net\u002fkeys\u002f411107913\u002fcreate?api-version=7.1-preview",
-=======
       "RequestUri": "https://heathskv.vault.azure.net/keys/411107913/create?api-version=7.1",
->>>>>>> 2d11c666
       "RequestMethod": "POST",
       "RequestHeaders": {
         "Accept": "application/json",
@@ -45,11 +41,7 @@
       }
     },
     {
-<<<<<<< HEAD
-      "RequestUri": "https:\u002f\u002fdotnettestvault.vault.azure.net\u002fkeys\u002f411107913\u002fcreate?api-version=7.1-preview",
-=======
       "RequestUri": "https://heathskv.vault.azure.net/keys/411107913/create?api-version=7.1",
->>>>>>> 2d11c666
       "RequestMethod": "POST",
       "RequestHeaders": {
         "Accept": "application/json",
@@ -109,11 +101,7 @@
       }
     },
     {
-<<<<<<< HEAD
-      "RequestUri": "https:\u002f\u002fdotnettestvault.vault.azure.net\u002fkeys\u002f411107913\u002f675e62ad8c054c778f84946f99d5ae8c\u002fsign?api-version=7.1-preview",
-=======
       "RequestUri": "https://heathskv.vault.azure.net/keys/411107913/2f92752be62b4c67b46bebad4b03e443/sign?api-version=7.1",
->>>>>>> 2d11c666
       "RequestMethod": "POST",
       "RequestHeaders": {
         "Accept": "application/json",
@@ -155,11 +143,7 @@
       }
     },
     {
-<<<<<<< HEAD
-      "RequestUri": "https:\u002f\u002fdotnettestvault.vault.azure.net\u002fkeys\u002f411107913\u002f675e62ad8c054c778f84946f99d5ae8c\u002fsign?api-version=7.1-preview",
-=======
       "RequestUri": "https://heathskv.vault.azure.net/keys/411107913/2f92752be62b4c67b46bebad4b03e443/sign?api-version=7.1",
->>>>>>> 2d11c666
       "RequestMethod": "POST",
       "RequestHeaders": {
         "Accept": "application/json",
@@ -201,11 +185,7 @@
       }
     },
     {
-<<<<<<< HEAD
-      "RequestUri": "https:\u002f\u002fdotnettestvault.vault.azure.net\u002fkeys\u002f411107913\u002f675e62ad8c054c778f84946f99d5ae8c\u002fverify?api-version=7.1-preview",
-=======
       "RequestUri": "https://heathskv.vault.azure.net/keys/411107913/2f92752be62b4c67b46bebad4b03e443/verify?api-version=7.1",
->>>>>>> 2d11c666
       "RequestMethod": "POST",
       "RequestHeaders": {
         "Accept": "application/json",
@@ -247,11 +227,7 @@
       }
     },
     {
-<<<<<<< HEAD
-      "RequestUri": "https:\u002f\u002fdotnettestvault.vault.azure.net\u002fkeys\u002f411107913\u002f675e62ad8c054c778f84946f99d5ae8c\u002fverify?api-version=7.1-preview",
-=======
       "RequestUri": "https://heathskv.vault.azure.net/keys/411107913/2f92752be62b4c67b46bebad4b03e443/verify?api-version=7.1",
->>>>>>> 2d11c666
       "RequestMethod": "POST",
       "RequestHeaders": {
         "Accept": "application/json",
@@ -291,103 +267,6 @@
       "ResponseBody": {
         "value": true
       }
-<<<<<<< HEAD
-    },
-    {
-      "RequestUri": "https:\u002f\u002fdotnettestvault.vault.azure.net\u002fkeys\u002f411107913?api-version=7.1-preview",
-      "RequestMethod": "DELETE",
-      "RequestHeaders": {
-        "Accept": "application\u002fjson",
-        "Authorization": "Sanitized",
-        "Content-Type": "application\u002fjson",
-        "Request-Id": "|410a2e1f-4e9928bed5806db0.",
-        "User-Agent": [
-          "azsdk-net-Security.KeyVault.Keys\u002f4.0.0-dev.20190809.1\u002bbf6dc88715a5e5de7b8e16b8d21a6608ca39b3f0",
-          "(.NET Core 4.6.27817.01; Microsoft Windows 10.0.18362 )"
-        ],
-        "x-ms-client-request-id": "f16710ce57f4ab4c7be2a0a89d49b96b",
-        "x-ms-return-client-request-id": "true"
-      },
-      "RequestBody": null,
-      "StatusCode": 200,
-      "ResponseHeaders": {
-        "Cache-Control": "no-cache",
-        "Content-Length": "793",
-        "Content-Type": "application\u002fjson; charset=utf-8",
-        "Date": "Fri, 09 Aug 2019 09:50:33 GMT",
-        "Expires": "-1",
-        "Pragma": "no-cache",
-        "Server": "Microsoft-IIS\u002f10.0",
-        "Strict-Transport-Security": "max-age=31536000;includeSubDomains",
-        "X-AspNet-Version": "4.0.30319",
-        "X-Content-Type-Options": "nosniff",
-        "x-ms-keyvault-network-info": "addr=98.237.193.253;act_addr_fam=InterNetwork;",
-        "x-ms-keyvault-region": "westus",
-        "x-ms-keyvault-service-version": "1.1.0.875",
-        "x-ms-request-id": "3e517d95-c376-4e38-bbc9-d6b131cfea22",
-        "X-Powered-By": "ASP.NET"
-      },
-      "ResponseBody": {
-        "recoveryId": "https:\u002f\u002fdotnettestvault.vault.azure.net\u002fdeletedkeys\u002f411107913",
-        "deletedDate": 1565344234,
-        "scheduledPurgeDate": 1573120234,
-        "key": {
-          "kid": "https:\u002f\u002fdotnettestvault.vault.azure.net\u002fkeys\u002f411107913\u002f675e62ad8c054c778f84946f99d5ae8c",
-          "kty": "RSA",
-          "key_ops": [
-            "encrypt",
-            "decrypt",
-            "sign",
-            "verify",
-            "wrapKey",
-            "unwrapKey"
-          ],
-          "n": "pu3XPBzp5ChcEMF2DcIBqRUq2veTvGH2DAtnC4LTwTYo6WF33rFOqELKq9WFX5p87jTWq4FFweY9hk63g-XwiLAS8gPPwcIJ4cJHkn9azfWkPVTHhW8Ke8UU9ev2Q7S1FihxGQbg3Ua7NWd4VjlN89PQjWLPiuPhm5ue4rCsXR99iLEtjgsxOHFHrsNfxYhBErQORywwHFBAaUktDE4v3xFM8Ta0OJ9DM3q7rYRR_1RRoJWMvdsCPrsYkQyZ_aSMo9JwD75UtME-HCFVxSmm8Brj_QvMslLSdcfYZl1q6r7URya6nsLVZpAyjQfbt0Hm0z5ehOftKcJKyeq7K-XUDw",
-          "e": "AQAB"
-        },
-        "attributes": {
-          "enabled": true,
-          "created": 1565344233,
-          "updated": 1565344233,
-          "recoveryLevel": "Recoverable\u002bPurgeable"
-        }
-      }
-    },
-    {
-      "RequestUri": "https:\u002f\u002fdotnettestvault.vault.azure.net\u002fdeletedkeys\u002f411107913?api-version=7.1-preview",
-      "RequestMethod": "DELETE",
-      "RequestHeaders": {
-        "Accept": "application\u002fjson",
-        "Authorization": "Sanitized",
-        "Content-Type": "application\u002fjson",
-        "Request-Id": "|410a2e24-4e9928bed5806db0.",
-        "User-Agent": [
-          "azsdk-net-Security.KeyVault.Keys\u002f4.0.0-dev.20190809.1\u002bbf6dc88715a5e5de7b8e16b8d21a6608ca39b3f0",
-          "(.NET Core 4.6.27817.01; Microsoft Windows 10.0.18362 )"
-        ],
-        "x-ms-client-request-id": "57326dc34236d93fa31c55abab567450",
-        "x-ms-return-client-request-id": "true"
-      },
-      "RequestBody": null,
-      "StatusCode": 204,
-      "ResponseHeaders": {
-        "Cache-Control": "no-cache",
-        "Date": "Fri, 09 Aug 2019 09:50:49 GMT",
-        "Expires": "-1",
-        "Pragma": "no-cache",
-        "Server": "Microsoft-IIS\u002f10.0",
-        "Strict-Transport-Security": "max-age=31536000;includeSubDomains",
-        "X-AspNet-Version": "4.0.30319",
-        "X-Content-Type-Options": "nosniff",
-        "x-ms-keyvault-network-info": "addr=98.237.193.253;act_addr_fam=InterNetwork;",
-        "x-ms-keyvault-region": "westus",
-        "x-ms-keyvault-service-version": "1.1.0.875",
-        "x-ms-request-id": "1e657424-6a5a-4282-86e4-1bd0451a984d",
-        "X-Powered-By": "ASP.NET"
-      },
-      "ResponseBody": []
-=======
->>>>>>> 2d11c666
     }
   ],
   "Variables": {
