--- conflicted
+++ resolved
@@ -1,24 +1,15 @@
 {
   "Entries": [
     {
-<<<<<<< HEAD
-      "RequestUri": "https://heathskv.vault.azure.net/certificates/1212929318/create?api-version=7.1-preview",
-=======
       "RequestUri": "https://heathskv.vault.azure.net/certificates/1212929318/create?api-version=7.1",
->>>>>>> 2d11c666
       "RequestMethod": "POST",
       "RequestHeaders": {
         "Accept": "application/json",
         "Content-Type": "application/json",
         "traceparent": "00-6bfabd8e6d7a9b42ac1babf922b3b88c-ed01e0a239db0a4e-00",
         "User-Agent": [
-<<<<<<< HEAD
-          "azsdk-net-Security.KeyVault.Certificates/4.0.1-dev.20200214.1",
-          "(.NET Core 4.6.27817.1-preview1; Microsoft Windows 10.0.18363 )"
-=======
-          "azsdk-net-Security.KeyVault.Certificates/4.1.0-dev.20200729.1",
-          "(.NET Core 4.6.29017.01; Microsoft Windows 10.0.19041 )"
->>>>>>> 2d11c666
+          "azsdk-net-Security.KeyVault.Certificates/4.1.0-dev.20200729.1",
+          "(.NET Core 4.6.29017.01; Microsoft Windows 10.0.19041 )"
         ],
         "x-ms-client-request-id": "755d2a3d364a50a8e5e53200617f05c5",
         "x-ms-return-client-request-id": "true"
@@ -50,11 +41,7 @@
       }
     },
     {
-<<<<<<< HEAD
-      "RequestUri": "https://heathskv.vault.azure.net/certificates/1212929318/create?api-version=7.1-preview",
-=======
       "RequestUri": "https://heathskv.vault.azure.net/certificates/1212929318/create?api-version=7.1",
->>>>>>> 2d11c666
       "RequestMethod": "POST",
       "RequestHeaders": {
         "Accept": "application/json",
@@ -63,13 +50,8 @@
         "Content-Type": "application/json",
         "traceparent": "00-6bfabd8e6d7a9b42ac1babf922b3b88c-ed01e0a239db0a4e-00",
         "User-Agent": [
-<<<<<<< HEAD
-          "azsdk-net-Security.KeyVault.Certificates/4.0.1-dev.20200214.1",
-          "(.NET Core 4.6.27817.1-preview1; Microsoft Windows 10.0.18363 )"
-=======
-          "azsdk-net-Security.KeyVault.Certificates/4.1.0-dev.20200729.1",
-          "(.NET Core 4.6.29017.01; Microsoft Windows 10.0.19041 )"
->>>>>>> 2d11c666
+          "azsdk-net-Security.KeyVault.Certificates/4.1.0-dev.20200729.1",
+          "(.NET Core 4.6.29017.01; Microsoft Windows 10.0.19041 )"
         ],
         "x-ms-client-request-id": "755d2a3d364a50a8e5e53200617f05c5",
         "x-ms-return-client-request-id": "true"
@@ -108,11 +90,7 @@
         "Content-Type": "application/json; charset=utf-8",
         "Date": "Wed, 29 Jul 2020 22:56:51 GMT",
         "Expires": "-1",
-<<<<<<< HEAD
-        "Location": "https://heathskv.vault.azure.net/certificates/1212929318/pending?api-version=7.1-preview\u0026request_id=de390f2377aa465892941162aeffb5ee",
-=======
         "Location": "https://heathskv.vault.azure.net/certificates/1212929318/pending?api-version=7.1\u0026request_id=0d09352ce910488c8896fbb57af43811",
->>>>>>> 2d11c666
         "Pragma": "no-cache",
         "Retry-After": "10",
         "Strict-Transport-Security": "max-age=31536000;includeSubDomains",
@@ -137,24 +115,15 @@
       }
     },
     {
-<<<<<<< HEAD
-      "RequestUri": "https://heathskv.vault.azure.net/certificates/1212929318/pending?api-version=7.1-preview",
-=======
-      "RequestUri": "https://heathskv.vault.azure.net/certificates/1212929318/pending?api-version=7.1",
->>>>>>> 2d11c666
-      "RequestMethod": "GET",
-      "RequestHeaders": {
-        "Accept": "application/json",
-        "Authorization": "Sanitized",
-        "Content-Type": "application/json",
-        "User-Agent": [
-<<<<<<< HEAD
-          "azsdk-net-Security.KeyVault.Certificates/4.0.1-dev.20200214.1",
-          "(.NET Core 4.6.27817.1-preview1; Microsoft Windows 10.0.18363 )"
-=======
-          "azsdk-net-Security.KeyVault.Certificates/4.1.0-dev.20200729.1",
-          "(.NET Core 4.6.29017.01; Microsoft Windows 10.0.19041 )"
->>>>>>> 2d11c666
+      "RequestUri": "https://heathskv.vault.azure.net/certificates/1212929318/pending?api-version=7.1",
+      "RequestMethod": "GET",
+      "RequestHeaders": {
+        "Accept": "application/json",
+        "Authorization": "Sanitized",
+        "Content-Type": "application/json",
+        "User-Agent": [
+          "azsdk-net-Security.KeyVault.Certificates/4.1.0-dev.20200729.1",
+          "(.NET Core 4.6.29017.01; Microsoft Windows 10.0.19041 )"
         ],
         "x-ms-client-request-id": "c94c010fb3f57d693ded758df9b22fd2",
         "x-ms-return-client-request-id": "true"
@@ -191,24 +160,15 @@
       }
     },
     {
-<<<<<<< HEAD
-      "RequestUri": "https://heathskv.vault.azure.net/certificates/1212929318/pending?api-version=7.1-preview",
-=======
-      "RequestUri": "https://heathskv.vault.azure.net/certificates/1212929318/pending?api-version=7.1",
->>>>>>> 2d11c666
-      "RequestMethod": "GET",
-      "RequestHeaders": {
-        "Accept": "application/json",
-        "Authorization": "Sanitized",
-        "Content-Type": "application/json",
-        "User-Agent": [
-<<<<<<< HEAD
-          "azsdk-net-Security.KeyVault.Certificates/4.0.1-dev.20200214.1",
-          "(.NET Core 4.6.27817.1-preview1; Microsoft Windows 10.0.18363 )"
-=======
-          "azsdk-net-Security.KeyVault.Certificates/4.1.0-dev.20200729.1",
-          "(.NET Core 4.6.29017.01; Microsoft Windows 10.0.19041 )"
->>>>>>> 2d11c666
+      "RequestUri": "https://heathskv.vault.azure.net/certificates/1212929318/pending?api-version=7.1",
+      "RequestMethod": "GET",
+      "RequestHeaders": {
+        "Accept": "application/json",
+        "Authorization": "Sanitized",
+        "Content-Type": "application/json",
+        "User-Agent": [
+          "azsdk-net-Security.KeyVault.Certificates/4.1.0-dev.20200729.1",
+          "(.NET Core 4.6.29017.01; Microsoft Windows 10.0.19041 )"
         ],
         "x-ms-client-request-id": "137f8240ffbc53ffe48e07a18f436616",
         "x-ms-return-client-request-id": "true"
@@ -245,24 +205,15 @@
       }
     },
     {
-<<<<<<< HEAD
-      "RequestUri": "https://heathskv.vault.azure.net/certificates/1212929318/pending?api-version=7.1-preview",
-=======
-      "RequestUri": "https://heathskv.vault.azure.net/certificates/1212929318/pending?api-version=7.1",
->>>>>>> 2d11c666
-      "RequestMethod": "GET",
-      "RequestHeaders": {
-        "Accept": "application/json",
-        "Authorization": "Sanitized",
-        "Content-Type": "application/json",
-        "User-Agent": [
-<<<<<<< HEAD
-          "azsdk-net-Security.KeyVault.Certificates/4.0.1-dev.20200214.1",
-          "(.NET Core 4.6.27817.1-preview1; Microsoft Windows 10.0.18363 )"
-=======
-          "azsdk-net-Security.KeyVault.Certificates/4.1.0-dev.20200729.1",
-          "(.NET Core 4.6.29017.01; Microsoft Windows 10.0.19041 )"
->>>>>>> 2d11c666
+      "RequestUri": "https://heathskv.vault.azure.net/certificates/1212929318/pending?api-version=7.1",
+      "RequestMethod": "GET",
+      "RequestHeaders": {
+        "Accept": "application/json",
+        "Authorization": "Sanitized",
+        "Content-Type": "application/json",
+        "User-Agent": [
+          "azsdk-net-Security.KeyVault.Certificates/4.1.0-dev.20200729.1",
+          "(.NET Core 4.6.29017.01; Microsoft Windows 10.0.19041 )"
         ],
         "x-ms-client-request-id": "f3cff370424f8931c0e0375dc11a5733",
         "x-ms-return-client-request-id": "true"
@@ -299,24 +250,15 @@
       }
     },
     {
-<<<<<<< HEAD
-      "RequestUri": "https://heathskv.vault.azure.net/certificates/1212929318/pending?api-version=7.1-preview",
-=======
-      "RequestUri": "https://heathskv.vault.azure.net/certificates/1212929318/pending?api-version=7.1",
->>>>>>> 2d11c666
-      "RequestMethod": "GET",
-      "RequestHeaders": {
-        "Accept": "application/json",
-        "Authorization": "Sanitized",
-        "Content-Type": "application/json",
-        "User-Agent": [
-<<<<<<< HEAD
-          "azsdk-net-Security.KeyVault.Certificates/4.0.1-dev.20200214.1",
-          "(.NET Core 4.6.27817.1-preview1; Microsoft Windows 10.0.18363 )"
-=======
-          "azsdk-net-Security.KeyVault.Certificates/4.1.0-dev.20200729.1",
-          "(.NET Core 4.6.29017.01; Microsoft Windows 10.0.19041 )"
->>>>>>> 2d11c666
+      "RequestUri": "https://heathskv.vault.azure.net/certificates/1212929318/pending?api-version=7.1",
+      "RequestMethod": "GET",
+      "RequestHeaders": {
+        "Accept": "application/json",
+        "Authorization": "Sanitized",
+        "Content-Type": "application/json",
+        "User-Agent": [
+          "azsdk-net-Security.KeyVault.Certificates/4.1.0-dev.20200729.1",
+          "(.NET Core 4.6.29017.01; Microsoft Windows 10.0.19041 )"
         ],
         "x-ms-client-request-id": "debf60b6f1000f0901f8e566acc8edf9",
         "x-ms-return-client-request-id": "true"
@@ -353,24 +295,15 @@
       }
     },
     {
-<<<<<<< HEAD
-      "RequestUri": "https://heathskv.vault.azure.net/certificates/1212929318/pending?api-version=7.1-preview",
-=======
-      "RequestUri": "https://heathskv.vault.azure.net/certificates/1212929318/pending?api-version=7.1",
->>>>>>> 2d11c666
-      "RequestMethod": "GET",
-      "RequestHeaders": {
-        "Accept": "application/json",
-        "Authorization": "Sanitized",
-        "Content-Type": "application/json",
-        "User-Agent": [
-<<<<<<< HEAD
-          "azsdk-net-Security.KeyVault.Certificates/4.0.1-dev.20200214.1",
-          "(.NET Core 4.6.27817.1-preview1; Microsoft Windows 10.0.18363 )"
-=======
-          "azsdk-net-Security.KeyVault.Certificates/4.1.0-dev.20200729.1",
-          "(.NET Core 4.6.29017.01; Microsoft Windows 10.0.19041 )"
->>>>>>> 2d11c666
+      "RequestUri": "https://heathskv.vault.azure.net/certificates/1212929318/pending?api-version=7.1",
+      "RequestMethod": "GET",
+      "RequestHeaders": {
+        "Accept": "application/json",
+        "Authorization": "Sanitized",
+        "Content-Type": "application/json",
+        "User-Agent": [
+          "azsdk-net-Security.KeyVault.Certificates/4.1.0-dev.20200729.1",
+          "(.NET Core 4.6.29017.01; Microsoft Windows 10.0.19041 )"
         ],
         "x-ms-client-request-id": "051d5e863be2fd8251f553dbc7a192c9",
         "x-ms-return-client-request-id": "true"
@@ -407,24 +340,15 @@
       }
     },
     {
-<<<<<<< HEAD
-      "RequestUri": "https://heathskv.vault.azure.net/certificates/1212929318/pending?api-version=7.1-preview",
-=======
-      "RequestUri": "https://heathskv.vault.azure.net/certificates/1212929318/pending?api-version=7.1",
->>>>>>> 2d11c666
-      "RequestMethod": "GET",
-      "RequestHeaders": {
-        "Accept": "application/json",
-        "Authorization": "Sanitized",
-        "Content-Type": "application/json",
-        "User-Agent": [
-<<<<<<< HEAD
-          "azsdk-net-Security.KeyVault.Certificates/4.0.1-dev.20200214.1",
-          "(.NET Core 4.6.27817.1-preview1; Microsoft Windows 10.0.18363 )"
-=======
-          "azsdk-net-Security.KeyVault.Certificates/4.1.0-dev.20200729.1",
-          "(.NET Core 4.6.29017.01; Microsoft Windows 10.0.19041 )"
->>>>>>> 2d11c666
+      "RequestUri": "https://heathskv.vault.azure.net/certificates/1212929318/pending?api-version=7.1",
+      "RequestMethod": "GET",
+      "RequestHeaders": {
+        "Accept": "application/json",
+        "Authorization": "Sanitized",
+        "Content-Type": "application/json",
+        "User-Agent": [
+          "azsdk-net-Security.KeyVault.Certificates/4.1.0-dev.20200729.1",
+          "(.NET Core 4.6.29017.01; Microsoft Windows 10.0.19041 )"
         ],
         "x-ms-client-request-id": "2febd33788847e15eac0f1575dcadcf8",
         "x-ms-return-client-request-id": "true"
@@ -461,24 +385,15 @@
       }
     },
     {
-<<<<<<< HEAD
-      "RequestUri": "https://heathskv.vault.azure.net/certificates/1212929318/pending?api-version=7.1-preview",
-=======
-      "RequestUri": "https://heathskv.vault.azure.net/certificates/1212929318/pending?api-version=7.1",
->>>>>>> 2d11c666
-      "RequestMethod": "GET",
-      "RequestHeaders": {
-        "Accept": "application/json",
-        "Authorization": "Sanitized",
-        "Content-Type": "application/json",
-        "User-Agent": [
-<<<<<<< HEAD
-          "azsdk-net-Security.KeyVault.Certificates/4.0.1-dev.20200214.1",
-          "(.NET Core 4.6.27817.1-preview1; Microsoft Windows 10.0.18363 )"
-=======
-          "azsdk-net-Security.KeyVault.Certificates/4.1.0-dev.20200729.1",
-          "(.NET Core 4.6.29017.01; Microsoft Windows 10.0.19041 )"
->>>>>>> 2d11c666
+      "RequestUri": "https://heathskv.vault.azure.net/certificates/1212929318/pending?api-version=7.1",
+      "RequestMethod": "GET",
+      "RequestHeaders": {
+        "Accept": "application/json",
+        "Authorization": "Sanitized",
+        "Content-Type": "application/json",
+        "User-Agent": [
+          "azsdk-net-Security.KeyVault.Certificates/4.1.0-dev.20200729.1",
+          "(.NET Core 4.6.29017.01; Microsoft Windows 10.0.19041 )"
         ],
         "x-ms-client-request-id": "62d73ef351fd7a51ddc18c0b9e2d4860",
         "x-ms-return-client-request-id": "true"
@@ -515,24 +430,15 @@
       }
     },
     {
-<<<<<<< HEAD
-      "RequestUri": "https://heathskv.vault.azure.net/certificates/1212929318/pending?api-version=7.1-preview",
-=======
-      "RequestUri": "https://heathskv.vault.azure.net/certificates/1212929318/pending?api-version=7.1",
->>>>>>> 2d11c666
-      "RequestMethod": "GET",
-      "RequestHeaders": {
-        "Accept": "application/json",
-        "Authorization": "Sanitized",
-        "Content-Type": "application/json",
-        "User-Agent": [
-<<<<<<< HEAD
-          "azsdk-net-Security.KeyVault.Certificates/4.0.1-dev.20200214.1",
-          "(.NET Core 4.6.27817.1-preview1; Microsoft Windows 10.0.18363 )"
-=======
-          "azsdk-net-Security.KeyVault.Certificates/4.1.0-dev.20200729.1",
-          "(.NET Core 4.6.29017.01; Microsoft Windows 10.0.19041 )"
->>>>>>> 2d11c666
+      "RequestUri": "https://heathskv.vault.azure.net/certificates/1212929318/pending?api-version=7.1",
+      "RequestMethod": "GET",
+      "RequestHeaders": {
+        "Accept": "application/json",
+        "Authorization": "Sanitized",
+        "Content-Type": "application/json",
+        "User-Agent": [
+          "azsdk-net-Security.KeyVault.Certificates/4.1.0-dev.20200729.1",
+          "(.NET Core 4.6.29017.01; Microsoft Windows 10.0.19041 )"
         ],
         "x-ms-client-request-id": "d82e1c65bddcfd74489e1b224a2aa086",
         "x-ms-return-client-request-id": "true"
@@ -569,24 +475,15 @@
       }
     },
     {
-<<<<<<< HEAD
-      "RequestUri": "https://heathskv.vault.azure.net/certificates/1212929318/pending?api-version=7.1-preview",
-=======
-      "RequestUri": "https://heathskv.vault.azure.net/certificates/1212929318/pending?api-version=7.1",
->>>>>>> 2d11c666
-      "RequestMethod": "GET",
-      "RequestHeaders": {
-        "Accept": "application/json",
-        "Authorization": "Sanitized",
-        "Content-Type": "application/json",
-        "User-Agent": [
-<<<<<<< HEAD
-          "azsdk-net-Security.KeyVault.Certificates/4.0.1-dev.20200214.1",
-          "(.NET Core 4.6.27817.1-preview1; Microsoft Windows 10.0.18363 )"
-=======
-          "azsdk-net-Security.KeyVault.Certificates/4.1.0-dev.20200729.1",
-          "(.NET Core 4.6.29017.01; Microsoft Windows 10.0.19041 )"
->>>>>>> 2d11c666
+      "RequestUri": "https://heathskv.vault.azure.net/certificates/1212929318/pending?api-version=7.1",
+      "RequestMethod": "GET",
+      "RequestHeaders": {
+        "Accept": "application/json",
+        "Authorization": "Sanitized",
+        "Content-Type": "application/json",
+        "User-Agent": [
+          "azsdk-net-Security.KeyVault.Certificates/4.1.0-dev.20200729.1",
+          "(.NET Core 4.6.29017.01; Microsoft Windows 10.0.19041 )"
         ],
         "x-ms-client-request-id": "88e85a182fcae6cb827052c2fb0adfbc",
         "x-ms-return-client-request-id": "true"
@@ -623,24 +520,15 @@
       }
     },
     {
-<<<<<<< HEAD
-      "RequestUri": "https://heathskv.vault.azure.net/certificates/1212929318/pending?api-version=7.1-preview",
-=======
-      "RequestUri": "https://heathskv.vault.azure.net/certificates/1212929318/pending?api-version=7.1",
->>>>>>> 2d11c666
-      "RequestMethod": "GET",
-      "RequestHeaders": {
-        "Accept": "application/json",
-        "Authorization": "Sanitized",
-        "Content-Type": "application/json",
-        "User-Agent": [
-<<<<<<< HEAD
-          "azsdk-net-Security.KeyVault.Certificates/4.0.1-dev.20200214.1",
-          "(.NET Core 4.6.27817.1-preview1; Microsoft Windows 10.0.18363 )"
-=======
-          "azsdk-net-Security.KeyVault.Certificates/4.1.0-dev.20200729.1",
-          "(.NET Core 4.6.29017.01; Microsoft Windows 10.0.19041 )"
->>>>>>> 2d11c666
+      "RequestUri": "https://heathskv.vault.azure.net/certificates/1212929318/pending?api-version=7.1",
+      "RequestMethod": "GET",
+      "RequestHeaders": {
+        "Accept": "application/json",
+        "Authorization": "Sanitized",
+        "Content-Type": "application/json",
+        "User-Agent": [
+          "azsdk-net-Security.KeyVault.Certificates/4.1.0-dev.20200729.1",
+          "(.NET Core 4.6.29017.01; Microsoft Windows 10.0.19041 )"
         ],
         "x-ms-client-request-id": "41f29177039b351bc9d91a5f352f30b2",
         "x-ms-return-client-request-id": "true"
@@ -677,24 +565,15 @@
       }
     },
     {
-<<<<<<< HEAD
-      "RequestUri": "https://heathskv.vault.azure.net/certificates/1212929318/pending?api-version=7.1-preview",
-=======
-      "RequestUri": "https://heathskv.vault.azure.net/certificates/1212929318/pending?api-version=7.1",
->>>>>>> 2d11c666
-      "RequestMethod": "GET",
-      "RequestHeaders": {
-        "Accept": "application/json",
-        "Authorization": "Sanitized",
-        "Content-Type": "application/json",
-        "User-Agent": [
-<<<<<<< HEAD
-          "azsdk-net-Security.KeyVault.Certificates/4.0.1-dev.20200214.1",
-          "(.NET Core 4.6.27817.1-preview1; Microsoft Windows 10.0.18363 )"
-=======
-          "azsdk-net-Security.KeyVault.Certificates/4.1.0-dev.20200729.1",
-          "(.NET Core 4.6.29017.01; Microsoft Windows 10.0.19041 )"
->>>>>>> 2d11c666
+      "RequestUri": "https://heathskv.vault.azure.net/certificates/1212929318/pending?api-version=7.1",
+      "RequestMethod": "GET",
+      "RequestHeaders": {
+        "Accept": "application/json",
+        "Authorization": "Sanitized",
+        "Content-Type": "application/json",
+        "User-Agent": [
+          "azsdk-net-Security.KeyVault.Certificates/4.1.0-dev.20200729.1",
+          "(.NET Core 4.6.29017.01; Microsoft Windows 10.0.19041 )"
         ],
         "x-ms-client-request-id": "43f20521bf4435965048566b6ab2023d",
         "x-ms-return-client-request-id": "true"
@@ -731,24 +610,15 @@
       }
     },
     {
-<<<<<<< HEAD
-      "RequestUri": "https://heathskv.vault.azure.net/certificates/1212929318/pending?api-version=7.1-preview",
-=======
-      "RequestUri": "https://heathskv.vault.azure.net/certificates/1212929318/pending?api-version=7.1",
->>>>>>> 2d11c666
-      "RequestMethod": "GET",
-      "RequestHeaders": {
-        "Accept": "application/json",
-        "Authorization": "Sanitized",
-        "Content-Type": "application/json",
-        "User-Agent": [
-<<<<<<< HEAD
-          "azsdk-net-Security.KeyVault.Certificates/4.0.1-dev.20200214.1",
-          "(.NET Core 4.6.27817.1-preview1; Microsoft Windows 10.0.18363 )"
-=======
-          "azsdk-net-Security.KeyVault.Certificates/4.1.0-dev.20200729.1",
-          "(.NET Core 4.6.29017.01; Microsoft Windows 10.0.19041 )"
->>>>>>> 2d11c666
+      "RequestUri": "https://heathskv.vault.azure.net/certificates/1212929318/pending?api-version=7.1",
+      "RequestMethod": "GET",
+      "RequestHeaders": {
+        "Accept": "application/json",
+        "Authorization": "Sanitized",
+        "Content-Type": "application/json",
+        "User-Agent": [
+          "azsdk-net-Security.KeyVault.Certificates/4.1.0-dev.20200729.1",
+          "(.NET Core 4.6.29017.01; Microsoft Windows 10.0.19041 )"
         ],
         "x-ms-client-request-id": "b9aa5fbe5f3814eb3fb3bef0156cb053",
         "x-ms-return-client-request-id": "true"
@@ -785,24 +655,15 @@
       }
     },
     {
-<<<<<<< HEAD
-      "RequestUri": "https://heathskv.vault.azure.net/certificates/1212929318/pending?api-version=7.1-preview",
-=======
-      "RequestUri": "https://heathskv.vault.azure.net/certificates/1212929318/pending?api-version=7.1",
->>>>>>> 2d11c666
-      "RequestMethod": "GET",
-      "RequestHeaders": {
-        "Accept": "application/json",
-        "Authorization": "Sanitized",
-        "Content-Type": "application/json",
-        "User-Agent": [
-<<<<<<< HEAD
-          "azsdk-net-Security.KeyVault.Certificates/4.0.1-dev.20200214.1",
-          "(.NET Core 4.6.27817.1-preview1; Microsoft Windows 10.0.18363 )"
-=======
-          "azsdk-net-Security.KeyVault.Certificates/4.1.0-dev.20200729.1",
-          "(.NET Core 4.6.29017.01; Microsoft Windows 10.0.19041 )"
->>>>>>> 2d11c666
+      "RequestUri": "https://heathskv.vault.azure.net/certificates/1212929318/pending?api-version=7.1",
+      "RequestMethod": "GET",
+      "RequestHeaders": {
+        "Accept": "application/json",
+        "Authorization": "Sanitized",
+        "Content-Type": "application/json",
+        "User-Agent": [
+          "azsdk-net-Security.KeyVault.Certificates/4.1.0-dev.20200729.1",
+          "(.NET Core 4.6.29017.01; Microsoft Windows 10.0.19041 )"
         ],
         "x-ms-client-request-id": "f5a0a0409c17b777fabcf052adafca17",
         "x-ms-return-client-request-id": "true"
@@ -839,24 +700,15 @@
       }
     },
     {
-<<<<<<< HEAD
-      "RequestUri": "https://heathskv.vault.azure.net/certificates/1212929318/pending?api-version=7.1-preview",
-=======
-      "RequestUri": "https://heathskv.vault.azure.net/certificates/1212929318/pending?api-version=7.1",
->>>>>>> 2d11c666
-      "RequestMethod": "GET",
-      "RequestHeaders": {
-        "Accept": "application/json",
-        "Authorization": "Sanitized",
-        "Content-Type": "application/json",
-        "User-Agent": [
-<<<<<<< HEAD
-          "azsdk-net-Security.KeyVault.Certificates/4.0.1-dev.20200214.1",
-          "(.NET Core 4.6.27817.1-preview1; Microsoft Windows 10.0.18363 )"
-=======
-          "azsdk-net-Security.KeyVault.Certificates/4.1.0-dev.20200729.1",
-          "(.NET Core 4.6.29017.01; Microsoft Windows 10.0.19041 )"
->>>>>>> 2d11c666
+      "RequestUri": "https://heathskv.vault.azure.net/certificates/1212929318/pending?api-version=7.1",
+      "RequestMethod": "GET",
+      "RequestHeaders": {
+        "Accept": "application/json",
+        "Authorization": "Sanitized",
+        "Content-Type": "application/json",
+        "User-Agent": [
+          "azsdk-net-Security.KeyVault.Certificates/4.1.0-dev.20200729.1",
+          "(.NET Core 4.6.29017.01; Microsoft Windows 10.0.19041 )"
         ],
         "x-ms-client-request-id": "d6a0dcd67684c2791ade049101a520e4",
         "x-ms-return-client-request-id": "true"
@@ -893,24 +745,15 @@
       }
     },
     {
-<<<<<<< HEAD
-      "RequestUri": "https://heathskv.vault.azure.net/certificates/1212929318/pending?api-version=7.1-preview",
-=======
-      "RequestUri": "https://heathskv.vault.azure.net/certificates/1212929318/pending?api-version=7.1",
->>>>>>> 2d11c666
-      "RequestMethod": "GET",
-      "RequestHeaders": {
-        "Accept": "application/json",
-        "Authorization": "Sanitized",
-        "Content-Type": "application/json",
-        "User-Agent": [
-<<<<<<< HEAD
-          "azsdk-net-Security.KeyVault.Certificates/4.0.1-dev.20200214.1",
-          "(.NET Core 4.6.27817.1-preview1; Microsoft Windows 10.0.18363 )"
-=======
-          "azsdk-net-Security.KeyVault.Certificates/4.1.0-dev.20200729.1",
-          "(.NET Core 4.6.29017.01; Microsoft Windows 10.0.19041 )"
->>>>>>> 2d11c666
+      "RequestUri": "https://heathskv.vault.azure.net/certificates/1212929318/pending?api-version=7.1",
+      "RequestMethod": "GET",
+      "RequestHeaders": {
+        "Accept": "application/json",
+        "Authorization": "Sanitized",
+        "Content-Type": "application/json",
+        "User-Agent": [
+          "azsdk-net-Security.KeyVault.Certificates/4.1.0-dev.20200729.1",
+          "(.NET Core 4.6.29017.01; Microsoft Windows 10.0.19041 )"
         ],
         "x-ms-client-request-id": "ca2b03980d112226e7f2be7c6f98678f",
         "x-ms-return-client-request-id": "true"
@@ -947,24 +790,15 @@
       }
     },
     {
-<<<<<<< HEAD
-      "RequestUri": "https://heathskv.vault.azure.net/certificates/1212929318/pending?api-version=7.1-preview",
-=======
-      "RequestUri": "https://heathskv.vault.azure.net/certificates/1212929318/pending?api-version=7.1",
->>>>>>> 2d11c666
-      "RequestMethod": "GET",
-      "RequestHeaders": {
-        "Accept": "application/json",
-        "Authorization": "Sanitized",
-        "Content-Type": "application/json",
-        "User-Agent": [
-<<<<<<< HEAD
-          "azsdk-net-Security.KeyVault.Certificates/4.0.1-dev.20200214.1",
-          "(.NET Core 4.6.27817.1-preview1; Microsoft Windows 10.0.18363 )"
-=======
-          "azsdk-net-Security.KeyVault.Certificates/4.1.0-dev.20200729.1",
-          "(.NET Core 4.6.29017.01; Microsoft Windows 10.0.19041 )"
->>>>>>> 2d11c666
+      "RequestUri": "https://heathskv.vault.azure.net/certificates/1212929318/pending?api-version=7.1",
+      "RequestMethod": "GET",
+      "RequestHeaders": {
+        "Accept": "application/json",
+        "Authorization": "Sanitized",
+        "Content-Type": "application/json",
+        "User-Agent": [
+          "azsdk-net-Security.KeyVault.Certificates/4.1.0-dev.20200729.1",
+          "(.NET Core 4.6.29017.01; Microsoft Windows 10.0.19041 )"
         ],
         "x-ms-client-request-id": "3919a7e8d9cbc9ce26deda3997e6b654",
         "x-ms-return-client-request-id": "true"
@@ -973,101 +807,6 @@
       "StatusCode": 200,
       "ResponseHeaders": {
         "Cache-Control": "no-cache",
-<<<<<<< HEAD
-        "Content-Length": "1276",
-        "Content-Type": "application/json; charset=utf-8",
-        "Date": "Sat, 15 Feb 2020 02:38:56 GMT",
-        "Expires": "-1",
-        "Pragma": "no-cache",
-        "Retry-After": "10",
-        "Server": "Microsoft-IIS/10.0",
-        "Strict-Transport-Security": "max-age=31536000;includeSubDomains",
-        "X-AspNet-Version": "4.0.30319",
-        "X-Content-Type-Options": "nosniff",
-        "x-ms-keyvault-network-info": "addr=131.107.147.65;act_addr_fam=InterNetwork;",
-        "x-ms-keyvault-region": "westus",
-        "x-ms-keyvault-service-version": "1.1.0.893",
-        "x-ms-request-id": "51e5c040-7622-4c1b-9da6-056f1bed24e8",
-        "X-Powered-By": "ASP.NET"
-      },
-      "ResponseBody": {
-        "id": "https://heathskv.vault.azure.net/certificates/1212929318/pending",
-        "issuer": {
-          "name": "Self"
-        },
-        "csr": "MIICojCCAYoCAQAwEjEQMA4GA1UEAxMHZGVmYXVsdDCCASIwDQYJKoZIhvcNAQEBBQADggEPADCCAQoCggEBAOR40og03GP1RNX6zORRqYC4ysklPEveC2flC5HCdPab1J6o66zfw4X2ZfGYtC6db5oMWsSf9GrOUE4twlzX9gMMJtm4cnIhOMlq8hOIkbc7UZQJE9E\u002B37bnF7b5HMqZxrwsifZSG5HNscOGCmU4fg51AyOu2rdFcHy/DDm\u002BF8UIXhPZp7ZPqlKeEQpqNnjRjHd7KelZ7T0LQpTxYr7zipenRfpZqO3Md4sBPF96M8YjjVJmQWk6CAdU9rXV7Qz1v6DTC/lnDy8PpRXjYDYXa9nYS\u002BIJRaxGf9qhWnFwXxbMx8xMVR3yE6agPz5iRqz9dcwKFQXQ5bTd94EejMQXbcUCAwEAAaBLMEkGCSqGSIb3DQEJDjE8MDowDgYDVR0PAQH/BAQDAgG\u002BMB0GA1UdJQQWMBQGCCsGAQUFBwMBBggrBgEFBQcDAjAJBgNVHRMEAjAAMA0GCSqGSIb3DQEBCwUAA4IBAQCRCEEAWQUdq/d2iUDZPVpPQGq2JKjss2lazGsFKP6Jiua2GK8BzlxzW\u002BbgkDyg03BCCfKt5d74dh5zUdgEDBzy\u002B9VmAzzim4qLusXmmvUTqwaLa5/uHOG3ahHBvcUJsgv6wGHjae1PhdNyKPC6EH\u002B\u002BYCR7BLNgyw/UscdWjfxo/255nJwEK71HPofD/jB\u002BMMA37EmMnlFvEX7wFU9XVq1XUnBOfxHv6V03jPD/VR2dnGpjaGhgg6g12zU7NEG947YywIS7WH/CJfwi\u002BRQIkJj\u002BcHKJ2uCaNYefAG4Vdyw5rDAmFWIdjMXX5Orz3BHMyqufC5\u002BSkc4S3aVBDzCQVC/1",
-        "cancellation_requested": false,
-        "status": "inProgress",
-        "status_details": "Pending certificate created. Certificate request is in progress. This may take some time based on the issuer provider. Please check again later.",
-        "request_id": "de390f2377aa465892941162aeffb5ee"
-      }
-    },
-    {
-      "RequestUri": "https://heathskv.vault.azure.net/certificates/1212929318/pending?api-version=7.1-preview",
-      "RequestMethod": "GET",
-      "RequestHeaders": {
-        "Accept": "application/json",
-        "Authorization": "Sanitized",
-        "Content-Type": "application/json",
-        "User-Agent": [
-          "azsdk-net-Security.KeyVault.Certificates/4.0.1-dev.20200214.1",
-          "(.NET Core 4.6.27817.1-preview1; Microsoft Windows 10.0.18363 )"
-        ],
-        "x-ms-client-request-id": "aaba0b9c0084c905b67eef92b8fd5282",
-        "x-ms-return-client-request-id": "true"
-      },
-      "RequestBody": null,
-      "StatusCode": 200,
-      "ResponseHeaders": {
-        "Cache-Control": "no-cache",
-        "Content-Length": "1276",
-        "Content-Type": "application/json; charset=utf-8",
-        "Date": "Sat, 15 Feb 2020 02:38:57 GMT",
-        "Expires": "-1",
-        "Pragma": "no-cache",
-        "Retry-After": "10",
-        "Server": "Microsoft-IIS/10.0",
-        "Strict-Transport-Security": "max-age=31536000;includeSubDomains",
-        "X-AspNet-Version": "4.0.30319",
-        "X-Content-Type-Options": "nosniff",
-        "x-ms-keyvault-network-info": "addr=131.107.147.65;act_addr_fam=InterNetwork;",
-        "x-ms-keyvault-region": "westus",
-        "x-ms-keyvault-service-version": "1.1.0.893",
-        "x-ms-request-id": "5ff551fc-f6fc-463f-832a-869507bee756",
-        "X-Powered-By": "ASP.NET"
-      },
-      "ResponseBody": {
-        "id": "https://heathskv.vault.azure.net/certificates/1212929318/pending",
-        "issuer": {
-          "name": "Self"
-        },
-        "csr": "MIICojCCAYoCAQAwEjEQMA4GA1UEAxMHZGVmYXVsdDCCASIwDQYJKoZIhvcNAQEBBQADggEPADCCAQoCggEBAOR40og03GP1RNX6zORRqYC4ysklPEveC2flC5HCdPab1J6o66zfw4X2ZfGYtC6db5oMWsSf9GrOUE4twlzX9gMMJtm4cnIhOMlq8hOIkbc7UZQJE9E\u002B37bnF7b5HMqZxrwsifZSG5HNscOGCmU4fg51AyOu2rdFcHy/DDm\u002BF8UIXhPZp7ZPqlKeEQpqNnjRjHd7KelZ7T0LQpTxYr7zipenRfpZqO3Md4sBPF96M8YjjVJmQWk6CAdU9rXV7Qz1v6DTC/lnDy8PpRXjYDYXa9nYS\u002BIJRaxGf9qhWnFwXxbMx8xMVR3yE6agPz5iRqz9dcwKFQXQ5bTd94EejMQXbcUCAwEAAaBLMEkGCSqGSIb3DQEJDjE8MDowDgYDVR0PAQH/BAQDAgG\u002BMB0GA1UdJQQWMBQGCCsGAQUFBwMBBggrBgEFBQcDAjAJBgNVHRMEAjAAMA0GCSqGSIb3DQEBCwUAA4IBAQCRCEEAWQUdq/d2iUDZPVpPQGq2JKjss2lazGsFKP6Jiua2GK8BzlxzW\u002BbgkDyg03BCCfKt5d74dh5zUdgEDBzy\u002B9VmAzzim4qLusXmmvUTqwaLa5/uHOG3ahHBvcUJsgv6wGHjae1PhdNyKPC6EH\u002B\u002BYCR7BLNgyw/UscdWjfxo/255nJwEK71HPofD/jB\u002BMMA37EmMnlFvEX7wFU9XVq1XUnBOfxHv6V03jPD/VR2dnGpjaGhgg6g12zU7NEG947YywIS7WH/CJfwi\u002BRQIkJj\u002BcHKJ2uCaNYefAG4Vdyw5rDAmFWIdjMXX5Orz3BHMyqufC5\u002BSkc4S3aVBDzCQVC/1",
-        "cancellation_requested": false,
-        "status": "inProgress",
-        "status_details": "Pending certificate created. Certificate request is in progress. This may take some time based on the issuer provider. Please check again later.",
-        "request_id": "de390f2377aa465892941162aeffb5ee"
-      }
-    },
-    {
-      "RequestUri": "https://heathskv.vault.azure.net/certificates/1212929318/pending?api-version=7.1-preview",
-      "RequestMethod": "GET",
-      "RequestHeaders": {
-        "Accept": "application/json",
-        "Authorization": "Sanitized",
-        "Content-Type": "application/json",
-        "User-Agent": [
-          "azsdk-net-Security.KeyVault.Certificates/4.0.1-dev.20200214.1",
-          "(.NET Core 4.6.27817.1-preview1; Microsoft Windows 10.0.18363 )"
-        ],
-        "x-ms-client-request-id": "59a97477e78bbf193461a43332ed8a00",
-        "x-ms-return-client-request-id": "true"
-      },
-      "RequestBody": null,
-      "StatusCode": 200,
-      "ResponseHeaders": {
-        "Cache-Control": "no-cache",
-=======
->>>>>>> 2d11c666
         "Content-Length": "1179",
         "Content-Type": "application/json; charset=utf-8",
         "Date": "Wed, 29 Jul 2020 22:57:08 GMT",
@@ -1095,24 +834,15 @@
       }
     },
     {
-<<<<<<< HEAD
-      "RequestUri": "https://heathskv.vault.azure.net/certificates/1212929318?api-version=7.1-preview",
-=======
       "RequestUri": "https://heathskv.vault.azure.net/certificates/1212929318?api-version=7.1",
->>>>>>> 2d11c666
-      "RequestMethod": "GET",
-      "RequestHeaders": {
-        "Accept": "application/json",
-        "Authorization": "Sanitized",
-        "Content-Type": "application/json",
-        "User-Agent": [
-<<<<<<< HEAD
-          "azsdk-net-Security.KeyVault.Certificates/4.0.1-dev.20200214.1",
-          "(.NET Core 4.6.27817.1-preview1; Microsoft Windows 10.0.18363 )"
-=======
-          "azsdk-net-Security.KeyVault.Certificates/4.1.0-dev.20200729.1",
-          "(.NET Core 4.6.29017.01; Microsoft Windows 10.0.19041 )"
->>>>>>> 2d11c666
+      "RequestMethod": "GET",
+      "RequestHeaders": {
+        "Accept": "application/json",
+        "Authorization": "Sanitized",
+        "Content-Type": "application/json",
+        "User-Agent": [
+          "azsdk-net-Security.KeyVault.Certificates/4.1.0-dev.20200729.1",
+          "(.NET Core 4.6.29017.01; Microsoft Windows 10.0.19041 )"
         ],
         "x-ms-client-request-id": "aaba0b9c0084c905b67eef92b8fd5282",
         "x-ms-return-client-request-id": "true"
@@ -1206,11 +936,7 @@
       }
     },
     {
-<<<<<<< HEAD
-      "RequestUri": "https://heathskv.vault.azure.net/certificates/1212929318?api-version=7.1-preview",
-=======
       "RequestUri": "https://heathskv.vault.azure.net/certificates/1212929318?api-version=7.1",
->>>>>>> 2d11c666
       "RequestMethod": "DELETE",
       "RequestHeaders": {
         "Accept": "application/json",
@@ -1218,13 +944,8 @@
         "Content-Type": "application/json",
         "traceparent": "00-f0c7d21aee023d41a7d590d6b37ec6d2-73eb837b1c7bb541-00",
         "User-Agent": [
-<<<<<<< HEAD
-          "azsdk-net-Security.KeyVault.Certificates/4.0.1-dev.20200214.1",
-          "(.NET Core 4.6.27817.1-preview1; Microsoft Windows 10.0.18363 )"
-=======
-          "azsdk-net-Security.KeyVault.Certificates/4.1.0-dev.20200729.1",
-          "(.NET Core 4.6.29017.01; Microsoft Windows 10.0.19041 )"
->>>>>>> 2d11c666
+          "azsdk-net-Security.KeyVault.Certificates/4.1.0-dev.20200729.1",
+          "(.NET Core 4.6.29017.01; Microsoft Windows 10.0.19041 )"
         ],
         "x-ms-client-request-id": "59a97477e78bbf193461a43332ed8a00",
         "x-ms-return-client-request-id": "true"
@@ -1321,11 +1042,7 @@
       }
     },
     {
-<<<<<<< HEAD
-      "RequestUri": "https://heathskv.vault.azure.net/deletedcertificates/1212929318/recover?api-version=7.1-preview",
-=======
       "RequestUri": "https://heathskv.vault.azure.net/deletedcertificates/1212929318/recover?api-version=7.1",
->>>>>>> 2d11c666
       "RequestMethod": "POST",
       "RequestHeaders": {
         "Accept": "application/json",
@@ -1333,13 +1050,8 @@
         "Content-Type": "application/json",
         "traceparent": "00-bf9704c308dd014d8899ffc9132bf1d0-91bfab81f5c6b34e-00",
         "User-Agent": [
-<<<<<<< HEAD
-          "azsdk-net-Security.KeyVault.Certificates/4.0.1-dev.20200214.1",
-          "(.NET Core 4.6.27817.1-preview1; Microsoft Windows 10.0.18363 )"
-=======
-          "azsdk-net-Security.KeyVault.Certificates/4.1.0-dev.20200729.1",
-          "(.NET Core 4.6.29017.01; Microsoft Windows 10.0.19041 )"
->>>>>>> 2d11c666
+          "azsdk-net-Security.KeyVault.Certificates/4.1.0-dev.20200729.1",
+          "(.NET Core 4.6.29017.01; Microsoft Windows 10.0.19041 )"
         ],
         "x-ms-client-request-id": "e1d37e25bd298a9d2b78adf37cc17481",
         "x-ms-return-client-request-id": "true"
@@ -1433,11 +1145,7 @@
       }
     },
     {
-<<<<<<< HEAD
-      "RequestUri": "https://heathskv.vault.azure.net/certificates/1212929318?api-version=7.1-preview",
-=======
       "RequestUri": "https://heathskv.vault.azure.net/certificates/1212929318?api-version=7.1",
->>>>>>> 2d11c666
       "RequestMethod": "DELETE",
       "RequestHeaders": {
         "Accept": "application/json",
@@ -1445,13 +1153,8 @@
         "Content-Type": "application/json",
         "traceparent": "00-cc57c5559dc7324b8df3235506ff71c6-7135fa72788c3d42-00",
         "User-Agent": [
-<<<<<<< HEAD
-          "azsdk-net-Security.KeyVault.Certificates/4.0.1-dev.20200214.1",
-          "(.NET Core 4.6.27817.1-preview1; Microsoft Windows 10.0.18363 )"
-=======
-          "azsdk-net-Security.KeyVault.Certificates/4.1.0-dev.20200729.1",
-          "(.NET Core 4.6.29017.01; Microsoft Windows 10.0.19041 )"
->>>>>>> 2d11c666
+          "azsdk-net-Security.KeyVault.Certificates/4.1.0-dev.20200729.1",
+          "(.NET Core 4.6.29017.01; Microsoft Windows 10.0.19041 )"
         ],
         "x-ms-client-request-id": "62321cd166e8c8e68fe89a9151a051b7",
         "x-ms-return-client-request-id": "true"
@@ -1548,11 +1251,7 @@
       }
     },
     {
-<<<<<<< HEAD
-      "RequestUri": "https://heathskv.vault.azure.net/deletedcertificates/1212929318?api-version=7.1-preview",
-=======
       "RequestUri": "https://heathskv.vault.azure.net/deletedcertificates/1212929318?api-version=7.1",
->>>>>>> 2d11c666
       "RequestMethod": "DELETE",
       "RequestHeaders": {
         "Accept": "application/json",
@@ -1560,13 +1259,8 @@
         "Content-Type": "application/json",
         "traceparent": "00-2e8f4bb840938d47b70c7303cbb04c00-4438ee86b0eab141-00",
         "User-Agent": [
-<<<<<<< HEAD
-          "azsdk-net-Security.KeyVault.Certificates/4.0.1-dev.20200214.1",
-          "(.NET Core 4.6.27817.1-preview1; Microsoft Windows 10.0.18363 )"
-=======
-          "azsdk-net-Security.KeyVault.Certificates/4.1.0-dev.20200729.1",
-          "(.NET Core 4.6.29017.01; Microsoft Windows 10.0.19041 )"
->>>>>>> 2d11c666
+          "azsdk-net-Security.KeyVault.Certificates/4.1.0-dev.20200729.1",
+          "(.NET Core 4.6.29017.01; Microsoft Windows 10.0.19041 )"
         ],
         "x-ms-client-request-id": "3c44e694d70037856738fc44fa3bc881",
         "x-ms-return-client-request-id": "true"
