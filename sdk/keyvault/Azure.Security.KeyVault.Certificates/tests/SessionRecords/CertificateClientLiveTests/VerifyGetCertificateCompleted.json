--- conflicted
+++ resolved
@@ -1,24 +1,15 @@
 {
   "Entries": [
     {
-<<<<<<< HEAD
-      "RequestUri": "https://heathskv.vault.azure.net/certificates/577459638/create?api-version=7.1-preview",
-=======
       "RequestUri": "https://heathskv.vault.azure.net/certificates/577459638/create?api-version=7.1",
->>>>>>> 2d11c666
       "RequestMethod": "POST",
       "RequestHeaders": {
         "Accept": "application/json",
         "Content-Type": "application/json",
         "traceparent": "00-a0d71c98c255ff4ca131d2488135a2db-4baeca2a5755ac4d-00",
         "User-Agent": [
-<<<<<<< HEAD
-          "azsdk-net-Security.KeyVault.Certificates/4.0.1-dev.20200214.1",
-          "(.NET Core 4.6.27817.1-preview1; Microsoft Windows 10.0.18363 )"
-=======
-          "azsdk-net-Security.KeyVault.Certificates/4.1.0-dev.20200729.1",
-          "(.NET Core 4.6.29017.01; Microsoft Windows 10.0.19041 )"
->>>>>>> 2d11c666
+          "azsdk-net-Security.KeyVault.Certificates/4.1.0-dev.20200729.1",
+          "(.NET Core 4.6.29017.01; Microsoft Windows 10.0.19041 )"
         ],
         "x-ms-client-request-id": "a3a5bf88a7963356ba7cd5383153ddfc",
         "x-ms-return-client-request-id": "true"
@@ -50,11 +41,7 @@
       }
     },
     {
-<<<<<<< HEAD
-      "RequestUri": "https://heathskv.vault.azure.net/certificates/577459638/create?api-version=7.1-preview",
-=======
       "RequestUri": "https://heathskv.vault.azure.net/certificates/577459638/create?api-version=7.1",
->>>>>>> 2d11c666
       "RequestMethod": "POST",
       "RequestHeaders": {
         "Accept": "application/json",
@@ -63,13 +50,8 @@
         "Content-Type": "application/json",
         "traceparent": "00-a0d71c98c255ff4ca131d2488135a2db-4baeca2a5755ac4d-00",
         "User-Agent": [
-<<<<<<< HEAD
-          "azsdk-net-Security.KeyVault.Certificates/4.0.1-dev.20200214.1",
-          "(.NET Core 4.6.27817.1-preview1; Microsoft Windows 10.0.18363 )"
-=======
-          "azsdk-net-Security.KeyVault.Certificates/4.1.0-dev.20200729.1",
-          "(.NET Core 4.6.29017.01; Microsoft Windows 10.0.19041 )"
->>>>>>> 2d11c666
+          "azsdk-net-Security.KeyVault.Certificates/4.1.0-dev.20200729.1",
+          "(.NET Core 4.6.29017.01; Microsoft Windows 10.0.19041 )"
         ],
         "x-ms-client-request-id": "a3a5bf88a7963356ba7cd5383153ddfc",
         "x-ms-return-client-request-id": "true"
@@ -108,11 +90,7 @@
         "Content-Type": "application/json; charset=utf-8",
         "Date": "Thu, 30 Jul 2020 00:12:01 GMT",
         "Expires": "-1",
-<<<<<<< HEAD
-        "Location": "https://heathskv.vault.azure.net/certificates/577459638/pending?api-version=7.1-preview\u0026request_id=b924d5a5397441198ef08088bd7a5081",
-=======
         "Location": "https://heathskv.vault.azure.net/certificates/577459638/pending?api-version=7.1\u0026request_id=81f69075b1c8468488fb69d6eaf5d73d",
->>>>>>> 2d11c666
         "Pragma": "no-cache",
         "Retry-After": "10",
         "Strict-Transport-Security": "max-age=31536000;includeSubDomains",
@@ -137,24 +115,15 @@
       }
     },
     {
-<<<<<<< HEAD
-      "RequestUri": "https://heathskv.vault.azure.net/certificates/577459638/pending?api-version=7.1-preview",
-=======
-      "RequestUri": "https://heathskv.vault.azure.net/certificates/577459638/pending?api-version=7.1",
->>>>>>> 2d11c666
-      "RequestMethod": "GET",
-      "RequestHeaders": {
-        "Accept": "application/json",
-        "Authorization": "Sanitized",
-        "Content-Type": "application/json",
-        "User-Agent": [
-<<<<<<< HEAD
-          "azsdk-net-Security.KeyVault.Certificates/4.0.1-dev.20200214.1",
-          "(.NET Core 4.6.27817.1-preview1; Microsoft Windows 10.0.18363 )"
-=======
-          "azsdk-net-Security.KeyVault.Certificates/4.1.0-dev.20200729.1",
-          "(.NET Core 4.6.29017.01; Microsoft Windows 10.0.19041 )"
->>>>>>> 2d11c666
+      "RequestUri": "https://heathskv.vault.azure.net/certificates/577459638/pending?api-version=7.1",
+      "RequestMethod": "GET",
+      "RequestHeaders": {
+        "Accept": "application/json",
+        "Authorization": "Sanitized",
+        "Content-Type": "application/json",
+        "User-Agent": [
+          "azsdk-net-Security.KeyVault.Certificates/4.1.0-dev.20200729.1",
+          "(.NET Core 4.6.29017.01; Microsoft Windows 10.0.19041 )"
         ],
         "x-ms-client-request-id": "a499b60a18fea58cc6f465898fa0d4de",
         "x-ms-return-client-request-id": "true"
@@ -191,24 +160,15 @@
       }
     },
     {
-<<<<<<< HEAD
-      "RequestUri": "https://heathskv.vault.azure.net/certificates/577459638/pending?api-version=7.1-preview",
-=======
-      "RequestUri": "https://heathskv.vault.azure.net/certificates/577459638/pending?api-version=7.1",
->>>>>>> 2d11c666
-      "RequestMethod": "GET",
-      "RequestHeaders": {
-        "Accept": "application/json",
-        "Authorization": "Sanitized",
-        "Content-Type": "application/json",
-        "User-Agent": [
-<<<<<<< HEAD
-          "azsdk-net-Security.KeyVault.Certificates/4.0.1-dev.20200214.1",
-          "(.NET Core 4.6.27817.1-preview1; Microsoft Windows 10.0.18363 )"
-=======
-          "azsdk-net-Security.KeyVault.Certificates/4.1.0-dev.20200729.1",
-          "(.NET Core 4.6.29017.01; Microsoft Windows 10.0.19041 )"
->>>>>>> 2d11c666
+      "RequestUri": "https://heathskv.vault.azure.net/certificates/577459638/pending?api-version=7.1",
+      "RequestMethod": "GET",
+      "RequestHeaders": {
+        "Accept": "application/json",
+        "Authorization": "Sanitized",
+        "Content-Type": "application/json",
+        "User-Agent": [
+          "azsdk-net-Security.KeyVault.Certificates/4.1.0-dev.20200729.1",
+          "(.NET Core 4.6.29017.01; Microsoft Windows 10.0.19041 )"
         ],
         "x-ms-client-request-id": "3a2025e8ab801673f3f97c8d1dc56b58",
         "x-ms-return-client-request-id": "true"
@@ -245,24 +205,15 @@
       }
     },
     {
-<<<<<<< HEAD
-      "RequestUri": "https://heathskv.vault.azure.net/certificates/577459638/pending?api-version=7.1-preview",
-=======
-      "RequestUri": "https://heathskv.vault.azure.net/certificates/577459638/pending?api-version=7.1",
->>>>>>> 2d11c666
-      "RequestMethod": "GET",
-      "RequestHeaders": {
-        "Accept": "application/json",
-        "Authorization": "Sanitized",
-        "Content-Type": "application/json",
-        "User-Agent": [
-<<<<<<< HEAD
-          "azsdk-net-Security.KeyVault.Certificates/4.0.1-dev.20200214.1",
-          "(.NET Core 4.6.27817.1-preview1; Microsoft Windows 10.0.18363 )"
-=======
-          "azsdk-net-Security.KeyVault.Certificates/4.1.0-dev.20200729.1",
-          "(.NET Core 4.6.29017.01; Microsoft Windows 10.0.19041 )"
->>>>>>> 2d11c666
+      "RequestUri": "https://heathskv.vault.azure.net/certificates/577459638/pending?api-version=7.1",
+      "RequestMethod": "GET",
+      "RequestHeaders": {
+        "Accept": "application/json",
+        "Authorization": "Sanitized",
+        "Content-Type": "application/json",
+        "User-Agent": [
+          "azsdk-net-Security.KeyVault.Certificates/4.1.0-dev.20200729.1",
+          "(.NET Core 4.6.29017.01; Microsoft Windows 10.0.19041 )"
         ],
         "x-ms-client-request-id": "6cc9d607317370b73200dda242cca31a",
         "x-ms-return-client-request-id": "true"
@@ -299,24 +250,15 @@
       }
     },
     {
-<<<<<<< HEAD
-      "RequestUri": "https://heathskv.vault.azure.net/certificates/577459638/pending?api-version=7.1-preview",
-=======
-      "RequestUri": "https://heathskv.vault.azure.net/certificates/577459638/pending?api-version=7.1",
->>>>>>> 2d11c666
-      "RequestMethod": "GET",
-      "RequestHeaders": {
-        "Accept": "application/json",
-        "Authorization": "Sanitized",
-        "Content-Type": "application/json",
-        "User-Agent": [
-<<<<<<< HEAD
-          "azsdk-net-Security.KeyVault.Certificates/4.0.1-dev.20200214.1",
-          "(.NET Core 4.6.27817.1-preview1; Microsoft Windows 10.0.18363 )"
-=======
-          "azsdk-net-Security.KeyVault.Certificates/4.1.0-dev.20200729.1",
-          "(.NET Core 4.6.29017.01; Microsoft Windows 10.0.19041 )"
->>>>>>> 2d11c666
+      "RequestUri": "https://heathskv.vault.azure.net/certificates/577459638/pending?api-version=7.1",
+      "RequestMethod": "GET",
+      "RequestHeaders": {
+        "Accept": "application/json",
+        "Authorization": "Sanitized",
+        "Content-Type": "application/json",
+        "User-Agent": [
+          "azsdk-net-Security.KeyVault.Certificates/4.1.0-dev.20200729.1",
+          "(.NET Core 4.6.29017.01; Microsoft Windows 10.0.19041 )"
         ],
         "x-ms-client-request-id": "0c50f7a7a3325e7c4282b0059cff8800",
         "x-ms-return-client-request-id": "true"
@@ -353,24 +295,15 @@
       }
     },
     {
-<<<<<<< HEAD
-      "RequestUri": "https://heathskv.vault.azure.net/certificates/577459638/pending?api-version=7.1-preview",
-=======
-      "RequestUri": "https://heathskv.vault.azure.net/certificates/577459638/pending?api-version=7.1",
->>>>>>> 2d11c666
-      "RequestMethod": "GET",
-      "RequestHeaders": {
-        "Accept": "application/json",
-        "Authorization": "Sanitized",
-        "Content-Type": "application/json",
-        "User-Agent": [
-<<<<<<< HEAD
-          "azsdk-net-Security.KeyVault.Certificates/4.0.1-dev.20200214.1",
-          "(.NET Core 4.6.27817.1-preview1; Microsoft Windows 10.0.18363 )"
-=======
-          "azsdk-net-Security.KeyVault.Certificates/4.1.0-dev.20200729.1",
-          "(.NET Core 4.6.29017.01; Microsoft Windows 10.0.19041 )"
->>>>>>> 2d11c666
+      "RequestUri": "https://heathskv.vault.azure.net/certificates/577459638/pending?api-version=7.1",
+      "RequestMethod": "GET",
+      "RequestHeaders": {
+        "Accept": "application/json",
+        "Authorization": "Sanitized",
+        "Content-Type": "application/json",
+        "User-Agent": [
+          "azsdk-net-Security.KeyVault.Certificates/4.1.0-dev.20200729.1",
+          "(.NET Core 4.6.29017.01; Microsoft Windows 10.0.19041 )"
         ],
         "x-ms-client-request-id": "b9820c8968d7b66b6eb0077fced1d426",
         "x-ms-return-client-request-id": "true"
@@ -407,24 +340,15 @@
       }
     },
     {
-<<<<<<< HEAD
-      "RequestUri": "https://heathskv.vault.azure.net/certificates/577459638/pending?api-version=7.1-preview",
-=======
-      "RequestUri": "https://heathskv.vault.azure.net/certificates/577459638/pending?api-version=7.1",
->>>>>>> 2d11c666
-      "RequestMethod": "GET",
-      "RequestHeaders": {
-        "Accept": "application/json",
-        "Authorization": "Sanitized",
-        "Content-Type": "application/json",
-        "User-Agent": [
-<<<<<<< HEAD
-          "azsdk-net-Security.KeyVault.Certificates/4.0.1-dev.20200214.1",
-          "(.NET Core 4.6.27817.1-preview1; Microsoft Windows 10.0.18363 )"
-=======
-          "azsdk-net-Security.KeyVault.Certificates/4.1.0-dev.20200729.1",
-          "(.NET Core 4.6.29017.01; Microsoft Windows 10.0.19041 )"
->>>>>>> 2d11c666
+      "RequestUri": "https://heathskv.vault.azure.net/certificates/577459638/pending?api-version=7.1",
+      "RequestMethod": "GET",
+      "RequestHeaders": {
+        "Accept": "application/json",
+        "Authorization": "Sanitized",
+        "Content-Type": "application/json",
+        "User-Agent": [
+          "azsdk-net-Security.KeyVault.Certificates/4.1.0-dev.20200729.1",
+          "(.NET Core 4.6.29017.01; Microsoft Windows 10.0.19041 )"
         ],
         "x-ms-client-request-id": "26e561555f756425596a29f081b1d433",
         "x-ms-return-client-request-id": "true"
@@ -461,24 +385,15 @@
       }
     },
     {
-<<<<<<< HEAD
-      "RequestUri": "https://heathskv.vault.azure.net/certificates/577459638/pending?api-version=7.1-preview",
-=======
-      "RequestUri": "https://heathskv.vault.azure.net/certificates/577459638/pending?api-version=7.1",
->>>>>>> 2d11c666
-      "RequestMethod": "GET",
-      "RequestHeaders": {
-        "Accept": "application/json",
-        "Authorization": "Sanitized",
-        "Content-Type": "application/json",
-        "User-Agent": [
-<<<<<<< HEAD
-          "azsdk-net-Security.KeyVault.Certificates/4.0.1-dev.20200214.1",
-          "(.NET Core 4.6.27817.1-preview1; Microsoft Windows 10.0.18363 )"
-=======
-          "azsdk-net-Security.KeyVault.Certificates/4.1.0-dev.20200729.1",
-          "(.NET Core 4.6.29017.01; Microsoft Windows 10.0.19041 )"
->>>>>>> 2d11c666
+      "RequestUri": "https://heathskv.vault.azure.net/certificates/577459638/pending?api-version=7.1",
+      "RequestMethod": "GET",
+      "RequestHeaders": {
+        "Accept": "application/json",
+        "Authorization": "Sanitized",
+        "Content-Type": "application/json",
+        "User-Agent": [
+          "azsdk-net-Security.KeyVault.Certificates/4.1.0-dev.20200729.1",
+          "(.NET Core 4.6.29017.01; Microsoft Windows 10.0.19041 )"
         ],
         "x-ms-client-request-id": "3518dc78ea4a3e438b9a9d829bfc9070",
         "x-ms-return-client-request-id": "true"
@@ -515,24 +430,15 @@
       }
     },
     {
-<<<<<<< HEAD
-      "RequestUri": "https://heathskv.vault.azure.net/certificates/577459638/pending?api-version=7.1-preview",
-=======
-      "RequestUri": "https://heathskv.vault.azure.net/certificates/577459638/pending?api-version=7.1",
->>>>>>> 2d11c666
-      "RequestMethod": "GET",
-      "RequestHeaders": {
-        "Accept": "application/json",
-        "Authorization": "Sanitized",
-        "Content-Type": "application/json",
-        "User-Agent": [
-<<<<<<< HEAD
-          "azsdk-net-Security.KeyVault.Certificates/4.0.1-dev.20200214.1",
-          "(.NET Core 4.6.27817.1-preview1; Microsoft Windows 10.0.18363 )"
-=======
-          "azsdk-net-Security.KeyVault.Certificates/4.1.0-dev.20200729.1",
-          "(.NET Core 4.6.29017.01; Microsoft Windows 10.0.19041 )"
->>>>>>> 2d11c666
+      "RequestUri": "https://heathskv.vault.azure.net/certificates/577459638/pending?api-version=7.1",
+      "RequestMethod": "GET",
+      "RequestHeaders": {
+        "Accept": "application/json",
+        "Authorization": "Sanitized",
+        "Content-Type": "application/json",
+        "User-Agent": [
+          "azsdk-net-Security.KeyVault.Certificates/4.1.0-dev.20200729.1",
+          "(.NET Core 4.6.29017.01; Microsoft Windows 10.0.19041 )"
         ],
         "x-ms-client-request-id": "3ab089ae61192a8be61d5f6c3e7a34bd",
         "x-ms-return-client-request-id": "true"
@@ -569,24 +475,15 @@
       }
     },
     {
-<<<<<<< HEAD
-      "RequestUri": "https://heathskv.vault.azure.net/certificates/577459638/pending?api-version=7.1-preview",
-=======
-      "RequestUri": "https://heathskv.vault.azure.net/certificates/577459638/pending?api-version=7.1",
->>>>>>> 2d11c666
-      "RequestMethod": "GET",
-      "RequestHeaders": {
-        "Accept": "application/json",
-        "Authorization": "Sanitized",
-        "Content-Type": "application/json",
-        "User-Agent": [
-<<<<<<< HEAD
-          "azsdk-net-Security.KeyVault.Certificates/4.0.1-dev.20200214.1",
-          "(.NET Core 4.6.27817.1-preview1; Microsoft Windows 10.0.18363 )"
-=======
-          "azsdk-net-Security.KeyVault.Certificates/4.1.0-dev.20200729.1",
-          "(.NET Core 4.6.29017.01; Microsoft Windows 10.0.19041 )"
->>>>>>> 2d11c666
+      "RequestUri": "https://heathskv.vault.azure.net/certificates/577459638/pending?api-version=7.1",
+      "RequestMethod": "GET",
+      "RequestHeaders": {
+        "Accept": "application/json",
+        "Authorization": "Sanitized",
+        "Content-Type": "application/json",
+        "User-Agent": [
+          "azsdk-net-Security.KeyVault.Certificates/4.1.0-dev.20200729.1",
+          "(.NET Core 4.6.29017.01; Microsoft Windows 10.0.19041 )"
         ],
         "x-ms-client-request-id": "f107d3dc9eb86bdc1ea79adac1a3c85c",
         "x-ms-return-client-request-id": "true"
@@ -623,24 +520,15 @@
       }
     },
     {
-<<<<<<< HEAD
-      "RequestUri": "https://heathskv.vault.azure.net/certificates/577459638/pending?api-version=7.1-preview",
-=======
-      "RequestUri": "https://heathskv.vault.azure.net/certificates/577459638/pending?api-version=7.1",
->>>>>>> 2d11c666
-      "RequestMethod": "GET",
-      "RequestHeaders": {
-        "Accept": "application/json",
-        "Authorization": "Sanitized",
-        "Content-Type": "application/json",
-        "User-Agent": [
-<<<<<<< HEAD
-          "azsdk-net-Security.KeyVault.Certificates/4.0.1-dev.20200214.1",
-          "(.NET Core 4.6.27817.1-preview1; Microsoft Windows 10.0.18363 )"
-=======
-          "azsdk-net-Security.KeyVault.Certificates/4.1.0-dev.20200729.1",
-          "(.NET Core 4.6.29017.01; Microsoft Windows 10.0.19041 )"
->>>>>>> 2d11c666
+      "RequestUri": "https://heathskv.vault.azure.net/certificates/577459638/pending?api-version=7.1",
+      "RequestMethod": "GET",
+      "RequestHeaders": {
+        "Accept": "application/json",
+        "Authorization": "Sanitized",
+        "Content-Type": "application/json",
+        "User-Agent": [
+          "azsdk-net-Security.KeyVault.Certificates/4.1.0-dev.20200729.1",
+          "(.NET Core 4.6.29017.01; Microsoft Windows 10.0.19041 )"
         ],
         "x-ms-client-request-id": "f841b8da9901161a51ee4e2d8ad6ff11",
         "x-ms-return-client-request-id": "true"
@@ -677,24 +565,15 @@
       }
     },
     {
-<<<<<<< HEAD
-      "RequestUri": "https://heathskv.vault.azure.net/certificates/577459638/pending?api-version=7.1-preview",
-=======
-      "RequestUri": "https://heathskv.vault.azure.net/certificates/577459638/pending?api-version=7.1",
->>>>>>> 2d11c666
-      "RequestMethod": "GET",
-      "RequestHeaders": {
-        "Accept": "application/json",
-        "Authorization": "Sanitized",
-        "Content-Type": "application/json",
-        "User-Agent": [
-<<<<<<< HEAD
-          "azsdk-net-Security.KeyVault.Certificates/4.0.1-dev.20200214.1",
-          "(.NET Core 4.6.27817.1-preview1; Microsoft Windows 10.0.18363 )"
-=======
-          "azsdk-net-Security.KeyVault.Certificates/4.1.0-dev.20200729.1",
-          "(.NET Core 4.6.29017.01; Microsoft Windows 10.0.19041 )"
->>>>>>> 2d11c666
+      "RequestUri": "https://heathskv.vault.azure.net/certificates/577459638/pending?api-version=7.1",
+      "RequestMethod": "GET",
+      "RequestHeaders": {
+        "Accept": "application/json",
+        "Authorization": "Sanitized",
+        "Content-Type": "application/json",
+        "User-Agent": [
+          "azsdk-net-Security.KeyVault.Certificates/4.1.0-dev.20200729.1",
+          "(.NET Core 4.6.29017.01; Microsoft Windows 10.0.19041 )"
         ],
         "x-ms-client-request-id": "c8a5e0659ef50fb8ad441c71c7b06843",
         "x-ms-return-client-request-id": "true"
@@ -731,24 +610,15 @@
       }
     },
     {
-<<<<<<< HEAD
-      "RequestUri": "https://heathskv.vault.azure.net/certificates/577459638/pending?api-version=7.1-preview",
-=======
-      "RequestUri": "https://heathskv.vault.azure.net/certificates/577459638/pending?api-version=7.1",
->>>>>>> 2d11c666
-      "RequestMethod": "GET",
-      "RequestHeaders": {
-        "Accept": "application/json",
-        "Authorization": "Sanitized",
-        "Content-Type": "application/json",
-        "User-Agent": [
-<<<<<<< HEAD
-          "azsdk-net-Security.KeyVault.Certificates/4.0.1-dev.20200214.1",
-          "(.NET Core 4.6.27817.1-preview1; Microsoft Windows 10.0.18363 )"
-=======
-          "azsdk-net-Security.KeyVault.Certificates/4.1.0-dev.20200729.1",
-          "(.NET Core 4.6.29017.01; Microsoft Windows 10.0.19041 )"
->>>>>>> 2d11c666
+      "RequestUri": "https://heathskv.vault.azure.net/certificates/577459638/pending?api-version=7.1",
+      "RequestMethod": "GET",
+      "RequestHeaders": {
+        "Accept": "application/json",
+        "Authorization": "Sanitized",
+        "Content-Type": "application/json",
+        "User-Agent": [
+          "azsdk-net-Security.KeyVault.Certificates/4.1.0-dev.20200729.1",
+          "(.NET Core 4.6.29017.01; Microsoft Windows 10.0.19041 )"
         ],
         "x-ms-client-request-id": "869202553c3842bcb9f0a0ca50afe047",
         "x-ms-return-client-request-id": "true"
@@ -785,24 +655,15 @@
       }
     },
     {
-<<<<<<< HEAD
-      "RequestUri": "https://heathskv.vault.azure.net/certificates/577459638/pending?api-version=7.1-preview",
-=======
-      "RequestUri": "https://heathskv.vault.azure.net/certificates/577459638/pending?api-version=7.1",
->>>>>>> 2d11c666
-      "RequestMethod": "GET",
-      "RequestHeaders": {
-        "Accept": "application/json",
-        "Authorization": "Sanitized",
-        "Content-Type": "application/json",
-        "User-Agent": [
-<<<<<<< HEAD
-          "azsdk-net-Security.KeyVault.Certificates/4.0.1-dev.20200214.1",
-          "(.NET Core 4.6.27817.1-preview1; Microsoft Windows 10.0.18363 )"
-=======
-          "azsdk-net-Security.KeyVault.Certificates/4.1.0-dev.20200729.1",
-          "(.NET Core 4.6.29017.01; Microsoft Windows 10.0.19041 )"
->>>>>>> 2d11c666
+      "RequestUri": "https://heathskv.vault.azure.net/certificates/577459638/pending?api-version=7.1",
+      "RequestMethod": "GET",
+      "RequestHeaders": {
+        "Accept": "application/json",
+        "Authorization": "Sanitized",
+        "Content-Type": "application/json",
+        "User-Agent": [
+          "azsdk-net-Security.KeyVault.Certificates/4.1.0-dev.20200729.1",
+          "(.NET Core 4.6.29017.01; Microsoft Windows 10.0.19041 )"
         ],
         "x-ms-client-request-id": "e17588a700fe3b6700324bbc7da84ea0",
         "x-ms-return-client-request-id": "true"
@@ -839,24 +700,15 @@
       }
     },
     {
-<<<<<<< HEAD
-      "RequestUri": "https://heathskv.vault.azure.net/certificates/577459638/pending?api-version=7.1-preview",
-=======
-      "RequestUri": "https://heathskv.vault.azure.net/certificates/577459638/pending?api-version=7.1",
->>>>>>> 2d11c666
-      "RequestMethod": "GET",
-      "RequestHeaders": {
-        "Accept": "application/json",
-        "Authorization": "Sanitized",
-        "Content-Type": "application/json",
-        "User-Agent": [
-<<<<<<< HEAD
-          "azsdk-net-Security.KeyVault.Certificates/4.0.1-dev.20200214.1",
-          "(.NET Core 4.6.27817.1-preview1; Microsoft Windows 10.0.18363 )"
-=======
-          "azsdk-net-Security.KeyVault.Certificates/4.1.0-dev.20200729.1",
-          "(.NET Core 4.6.29017.01; Microsoft Windows 10.0.19041 )"
->>>>>>> 2d11c666
+      "RequestUri": "https://heathskv.vault.azure.net/certificates/577459638/pending?api-version=7.1",
+      "RequestMethod": "GET",
+      "RequestHeaders": {
+        "Accept": "application/json",
+        "Authorization": "Sanitized",
+        "Content-Type": "application/json",
+        "User-Agent": [
+          "azsdk-net-Security.KeyVault.Certificates/4.1.0-dev.20200729.1",
+          "(.NET Core 4.6.29017.01; Microsoft Windows 10.0.19041 )"
         ],
         "x-ms-client-request-id": "88d70b85794429d824620e05fdedbffe",
         "x-ms-return-client-request-id": "true"
@@ -893,24 +745,15 @@
       }
     },
     {
-<<<<<<< HEAD
-      "RequestUri": "https://heathskv.vault.azure.net/certificates/577459638/pending?api-version=7.1-preview",
-=======
-      "RequestUri": "https://heathskv.vault.azure.net/certificates/577459638/pending?api-version=7.1",
->>>>>>> 2d11c666
-      "RequestMethod": "GET",
-      "RequestHeaders": {
-        "Accept": "application/json",
-        "Authorization": "Sanitized",
-        "Content-Type": "application/json",
-        "User-Agent": [
-<<<<<<< HEAD
-          "azsdk-net-Security.KeyVault.Certificates/4.0.1-dev.20200214.1",
-          "(.NET Core 4.6.27817.1-preview1; Microsoft Windows 10.0.18363 )"
-=======
-          "azsdk-net-Security.KeyVault.Certificates/4.1.0-dev.20200729.1",
-          "(.NET Core 4.6.29017.01; Microsoft Windows 10.0.19041 )"
->>>>>>> 2d11c666
+      "RequestUri": "https://heathskv.vault.azure.net/certificates/577459638/pending?api-version=7.1",
+      "RequestMethod": "GET",
+      "RequestHeaders": {
+        "Accept": "application/json",
+        "Authorization": "Sanitized",
+        "Content-Type": "application/json",
+        "User-Agent": [
+          "azsdk-net-Security.KeyVault.Certificates/4.1.0-dev.20200729.1",
+          "(.NET Core 4.6.29017.01; Microsoft Windows 10.0.19041 )"
         ],
         "x-ms-client-request-id": "3ecad463873b54459b568506f0ffc510",
         "x-ms-return-client-request-id": "true"
@@ -947,24 +790,15 @@
       }
     },
     {
-<<<<<<< HEAD
-      "RequestUri": "https://heathskv.vault.azure.net/certificates/577459638/pending?api-version=7.1-preview",
-=======
-      "RequestUri": "https://heathskv.vault.azure.net/certificates/577459638/pending?api-version=7.1",
->>>>>>> 2d11c666
-      "RequestMethod": "GET",
-      "RequestHeaders": {
-        "Accept": "application/json",
-        "Authorization": "Sanitized",
-        "Content-Type": "application/json",
-        "User-Agent": [
-<<<<<<< HEAD
-          "azsdk-net-Security.KeyVault.Certificates/4.0.1-dev.20200214.1",
-          "(.NET Core 4.6.27817.1-preview1; Microsoft Windows 10.0.18363 )"
-=======
-          "azsdk-net-Security.KeyVault.Certificates/4.1.0-dev.20200729.1",
-          "(.NET Core 4.6.29017.01; Microsoft Windows 10.0.19041 )"
->>>>>>> 2d11c666
+      "RequestUri": "https://heathskv.vault.azure.net/certificates/577459638/pending?api-version=7.1",
+      "RequestMethod": "GET",
+      "RequestHeaders": {
+        "Accept": "application/json",
+        "Authorization": "Sanitized",
+        "Content-Type": "application/json",
+        "User-Agent": [
+          "azsdk-net-Security.KeyVault.Certificates/4.1.0-dev.20200729.1",
+          "(.NET Core 4.6.29017.01; Microsoft Windows 10.0.19041 )"
         ],
         "x-ms-client-request-id": "454400a158d72d03b04bbc9bf1613e12",
         "x-ms-return-client-request-id": "true"
@@ -1001,24 +835,15 @@
       }
     },
     {
-<<<<<<< HEAD
-      "RequestUri": "https://heathskv.vault.azure.net/certificates/577459638/pending?api-version=7.1-preview",
-=======
-      "RequestUri": "https://heathskv.vault.azure.net/certificates/577459638/pending?api-version=7.1",
->>>>>>> 2d11c666
-      "RequestMethod": "GET",
-      "RequestHeaders": {
-        "Accept": "application/json",
-        "Authorization": "Sanitized",
-        "Content-Type": "application/json",
-        "User-Agent": [
-<<<<<<< HEAD
-          "azsdk-net-Security.KeyVault.Certificates/4.0.1-dev.20200214.1",
-          "(.NET Core 4.6.27817.1-preview1; Microsoft Windows 10.0.18363 )"
-=======
-          "azsdk-net-Security.KeyVault.Certificates/4.1.0-dev.20200729.1",
-          "(.NET Core 4.6.29017.01; Microsoft Windows 10.0.19041 )"
->>>>>>> 2d11c666
+      "RequestUri": "https://heathskv.vault.azure.net/certificates/577459638/pending?api-version=7.1",
+      "RequestMethod": "GET",
+      "RequestHeaders": {
+        "Accept": "application/json",
+        "Authorization": "Sanitized",
+        "Content-Type": "application/json",
+        "User-Agent": [
+          "azsdk-net-Security.KeyVault.Certificates/4.1.0-dev.20200729.1",
+          "(.NET Core 4.6.29017.01; Microsoft Windows 10.0.19041 )"
         ],
         "x-ms-client-request-id": "a8584c7310defd64c683ecedf4d23824",
         "x-ms-return-client-request-id": "true"
@@ -1055,24 +880,15 @@
       }
     },
     {
-<<<<<<< HEAD
-      "RequestUri": "https://heathskv.vault.azure.net/certificates/577459638/pending?api-version=7.1-preview",
-=======
-      "RequestUri": "https://heathskv.vault.azure.net/certificates/577459638/pending?api-version=7.1",
->>>>>>> 2d11c666
-      "RequestMethod": "GET",
-      "RequestHeaders": {
-        "Accept": "application/json",
-        "Authorization": "Sanitized",
-        "Content-Type": "application/json",
-        "User-Agent": [
-<<<<<<< HEAD
-          "azsdk-net-Security.KeyVault.Certificates/4.0.1-dev.20200214.1",
-          "(.NET Core 4.6.27817.1-preview1; Microsoft Windows 10.0.18363 )"
-=======
-          "azsdk-net-Security.KeyVault.Certificates/4.1.0-dev.20200729.1",
-          "(.NET Core 4.6.29017.01; Microsoft Windows 10.0.19041 )"
->>>>>>> 2d11c666
+      "RequestUri": "https://heathskv.vault.azure.net/certificates/577459638/pending?api-version=7.1",
+      "RequestMethod": "GET",
+      "RequestHeaders": {
+        "Accept": "application/json",
+        "Authorization": "Sanitized",
+        "Content-Type": "application/json",
+        "User-Agent": [
+          "azsdk-net-Security.KeyVault.Certificates/4.1.0-dev.20200729.1",
+          "(.NET Core 4.6.29017.01; Microsoft Windows 10.0.19041 )"
         ],
         "x-ms-client-request-id": "fd63fe9d79a80a27d19c8ef0caaa6339",
         "x-ms-return-client-request-id": "true"
@@ -1378,24 +1194,15 @@
       }
     },
     {
-<<<<<<< HEAD
-      "RequestUri": "https://heathskv.vault.azure.net/certificates/577459638?api-version=7.1-preview",
-=======
       "RequestUri": "https://heathskv.vault.azure.net/certificates/577459638?api-version=7.1",
->>>>>>> 2d11c666
-      "RequestMethod": "GET",
-      "RequestHeaders": {
-        "Accept": "application/json",
-        "Authorization": "Sanitized",
-        "Content-Type": "application/json",
-        "User-Agent": [
-<<<<<<< HEAD
-          "azsdk-net-Security.KeyVault.Certificates/4.0.1-dev.20200214.1",
-          "(.NET Core 4.6.27817.1-preview1; Microsoft Windows 10.0.18363 )"
-=======
-          "azsdk-net-Security.KeyVault.Certificates/4.1.0-dev.20200729.1",
-          "(.NET Core 4.6.29017.01; Microsoft Windows 10.0.19041 )"
->>>>>>> 2d11c666
+      "RequestMethod": "GET",
+      "RequestHeaders": {
+        "Accept": "application/json",
+        "Authorization": "Sanitized",
+        "Content-Type": "application/json",
+        "User-Agent": [
+          "azsdk-net-Security.KeyVault.Certificates/4.1.0-dev.20200729.1",
+          "(.NET Core 4.6.29017.01; Microsoft Windows 10.0.19041 )"
         ],
         "x-ms-client-request-id": "974d39c2e59eaa781160152e490ef801",
         "x-ms-return-client-request-id": "true"
@@ -1489,11 +1296,7 @@
       }
     },
     {
-<<<<<<< HEAD
-      "RequestUri": "https://heathskv.vault.azure.net/certificates/577459638?api-version=7.1-preview",
-=======
       "RequestUri": "https://heathskv.vault.azure.net/certificates/577459638?api-version=7.1",
->>>>>>> 2d11c666
       "RequestMethod": "GET",
       "RequestHeaders": {
         "Accept": "application/json",
@@ -1501,13 +1304,8 @@
         "Content-Type": "application/json",
         "traceparent": "00-13c2991a05538046973cf094d177d857-df6ef46204c22e4d-00",
         "User-Agent": [
-<<<<<<< HEAD
-          "azsdk-net-Security.KeyVault.Certificates/4.0.1-dev.20200214.1",
-          "(.NET Core 4.6.27817.1-preview1; Microsoft Windows 10.0.18363 )"
-=======
-          "azsdk-net-Security.KeyVault.Certificates/4.1.0-dev.20200729.1",
-          "(.NET Core 4.6.29017.01; Microsoft Windows 10.0.19041 )"
->>>>>>> 2d11c666
+          "azsdk-net-Security.KeyVault.Certificates/4.1.0-dev.20200729.1",
+          "(.NET Core 4.6.29017.01; Microsoft Windows 10.0.19041 )"
         ],
         "x-ms-client-request-id": "28ab2a9a3e101391f38441463ff866f9",
         "x-ms-return-client-request-id": "true"
@@ -1601,11 +1399,7 @@
       }
     },
     {
-<<<<<<< HEAD
-      "RequestUri": "https://heathskv.vault.azure.net/certificates/577459638/9659261cd1504afc8239bda1e10d9916?api-version=7.1-preview",
-=======
       "RequestUri": "https://heathskv.vault.azure.net/certificates/577459638/6398fde050a04842b124572c0b5254f8?api-version=7.1",
->>>>>>> 2d11c666
       "RequestMethod": "GET",
       "RequestHeaders": {
         "Accept": "application/json",
@@ -1613,13 +1407,8 @@
         "Content-Type": "application/json",
         "traceparent": "00-594dc94fcdcf4d4caa19c31fefa01121-11f8a4270fd00341-00",
         "User-Agent": [
-<<<<<<< HEAD
-          "azsdk-net-Security.KeyVault.Certificates/4.0.1-dev.20200214.1",
-          "(.NET Core 4.6.27817.1-preview1; Microsoft Windows 10.0.18363 )"
-=======
-          "azsdk-net-Security.KeyVault.Certificates/4.1.0-dev.20200729.1",
-          "(.NET Core 4.6.29017.01; Microsoft Windows 10.0.19041 )"
->>>>>>> 2d11c666
+          "azsdk-net-Security.KeyVault.Certificates/4.1.0-dev.20200729.1",
+          "(.NET Core 4.6.29017.01; Microsoft Windows 10.0.19041 )"
         ],
         "x-ms-client-request-id": "a66a494267bac9b4a435bf35eb416669",
         "x-ms-return-client-request-id": "true"
